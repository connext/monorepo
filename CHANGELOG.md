--- conflicted
+++ resolved
@@ -2,14 +2,12 @@
 
 ## Next Release
 
-<<<<<<< HEAD
 - [sdk/router] Add fallback subgraph using multiple subgraph URIs
-=======
+
 ## 0.0.66
 
 - [sdk] Fix signer instantiation
 - [test-ui] Fix input params
->>>>>>> ab4b6c56
 
 ## 0.0.65
 
