--- conflicted
+++ resolved
@@ -1,10 +1,6 @@
 {
   "name": "@connext/nxtp-utils",
-<<<<<<< HEAD
-  "version": "2.0.5-alpha.0",
-=======
   "version": "2.2.0-alpha.2",
->>>>>>> e1c026df
   "description": "Common utilities for use within the @connext/nxtp-* packages",
   "author": "Connext",
   "license": "MIT",
