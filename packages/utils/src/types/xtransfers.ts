import { Type, Static } from "@sinclair/typebox";

import { TAddress, TDecimalString, TIntegerString } from ".";
import { NxtpErrorJsonSchema } from "./error";

export enum XTransferStatus {
  XCalled = "XCalled",
  Executed = "Executed",
  Reconciled = "Reconciled",
}

export const XTransferMethodCallSchema = Type.Object({
  caller: TAddress,
  transferringAmount: TIntegerString,
  localAmount: TIntegerString,
  transferringAsset: TAddress,
  localAsset: TAddress,
  transactionHash: Type.String(),
  timestamp: Type.Number(),
  gasPrice: TIntegerString,
  gasLimit: TIntegerString,
  blockNumber: Type.Number(),
});

export const XTransferSchema = Type.Object({
  // Meta
  originDomain: Type.String(),
  destinationDomain: Type.String(),
  status: Type.Enum(XTransferStatus),

  // Transfer Data
  to: TAddress,
  transferId: Type.String(),
  callTo: Type.String(),
  callData: Type.String(),
  idx: Type.Optional(TIntegerString),
  nonce: TIntegerString,
  router: Type.Optional(TAddress),

  // XCalled
  xcall: Type.Optional(XTransferMethodCallSchema),

  // Executed
  execute: Type.Optional(XTransferMethodCallSchema),

  // Reconciled
  reconcile: Type.Optional(XTransferMethodCallSchema),
});
export type XTransfer = Static<typeof XTransferSchema>;

export const CallParamsSchema = Type.Object({
  to: TAddress,
  callData: Type.String(),
  originDomain: Type.String(),
  destinationDomain: Type.String(),
});

export type CallParams = Static<typeof CallParamsSchema>;

export const ExecuteArgsSchema = Type.Object({
  params: CallParamsSchema,
  local: TAddress,
  routers: Type.Array(TAddress),
  feePercentage: TDecimalString,
  amount: TDecimalString,
  nonce: Type.Integer(),
  relayerSignature: Type.String(),
  originSender: TAddress,
});

export type ExecuteArgs = Static<typeof ExecuteArgsSchema>;

<<<<<<< HEAD
export const BidSchema = Type.Object({
  transferId: Type.String(),
  data: ExecuteArgsSchema,
});

export type Bid = Static<typeof BidSchema>;

export const BidResponseSchema = Type.Object({
  message: Type.String(),
  bid: Type.Optional(BidSchema),
  error: Type.Optional(NxtpErrorJsonSchema),
});

export type BidResponse = Static<typeof BidResponseSchema>;

=======
>>>>>>> 3a07c4e1
export type ExternalCall = {
  to: string;
  callData: string;
};

export type ReconciledTransaction = {
  externalHash: string;
  local: string;
  amount: string;
  recipient: string;
};<|MERGE_RESOLUTION|>--- conflicted
+++ resolved
@@ -70,24 +70,6 @@
 
 export type ExecuteArgs = Static<typeof ExecuteArgsSchema>;
 
-<<<<<<< HEAD
-export const BidSchema = Type.Object({
-  transferId: Type.String(),
-  data: ExecuteArgsSchema,
-});
-
-export type Bid = Static<typeof BidSchema>;
-
-export const BidResponseSchema = Type.Object({
-  message: Type.String(),
-  bid: Type.Optional(BidSchema),
-  error: Type.Optional(NxtpErrorJsonSchema),
-});
-
-export type BidResponse = Static<typeof BidResponseSchema>;
-
-=======
->>>>>>> 3a07c4e1
 export type ExternalCall = {
   to: string;
   callData: string;
