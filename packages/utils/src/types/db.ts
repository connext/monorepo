import { BigNumber, constants } from "ethers";

import { XMessage, RootMessage, AggregatedRoot, PropagatedRoot, ReceivedAggregateRoot } from "./amb";
import { PoolActionType, StableSwapExchange, StableSwapPool, StableSwapPoolEvent } from "./stableswap";
import {
  AssetBalance,
  RouterBalance,
  XTransfer,
  XTransferErrorStatus,
  XTransferMessageStatus,
  XTransferStatus,
} from "./xtransfers";

export const sanitizeNull = (obj: { [s: string]: any }): any => {
  return Object.fromEntries(Object.entries(obj).filter(([_, v]) => v != null));
};

/**
 * This is required to make sure numbers do not lose precision because of Javascript limitations.
 * All BigNumbers are selected as text into JS.
 */
export const transfersCastForUrl =
  "select=" +
  [
    "transfer_id",
    "nonce",
    "to",
    "call_data",
    "origin_domain",
    "canonical_domain",
    "canonical_id",
    "destination_domain",
    "bridged_amt",
    "normalized_in",
    "origin_sender",
    "origin_chain",
    "origin_transacting_asset",
    "origin_transacting_amount",
    "origin_bridged_asset",
    "origin_bridged_amount",
    "xcall_caller",
    "xcall_transaction_hash",
    "xcall_timestamp",
    "xcall_gas_price",
    "xcall_gas_limit",
    "xcall_block_number",
    "xcall_tx_origin",
    "destination_chain",
    "receive_local",
    "status",
    "routers",
    "delegate",
    "slippage",
    "updated_slippage",
    "destination_transacting_asset",
    "destination_transacting_amount",
    "destination_local_asset",
    "destination_local_amount",
    "execute_caller",
    "execute_transaction_hash",
    "execute_timestamp",
    "execute_gas_price",
    "execute_gas_limit",
    "execute_block_number",
    "execute_origin_sender",
    "execute_tx_origin",
    "reconcile_caller",
    "reconcile_transaction_hash",
    "reconcile_timestamp",
    "reconcile_gas_price",
    "reconcile_gas_limit",
    "reconcile_block_number",
    "reconcile_tx_origin",
    "relayer_fee",
    "error_status",
<<<<<<< HEAD
    "message_status",
    "message_hash",
    "execute_simulation",
=======
    "execute_simulation_input",
>>>>>>> 4c27165a
    "execute_simulation_from",
    "execute_simulation_to",
    "execute_simulation_network",
  ].join(",");

/**
 * Converts a transfer from the cartographer db through either DB queries or Postgrest into the XTransfer type
 * @param transfer - the transfer from the cartographer db as a JSON object
 * @returns an XTransfer object
 */
export const convertFromDbTransfer = (transfer: any): XTransfer => {
  return {
    xparams: {
      originDomain: transfer.origin_domain,
      destinationDomain: transfer.destination_domain,
      canonicalDomain: transfer.canonical_domain,
      to: transfer.to || constants.AddressZero,
      delegate: transfer.delegate || constants.AddressZero,
      receiveLocal: transfer.receive_local || false,
      callData: transfer.call_data || "0x",
      slippage: transfer.slippage.toString(),
      originSender: transfer.origin_sender,
      bridgedAmt: BigNumber.from(transfer.bridged_amt ?? "0").toString(),
      normalizedIn: BigNumber.from(transfer.normalized_in ?? "0").toString(),
      nonce: BigNumber.from(transfer.nonce).toNumber(),
      canonicalId: transfer.canonical_id,
    },
    transferId: transfer.transfer_id,
    origin: transfer.origin_chain
      ? {
          chain: transfer.origin_chain,
          messageHash: transfer.message_hash,
          relayerFee: BigNumber.from(transfer.relayer_fee ?? "0").toString(),
          errorStatus: (transfer.error_status as XTransferErrorStatus) ?? undefined,
          messageStatus: (transfer.message_status as XTransferMessageStatus) ?? XTransferMessageStatus.XCalled,
          assets: {
            transacting: {
              amount: BigNumber.from(transfer.origin_transacting_amount ?? "0").toString(),
              asset: transfer.origin_transacting_asset!,
            },
            bridged: {
              amount: BigNumber.from(transfer.origin_bridged_amount ?? "0").toString(),
              asset: transfer.origin_bridged_asset!,
            },
          },
          xcall: {
            blockNumber: transfer.xcall_block_number!,
            caller: transfer.xcall_caller!,
            gasLimit: BigNumber.from(transfer.xcall_gas_limit ?? "0").toString(),
            gasPrice: BigNumber.from(transfer.xcall_gas_price ?? "0").toString(),
            timestamp: transfer.xcall_timestamp!,
            transactionHash: transfer.xcall_transaction_hash!,
            txOrigin: transfer.xcall_tx_origin!,
          },
        }
      : undefined,

    destination: transfer.destination_chain
      ? {
          chain: transfer.destination_chain,
          assets: {
            transacting: {
              amount: BigNumber.from(transfer.destination_transacting_amount ?? "0").toString(),
              asset: transfer.destination_transacting_asset!,
            },
            local: {
              amount: BigNumber.from(transfer.destination_local_amount ?? "0").toString(),
              asset: transfer.destination_local_asset!,
            },
          },
          updatedSlippage: transfer.updated_slippage,
          routers: transfer.routers || [],
          status: transfer.status === "XCalled" ? "Executed" : (transfer.status as XTransferStatus),
          execute: {
            blockNumber: transfer.execute_block_number!,
            caller: transfer.execute_caller!,
            gasLimit: BigNumber.from(transfer.execute_gas_limit ?? "0").toString(),
            gasPrice: BigNumber.from(transfer.execute_gas_price ?? "0").toString(),
            timestamp: transfer.execute_timestamp!,
            transactionHash: transfer.execute_transaction_hash!,
            originSender: transfer.execute_origin_sender!,
            txOrigin: transfer.execute_tx_origin!,
          },
          reconcile: {
            blockNumber: transfer.reconcile_block_number!,
            caller: transfer.reconcile_caller!,
            gasLimit: BigNumber.from(transfer.reconcile_gas_limit ?? "0").toString(),
            gasPrice: BigNumber.from(transfer.reconcile_gas_price ?? "0").toString(),
            timestamp: transfer.reconcile_timestamp!,
            transactionHash: transfer.reconcile_transaction_hash!,
            txOrigin: transfer.reconcile_tx_origin!,
          },
        }
      : undefined,
  };
};

/**
 * Converts router balance rows into a RouterBalance array
 * Example rows:
[
  {
    address: '0xa000000000000000000000000000000000000000',
    asset_canonical_id: '0xb000000000000000000000000000000000000000000000000000000000000000',
    asset_domain: '1234',
    router_address: '0xa000000000000000000000000000000000000000',
    balance: 100000000000000000000,
    local: '0xbb00000000000000000000000000000000000000',
    adopted: '0xaa00000000000000000000000000000000000000',
    canonical_id: '0xb000000000000000000000000000000000000000000000000000000000000000',
    canonical_domain: '1111',
    domain: '1234'
  },
  {
    address: '0xa000000000000000000000000000000000000000',
    asset_canonical_id: '0xbb00000000000000000000000000000000000000000000000000000000000000',
    asset_domain: '1234',
    router_address: '0xa000000000000000000000000000000000000000',
    balance: 99000000000000000000,
    local: '0xbb00000000000000000000000000000000000000',
    adopted: '0xaa00000000000000000000000000000000000000',
    canonical_id: '0xbb00000000000000000000000000000000000000000000000000000000000000',
    canonical_domain: '1111',
    domain: '1234'
  },
]
 * @param routerBalanceRows
 */
export const convertToRouterBalance = (routerBalanceRows: any[]): RouterBalance[] => {
  const routerBalances: RouterBalance[] = [];
  routerBalanceRows.forEach((routerBalanceRow) => {
    if (!routerBalanceRow.balance) {
      routerBalances.push({
        router: routerBalanceRow.address,
        assets: [],
      });
      return;
    }
    const assetBalance: AssetBalance = {
      adoptedAsset: routerBalanceRow.adopted,
      balance: BigNumber.from(BigInt(routerBalanceRow.balance as string)).toString(),
      locked: BigNumber.from(BigInt(routerBalanceRow.locked as string)).toString(),
      supplied: BigNumber.from(BigInt(routerBalanceRow.supplied as string)).toString(),
      removed: BigNumber.from(BigInt(routerBalanceRow.removed as string)).toString(),
      feesEarned: BigNumber.from(BigInt(routerBalanceRow.fees_earned as string)).toString(),
      blockNumber: "0",
      canonicalDomain: routerBalanceRow.canonical_domain,
      canonicalId: routerBalanceRow.canonical_id,
      domain: routerBalanceRow.asset_domain,
      id: routerBalanceRow.id,
      decimal: routerBalanceRow.decimal,
      localAsset: routerBalanceRow.local,
      key: routerBalanceRow.key,
    };
    const found = routerBalances.find((r) => r.router === routerBalanceRow.router_address);
    if (found) {
      const asset = found.assets.find(
        (a) => a.canonicalId === routerBalanceRow.asset_canonical_id && a.domain === routerBalanceRow.asset_domain,
      );
      if (asset) {
        asset.balance = BigNumber.from(BigInt(routerBalanceRow.balance as string)).toString();
      } else {
        found.assets.push(assetBalance);
      }
    } else {
      routerBalances.push({ router: routerBalanceRow.router_address, assets: [assetBalance] });
    }
  });

  return routerBalances;
};

/**
 * Converts a message from the cartographer db through either DB queries or Postgrest into the XMessage type
 * @param message - the message from the cartographer db as a JSON object
 * @returns an XMessage object
 */
export const convertFromDbMessage = (message: any): XMessage => {
  return {
    leaf: message.leaf,
    originDomain: message.origin_domain,
    destinationDomain: message.destination_domain,
    transferId: message.transferId,
    origin: {
      index: BigNumber.from(message.index).toNumber(),
      root: message.root,
      message: message.message,
    },
    destination: {
      processed: message.processed || false,
      returnData: message.return_data,
    },
  };
};

/**
 * Converts a root message from the cartographer db through either DB queries or Postgrest into the RootMessage type
 * @param message - the message from the cartographer db as a JSON object
 * @returns an RootMessage object
 */
export const convertFromDbRootMessage = (message: any): RootMessage => {
  const obj = {
    id: message.id,
    spokeDomain: message.spoke_domain,
    hubDomain: message.hub_domain,
    root: message.root,
    caller: message.caller,
    transactionHash: message.sent_transaction_hash,
    timestamp: message.sent_timestamp,
    gasPrice: BigNumber.from(message.gas_price).toString(),
    gasLimit: BigNumber.from(message.gas_limit).toString(),
    blockNumber: message.block_number,
    processed: message.processed,
    count: message.leaf_count,
    relayerType: message.relayer_type ?? undefined,
    sentTaskId: message.sent_task_id ?? undefined,
    sentTimestamp: message.sent_timestamp_secs ?? undefined,
  };
  return sanitizeNull(obj);
};

/**
 * Converts a aggregated root message from the cartographer db through
 * either DB queries or Postgrest into the AggregatedRoot type
 * @param message - the message from the cartographer db as a JSON object
 * @returns an AggregatedRoot object
 */
export const convertFromDbAggregatedRoot = (message: any): AggregatedRoot => {
  return {
    id: message.id,
    domain: message.domain,
    receivedRoot: message.received_root,
    index: message.domain_index,
  };
};

/**
 * Converts a propagated root message from the cartographer db through
 * either DB queries or Postgrest into the PropagatedRoot type
 * @param message - the message from the cartographer db as a JSON object
 * @returns an PropagatedRoot object
 */
export const convertFromDbPropagatedRoot = (message: any): PropagatedRoot => {
  return {
    id: message.id,
    aggregate: message.aggregate_root,
    domainsHash: message.domains_hash,
    count: message.leaf_count,
  };
};

/**
 * Converts a received aggregate root from the cartographer db through
 * either DB queries or Postgrest into the ReceivedAggregateRoot type
 * @param message - the message from the cartographer db as a JSON object
 * @returns an ReceivedAggregateRoot object
 */
export const convertFromDbReceivedAggregateRoot = (message: any): ReceivedAggregateRoot => {
  return {
    id: message.id,
    root: message.root,
    domain: message.domain,
    blockNumber: message.block_number,
  };
};

/**
 * Converts a stable swap pool from the cartographer db through
 * @param pool - the stable swap pool from the cartographer db as a JSON object
 * @returns an StableSwapPool object
 */
export const convertFromDbStableSwapPool = (pool: any): StableSwapPool => {
  return {
    key: pool.key,
    domain: pool.domain,
    isActive: pool.isActive,
    lpToken: pool.lpToken,
    initialA: pool.initialA,
    futureA: pool.futureA,
    initialATime: pool.initialATime,
    futureATime: pool.futureATime,
    swapFee: pool.swapFee,
    adminFee: pool.adminFee,
    pooledTokens: pool.pooledTokens,
    tokenPrecisionMultipliers: pool.tokenPrecisionMultipliers,
    poolTokenDecimals: pool.poolTokenDecimals,
    balances: pool.balances,
    virtualPrice: pool.virtualPrice,
    invariant: pool.invariant,
    lpTokenSupply: pool.lpTokenSupply,
  };
};

/**
 * Converts a stable swap exchanges from the cartographer db through
 * @param exchange - the stable swap exchange event from the cartographer db as a JSON object
 * @returns an StableSwapExchange object
 */
export const convertFromDbStableSwapExchange = (exchange: any): StableSwapExchange => {
  return {
    id: exchange.id,
    poolId: exchange.poolId,
    domain: exchange.domain,
    buyer: exchange.buyer,
    boughtId: exchange.boughtId,
    soldId: exchange.soldId,
    tokensSold: exchange.tokensSold,
    tokensBought: exchange.tokensBought,
    balances: exchange.balances,
    fee: exchange.fee,
    blockNumber: exchange.blockNumber,
    transactionHash: exchange.transactionHash,
    timestamp: exchange.timestamp,
  };
};

/**
 * Converts a stable swap pool events from the cartographer db through
 * @param event - the stable swap pool event from the cartographer db as a JSON object
 * @returns an StableSwapPoolEvent object
 */
export const convertFromDbStableSwapPoolEvent = (event: any): StableSwapPoolEvent => {
  return {
    id: event.id,
    poolId: event.poolId,
    domain: event.domain,
    action: event.action as PoolActionType,
    provider: event.buyer,
    pooledTokens: event.pooledTokens,
    poolTokenDecimals: event.poolTokenDecimals,
    tokenAmounts: event.tokenAmounts,
    balances: event.balances,
    lpTokenSupply: event.lpTokenSupply,
    lpTokenAmount: event.lpTokenAmount,
    fees: event.fees,
    blockNumber: event.blockNumber,
    transactionHash: event.transactionHash,
    timestamp: event.timestamp,
  };
};<|MERGE_RESOLUTION|>--- conflicted
+++ resolved
@@ -73,13 +73,10 @@
     "reconcile_tx_origin",
     "relayer_fee",
     "error_status",
-<<<<<<< HEAD
     "message_status",
     "message_hash",
     "execute_simulation",
-=======
     "execute_simulation_input",
->>>>>>> 4c27165a
     "execute_simulation_from",
     "execute_simulation_to",
     "execute_simulation_network",
