import { BigNumber, constants } from "ethers";

<<<<<<< HEAD
import {
  XMessage,
  RootMessage,
  AggregatedRoot,
  PropagatedRoot,
  ReceivedAggregateRoot,
  Snapshot,
  SnapshotRoot,
} from "./amb";
import { PoolActionType, StableSwapExchange, StableSwapPool, StableSwapPoolEvent } from "./stableswap";
=======
import { XMessage, RootMessage, AggregatedRoot, PropagatedRoot, ReceivedAggregateRoot, RootMessageStatus } from "./amb";
import {
  PoolActionType,
  StableSwapExchange,
  StableSwapPool,
  StableSwapPoolEvent,
  StableSwapTransfer,
} from "./stableswap";
>>>>>>> 0a7d4662
import {
  Asset,
  AssetBalance,
  RouterBalance,
  XTransfer,
  XTransferErrorStatus,
  XTransferMessageStatus,
  XTransferStatus,
} from "./xtransfers";

export const sanitizeNull = (obj: { [s: string]: any }): any => {
  return Object.fromEntries(Object.entries(obj).filter(([_, v]) => v != null));
};

/**
 * This is required to make sure numbers do not lose precision because of Javascript limitations.
 * All BigNumbers are selected as text into JS.
 */
export const transfersCastForUrl =
  "select=" +
  [
    "transfer_id",
    "nonce",
    "to",
    "call_data",
    "origin_domain",
    "canonical_domain",
    "canonical_id",
    "destination_domain",
    "bridged_amt",
    "normalized_in",
    "origin_sender",
    "origin_chain",
    "origin_transacting_asset",
    "origin_transacting_amount",
    "origin_bridged_asset",
    "origin_bridged_amount",
    "xcall_caller",
    "xcall_transaction_hash",
    "xcall_timestamp",
    "xcall_gas_price",
    "xcall_gas_limit",
    "xcall_block_number",
    "xcall_tx_origin",
    "destination_chain",
    "receive_local",
    "status",
    "routers",
    "delegate",
    "slippage",
    "updated_slippage",
    "destination_transacting_asset",
    "destination_transacting_amount",
    "destination_local_asset",
    "destination_local_amount",
    "execute_caller",
    "execute_transaction_hash",
    "execute_timestamp",
    "execute_gas_price",
    "execute_gas_limit",
    "execute_block_number",
    "execute_origin_sender",
    "execute_tx_origin",
    "reconcile_caller",
    "reconcile_transaction_hash",
    "reconcile_timestamp",
    "reconcile_gas_price",
    "reconcile_gas_limit",
    "reconcile_block_number",
    "reconcile_tx_origin",
    "relayer_fees",
    "error_status",
    "execute_simulation_input",
    "execute_simulation_from",
    "execute_simulation_to",
    "execute_simulation_network",
  ].join(",");

// TODO: Remove after all routers support multiple relayer fee assets
// INFO: https://github.com/connext/monorepo/issues/3811
// Handle entity from previous DB schema for backwards compatibility
export const transfersCastForUrlFallback =
  "select=" +
  [
    "transfer_id",
    "nonce",
    "to",
    "call_data",
    "origin_domain",
    "canonical_domain",
    "canonical_id",
    "destination_domain",
    "bridged_amt",
    "normalized_in",
    "origin_sender",
    "origin_chain",
    "origin_transacting_asset",
    "origin_transacting_amount",
    "origin_bridged_asset",
    "origin_bridged_amount",
    "xcall_caller",
    "xcall_transaction_hash",
    "xcall_timestamp",
    "xcall_gas_price",
    "xcall_gas_limit",
    "xcall_block_number",
    "xcall_tx_origin",
    "destination_chain",
    "receive_local",
    "status",
    "routers",
    "delegate",
    "slippage",
    "updated_slippage",
    "destination_transacting_asset",
    "destination_transacting_amount",
    "destination_local_asset",
    "destination_local_amount",
    "execute_caller",
    "execute_transaction_hash",
    "execute_timestamp",
    "execute_gas_price",
    "execute_gas_limit",
    "execute_block_number",
    "execute_origin_sender",
    "execute_tx_origin",
    "reconcile_caller",
    "reconcile_transaction_hash",
    "reconcile_timestamp",
    "reconcile_gas_price",
    "reconcile_gas_limit",
    "reconcile_block_number",
    "reconcile_tx_origin",
    "relayer_fee",
    "error_status",
    "message_status",
    "message_hash",
    "execute_simulation",
    "execute_simulation_input",
    "execute_simulation_from",
    "execute_simulation_to",
    "execute_simulation_network",
  ].join(",");

/**
 * Converts a transfer from the cartographer db through either DB queries or Postgrest into the XTransfer type
 * @param transfer - the transfer from the cartographer db as a JSON object
 * @returns an XTransfer object
 */
export const convertFromDbTransfer = (transfer: any): XTransfer => {
  return {
    xparams: {
      originDomain: transfer.origin_domain,
      destinationDomain: transfer.destination_domain,
      canonicalDomain: transfer.canonical_domain,
      to: transfer.to || constants.AddressZero,
      delegate: transfer.delegate || constants.AddressZero,
      receiveLocal: transfer.receive_local || false,
      callData: transfer.call_data || "0x",
      slippage: transfer.slippage.toString(),
      originSender: transfer.origin_sender,
      bridgedAmt: BigNumber.from(transfer.bridged_amt ?? "0").toString(),
      normalizedIn: BigNumber.from(transfer.normalized_in ?? "0").toString(),
      nonce: BigNumber.from(transfer.nonce).toNumber(),
      canonicalId: transfer.canonical_id,
    },
    transferId: transfer.transfer_id,
    origin: transfer.origin_chain
      ? {
          chain: transfer.origin_chain,
          messageHash: transfer.message_hash,
          relayerFees: transfer.relayer_fees ?? {},
          errorStatus: (transfer.error_status as XTransferErrorStatus) ?? undefined,
          messageStatus: (transfer.message_status as XTransferMessageStatus) ?? XTransferMessageStatus.XCalled,
          assets: {
            transacting: {
              amount: BigNumber.from(transfer.origin_transacting_amount ?? "0").toString(),
              asset: transfer.origin_transacting_asset!,
            },
            bridged: {
              amount: BigNumber.from(transfer.origin_bridged_amount ?? "0").toString(),
              asset: transfer.origin_bridged_asset!,
            },
          },
          xcall: {
            blockNumber: transfer.xcall_block_number!,
            caller: transfer.xcall_caller!,
            gasLimit: BigNumber.from(transfer.xcall_gas_limit ?? "0").toString(),
            gasPrice: BigNumber.from(transfer.xcall_gas_price ?? "0").toString(),
            timestamp: transfer.xcall_timestamp!,
            transactionHash: transfer.xcall_transaction_hash!,
            txOrigin: transfer.xcall_tx_origin!,
          },
        }
      : undefined,

    destination: transfer.destination_chain
      ? {
          chain: transfer.destination_chain,
          assets: {
            transacting: {
              amount: BigNumber.from(transfer.destination_transacting_amount ?? "0").toString(),
              asset: transfer.destination_transacting_asset!,
            },
            local: {
              amount: BigNumber.from(transfer.destination_local_amount ?? "0").toString(),
              asset: transfer.destination_local_asset!,
            },
          },
          updatedSlippage: transfer.updated_slippage,
          routers: transfer.routers || [],
          status: transfer.status === "XCalled" ? "Executed" : (transfer.status as XTransferStatus),
          execute: {
            blockNumber: transfer.execute_block_number!,
            caller: transfer.execute_caller!,
            gasLimit: BigNumber.from(transfer.execute_gas_limit ?? "0").toString(),
            gasPrice: BigNumber.from(transfer.execute_gas_price ?? "0").toString(),
            timestamp: transfer.execute_timestamp!,
            transactionHash: transfer.execute_transaction_hash!,
            originSender: transfer.execute_origin_sender!,
            txOrigin: transfer.execute_tx_origin!,
            txNonce: BigNumber.from(transfer.execute_tx_nonce ?? "0").toNumber(),
          },
          reconcile: {
            blockNumber: transfer.reconcile_block_number!,
            caller: transfer.reconcile_caller!,
            gasLimit: BigNumber.from(transfer.reconcile_gas_limit ?? "0").toString(),
            gasPrice: BigNumber.from(transfer.reconcile_gas_price ?? "0").toString(),
            timestamp: transfer.reconcile_timestamp!,
            transactionHash: transfer.reconcile_transaction_hash!,
            txOrigin: transfer.reconcile_tx_origin!,
            txNonce: BigNumber.from(transfer.reconcile_tx_nonce ?? "0").toNumber(),
          },
        }
      : undefined,
  };
};

/**
 * Converts asset from the cartographer db through either DB queries or Postgrest into the Asset type
 * @param asset - the asset from the cartographer db as a JSON object
 * @returns an Asset object
 */
export const convertFromDbAsset = (asset: any): Asset => {
  return {
    key: asset.key,
    id: asset.id,
    decimal: asset.decimal,
    localAsset: asset.local,
    adoptedAsset: asset.adopted,
    canonicalId: asset.canonical_id,
    canonicalDomain: asset.canonical_domain,
    domain: asset.domain,
    blockNumber: asset.block_number,
  };
};

/**
 * Converts router balance rows into a RouterBalance array
 * Example rows:
[
  {
    address: '0xa000000000000000000000000000000000000000',
    asset_canonical_id: '0xb000000000000000000000000000000000000000000000000000000000000000',
    asset_domain: '1234',
    router_address: '0xa000000000000000000000000000000000000000',
    balance: 100000000000000000000,
    local: '0xbb00000000000000000000000000000000000000',
    adopted: '0xaa00000000000000000000000000000000000000',
    canonical_id: '0xb000000000000000000000000000000000000000000000000000000000000000',
    canonical_domain: '1111',
    domain: '1234'
  },
  {
    address: '0xa000000000000000000000000000000000000000',
    asset_canonical_id: '0xbb00000000000000000000000000000000000000000000000000000000000000',
    asset_domain: '1234',
    router_address: '0xa000000000000000000000000000000000000000',
    balance: 99000000000000000000,
    local: '0xbb00000000000000000000000000000000000000',
    adopted: '0xaa00000000000000000000000000000000000000',
    canonical_id: '0xbb00000000000000000000000000000000000000000000000000000000000000',
    canonical_domain: '1111',
    domain: '1234'
  },
]
 * @param routerBalanceRows
 */
export const convertToRouterBalance = (routerBalanceRows: any[]): RouterBalance[] => {
  const routerBalances: RouterBalance[] = [];
  routerBalanceRows.forEach((routerBalanceRow) => {
    if (!routerBalanceRow.balance) {
      routerBalances.push({
        router: routerBalanceRow.address,
        assets: [],
      });
      return;
    }
    const assetBalance: AssetBalance = {
      adoptedAsset: routerBalanceRow.adopted,
      balance: BigNumber.from(BigInt(routerBalanceRow.balance as string)).toString(),
      locked: BigNumber.from(BigInt(routerBalanceRow.locked as string)).toString(),
      supplied: BigNumber.from(BigInt(routerBalanceRow.supplied as string)).toString(),
      removed: BigNumber.from(BigInt(routerBalanceRow.removed as string)).toString(),
      feesEarned: BigNumber.from(BigInt(routerBalanceRow.fees_earned as string)).toString(),
      blockNumber: "0",
      canonicalDomain: routerBalanceRow.canonical_domain,
      canonicalId: routerBalanceRow.canonical_id,
      domain: routerBalanceRow.asset_domain,
      id: routerBalanceRow.id,
      decimal: routerBalanceRow.decimal,
      localAsset: routerBalanceRow.local,
      key: routerBalanceRow.key,
    };
    const found = routerBalances.find((r) => r.router === routerBalanceRow.router_address);
    if (found) {
      const asset = found.assets.find(
        (a) => a.canonicalId === routerBalanceRow.asset_canonical_id && a.domain === routerBalanceRow.asset_domain,
      );
      if (asset) {
        asset.balance = BigNumber.from(BigInt(routerBalanceRow.balance as string)).toString();
      } else {
        found.assets.push(assetBalance);
      }
    } else {
      routerBalances.push({ router: routerBalanceRow.router_address, assets: [assetBalance] });
    }
  });

  return routerBalances;
};

/**
 * Converts a message from the cartographer db through either DB queries or Postgrest into the XMessage type
 * @param message - the message from the cartographer db as a JSON object
 * @returns an XMessage object
 */
export const convertFromDbMessage = (message: any): XMessage => {
  return {
    leaf: message.leaf,
    originDomain: message.origin_domain,
    destinationDomain: message.destination_domain,
    transferId: message.transfer_id,
    origin: {
      index: BigNumber.from(message.index).toNumber(),
      root: message.root,
      message: message.message,
    },
    destination: {
      processed: message.processed || false,
      returnData: message.return_data,
    },
  };
};

/**
 * Converts a root message from the cartographer db through either DB queries or Postgrest into the RootMessage type
 * @param message - the message from the cartographer db as a JSON object
 * @returns an RootMessage object
 */
export const convertFromDbRootMessage = (message: any): RootMessage => {
  const obj = {
    id: message.id,
    spokeDomain: message.spoke_domain,
    hubDomain: message.hub_domain,
    root: message.root,
    caller: message.caller,
    transactionHash: message.sent_transaction_hash,
    timestamp: message.sent_timestamp,
    gasPrice: BigNumber.from(message.gas_price).toString(),
    gasLimit: BigNumber.from(message.gas_limit).toString(),
    blockNumber: message.block_number,
    processed: message.processed,
    count: message.leaf_count,
    relayerType: message.relayer_type ?? undefined,
    sentTaskId: message.sent_task_id ?? undefined,
    sentTimestamp: message.sent_timestamp_secs ?? undefined,
  };
  return sanitizeNull(obj);
};

/**
 * Converts a aggregated root message from the cartographer db through
 * either DB queries or Postgrest into the AggregatedRoot type
 * @param message - the message from the cartographer db as a JSON object
 * @returns an AggregatedRoot object
 */
export const convertFromDbAggregatedRoot = (message: any): AggregatedRoot => {
  return {
    id: message.id,
    domain: message.domain,
    receivedRoot: message.received_root,
    index: message.domain_index,
  };
};

/**
 * Converts a propagated root message from the cartographer db through
 * either DB queries or Postgrest into the PropagatedRoot type
 * @param message - the message from the cartographer db as a JSON object
 * @returns an PropagatedRoot object
 */
export const convertFromDbPropagatedRoot = (message: any): PropagatedRoot => {
  return {
    id: message.id,
    aggregate: message.aggregate_root,
    domainsHash: message.domains_hash,
    count: message.leaf_count,
  };
};

/**
 * Converts a received aggregate root from the cartographer db through
 * either DB queries or Postgrest into the ReceivedAggregateRoot type
 * @param message - the message from the cartographer db as a JSON object
 * @returns an ReceivedAggregateRoot object
 */
export const convertFromDbReceivedAggregateRoot = (message: any): ReceivedAggregateRoot => {
  return {
    id: message.id,
    root: message.root,
    domain: message.domain,
    blockNumber: message.block_number,
  };
};

export const convertFromDbSnapshot = (snapshot: any): Snapshot => {
  return {
    id: snapshot.id,
    aggregateRoot: snapshot.aggregate_root,
    baseAggregateRoot: snapshot.base_aggregate_root,
    roots: snapshot.roots,
    domains: snapshot.domains,
    endOfDispute: snapshot.end_of_dispute,
    processed: snapshot.processed,
    status: snapshot.status,
    propagateTimestamp: snapshot.propagate_timestamp ?? undefined,
    propagateTaskId: snapshot.propagate_task_id ?? undefined,
    relayerType: snapshot.relayer_type ?? undefined,
  };
};

export const convertFromDbSnapshotRoot = (snapshot: any): SnapshotRoot => {
  return {
    id: snapshot.id,
    spokeDomain: snapshot.spoke_domain,
    root: snapshot.root,
    count: snapshot.count,
  };
};

/**
 * Converts a root message status from the cartographer db through either DB queries or Postgrest into the RootMessageStatus type
 * @param message - the message from the cartographer db as a JSON object
 * @returns an RootMessageStatus object
 */
export const convertFromDbRootStatus = (status: any): RootMessageStatus => {
  const obj = {
    processedCount: +status.processed_count,
    unprocessedCount: +status.unprocessed_count,
    aggregatedCount: +status.aggregated_count,
    lastAggregatedRoot: status.last_aggregated_id ? status.last_aggregated_id.split("-")[0] : undefined,
  };
  return sanitizeNull(obj);
};

/**
 * Converts a stable swap pool from the cartographer db through
 * @param pool - the stable swap pool from the cartographer db as a JSON object
 * @returns an StableSwapPool object
 */
export const convertFromDbStableSwapPool = (pool: any): StableSwapPool => {
  return {
    key: pool.key,
    domain: pool.domain,
    isActive: pool.isActive,
    lpToken: pool.lpToken,
    initialA: pool.initialA,
    futureA: pool.futureA,
    initialATime: pool.initialATime,
    futureATime: pool.futureATime,
    swapFee: pool.swapFee,
    adminFee: pool.adminFee,
    pooledTokens: pool.pooledTokens,
    tokenPrecisionMultipliers: pool.tokenPrecisionMultipliers,
    poolTokenDecimals: pool.poolTokenDecimals,
    balances: pool.balances,
    virtualPrice: pool.virtualPrice,
    invariant: pool.invariant,
    lpTokenSupply: pool.lpTokenSupply,
  };
};

/**
 * Converts a stable swap exchanges from the cartographer db through
 * @param exchange - the stable swap exchange event from the cartographer db as a JSON object
 * @returns an StableSwapExchange object
 */
export const convertFromDbStableSwapExchange = (exchange: any): StableSwapExchange => {
  return {
    id: exchange.id,
    poolId: exchange.poolId,
    domain: exchange.domain,
    buyer: exchange.buyer,
    boughtId: exchange.boughtId,
    soldId: exchange.soldId,
    tokensSold: exchange.tokensSold,
    tokensBought: exchange.tokensBought,
    balances: exchange.balances,
    fee: exchange.fee,
    blockNumber: exchange.blockNumber,
    transactionHash: exchange.transactionHash,
    timestamp: exchange.timestamp,
    nonce: exchange.nonce,
  };
};

/**
 * Converts a stable swap pool events from the cartographer db through
 * @param event - the stable swap pool event from the cartographer db as a JSON object
 * @returns an StableSwapPoolEvent object
 */
export const convertFromDbStableSwapPoolEvent = (event: any): StableSwapPoolEvent => {
  return {
    id: event.id,
    poolId: event.poolId,
    domain: event.domain,
    action: event.action as PoolActionType,
    provider: event.buyer,
    pooledTokens: event.pooledTokens,
    poolTokenDecimals: event.poolTokenDecimals,
    tokenAmounts: event.tokenAmounts,
    balances: event.balances,
    lpTokenSupply: event.lpTokenSupply,
    lpTokenAmount: event.lpTokenAmount,
    fees: event.fees,
    blockNumber: event.blockNumber,
    transactionHash: event.transactionHash,
    timestamp: event.timestamp,
    nonce: event.nonce,
  };
};

/**
 * Converts a stable swap lp token transfer events from the cartographer db through
 * @param event - the stable swap lp transfer event from the cartographer db as a JSON object
 * @returns an StableSwapTransfer object
 */
export const convertFromDbStableSwapLpTransfer = (event: any): StableSwapTransfer => {
  return {
    id: event.id,
    poolId: event.poolId,
    domain: event.domain,
    lpToken: event.lp_token,
    fromAddress: event.from_address,
    toAddress: event.to_address,
    pooledTokens: event.pooled_tokens,
    balances: event.balances,
    amount: event.amount,
    blockNumber: event.block_number,
    transactionHash: event.transactionHash,
    timestamp: event.timestamp,
    nonce: event.nonce,
  };
};<|MERGE_RESOLUTION|>--- conflicted
+++ resolved
@@ -1,18 +1,15 @@
 import { BigNumber, constants } from "ethers";
 
-<<<<<<< HEAD
 import {
   XMessage,
   RootMessage,
   AggregatedRoot,
   PropagatedRoot,
   ReceivedAggregateRoot,
+  RootMessageStatus,
   Snapshot,
   SnapshotRoot,
 } from "./amb";
-import { PoolActionType, StableSwapExchange, StableSwapPool, StableSwapPoolEvent } from "./stableswap";
-=======
-import { XMessage, RootMessage, AggregatedRoot, PropagatedRoot, ReceivedAggregateRoot, RootMessageStatus } from "./amb";
 import {
   PoolActionType,
   StableSwapExchange,
@@ -20,7 +17,6 @@
   StableSwapPoolEvent,
   StableSwapTransfer,
 } from "./stableswap";
->>>>>>> 0a7d4662
 import {
   Asset,
   AssetBalance,
@@ -447,6 +443,21 @@
   };
 };
 
+/**
+ * Converts a root message status from the cartographer db through either DB queries or Postgrest into the RootMessageStatus type
+ * @param message - the message from the cartographer db as a JSON object
+ * @returns an RootMessageStatus object
+ */
+export const convertFromDbRootStatus = (status: any): RootMessageStatus => {
+  const obj = {
+    processedCount: +status.processed_count,
+    unprocessedCount: +status.unprocessed_count,
+    aggregatedCount: +status.aggregated_count,
+    lastAggregatedRoot: status.last_aggregated_id ? status.last_aggregated_id.split("-")[0] : undefined,
+  };
+  return sanitizeNull(obj);
+};
+
 export const convertFromDbSnapshot = (snapshot: any): Snapshot => {
   return {
     id: snapshot.id,
@@ -470,21 +481,6 @@
     root: snapshot.root,
     count: snapshot.count,
   };
-};
-
-/**
- * Converts a root message status from the cartographer db through either DB queries or Postgrest into the RootMessageStatus type
- * @param message - the message from the cartographer db as a JSON object
- * @returns an RootMessageStatus object
- */
-export const convertFromDbRootStatus = (status: any): RootMessageStatus => {
-  const obj = {
-    processedCount: +status.processed_count,
-    unprocessedCount: +status.unprocessed_count,
-    aggregatedCount: +status.aggregated_count,
-    lastAggregatedRoot: status.last_aggregated_id ? status.last_aggregated_id.split("-")[0] : undefined,
-  };
-  return sanitizeNull(obj);
 };
 
 /**
