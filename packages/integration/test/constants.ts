import { utils, Wallet } from "ethers";
import { SequencerConfig } from "@connext/nxtp-sequencer/src/lib/entities/config";
import { NxtpRouterConfig as RouterConfig, ChainConfig as RouterChainConfig } from "@connext/nxtp-router/src/config";
import { RelayerConfig } from "@connext/nxtp-relayer/src/lib/entities/config";
import { getChainData, mkBytes32 } from "@connext/nxtp-utils";
import { getTransfers } from "@connext/nxtp-adapters-subgraph/src/lib/subgraphs/runtime/queries";
import { getDeployedConnextContract } from "@connext/nxtp-txservice";

export enum Environment {
  Staging = "staging",
  Production = "production",
}

// TODO: Should have an overrides in env:
export const LOCALHOST = "localhost"; // alt. 0.0.0.0
export const ORIGIN_ASSET = {
  name: "TEST",
  address: "0xB5AabB55385bfBe31D627E2A717a7B189ddA4F8F".toLowerCase(),
};
export const DESTINATION_ASSET = {
  name: "TEST",
<<<<<<< HEAD
  address: "0xb7b1d3cc52e658922b2af00c5729001cea98142c",
=======
  address: "0xB7b1d3cC52E658922b2aF00c5729001ceA98142C",
>>>>>>> b0b1cab5
};

/// MARK - Integration Settings
// TODO: Allow overwrites for most, if not all of these in .env!
const ORIGIN_DOMAIN = "2221"; // Kovan
const DESTINATION_DOMAIN = "1111"; // Rinkeby
export const CANONICAL_DOMAIN = "ORIGIN";

// Environment setting.
export const ENVIRONMENT = process.env.ENV || process.env.ENVIRONMENT || Environment.Staging;

// TODO: May need to increase this at some point:
export const RELAYER_FEE_AMOUNT = utils.parseEther("0.0000000001"); // In ETH.
export const TRANSFER_TOKEN_AMOUNT = utils.parseEther("25"); // In TEST.
export const ROUTER_DESIRED_LIQUIDITY = utils.parseEther("1000000"); // In TEST.

// Min amounts needed for testing.
export const MIN_USER_ETH = utils.parseEther("0.02").add(RELAYER_FEE_AMOUNT);
export const MIN_FUNDER_ETH = utils.parseEther("0").add(MIN_USER_ETH);

// Logging.
export const LOGFILE_PATH = "ops/data";

// Time period after which we consider the XCall appearance on the subgraph to have timed out.
// NOTE: This should basically reflect any lag that can occur in subgraph syncing... if it's not appearing
// after this period of time, something is wrong with the subgraph!
export const XCALL_TIMEOUT = 120_000;
// Time period in ms, after which we consider the fast liquidity layer's `execute` to have timed out.
// NOTE: This should reflect agent response time.
export const EXECUTE_TIMEOUT = 3_000_000;

export const SKIP_SEQUENCER_CHECKS = true;

// Used in polling loops.
export const SUBG_POLL_PARITY = 5_000;

export const DEBUG_XCALL_TXHASH = process.env.XCALL_TXHASH || process.env.XCALL_HASH;

/// MARK - Utility Constants
export const EMPTY_BYTES = mkBytes32("0x0");
export const SUBG_TRANSFER_ENTITY_PARAMS = getTransfers
  .slice(getTransfers.lastIndexOf(") {"), getTransfers.lastIndexOf("}"))
  .replace(/router \{\n.*id\n.*\}/, "router { id }")
  .split("\n")
  .slice(1, -2)
  .filter((line) => !line.includes("#"))
  .map((line) => line.trim());

/// MARK - General
export type DomainInfo = {
  name: string;
  network: string;
  domain: string;
  chain: number;
  config: RouterChainConfig;
};

export type Agent = {
  address: string;
  origin: Wallet;
  destination: Wallet;
};

export type TestAgents = {
  user: Agent;
  router?: Agent;
  relayer?: Agent;
  deployer?: Agent;
};

// Asynchronous domain info setup.
export const DOMAINS: Promise<{ ORIGIN: DomainInfo; DESTINATION: DomainInfo }> = (async (): Promise<{
  ORIGIN: DomainInfo;
  DESTINATION: DomainInfo;
}> => {
  const chainData = await getChainData();
  if (!chainData) {
    throw new Error("Could not get chain data");
  }

  const originChainData = chainData.get(ORIGIN_DOMAIN);
  const destinationChainData = chainData.get(DESTINATION_DOMAIN);

  if (!originChainData || !destinationChainData) {
    throw new Error("Could not get chain data for origin or destination");
  }

  const infuraKey =
    process.env.INFURA_KEY || process.env.INFURA_API_KEY || process.env.INFURA_PROJECT || process.env.INFURA_PROJECT_ID;
  const originProvider =
    process.env.ORIGIN_PROVIDER ?? infuraKey ? `https://kovan.infura.io/v3/${infuraKey}` : undefined;
  const destinationProvider =
    process.env.DESTINATION_PROVIDER ?? infuraKey ? `https://rinkeby.infura.io/v3/${infuraKey}` : undefined;

  if (!originProvider || !destinationProvider) {
    throw new Error(
      "RPC provider URLs for origin or destination were not set." +
        " Please set the env vars ORIGIN_PROVIDER and DESTINATION_PROVIDER." +
        " Alternatively, if you are using Infura, set the env var INFURA_KEY.",
    );
  }

  // See above TODO regarding hardcoded contract addresses.
  const getConnextContract = (chainId: number): string => {
    const contract = getDeployedConnextContract(chainId, ENVIRONMENT === Environment.Staging ? "Staging" : "");
    if (!contract) {
      throw new Error(`No Connext contract deployed on chain ${chainId}`);
    }
    return contract.address.toLowerCase();
  };
  const originRuntimeSubgraph = originChainData.subgraphs.runtime[0]
    ? {
        query:
          ENVIRONMENT == Environment.Staging
            ? originChainData.subgraphs.runtime[0].query.replace("v0", "staging")
            : originChainData.subgraphs.runtime[0].query,
        health: originChainData.subgraphs.runtime[0].health,
      }
    : undefined;
  const destinationRuntimeSubgraph = originChainData.subgraphs.runtime[0]
    ? {
        query:
          ENVIRONMENT == Environment.Staging
            ? destinationChainData.subgraphs.runtime[0].query.replace("v0", "staging")
            : destinationChainData.subgraphs.runtime[0].query,
        health: destinationChainData.subgraphs.runtime[0].health,
      }
    : undefined;
  return {
    ORIGIN: {
      name: originChainData.name,
      network: originChainData.network,
      domain: originChainData.domainId,
      chain: originChainData.chainId,
      config: {
        providers: [originProvider],
        assets: [ORIGIN_ASSET],
        subgraph: {
          analytics: originChainData.subgraphs.analytics ? originChainData.subgraphs.analytics : [],
<<<<<<< HEAD
          runtime: originRuntimeSubgraph ? [originRuntimeSubgraph] : [],
=======
          runtime: [
            {
              health: "https://api.thegraph.com/index-node/graphql",
              query: "https://api.thegraph.com/subgraphs/name/connext/nxtp-amarok-runtime-staging-kovan",
            },
          ],
>>>>>>> b0b1cab5
          maxLag: 25,
        },
        gasStations: [],
        confirmations: originChainData.confirmations ?? 1,
        deployments: {
          connext: getConnextContract(originChainData.chainId),
        },
      },
    },
    DESTINATION: {
      name: destinationChainData.name,
      network: destinationChainData.network,
      domain: destinationChainData.domainId,
      chain: destinationChainData.chainId,
      config: {
        providers: [destinationProvider],
        assets: [DESTINATION_ASSET],
        subgraph: {
          analytics: destinationChainData.subgraphs.analytics ? destinationChainData.subgraphs.analytics : [],
<<<<<<< HEAD
          runtime: destinationRuntimeSubgraph ? [destinationRuntimeSubgraph] : [],
=======
          runtime: [
            {
              health: "https://api.thegraph.com/index-node/graphql",
              query: "https://api.thegraph.com/subgraphs/name/connext/nxtp-amarok-runtime-staging-rinkeby",
            },
          ],
>>>>>>> b0b1cab5
          maxLag: 25,
        },
        gasStations: [],
        confirmations: destinationChainData.confirmations ?? 1,
        deployments: {
          connext: getConnextContract(destinationChainData.chainId),
        },
      },
    },
  };
})();

/// MARK - Router
export const ROUTER_CONFIG: Promise<RouterConfig> = (async (): Promise<RouterConfig> => {
  const { ORIGIN, DESTINATION } = await DOMAINS;
  const environment = ENVIRONMENT.toString();
  if (environment !== "staging" && environment !== "production") {
    throw new Error(`Router environment only available for staging and production, not ${environment}`);
  }
  return {
    logLevel: "info",
    sequencerUrl: `http://${LOCALHOST}:8081`,
    redis: {},
    server: {
      adminToken: "a",
      port: 8080,
      host: LOCALHOST,
      requestLimit: 10,
    },
    chains: {
      [ORIGIN.domain]: ORIGIN.config,
      [DESTINATION.domain]: DESTINATION.config,
    },
    network: "testnet",
    maxSlippage: 1,
    mode: {
      cleanup: false,
      diagnostic: false,
      priceCaching: false,
    },
    polling: {
      subgraph: 5_000,
      cache: 5_000,
    },
    environment,
  };
})();

/// MARK - Sequencer
export const SEQUENCER_CONFIG: Promise<SequencerConfig> = (async (): Promise<SequencerConfig> => {
  const { ORIGIN, DESTINATION } = await DOMAINS;
  return {
    redis: {},
    server: {
      adminToken: "b",
      port: 8081,
      host: LOCALHOST,
    },
    chains: {
      [ORIGIN.domain]: {
        providers: ORIGIN.config.providers,
        subgraph: ORIGIN.config.subgraph,
        confirmations: ORIGIN.config.confirmations,
        deployments: ORIGIN.config.deployments,
      },
      [DESTINATION.domain]: {
        providers: DESTINATION.config.providers,
        subgraph: DESTINATION.config.subgraph,
        confirmations: DESTINATION.config.confirmations,
        deployments: DESTINATION.config.deployments,
      },
    },
    logLevel: "info",
    mode: {
      cleanup: false,
    },
    auctionWaitTime: 1,
    network: "testnet",
    environment: ENVIRONMENT.toString() as "staging" | "production",
    relayerUrl: `http://${LOCALHOST}:8082`,
  };
})();

/// MARK - RELAYER CONFIG
export const RELAYER_CONFIG: Promise<RelayerConfig> = (async (): Promise<RelayerConfig> => {
  const { DESTINATION } = await DOMAINS;
  return {
    redis: {},
    server: {
      adminToken: "c",
      port: 8082,
      host: LOCALHOST,
    },
    chains: {
      // [ORIGIN.domain]: {
      //   providers: ORIGIN.config.providers,
      //   confirmations: ORIGIN.config.confirmations,
      //   deployments: ORIGIN.config.deployments,
      // },
      [DESTINATION.domain]: {
        providers: DESTINATION.config.providers,
        confirmations: DESTINATION.config.confirmations,
        deployments: DESTINATION.config.deployments,
      },
    },
    logLevel: "debug",
    mode: {
      cleanup: false,
    },
    network: "testnet",
    environment: ENVIRONMENT.toString() as "staging" | "production",
  };
})();<|MERGE_RESOLUTION|>--- conflicted
+++ resolved
@@ -19,11 +19,7 @@
 };
 export const DESTINATION_ASSET = {
   name: "TEST",
-<<<<<<< HEAD
   address: "0xb7b1d3cc52e658922b2af00c5729001cea98142c",
-=======
-  address: "0xB7b1d3cC52E658922b2aF00c5729001ceA98142C",
->>>>>>> b0b1cab5
 };
 
 /// MARK - Integration Settings
@@ -140,7 +136,7 @@
           ENVIRONMENT == Environment.Staging
             ? originChainData.subgraphs.runtime[0].query.replace("v0", "staging")
             : originChainData.subgraphs.runtime[0].query,
-        health: originChainData.subgraphs.runtime[0].health,
+        health: "https://api.thegraph.com/index-node/graphql",
       }
     : undefined;
   const destinationRuntimeSubgraph = originChainData.subgraphs.runtime[0]
@@ -163,16 +159,7 @@
         assets: [ORIGIN_ASSET],
         subgraph: {
           analytics: originChainData.subgraphs.analytics ? originChainData.subgraphs.analytics : [],
-<<<<<<< HEAD
           runtime: originRuntimeSubgraph ? [originRuntimeSubgraph] : [],
-=======
-          runtime: [
-            {
-              health: "https://api.thegraph.com/index-node/graphql",
-              query: "https://api.thegraph.com/subgraphs/name/connext/nxtp-amarok-runtime-staging-kovan",
-            },
-          ],
->>>>>>> b0b1cab5
           maxLag: 25,
         },
         gasStations: [],
@@ -192,16 +179,7 @@
         assets: [DESTINATION_ASSET],
         subgraph: {
           analytics: destinationChainData.subgraphs.analytics ? destinationChainData.subgraphs.analytics : [],
-<<<<<<< HEAD
           runtime: destinationRuntimeSubgraph ? [destinationRuntimeSubgraph] : [],
-=======
-          runtime: [
-            {
-              health: "https://api.thegraph.com/index-node/graphql",
-              query: "https://api.thegraph.com/subgraphs/name/connext/nxtp-amarok-runtime-staging-rinkeby",
-            },
-          ],
->>>>>>> b0b1cab5
           maxLag: 25,
         },
         gasStations: [],
