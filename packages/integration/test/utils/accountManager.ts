import { jsonifyError, Logger } from "@connext/nxtp-utils";
import { BigNumber, constants, providers, utils, Wallet } from "ethers";
import PriorityQueue from "p-queue";

import { getDecimals, getOnchainBalance, sendGift } from "./chain";
import { ChainConfig } from "./config";

// const MINIMUM_FUNDING_MULTIPLE = 2;
// const USER_MIN_ETH = utils.parseEther("0.2");
// const USER_MIN_TOKEN = utils.parseEther("1000000");
const NUM_RETRIES = 5;
export class OnchainAccountManager {
  public readonly wallets: Wallet[] = [];
  walletsWSufficientBalance: number[] = [];

  public readonly funder: Wallet;

  private readonly funderQueues: Map<number, PriorityQueue> = new Map();

  private readonly funderNonces: Map<number, number> = new Map();

  private cachedDecimals: Record<string, number> = {};

  constructor(
    public readonly chainProviders: ChainConfig,
    mnemonic: string,
    public readonly num_users: number,
    private readonly log: Logger,
    public readonly MINIMUM_ETH_FUNDING_MULTIPLE = 1,
    public readonly MINIMUM_TOKEN_FUNDING_MULTIPLE = 5,
<<<<<<< HEAD
    private readonly USER_MIN_ETH = utils.parseEther("0.001"),
    private readonly USER_MIN_TOKEN = "0.0001",
=======
    private readonly USER_MIN_ETH = utils.parseEther("0.1"),
    private readonly USER_MIN_TOKEN = utils.parseEther("10000"),
>>>>>>> ab4b6c56
  ) {
    this.funder = Wallet.fromMnemonic(mnemonic);
    for (let i = 0; i < num_users; i++) {
      const newWallet = Wallet.fromMnemonic(mnemonic, `m/44'/60'/0'/0/${i + 1}`);
      if (newWallet) {
        this.wallets.push(newWallet);
      }
    }

    // Create chain-by-chain funder queues
    Object.keys(chainProviders).map((chain) => {
      this.funderQueues.set(parseInt(chain), new PriorityQueue({ concurrency: 1 }));
    });
  }

  async updateBalances(chainId: number, assetId: string = constants.AddressZero): Promise<BigNumber[]> {
    const wallets = this.getCanonicalWallets(this.num_users);
    const resultBalances: BigNumber[] = [];

    const { provider } = this.chainProviders[chainId];
    if (!provider) {
      throw new Error(`Provider not configured for ${chainId}`);
    }

    const funder = this.funder.connect(provider);

    try {
      const decimals = this.cachedDecimals[assetId] ? this.cachedDecimals[assetId] : await getDecimals(assetId, funder);
      this.cachedDecimals[assetId] = decimals;
    } catch (e) {
      this.log.error("Failed to get decimals!", undefined, undefined, jsonifyError(e), { chainId, assetId });
    }

    await Promise.all(
      wallets.map(async (wallet) => {
        const res = await this.verifyAndReupAccountBalance(wallet.address, chainId, assetId);
        return resultBalances.push(res);
      }),
    );
    return resultBalances;
  }

  async verifyAndReupAccountBalance(account: string, chainId: number, assetId: string): Promise<BigNumber> {
    const { provider } = this.chainProviders[chainId];
    if (!provider) {
      throw new Error(`Provider not configured for ${chainId}`);
    }

    const funderQueue = this.funderQueues.get(chainId);
    if (!funderQueue) {
      throw new Error(`No queue found for ${chainId}`);
    }

    const funder = this.funder.connect(provider);

    const decimals = this.cachedDecimals[assetId] ? this.cachedDecimals[assetId] : await getDecimals(assetId, funder);
    this.cachedDecimals[assetId] = decimals;

    const isToken = assetId !== constants.AddressZero;
    const floor = isToken ? utils.parseUnits(this.USER_MIN_TOKEN, decimals) : this.USER_MIN_ETH;
    const initial = await getOnchainBalance(assetId, account, provider);
    if (initial.gte(floor)) {
      this.log.info("No need for top up", undefined, undefined, { assetId, account, chainId });
      return initial;
    }

    const toSend = isToken
      ? floor.mul(this.MINIMUM_TOKEN_FUNDING_MULTIPLE)
      : floor.sub(initial).mul(this.MINIMUM_ETH_FUNDING_MULTIPLE);

    // Check balance before sending
    const funderBalance = await getOnchainBalance(assetId, this.funder.address, provider);
    if (funderBalance.lt(toSend)) {
      throw new Error(
        `${this.funder.address} has insufficient funds of ${assetId} to top up. Has ${utils.formatEther(
          funderBalance,
        )}, needs ${utils.formatEther(toSend)}`,
      );
    }

    const connectedFunder = this.funder.connect(provider);
    if (!this.funderNonces.get(chainId)) {
      this.funderNonces.set(chainId, await connectedFunder.getTransactionCount("pending"));
    }

    // send gift
    const _response = await funderQueue.add<Promise<{ value?: providers.TransactionResponse; error?: Error }>>(
      async (): Promise<{ value?: providers.TransactionResponse; error?: Error }> => {
        let response: providers.TransactionResponse | undefined = undefined;
        const errors: Error[] = [];
        for (let i = 0; i < NUM_RETRIES; i++) {
          try {
            response = await sendGift(
              assetId,
              toSend.toString(),
              account,
              connectedFunder,
              this.funderNonces.get(chainId),
            );
            break;
          } catch (e) {
            errors.push(e);
          }
        }
        if (response) {
          this.funderNonces.set(chainId, response.nonce + 1);
        }
        return {
          value: response,
          error: !response
            ? new Error(
                `(${chainId}) Failed to send gift to ${account} after ${errors.length} attempts: ${errors[0].message}`,
              )
            : undefined,
        };
      },
    );

    if (!_response.value) {
      if (_response.error) {
        throw _response.error;
      }
    } else {
      const response = _response.value;
      this.log.info("Submitted top up", undefined, undefined, { assetId, account, txHash: response.hash });
      const receipt = await response.wait();
      this.log.info("Topped up account", undefined, undefined, { assetId, account, txHash: receipt.transactionHash });
    }

    // confirm balance
    return await provider.getBalance(account);
  }

  getCanonicalWallets(num: number): Wallet[] {
    const wallets: Wallet[] = [];
    for (let i = 0; i < num; i++) {
      if (this.wallets[i]) {
        wallets.push(this.wallets[i]);
      }
    }
    return wallets;
  }

  getRandomWallet(excluding: Wallet[] = []) {
    const addrs = excluding.map((e) => e.address);
    const filtered = this.wallets.filter((n) => {
      return !addrs.includes(n.address);
    });
    if (filtered.length === 0) {
      throw new Error("Failed to get random wallet");
    }
    return filtered[Math.floor(Math.random() * filtered.length)];
  }
}<|MERGE_RESOLUTION|>--- conflicted
+++ resolved
@@ -28,13 +28,8 @@
     private readonly log: Logger,
     public readonly MINIMUM_ETH_FUNDING_MULTIPLE = 1,
     public readonly MINIMUM_TOKEN_FUNDING_MULTIPLE = 5,
-<<<<<<< HEAD
-    private readonly USER_MIN_ETH = utils.parseEther("0.001"),
-    private readonly USER_MIN_TOKEN = "0.0001",
-=======
     private readonly USER_MIN_ETH = utils.parseEther("0.1"),
     private readonly USER_MIN_TOKEN = utils.parseEther("10000"),
->>>>>>> ab4b6c56
   ) {
     this.funder = Wallet.fromMnemonic(mnemonic);
     for (let i = 0; i < num_users; i++) {
