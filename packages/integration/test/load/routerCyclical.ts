--- conflicted
+++ resolved
@@ -59,11 +59,7 @@
     const provider = config.chainConfig[sendingChainId].provider;
     const chainData = await getChainData();
     const decimals = await getDecimalsForAsset(sendingAssetId, sendingChainId, provider, chainData);
-<<<<<<< HEAD
     const amount = utils.parseUnits(config.network === "mainnet" ? "0.0001" : "10", decimals).toString();
-=======
-    const amount = utils.parseUnits("10000", decimals).toString();
->>>>>>> 2105fc61
 
     const startTime = Date.now();
     const killSwitch = await manager.startCyclicalTransfers({
