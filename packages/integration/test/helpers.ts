--- conflicted
+++ resolved
@@ -7,18 +7,14 @@
 } from "@connext/nxtp-txservice";
 import { ERC20Abi } from "@connext/nxtp-utils";
 
-<<<<<<< HEAD
-import { DomainInfo, SUBG_TRANSFER_ENTITY_PARAMS, TestAgents, Environment, ENVIRONMENT } from "./constants";
-=======
 import {
   DomainInfo,
-  Environment,
-  ENVIRONMENT,
   SUBG_ORIGIN_TRANSFER_PARAMS,
   SUBG_DESTINATION_TRANSFER_PARAMS,
   TestAgents,
+  Environment,
+  ENVIRONMENT,
 } from "./constants";
->>>>>>> f316c1e2
 
 /// MARK - Utilities
 export const canonizeTokenId = (data?: utils.BytesLike): Uint8Array => {
@@ -55,30 +51,15 @@
 };
 
 export const formatSubgraphGetTransferQuery = (
-<<<<<<< HEAD
   prefix: string,
   input: { isOrigin: boolean } & ({ xcallTransactionHash: string } | { transferId: string }),
 ): string => {
-  const params = SUBG_TRANSFER_ENTITY_PARAMS;
   const { xcallTransactionHash, transferId, isOrigin } = input as any;
-  const condition = xcallTransactionHash ? `transactionHash: "${xcallTransactionHash}"` : `transferId: "${transferId}"`;
-  return `
-  {
-    ${isOrigin ? `${prefix}_originTransfers` : `${prefix}_destinationTransfers`}(
-=======
-  input: { isOrigin: boolean } & ({ xcallTransactionHash: string } | { transferId: string }),
-): string => {
-  const { xcallTransactionHash, transferId, isOrigin } = input as any;
-  if (isOrigin && !xcallTransactionHash) {
-    throw new Error(`Misuse of method ${formatSubgraphGetTransferQuery.name}.`);
-  }
-
   const params = isOrigin ? SUBG_ORIGIN_TRANSFER_PARAMS : SUBG_DESTINATION_TRANSFER_PARAMS;
   const condition = xcallTransactionHash ? `transactionHash: "${xcallTransactionHash}"` : `transferId: "${transferId}"`;
   return `
   {
     ${isOrigin ? "originTransfers" : "destinationTransfers"}(
->>>>>>> f316c1e2
       where: { ${condition} }
     ) {${params}}
   }`.trim();
