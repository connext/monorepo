--- conflicted
+++ resolved
@@ -40,12 +40,6 @@
 import { TransactionManagerEvents } from "./listener";
 import { getDeployedSubgraphUri, Subgraph } from "./subgraph";
 
-<<<<<<< HEAD
-export const getExpiry = () => Math.floor(Date.now() / 1000) + 3600 * 24 * 3;
-export const getMinExpiryBuffer = () => 3600 * 24 * 2 + 3600;
-export const MaxSlippageTolerance = "15.00"; // 15.0%
-export const DefaultSlippageTolerance = "0.10"; // 0.10%
-=======
 /** Gets the expiry to use for new transfers */
 export const getExpiry = () => Math.floor(Date.now() / 1000) + 3600 * 24 * 3;
 
@@ -55,7 +49,6 @@
 export const MAX_SLIPPAGE_TOLERANCE = "15.00"; // 15.0%
 export const DEFAULT_SLIPPAGE_TOLERANCE = "0.10"; // 0.10%
 export const AUCTION_TIMEOUT = 6_000;
->>>>>>> 1fa5f8c2
 
 declare const ethereum: any; // TODO: what to do about node?
 
@@ -90,11 +83,6 @@
 } as const;
 export type NxtpSdkEvent = typeof NxtpSdkEvents[keyof typeof NxtpSdkEvents];
 
-<<<<<<< HEAD
-export type TransactionCompletedEvent = TransactionFulfilledEvent;
-
-=======
->>>>>>> 1fa5f8c2
 export type SenderTransactionPrepareTokenApprovalPayload = {
   assetId: string;
   chainId: number;
@@ -229,11 +217,7 @@
     natsUrl?: string,
     authUrl?: string,
     messaging?: UserNxtpNatsMessagingService,
-<<<<<<< HEAD
-    network?: "testnet" | "mainnet", // TODO
-=======
     _network?: "testnet" | "mainnet", // TODO
->>>>>>> 1fa5f8c2
   ) {
     if (messaging) {
       this.messaging = messaging;
@@ -373,11 +357,7 @@
       receivingChainId,
       receivingAssetId,
       receivingAddress,
-<<<<<<< HEAD
-      slippageTolerance = DefaultSlippageTolerance,
-=======
       slippageTolerance = DEFAULT_SLIPPAGE_TOLERANCE,
->>>>>>> 1fa5f8c2
       expiry: _expiry,
       dryRun,
     } = params;
@@ -390,19 +370,11 @@
       });
     }
 
-<<<<<<< HEAD
-    if (parseFloat(slippageTolerance) > parseFloat(MaxSlippageTolerance)) {
-      throw new NxtpSdkError(NxtpSdkError.reasons.ParamsError, {
-        method,
-        methodId,
-        paramsError: `Slippage Tolerance ${slippageTolerance}, must be lower than ${MaxSlippageTolerance}`,
-=======
     if (parseFloat(slippageTolerance) > parseFloat(MAX_SLIPPAGE_TOLERANCE)) {
       throw new NxtpSdkError(NxtpSdkError.reasons.ParamsError, {
         method,
         methodId,
         paramsError: `Slippage Tolerance ${slippageTolerance}, must be lower than ${MAX_SLIPPAGE_TOLERANCE}`,
->>>>>>> 1fa5f8c2
         transactionId: params.transactionId ?? "",
       });
     }
@@ -454,87 +426,6 @@
 
     const inbox = generateMessagingInbox();
 
-<<<<<<< HEAD
-    let auctionBids: AuctionResponse[] = [];
-
-    const receivedResponsePromise = new Promise<AuctionResponse>(async (res) => {
-      await new Promise<void>((ext) => {
-        setTimeout(() => {
-          ext();
-        }, 10_000);
-        this.messaging.subscribeToAuctionResponse(inbox, async (data, err) => {
-          if (err || !data) {
-            this.logger.error({ method, methodId, err, data }, "Error in auction response");
-          }
-          // dry run, return first response
-          else if (!data.bidSignature) {
-            auctionBids.push(data);
-            ext();
-          } else {
-            auctionBids.push(data);
-            if (auctionBids.length >= 5) {
-              ext();
-            }
-          }
-        });
-      });
-
-      this.logger.info({ method, methodId, auctionBids }, "auction bids received");
-      auctionBids.sort((a, b) => {
-        return BigNumber.from(b.bid.amountReceived).sub(a.bid.amountReceived).toNumber();
-      });
-
-      auctionBids.map(async (data) => {
-        // check router sig on bid
-        const signer = recoverAuctionBid(data.bid, data.bidSignature ?? "");
-        if (signer !== data.bid.router) {
-          this.logger.error({ method, methodId, signer, router: data.bid.router }, "Invalid router signature on bid");
-          return;
-        }
-
-        // check contract for router liquidity
-        const routerLiq = await this.transactionManager.getRouterLiquidity(
-          receivingChainId,
-          data.bid.router,
-          receivingAssetId,
-        );
-        if (routerLiq.isOk()) {
-          if (routerLiq.value.lt(data.bid.amountReceived)) {
-            this.logger.error(
-              { method, methodId, signer, receivingChainId, receivingAssetId, router: data.bid.router },
-              `Router's liquidity low`,
-            );
-            return;
-          }
-        } else {
-          this.logger.error(
-            { method, methodId, signer, receivingChainId, receivingAssetId, router: data.bid.router },
-            routerLiq.error.message,
-          );
-          return;
-        }
-
-        // check if the price changes unfovorably by more than the slippage tolerance(percentage).
-        const lowerBoundExchangeRate = (1 - parseFloat(slippageTolerance) / 100).toString();
-        const lowerBound = calculateExchangeAmount(amount, lowerBoundExchangeRate);
-
-        if (BigNumber.from(data.bid.amountReceived).lt(lowerBound)) {
-          this.logger.error(
-            {
-              method,
-              methodId,
-              signer,
-              lowerBound: lowerBound,
-              bidAmount: data.bid.amount,
-              amountReceived: data.bid.amountReceived,
-              slippageTolerance: slippageTolerance,
-              router: data.bid.router,
-            },
-            "Invalid bid price: price impact is more than the slippage tolerance",
-          );
-          return;
-        }
-=======
     const auctionBids: AuctionResponse[] = [];
 
     const receivedResponsePromise = new Promise<AuctionResponse>(async (res, rej) => {
@@ -587,7 +478,6 @@
             // check if the price changes unfovorably by more than the slippage tolerance(percentage).
             const lowerBoundExchangeRate = (1 - parseFloat(slippageTolerance) / 100).toString();
             const lowerBound = calculateExchangeAmount(amount, lowerBoundExchangeRate);
->>>>>>> 1fa5f8c2
 
             if (BigNumber.from(data.bid.amountReceived).lt(lowerBound)) {
               this.logger.error(
