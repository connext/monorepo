import { constants, providers, Signer, utils, BigNumber } from "ethers";
import { Evt } from "evt";
import {
  ajv,
  getRandomBytes32,
  UserNxtpNatsMessagingService,
  PrepareParams,
  TransactionPreparedEvent,
  AuctionResponse,
  InvariantTransactionData,
  MetaTxResponse,
  jsonifyError,
  isNode,
  NATS_AUTH_URL,
  NATS_CLUSTER_URL,
  NATS_WS_URL,
  NATS_AUTH_URL_TESTNET,
  NATS_AUTH_URL_LOCAL,
  NATS_CLUSTER_URL_LOCAL,
  NATS_WS_URL_LOCAL,
  NATS_CLUSTER_URL_TESTNET,
  NATS_WS_URL_TESTNET,
  getDeployedSubgraphUri,
  calculateExchangeWad,
  delay,
  MetaTxTypes,
  Logger,
  createLoggingContext,
  TransactionData,
  RequestContext,
  MethodContext,
} from "@connext/nxtp-utils";

import {
  TransactionManager,
  getDeployedTransactionManagerContract,
  getDeployedPriceOracleContract,
  getDeployedChainIdsForGasFee,
} from "./transactionManager/transactionManager";

import {
  SubmitError,
  NoTransactionManager,
  NoSubgraph,
  InvalidParamStructure,
  InvalidSlippage,
  InvalidExpiry,
  InvalidCallTo,
  EncryptionError,
  NoBids,
  NoValidBids,
  UnknownAuctionError,
  ChainNotConfigured,
  InvalidAmount,
  InvalidBidSignature,
  MetaTxTimeout,
  SubgraphsNotSynced,
  NoPriceOracle,
} from "./error";
import {
  NxtpSdkEvent,
  NxtpSdkEventPayloads,
  NxtpSdkEvents,
  SenderTokenApprovalSubmittedPayload,
  SenderTokenApprovalMinedPayload,
  SenderTransactionPrepareSubmittedPayload,
  SenderTransactionPreparedPayload,
  SenderTransactionFulfilledPayload,
  SenderTransactionCancelledPayload,
  ReceiverPrepareSignedPayload,
  ReceiverTransactionPreparedPayload,
  ReceiverTransactionFulfilledPayload,
  ReceiverTransactionCancelledPayload,
  CrossChainParams,
  CrossChainParamsSchema,
  AuctionBidParamsSchema,
  TransactionPrepareEventSchema,
  CancelSchema,
  HistoricalTransaction,
  SubgraphSyncRecord,
  ActiveTransaction,
  CancelParams,
} from "./types";
import {
  getTimestampInSeconds,
  getExpiry,
  getMinExpiryBuffer,
  getMaxExpiryBuffer,
  getDecimals,
  generateMessagingInbox,
  recoverAuctionBid,
  getOnchainBalance,
  signFulfillTransactionPayload,
  encodeAuctionBid,
  ethereumRequest,
  encrypt,
} from "./utils";
import { Subgraph, SubgraphChainConfig, SubgraphEvent, SubgraphEvents } from "./subgraph/subgraph";

export const MIN_SLIPPAGE_TOLERANCE = "00.01"; // 0.01%;
export const MAX_SLIPPAGE_TOLERANCE = "15.00"; // 15.0%
export const DEFAULT_SLIPPAGE_TOLERANCE = "0.10"; // 0.10%
export const AUCTION_TIMEOUT = 6_000;
export const META_TX_TIMEOUT = 300_000;

/**
 * Used to make mocking easier
 */
export const createMessagingEvt = <T>() => {
  return Evt.create<{ inbox: string; data?: T; err?: any }>();
};

/**
 * Helper to generate evt instances for all SDK events
 *
 * @returns A container keyed on event names whos values contain the EVT instance for the keyed event
 */
export const createEvts = (): { [K in NxtpSdkEvent]: Evt<NxtpSdkEventPayloads[K]> } => {
  return {
    [NxtpSdkEvents.SenderTokenApprovalSubmitted]: Evt.create<SenderTokenApprovalSubmittedPayload>(),
    [NxtpSdkEvents.SenderTokenApprovalMined]: Evt.create<SenderTokenApprovalMinedPayload>(),
    [NxtpSdkEvents.SenderTransactionPrepareSubmitted]: Evt.create<SenderTransactionPrepareSubmittedPayload>(),
    [NxtpSdkEvents.SenderTransactionPrepared]: Evt.create<SenderTransactionPreparedPayload>(),
    [NxtpSdkEvents.SenderTransactionFulfilled]: Evt.create<SenderTransactionFulfilledPayload>(),
    [NxtpSdkEvents.SenderTransactionCancelled]: Evt.create<SenderTransactionCancelledPayload>(),
    [NxtpSdkEvents.ReceiverPrepareSigned]: Evt.create<ReceiverPrepareSignedPayload>(),
    [NxtpSdkEvents.ReceiverTransactionPrepared]: Evt.create<ReceiverTransactionPreparedPayload>(),
    [NxtpSdkEvents.ReceiverTransactionFulfilled]: Evt.create<ReceiverTransactionFulfilledPayload>(),
    [NxtpSdkEvents.ReceiverTransactionCancelled]: Evt.create<ReceiverTransactionCancelledPayload>(),
  };
};

/**
 * @classdesc Lightweight class to facilitate interaction with the TransactionManager contract on configured chains.
 *
 */
export class NxtpSdk {
  private evts: { [K in NxtpSdkEvent]: Evt<NxtpSdkEventPayloads[K]> } = createEvts();
  private readonly transactionManager: TransactionManager;
  private readonly logger: Logger;
  private readonly messaging: UserNxtpNatsMessagingService;
  private readonly subgraph: Subgraph;

  // Keep messaging evts separate from the evt container that has things
  // attached to it
  private readonly auctionResponseEvt = createMessagingEvt<AuctionResponse>();
  private readonly metaTxResponseEvt = createMessagingEvt<MetaTxResponse>();

  constructor(
    private readonly config: {
      chainConfig: {
        [chainId: number]: {
          provider: providers.FallbackProvider;
          transactionManagerAddress?: string;
<<<<<<< HEAD
          subgraph?: string | string[];
=======
          priceOracleAddress?: string;
          subgraph?: string;
>>>>>>> 985f94f2
          subgraphSyncBuffer?: number;
        };
      };
      signer: Signer;
      logger?: Logger;
      network?: "testnet" | "mainnet" | "local";
      natsUrl?: string;
      authUrl?: string;
      messaging?: UserNxtpNatsMessagingService;
      skipPolling?: boolean;
    },
  ) {
    const { chainConfig, signer, messaging, natsUrl, authUrl, logger, network, skipPolling } = this.config;

    this.logger = logger ?? new Logger({ name: "NxtpSdk", level: "info" });
    this.config.network = network ?? "testnet";
    this.config.skipPolling = skipPolling ?? false;

    if (messaging) {
      this.messaging = messaging;
    } else {
      let _natsUrl;
      let _authUrl;
      switch (this.config.network) {
        case "mainnet": {
          _natsUrl = natsUrl ?? (isNode() ? NATS_CLUSTER_URL : NATS_WS_URL);
          _authUrl = authUrl ?? NATS_AUTH_URL;
          break;
        }
        case "testnet": {
          _natsUrl = natsUrl ?? (isNode() ? NATS_CLUSTER_URL_TESTNET : NATS_WS_URL_TESTNET);
          _authUrl = authUrl ?? NATS_AUTH_URL_TESTNET;
          break;
        }
        case "local": {
          _natsUrl = natsUrl ?? (isNode() ? NATS_CLUSTER_URL_LOCAL : NATS_WS_URL_LOCAL);
          _authUrl = authUrl ?? NATS_AUTH_URL_LOCAL;
          break;
        }
      }
      this.messaging = new UserNxtpNatsMessagingService({
        signer,
        logger: this.logger.child({ module: "UserNxtpNatsMessagingService" }),
        natsUrl: _natsUrl,
        authUrl: _authUrl,
      });
    }

    const txManagerConfig: Record<
      number,
      {
        provider: providers.FallbackProvider;
        transactionManagerAddress: string;
        priceOracleAddress: string;
      }
    > = {};

    const subgraphConfig: Record<
      number,
      Omit<SubgraphChainConfig, "subgraphSyncBuffer"> & { subgraphSyncBuffer?: number }
    > = {};

    // create configs for subclasses based on passed-in config
    Object.entries(chainConfig).forEach(
      ([
        _chainId,
        {
          provider,
          transactionManagerAddress: _transactionManagerAddress,
          priceOracleAddress: _priceOracleAddress,
          subgraph: _subgraph,
          subgraphSyncBuffer,
        },
      ]) => {
        const chainId = parseInt(_chainId);
        let transactionManagerAddress = _transactionManagerAddress;
        if (!transactionManagerAddress) {
          const res = getDeployedTransactionManagerContract(chainId);
          if (!res || !res.address) {
            throw new NoTransactionManager(chainId);
          }
          transactionManagerAddress = res.address;
        }

        let priceOracleAddress = _priceOracleAddress;
        const chainIdsForGasFee = getDeployedChainIdsForGasFee();
        if (!priceOracleAddress && chainIdsForGasFee.includes(chainId)) {
          const res = getDeployedPriceOracleContract(chainId);
          if (!res || !res.address) {
            throw new NoPriceOracle(chainId);
          }

          priceOracleAddress = res.address;
        }

        txManagerConfig[chainId] = {
          provider,
          transactionManagerAddress,
          priceOracleAddress: priceOracleAddress || constants.AddressZero,
        };

        let subgraph = _subgraph;
        if (!subgraph) {
          subgraph = getDeployedSubgraphUri(chainId);
        }
        if (!subgraph) {
          throw new NoSubgraph(chainId);
        }
        subgraphConfig[chainId] = {
          subgraph: typeof subgraph === "string" ? [subgraph] : subgraph,
          provider,
          subgraphSyncBuffer,
        };
      },
    );
    this.transactionManager = new TransactionManager(
      signer,
      txManagerConfig,
      this.logger.child({ module: "TransactionManager" }, "debug"),
    );
    this.subgraph = new Subgraph(
      signer,
      subgraphConfig,
      this.logger.child({ module: "Subgraph" }),
      this.config.skipPolling,
    );
  }

  async connectMessaging(bearerToken?: string): Promise<string> {
    // Setup the subscriptions
    const token = await this.messaging.connect(bearerToken);
    await this.messaging.subscribeToAuctionResponse(
      (_from: string, inbox: string, data?: AuctionResponse, err?: any) => {
        this.auctionResponseEvt.post({ inbox, data, err });
      },
    );

    await this.messaging.subscribeToMetaTxResponse((_from: string, inbox: string, data?: MetaTxResponse, err?: any) => {
      this.metaTxResponseEvt.post({ inbox, data, err });
    });

    await delay(1000);
    return token;
  }

  /**
   * Gets all the transactions that could require user action from the subgraph across all configured chains
   *
   * @returns An array of the active transactions and their status
   */
  public async getActiveTransactions(): Promise<ActiveTransaction[]> {
    return this.subgraph.getActiveTransactions();
  }

  /**
   *
   * @param chainId
   * @returns
   */
  getSubgraphSyncStatus(chainId: number): SubgraphSyncRecord {
    const record = this.subgraph.getSyncStatus(chainId);
    return (
      record ?? {
        synced: false,
        syncedBlock: 0,
        latestBlock: 0,
      }
    );
  }

  /**
   * Gets historical transactions
   *
   * @returns An array of historical transactions
   */
  public async getHistoricalTransactions(): Promise<HistoricalTransaction[]> {
    return this.subgraph.getHistoricalTransactions();
  }

  /**
   * Fetches an estimated quote for a proposed crosschain transfer. Runs an auction to determine the `router` for a transaction and the estimated received value.
   *
   * @param params - Params to create crosschain transfer with
   * @param params.callData - The calldata to execute on the receiving chain
   * @param params.sendingChainId - The originating chain (where user is sending funds from)
   * @param params.sendingAssetId - The originating asset of the funds the user is sending
   * @param params.receivingChainId - The destination chain (where user wants the funds)
   * @param params.receivingAssetId - The assetId of funds the user would like to receive on the receiving chain
   * @param params.callTo - The address on the receiving chain to execute the callData on
   * @param params.receivingAddress - The address the funds should be sent to on the destination chain if callTo/callData is empty, or the fallback address if the callTo/callData is specified
   * @param params.amount - The amount the user will send on the sending chain. This is not necessarily the amount they will receive
   * @param params.expiry - The expiry on the sending chain for the transfer
   * @param params.transactionId - The unique identifier for the transfer
   *
   * @returns The auction response for the given transacton
   *
   * @remarks
   * The user chooses the transactionId, and they are incentivized to keep the transactionId unique otherwise their signature could e replayed and they would lose funds.
   */
  public async getTransferQuote(params: CrossChainParams): Promise<AuctionResponse> {
    const transactionId = params.transactionId ?? getRandomBytes32();
    const { requestContext, methodContext } = createLoggingContext(
      this.getTransferQuote.name,
      undefined,
      transactionId,
    );

    this.logger.info("Method started", requestContext, methodContext, { params });

    // Validate params schema
    const validate = ajv.compile(CrossChainParamsSchema);
    const valid = validate(params);
    if (!valid) {
      const msg = (validate.errors ?? []).map((err) => `${err.instancePath} - ${err.message}`).join(",");
      const error = new InvalidParamStructure("getTransferQuote", "CrossChainParams", msg, params);
      this.logger.error("Invalid transfer params", requestContext, methodContext, jsonifyError(error), {
        validationError: msg,
        params,
      });
      throw error;
    }

    const user = await this.config.signer.getAddress();

    const {
      sendingAssetId,
      sendingChainId,
      amount,
      receivingChainId,
      receivingAssetId,
      receivingAddress,
      slippageTolerance = DEFAULT_SLIPPAGE_TOLERANCE,
      expiry: _expiry,
      dryRun,
      preferredRouter: _preferredRouter,
      initiator,
    } = params;
    if (!this.config.chainConfig[sendingChainId]) {
      throw new ChainNotConfigured(sendingChainId, Object.keys(this.config.chainConfig));
    }

    if (!this.config.chainConfig[receivingChainId]) {
      throw new ChainNotConfigured(receivingChainId, Object.keys(this.config.chainConfig));
    }

    const { provider: sendingProvider } = this.config.chainConfig[sendingChainId];
    const { provider: receivingProvider } = this.config.chainConfig[receivingChainId];

    const sendingSyncStatus = this.getSubgraphSyncStatus(sendingChainId);
    const receivingSyncStatus = this.getSubgraphSyncStatus(receivingChainId);
    if (!sendingSyncStatus.synced || !receivingSyncStatus.synced) {
      throw new SubgraphsNotSynced(sendingSyncStatus, receivingSyncStatus, { sendingChainId, receivingChainId });
    }

    if (parseFloat(slippageTolerance) < parseFloat(MIN_SLIPPAGE_TOLERANCE)) {
      throw new InvalidSlippage(slippageTolerance, MIN_SLIPPAGE_TOLERANCE, MAX_SLIPPAGE_TOLERANCE);
    }

    if (parseFloat(slippageTolerance) > parseFloat(MAX_SLIPPAGE_TOLERANCE)) {
      throw new InvalidSlippage(slippageTolerance, MIN_SLIPPAGE_TOLERANCE, MAX_SLIPPAGE_TOLERANCE);
    }

    const preferredRouter = _preferredRouter ? utils.getAddress(_preferredRouter) : undefined;

    const blockTimestamp = await getTimestampInSeconds();
    const expiry = _expiry ?? getExpiry(blockTimestamp);
    if (expiry - blockTimestamp < getMinExpiryBuffer()) {
      throw new InvalidExpiry(expiry, getMinExpiryBuffer(), getMaxExpiryBuffer(), blockTimestamp);
    }

    if (expiry - blockTimestamp > getMaxExpiryBuffer()) {
      throw new InvalidExpiry(expiry, getMinExpiryBuffer(), getMaxExpiryBuffer(), blockTimestamp);
    }

    const callTo = params.callTo ?? constants.AddressZero;
    const callData = params.callData ?? "0x";

    let encryptedCallData = "0x";
    const callDataHash = utils.keccak256(callData);
    if (callData !== "0x") {
      try {
        const encryptionPublicKey = await ethereumRequest("eth_getEncryptionPublicKey", [user]);
        encryptedCallData = await encrypt(callData, encryptionPublicKey);
      } catch (e) {
        throw new EncryptionError("public key encryption failed", jsonifyError(e));
      }
    }

    if (!this.messaging.isConnected()) {
      await this.connectMessaging();
    }

    const inbox = generateMessagingInbox();

    const auctionBidsPromise = new Promise<AuctionResponse[]>(async (resolve, reject) => {
      if (dryRun) {
        try {
          const result = await this.auctionResponseEvt
            .pipe((data) => data.inbox === inbox)
            .pipe((data) => !!data.data)
            .pipe((data) => !data.err)
            .waitFor(AUCTION_TIMEOUT);
          return resolve([result.data!]);
        } catch (e) {
          return reject(e);
        }
      }

      if (preferredRouter) {
        this.logger.warn("Waiting for preferred router", requestContext, methodContext, {
          preferredRouter,
        });
        try {
          const result = await this.auctionResponseEvt
            .pipe((data) => data.inbox === inbox)
            .pipe((data) => !!data.data)
            .pipe((data) => !data.err)
            .pipe((data) => data.data?.bid.router === preferredRouter)
            .waitFor(AUCTION_TIMEOUT * 2); // wait extra for preferred router
          return resolve([result.data!]);
        } catch (e) {
          return reject(e);
        }
      }

      const auctionCtx = Evt.newCtx();
      const bids: AuctionResponse[] = [];
      this.auctionResponseEvt
        .pipe(auctionCtx)
        .pipe((data) => data.inbox === inbox)
        .pipe((data) => !!data.data)
        .pipe((data) => {
          if (data.err) {
            this.logger.warn("Invalid bid received", requestContext, methodContext, { inbox, err: data.err });
            return false;
          }
          return true;
        })
        .attach((data) => {
          bids.push(data.data!);
        });

      setTimeout(async () => {
        this.auctionResponseEvt.detach(auctionCtx);
        return resolve(bids);
      }, AUCTION_TIMEOUT);
    });

    const payload = {
      user,
      initiator: initiator ?? user,
      sendingChainId,
      sendingAssetId,
      amount,
      receivingChainId,
      receivingAssetId,
      receivingAddress,
      callTo,
      callDataHash,
      encryptedCallData,
      expiry,
      transactionId,
      dryRun: !!dryRun,
    };
    await this.messaging.publishAuctionRequest(payload, inbox);

    this.logger.info(`Waiting up to ${AUCTION_TIMEOUT} ms for responses`, requestContext, methodContext, {
      inbox,
    });
    try {
      const auctionResponses = await auctionBidsPromise;
      this.logger.info("Auction closed", requestContext, methodContext, {
        auctionResponses,
        transactionId,
        inbox,
      });
      if (auctionResponses.length === 0) {
        throw new NoBids(AUCTION_TIMEOUT, transactionId, payload);
      }
      if (dryRun) {
        return auctionResponses[0];
      }
      const filtered: (AuctionResponse | string)[] = await Promise.all(
        auctionResponses.map(async (data: AuctionResponse) => {
          // validate bid
          // check router sig on bid
          const signer = recoverAuctionBid(data.bid, data.bidSignature ?? "");
          if (signer !== data.bid.router) {
            const msg = "Invalid router signature on bid";
            this.logger.warn(msg, requestContext, methodContext, { signer, router: data.bid.router });
            return msg;
          }

          // check contract for router liquidity
          try {
            const routerLiq = await this.transactionManager.getRouterLiquidity(
              receivingChainId,
              data.bid.router,
              receivingAssetId,
            );
            if (routerLiq.lt(data.bid.amountReceived)) {
              const msg = "Router's liquidity low";
              this.logger.warn(msg, requestContext, methodContext, {
                signer,
                receivingChainId,
                receivingAssetId,
                router: data.bid.router,
                routerLiq: routerLiq.toString(),
                amountReceived: data.bid.amountReceived,
              });
              return msg;
            }
          } catch (err) {
            const msg = "Error getting router liquidity";
            this.logger.error(msg, requestContext, methodContext, jsonifyError(err), {
              sendingChainId,
              receivingChainId,
            });
            return msg;
          }

          // check if the price changes unfovorably by more than the slippage tolerance(percentage).
          const lowerBoundExchangeRate = (1 - parseFloat(slippageTolerance) / 100).toString();
          const [inputDecimals, outputDecimals] = await Promise.all([
            getDecimals(sendingAssetId, sendingProvider),
            getDecimals(receivingAssetId, receivingProvider),
          ]);

          let lowerBound = calculateExchangeWad(
            BigNumber.from(amount),
            inputDecimals,
            lowerBoundExchangeRate,
            outputDecimals,
          );

          lowerBound = lowerBound.sub(data.gasFeeInReceivingToken);

          // safe calculation if the amountReceived is greater than 4 decimals
          if (BigNumber.from(data.bid.amountReceived).lt(lowerBound)) {
            const msg = "Invalid bid price: price impact is more than the slippage tolerance";
            this.logger.warn(msg, requestContext, methodContext, {
              signer,
              lowerBound: lowerBound.toString(),
              bidAmount: data.bid.amount,
              gasFeeInReceivingToken: data.gasFeeInReceivingToken,
              amountReceived: data.bid.amountReceived,
              slippageTolerance: slippageTolerance,
              router: data.bid.router,
            });
            return msg;
          }

          return data;
        }),
      );

      const valid = filtered.filter((x) => typeof x !== "string") as AuctionResponse[];
      const invalid = filtered.filter((x) => typeof x === "string") as string[];
      if (valid.length === 0) {
        throw new NoValidBids(transactionId, payload, invalid.join(","), auctionResponses);
      }
      const chosen = valid.sort((a: AuctionResponse, b) => {
        return BigNumber.from(b.bid.amountReceived).gt(a.bid.amountReceived) ? -1 : 1; // TODO: #142 check this logic
      })[0];
      return chosen;
    } catch (e) {
      this.logger.error("Auction error", requestContext, methodContext, jsonifyError(e), {
        transactionId,
      });
      throw new UnknownAuctionError(transactionId, jsonifyError(e), payload, { transactionId });
    }
  }

  /**
   * Begins a crosschain transfer by calling `prepare` on the sending chain.
   *
   * @param transferParams - The auction result (winning bid and associated signature)
   * @param transferParams.bid - The winning action bid (includes all data needed to call prepare)
   * @param transferParams.bidSignature - The signature of the router on the winning bid
   * @param infiniteApprove - (optional) If true, will approve the TransactionManager on `transferParams.sendingChainId` for the max value. If false, will approve for only transferParams.amount. Defaults to false
   * @returns A promise with the transactionId and the `TransactionResponse` returned when the prepare transaction was submitted, not mined.
   */
  public async prepareTransfer(
    transferParams: AuctionResponse,
    infiniteApprove = false,
  ): Promise<{ prepareResponse: providers.TransactionResponse; transactionId: string }> {
    const { requestContext, methodContext } = createLoggingContext(
      this.prepareTransfer.name,
      undefined,
      transferParams.bid.transactionId,
    );

    this.logger.info("Method started", requestContext, methodContext, { transferParams });

    const sendingSyncStatus = this.getSubgraphSyncStatus(transferParams.bid.sendingChainId);
    const receivingSyncStatus = this.getSubgraphSyncStatus(transferParams.bid.receivingChainId);
    if (!sendingSyncStatus.synced || !receivingSyncStatus.synced) {
      throw new SubgraphsNotSynced(sendingSyncStatus, receivingSyncStatus, { transferParams });
    }

    const { bid, bidSignature } = transferParams;

    // Validate params schema
    const validate = ajv.compile(AuctionBidParamsSchema);
    const valid = validate(bid);
    if (!valid) {
      const msg = (validate.errors ?? []).map((err) => `${err.instancePath} - ${err.message}`).join(",");
      const error = new InvalidParamStructure("prepareTransfer", "AuctionResponse", msg, transferParams, {
        transactionId: transferParams.bid.transactionId,
      });
      this.logger.error("Invalid transfer params", requestContext, methodContext, jsonifyError(error), {
        validationErrors: validate.errors,
        transferParams,
      });
      throw error;
    }

    const {
      user,
      router,
      sendingAssetId,
      receivingAssetId,
      receivingAddress,
      amount,
      expiry,
      callDataHash,
      encryptedCallData,
      sendingChainId,
      receivingChainId,
      callTo,
      transactionId,
      initiator,
    } = bid;
    const encodedBid = encodeAuctionBid(bid);

    if (!this.config.chainConfig[sendingChainId]) {
      throw new ChainNotConfigured(sendingChainId, Object.keys(this.config.chainConfig));
    }

    if (!this.config.chainConfig[receivingChainId]) {
      throw new ChainNotConfigured(receivingChainId, Object.keys(this.config.chainConfig));
    }

    const { provider: sendingProvider } = this.config.chainConfig[sendingChainId];
    const { provider: receivingProvider } = this.config.chainConfig[receivingChainId];

    const signerAddr = await this.config.signer.getAddress();
    const balance = await getOnchainBalance(sendingAssetId, signerAddr, this.config.signer.provider ?? sendingProvider);
    if (balance.lt(amount)) {
      throw new InvalidAmount(transactionId, signerAddr, balance.toString(), amount, sendingChainId, sendingAssetId);
    }

    if (!bidSignature) {
      throw new InvalidBidSignature(transactionId, bid, router);
    }

    const recovered = recoverAuctionBid(bid, bidSignature);
    if (recovered.toLowerCase() !== router.toLowerCase()) {
      throw new InvalidBidSignature(transactionId, bid, router, recovered, bidSignature);
    }

    if (callTo !== constants.AddressZero) {
      const callToContractCode = await receivingProvider.getCode(callTo);
      if (!callToContractCode || callToContractCode === "0x") {
        throw new InvalidCallTo(transactionId, callTo);
      }
    }

    this.logger.info("Preparing tx!", requestContext, methodContext, {
      amount,
      expiry,
      encodedBid,
      bidSignature,
    });

    if (sendingAssetId !== constants.AddressZero) {
      const approveTx = await this.transactionManager.approveTokensIfNeeded(
        sendingChainId,
        sendingAssetId,
        amount,
        infiniteApprove,
        requestContext,
      );

      if (approveTx) {
        this.evts.SenderTokenApprovalSubmitted.post({
          assetId: sendingAssetId,
          chainId: sendingChainId,
          transactionResponse: approveTx,
        });

        const approveReceipt = await approveTx.wait(1);
        if (approveReceipt?.status === 0) {
          throw new SubmitError(
            transactionId,
            sendingChainId,
            signerAddr,
            "approve",
            sendingAssetId,
            { infiniteApprove, amount },
            jsonifyError(new Error("Receipt status is 0")),
            {
              approveReceipt,
            },
          );
        }
        this.logger.info("Mined approve tx", requestContext, methodContext, {
          transactionHash: approveReceipt.transactionHash,
        });
        this.evts.SenderTokenApprovalMined.post({
          assetId: sendingAssetId,
          chainId: sendingChainId,
          transactionReceipt: approveReceipt,
        });
      }
    }

    // Prepare sender side tx
    const txData: InvariantTransactionData = {
      receivingChainTxManagerAddress: this.transactionManager.getTransactionManagerAddress(receivingChainId),
      user,
      router,
      initiator,
      sendingAssetId,
      receivingAssetId,
      sendingChainFallback: user,
      callTo,
      receivingAddress,
      sendingChainId,
      receivingChainId,
      callDataHash,
      transactionId,
    };
    const params: PrepareParams = {
      txData,
      encryptedCallData,
      bidSignature,
      encodedBid,
      amount,
      expiry,
    };
    const prepareResponse = await this.transactionManager.prepare(sendingChainId, params, requestContext);
    this.evts.SenderTransactionPrepareSubmitted.post({
      prepareParams: params,
      transactionResponse: prepareResponse,
    });
    return { prepareResponse, transactionId };
  }

  /**
   * Fulfills the transaction on the receiving chain.
   *
   * @param params - The `TransactionPrepared` event payload from the receiving chain
   * @param relayerFee - (optional) The fee paid to relayers. Comes out of the transaction amount the router prepared with. Defaults to 0
   * @param useRelayers - (optional) If true, will use a realyer to submit the fulfill transaction
   * @returns An object containing either the TransactionResponse from self-submitting the fulfill transaction, or the Meta-tx response (if you used meta transactions)
   */
  public async fulfillTransfer(
    params: Omit<TransactionPreparedEvent, "caller">,
    relayerFee = "0",
    useRelayers = true,
  ): Promise<{ fulfillResponse?: providers.TransactionResponse; metaTxResponse?: MetaTxResponse }> {
    const { requestContext, methodContext } = createLoggingContext(
      this.fulfillTransfer.name,
      undefined,
      params.txData.transactionId,
    );
    this.logger.info("Method started", requestContext, methodContext, { params, useRelayers });

    // Validate params schema
    const validate = ajv.compile(TransactionPrepareEventSchema);
    const valid = validate(params);
    if (!valid) {
      const msg = (validate.errors ?? []).map((err) => `${err.instancePath} - ${err.message}`).join(",");
      const error = new InvalidParamStructure("fulfillTransfer", "TransactionPrepareEventParams", msg, params, {
        transactionId: params.txData.transactionId,
      });
      this.logger.error("Invalid Params", requestContext, methodContext, jsonifyError(error), {
        validationError: msg,
        params,
      });
      throw error;
    }

    const { txData, encryptedCallData } = params;

    const signerAddress = await this.config.signer.getAddress();

    if (!this.config.chainConfig[txData.sendingChainId]) {
      throw new ChainNotConfigured(txData.sendingChainId, Object.keys(this.config.chainConfig));
    }

    if (!this.config.chainConfig[txData.receivingChainId]) {
      throw new ChainNotConfigured(txData.receivingChainId, Object.keys(this.config.chainConfig));
    }

    let calculateRelayerFee = relayerFee;
    const chainIdsForPriceOracle = getDeployedChainIdsForGasFee();
    if (useRelayers && chainIdsForPriceOracle.includes(txData.receivingChainId)) {
      const gasNeeded = await this.estimateFulfillFee(txData, relayerFee, requestContext, methodContext);
      this.logger.info(
        `Calculating Gas Fee for fulfill tx. neededGas = ${gasNeeded.toString()}`,
        requestContext,
        methodContext,
      );

      calculateRelayerFee = gasNeeded.toString();
    }

    this.logger.info("Generating fulfill signature", requestContext, methodContext);
    const signature = await signFulfillTransactionPayload(
      txData.transactionId,
      calculateRelayerFee,
      txData.receivingChainId,
      txData.receivingChainTxManagerAddress,
      this.config.signer,
    );

    this.logger.info("Generated signature", requestContext, methodContext, { signature });
    this.evts.ReceiverPrepareSigned.post({ signature, transactionId: txData.transactionId, signer: signerAddress });
    this.logger.info("Preparing fulfill tx", requestContext, methodContext, { calculateRelayerFee });
    let callData = "0x";
    if (txData.callDataHash !== utils.keccak256(callData)) {
      try {
        callData = await ethereumRequest("eth_decrypt", [encryptedCallData, txData.user]);
      } catch (e) {
        throw new EncryptionError("decryption failed", jsonifyError(e));
      }
    }

    if (useRelayers) {
      this.logger.info("Fulfilling using relayers", requestContext, methodContext);
      if (!this.messaging.isConnected()) {
        await this.connectMessaging();
      }

      // send through messaging to metatx relayers
      const responseInbox = generateMessagingInbox();

      const metaTxProm = this.metaTxResponseEvt
        .pipe((data) => data.inbox === responseInbox)
        .pipe((data) => !!data.data?.transactionHash)
        .pipe((data) => !data.err)
        .waitFor(META_TX_TIMEOUT);

      const request = {
        type: MetaTxTypes.Fulfill,
        relayerFee: calculateRelayerFee,
        to: this.transactionManager.getTransactionManagerAddress(txData.receivingChainId),
        chainId: txData.receivingChainId,
        data: {
          relayerFee: calculateRelayerFee,
          signature,
          txData,
          callData,
        },
      };
      await this.messaging.publishMetaTxRequest(request, responseInbox);

      try {
        const response = await metaTxProm;
        const metaTxRes = response.data;
        this.logger.info("Method complete", requestContext, methodContext, {
          txHash: metaTxRes?.transactionHash,
          chainId: metaTxRes?.chainId,
        });
        return { metaTxResponse: metaTxRes };
      } catch (e) {
        throw e.message.includes("Evt timeout") ? new MetaTxTimeout(txData.transactionId, META_TX_TIMEOUT, request) : e;
      }
    } else {
      this.logger.info("Fulfilling with user's signer", requestContext, methodContext);
      const fulfillResponse = await this.transactionManager.fulfill(
        txData.receivingChainId,
        {
          callData,
          relayerFee: calculateRelayerFee,
          signature,
          txData,
        },
        requestContext,
      );

      this.logger.info("Method complete", requestContext, methodContext, { txHash: fulfillResponse.hash });
      return { fulfillResponse };
    }
  }

  public async estimateFulfillFee(
    txData: TransactionData,
    relayerFee: string,
    requestContext: RequestContext,
    methodContext: MethodContext,
  ): Promise<BigNumber> {
    const signatureForFee = await signFulfillTransactionPayload(
      txData.transactionId,
      relayerFee,
      txData.receivingChainId,
      txData.receivingChainTxManagerAddress,
      this.config.signer,
    );

    const gasNeeded = await this.transactionManager.calculateGasInTokenForFullfil(txData.receivingChainId, {
      relayerFee,
      signature: signatureForFee,
      txData: {
        ...txData,
        callDataHash: utils.keccak256("0x"),
      },
      callData: "0x",
    });

    if (gasNeeded.isZero()) {
      const error = new InvalidParamStructure(
        "calculateGasInToken",
        "TransactionManager",
        "Failed to calculate a gas fee in token",
        {
          relayerFee: relayerFee,
          signatureForFee: signatureForFee,
          txData: txData,
          callDataHash: utils.keccak256("0x"),
          callData: "0x",
        },
      );
      this.logger.error("Failed to calculate gas in token", requestContext, methodContext, jsonifyError(error));

      throw error;
    }

    return gasNeeded;
  }

  /**
   * Cancels the given transaction
   *
   * @param cancelParams - Arguments to submit to chain
   * @param cancelParams.txData - TransactionData (invariant + variant) to be cancelled
   * @param cancelParams.relayerFee - Fee to be paid for relaying transaction (only respected on sending chain cancellations post-expiry by the user)
   * @param cancelParams.signature - User signature for relayer to use
   * @param chainId - Chain to cancel the transaction on
   * @returns A TransactionResponse when the transaction was submitted, not mined
   */

  public async cancel(cancelParams: CancelParams, chainId: number): Promise<providers.TransactionResponse> {
    const { requestContext, methodContext } = createLoggingContext(
      this.cancel.name,
      undefined,
      cancelParams.txData.transactionId,
    );
    this.logger.info("Method started", requestContext, methodContext, { chainId, cancelParams });

    // Validate params schema
    const validate = ajv.compile(CancelSchema);
    const valid = validate(cancelParams);
    if (!valid) {
      const msg = (validate.errors ?? []).map((err) => `${err.instancePath} - ${err.message}`).join(",");
      const error = new InvalidParamStructure("cancel", "CancelParams", msg, cancelParams, {
        transactionId: cancelParams.txData.transactionId,
      });
      this.logger.error("Invalid Params", requestContext, methodContext, jsonifyError(error), {
        validationError: msg,
        cancelParams,
      });
      throw error;
    }

    const cancelResponse = await this.transactionManager.cancel(chainId, cancelParams, requestContext);
    this.logger.info("Method complete", requestContext, methodContext, { txHash: cancelResponse.hash });
    return cancelResponse;
  }

  /**
   * Changes the signer associated with the sdk
   *
   * @param signer - Signer to change to
   */
  public changeInjectedSigner(signer: Signer) {
    this.config.signer = signer;
  }

  /**
   * Turns off all listeners and disconnects messaging from the sdk
   */
  public removeAllListeners(): void {
    this.metaTxResponseEvt.detach();
    this.auctionResponseEvt.detach();
    this.messaging.disconnect();
    this.subgraph.stopPolling();
  }

  // Listener methods
  /**
   * Attaches a callback to the emitted event
   *
   * @param event - The event name to attach a handler for
   * @param callback - The callback to invoke on event emission
   * @param filter - (optional) A filter where callbacks are only invoked if the filter returns true
   * @param timeout - (optional) A timeout to detach the handler within. I.e. if no events fired within the timeout, then the handler is detached
   */
  public attach<T extends NxtpSdkEvent>(
    event: T,
    callback: (data: NxtpSdkEventPayloads[T]) => void,
    filter: (data: NxtpSdkEventPayloads[T]) => boolean = (_data: NxtpSdkEventPayloads[T]) => true,
    timeout?: number,
  ): void {
    const args = [timeout, callback].filter((x) => !!x);
    if (Object.keys(SubgraphEvents).includes(event)) {
      this.subgraph.attach(event as SubgraphEvent, callback as any, filter as any);
    } else {
      this.evts[event].pipe(filter).attach(...(args as [number, any]));
    }
  }

  /**
   * Attaches a callback to the emitted event that will be executed one time and then detached.
   *
   * @param event - The event name to attach a handler for
   * @param callback - The callback to invoke on event emission
   * @param filter - (optional) A filter where callbacks are only invoked if the filter returns true
   * @param timeout - (optional) A timeout to detach the handler within. I.e. if no events fired within the timeout, then the handler is detached
   *
   */
  public attachOnce<T extends NxtpSdkEvent>(
    event: T,
    callback: (data: NxtpSdkEventPayloads[T]) => void,
    filter: (data: NxtpSdkEventPayloads[T]) => boolean = (_data: NxtpSdkEventPayloads[T]) => true,
    timeout?: number,
  ): void {
    const args = [timeout, callback].filter((x) => !!x);
    if (Object.keys(SubgraphEvents).includes(event)) {
      this.subgraph.attachOnce(event as SubgraphEvent, callback as any, filter as any, timeout);
    } else {
      this.evts[event].pipe(filter).attachOnce(...(args as [number, any]));
    }
  }

  /**
   * Removes all attached handlers from the given event.
   *
   * @param event - (optional) The event name to remove handlers from. If not provided, will detach handlers from *all* subgraph events
   */
  public detach<T extends NxtpSdkEvent>(event?: T): void {
    if (event) {
      if (Object.keys(SubgraphEvents).includes(event)) {
        this.subgraph.detach(event as SubgraphEvent);
      } else {
        this.evts[event].detach();
      }
      this.evts[event].detach();
    } else {
      Object.values(this.evts).forEach((evt) => evt.detach());
      this.subgraph.detach();
    }
  }

  /**
   * Returns a promise that resolves when the event matching the filter is emitted
   *
   * @param event - The event name to wait for
   * @param timeout - The ms to continue waiting before rejecting
   * @param filter - (optional) A filter where the promise is only resolved if the filter returns true
   *
   * @returns Promise that will resolve with the event payload once the event is emitted, or rejects if the timeout is reached.
   *
   */
  public waitFor<T extends NxtpSdkEvent>(
    event: T,
    timeout: number,
    filter: (data: NxtpSdkEventPayloads[T]) => boolean = (_data: NxtpSdkEventPayloads[T]) => true,
  ): Promise<NxtpSdkEventPayloads[T]> {
    if (Object.keys(SubgraphEvents).includes(event)) {
      return this.subgraph.waitFor(event as SubgraphEvent, timeout, filter as any) as Promise<NxtpSdkEventPayloads[T]>;
    } else {
      return this.evts[event].pipe(filter).waitFor(timeout);
    }
  }
}<|MERGE_RESOLUTION|>--- conflicted
+++ resolved
@@ -37,7 +37,6 @@
   getDeployedPriceOracleContract,
   getDeployedChainIdsForGasFee,
 } from "./transactionManager/transactionManager";
-
 import {
   SubmitError,
   NoTransactionManager,
@@ -152,12 +151,8 @@
         [chainId: number]: {
           provider: providers.FallbackProvider;
           transactionManagerAddress?: string;
-<<<<<<< HEAD
           subgraph?: string | string[];
-=======
           priceOracleAddress?: string;
-          subgraph?: string;
->>>>>>> 985f94f2
           subgraphSyncBuffer?: number;
         };
       };
