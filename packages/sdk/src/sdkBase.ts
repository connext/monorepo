--- conflicted
+++ resolved
@@ -202,16 +202,11 @@
         },
       ]) => {
         const chainId = parseInt(_chainId);
-<<<<<<< HEAD
         let transactionManagerAddress;
         if(chainId === 1337 || chainId === 1338 ){
           transactionManagerAddress = "0x8CdaF0CD259887258Bc13a92C0a6dA92698644C0";
         }
         transactionManagerAddress = _transactionManagerAddress;
-=======
-        // let transactionManagerAddress = _transactionManagerAddress;
-        let transactionManagerAddress = "0x8CdaF0CD259887258Bc13a92C0a6dA92698644C0";
->>>>>>> 2105fc61
         if (!transactionManagerAddress) {
           const res = getDeployedTransactionManagerContract(chainId);
           if (!res || !res.address) {
