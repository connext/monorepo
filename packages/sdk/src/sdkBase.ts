import { constants, providers, Signer, utils, BigNumber, Wallet } from "ethers";
import { Evt } from "evt";
import {
  ajv,
  getRandomBytes32,
  UserNxtpNatsMessagingService,
  PrepareParams,
  TransactionPreparedEventSchema,
  TransactionPreparedEvent,
  AuctionResponse,
  InvariantTransactionData,
  MetaTxResponse,
  jsonifyError,
  isNode,
  NATS_AUTH_URL,
  NATS_CLUSTER_URL,
  NATS_WS_URL,
  NATS_AUTH_URL_TESTNET,
  NATS_AUTH_URL_LOCAL,
  NATS_CLUSTER_URL_LOCAL,
  NATS_WS_URL_LOCAL,
  NATS_CLUSTER_URL_TESTNET,
  NATS_WS_URL_TESTNET,
  getDeployedSubgraphUri,
  delay,
  MetaTxTypes,
  Logger,
  createLoggingContext,
  RequestContext,
  MethodContext,
  calculateExchangeAmount,
  GAS_ESTIMATES,
} from "@connext/nxtp-utils";
import { Interface } from "ethers/lib/utils";
import { abi as TransactionManagerAbi } from "@connext/nxtp-contracts/artifacts/contracts/TransactionManager.sol/TransactionManager.json";

import {
  NoTransactionManager,
  NoSubgraph,
  InvalidSlippage,
  InvalidExpiry,
  InvalidCallTo,
  EncryptionError,
  NoBids,
  NoValidBids,
  UnknownAuctionError,
  ChainNotConfigured,
  InvalidBidSignature,
  MetaTxTimeout,
  SubgraphsNotSynced,
  NoPriceOracle,
  InvalidParamStructure,
<<<<<<< HEAD
  DefaultInterpreterNotDeployed,
=======
  RelayFailed,
>>>>>>> a5df0ff6
} from "./error";
import {
  TransactionManager,
  getDeployedTransactionManagerContract,
  getDeployedPriceOracleContract,
  getDeployedChainIdsForGasFee,
} from "./transactionManager/transactionManager";
import {
  SdkBaseConfigParams,
  NxtpSdkEventPayloads,
  CrossChainParams,
  CrossChainParamsSchema,
  AuctionBidParamsSchema,
  CancelSchema,
  HistoricalTransaction,
  SubgraphSyncRecord,
  ActiveTransaction,
  CancelParams,
  GetTransferQuote,
} from "./types";
import {
  getTimestampInSeconds,
  getExpiry,
  getMinExpiryBuffer,
  getMaxExpiryBuffer,
  generateMessagingInbox,
  recoverAuctionBid,
  encodeAuctionBid,
  getTokenPrice,
  gelatoFulfill,
  getDecimals,
<<<<<<< HEAD
  getDeployedSignatureInterpreter,
=======
  isChainSupportedByGelato,
>>>>>>> a5df0ff6
} from "./utils";
import { Subgraph, SubgraphChainConfig, SubgraphEvent, SubgraphEvents } from "./subgraph/subgraph";

export const MIN_SLIPPAGE_TOLERANCE = "00.01"; // 0.01%;
export const MAX_SLIPPAGE_TOLERANCE = "15.00"; // 15.0%
export const DEFAULT_SLIPPAGE_TOLERANCE = "0.10"; // 0.10%
export const DEFAULT_AUCTION_TIMEOUT = 6_000;
export const META_TX_TIMEOUT = 300_000;

Evt.setDefaultMaxHandlers(250);

/**
 * Used to make mocking easier
 */
export const createMessagingEvt = <T>() => {
  return Evt.create<{ inbox: string; data?: T; err?: any }>();
};

/**
 * @classdesc Lightweight class to facilitate interaction with the TransactionManager contract on configured chains.
 *
 */
export class NxtpSdkBase {
  private readonly transactionManager: TransactionManager;
  private readonly messaging: UserNxtpNatsMessagingService;
  private readonly subgraph: Subgraph;
  private readonly logger: Logger;

  // Keep messaging evts separate from the evt container that has things
  // attached to it
  private readonly auctionResponseEvt = createMessagingEvt<AuctionResponse>();

  constructor(private readonly config: SdkBaseConfigParams) {
    const { signerAddress, chainConfig, messagingSigner, messaging, natsUrl, authUrl, logger, network, skipPolling } =
      this.config;

    this.logger = logger ?? new Logger({ name: "NxtpSdk", level: "info" });
    this.config.network = network ?? "testnet";
    this.config.skipPolling = skipPolling ?? false;

    if (messaging) {
      this.messaging = messaging;
    } else {
      let _natsUrl;
      let _authUrl;
      switch (this.config.network) {
        case "mainnet": {
          _natsUrl = natsUrl ?? (isNode() ? NATS_CLUSTER_URL : NATS_WS_URL);
          _authUrl = authUrl ?? NATS_AUTH_URL;
          break;
        }
        case "testnet": {
          _natsUrl = natsUrl ?? (isNode() ? NATS_CLUSTER_URL_TESTNET : NATS_WS_URL_TESTNET);
          _authUrl = authUrl ?? NATS_AUTH_URL_TESTNET;
          break;
        }
        case "local": {
          _natsUrl = natsUrl ?? (isNode() ? NATS_CLUSTER_URL_LOCAL : NATS_WS_URL_LOCAL);
          _authUrl = authUrl ?? NATS_AUTH_URL_LOCAL;
          break;
        }
      }
      this.messaging = new UserNxtpNatsMessagingService({
        signer: messagingSigner ?? Wallet.createRandom(), // create random wallet just for messaging auth
        logger: this.logger.child({ module: "UserNxtpNatsMessagingService" }),
        natsUrl: _natsUrl,
        authUrl: _authUrl,
      });
    }

    const txManagerConfig: Record<
      number,
      {
        provider: providers.FallbackProvider;
        transactionManagerAddress: string;
        priceOracleAddress: string;
        signatureInterpreterAddress: string;
      }
    > = {};

    const subgraphConfig: Record<
      number,
      Omit<SubgraphChainConfig, "subgraphSyncBuffer"> & { subgraphSyncBuffer?: number }
    > = {};

    // create configs for subclasses based on passed-in config
    Object.entries(chainConfig).forEach(
      ([
        _chainId,
        {
          provider,
          transactionManagerAddress: _transactionManagerAddress,
          signatureInterpreterAddress: _signatureInterpreterAddress,
          priceOracleAddress: _priceOracleAddress,
          subgraph: _subgraph,
          subgraphSyncBuffer,
        },
      ]) => {
        const chainId = parseInt(_chainId);
        const transactionManagerAddress =
          _transactionManagerAddress ?? getDeployedTransactionManagerContract(chainId)?.address;
        if (!transactionManagerAddress) {
          throw new NoTransactionManager(chainId);
        }
        this.config.chainConfig[chainId].transactionManagerAddress = transactionManagerAddress;

        let priceOracleAddress = _priceOracleAddress;
        const chainIdsForGasFee = getDeployedChainIdsForGasFee();
        if (!priceOracleAddress && chainIdsForGasFee.includes(chainId)) {
          const res = getDeployedPriceOracleContract(chainId);
          if (!res || !res.address) {
            throw new NoPriceOracle(chainId);
          }

          priceOracleAddress = res.address;
        }

        const signatureInterpreterAddress =
          _signatureInterpreterAddress ?? getDeployedSignatureInterpreter(chainId)?.address;
        if (!signatureInterpreterAddress) {
          throw new DefaultInterpreterNotDeployed(chainId);
        }

        txManagerConfig[chainId] = {
          provider,
          transactionManagerAddress,
          priceOracleAddress: priceOracleAddress || constants.AddressZero,
          signatureInterpreterAddress,
        };

        let subgraph = _subgraph;
        if (!subgraph) {
          subgraph = getDeployedSubgraphUri(chainId);
        }
        if (!subgraph || subgraph.length === 0) {
          throw new NoSubgraph(chainId);
        }
        // Ensure subgraph is configured properly; may be a CSV env string or an array of subgraph urls.
        subgraph = typeof subgraph === "string" ? subgraph.replace("]", "").replace("[", "").split(",") : subgraph;
        subgraphConfig[chainId] = {
          subgraph,
          provider,
          subgraphSyncBuffer,
        };
      },
    );
    this.transactionManager = new TransactionManager(
      txManagerConfig,
      signerAddress,
      this.logger.child({ module: "TransactionManager" }, "debug"),
    );
    this.subgraph = new Subgraph(signerAddress, subgraphConfig, this.logger.child({ module: "Subgraph" }), skipPolling);
  }

  async connectMessaging(bearerToken?: string): Promise<string> {
    // Setup the subscriptions
    const token = await this.messaging.connect(bearerToken);
    await this.messaging.subscribeToAuctionResponse(
      (_from: string, inbox: string, data?: AuctionResponse, err?: any) => {
        this.auctionResponseEvt.post({ inbox, data, err });
      },
    );

    await delay(1000);
    return token;
  }

  /**
   * Gets all the transactions that could require user action from the subgraph across all configured chains
   *
   * @returns An array of the active transactions and their status
   */
  public async getActiveTransactions(): Promise<ActiveTransaction[]> {
    return this.subgraph.getActiveTransactions();
  }

  /**
   *
   * @param chainId
   * @returns
   */
  getSubgraphSyncStatus(chainId: number): SubgraphSyncRecord {
    const record = this.subgraph.getSyncStatus(chainId);
    return (
      record ?? {
        synced: false,
        syncedBlock: 0,
        latestBlock: 0,
      }
    );
  }

  /**
   * Gets historical transactions
   *
   * @returns An array of historical transactions
   */
  public async getHistoricalTransactions(): Promise<HistoricalTransaction[]> {
    return this.subgraph.getHistoricalTransactions();
  }

  /**
   * Fetches an estimated quote for a proposed crosschain transfer. Runs an auction to determine the `router` for a transaction and the estimated received value.
   *
   * @param params - Params to create crosschain transfer with
   * @param params.callData - The calldata to execute on the receiving chain
   * @param params.sendingChainId - The originating chain (where user is sending funds from)
   * @param params.sendingAssetId - The originating asset of the funds the user is sending
   * @param params.receivingChainId - The destination chain (where user wants the funds)
   * @param params.receivingAssetId - The assetId of funds the user would like to receive on the receiving chain
   * @param params.callTo - The address on the receiving chain to execute the callData on
   * @param params.receivingAddress - The address the funds should be sent to on the destination chain if callTo/callData is empty, or the fallback address if the callTo/callData is specified
   * @param params.amount - The amount the user will send on the sending chain. This is not necessarily the amount they will receive
   * @param params.expiry - The expiry on the sending chain for the transfer
   * @param params.transactionId - The unique identifier for the transfer
   *
   * @returns The auction response for the given transacton
   *
   * @remarks
   * The user chooses the transactionId, and they are incentivized to keep the transactionId unique otherwise their signature could e replayed and they would lose funds.
   */
  public async getTransferQuote(params: CrossChainParams): Promise<GetTransferQuote> {
    const transactionId = params.transactionId ?? getRandomBytes32();
    const { requestContext, methodContext } = createLoggingContext(
      this.getTransferQuote.name,
      undefined,
      transactionId,
    );

    this.logger.info("Method started", requestContext, methodContext, { params });

    // Validate params schema
    const validate = ajv.compile(CrossChainParamsSchema);
    const valid = validate(params);
    if (!valid) {
      const msg = (validate.errors ?? []).map((err) => `${err.instancePath} - ${err.message}`).join(",");
      const error = new InvalidParamStructure("getTransferQuote", "CrossChainParams", msg, params);
      this.logger.error("Invalid transfer params", requestContext, methodContext, jsonifyError(error), {
        validationError: msg,
        params,
      });
      throw error;
    }

    const user = await this.config.signerAddress;

    const {
      sendingAssetId,
      sendingChainId,
      amount,
      receivingChainId,
      receivingAssetId,
      receivingAddress,
      callTo: _callTo,
      callData: _callData,
      encryptedCallData: _encryptedCallData,
      slippageTolerance = DEFAULT_SLIPPAGE_TOLERANCE,
      expiry: _expiry,
      dryRun,
      preferredRouters: _preferredRouters,
      initiator,
      auctionWaitTimeMs = DEFAULT_AUCTION_TIMEOUT,
      numAuctionResponsesQuorum,
      encodedConditionData: _encodedConditionData,
      sendingChainCondition: _sendingChainCondition,
      receivingChainCondition: _receivingChainCondition,
    } = params;
    if (!this.config.chainConfig[sendingChainId]) {
      throw new ChainNotConfigured(sendingChainId, Object.keys(this.config.chainConfig));
    }

    if (!this.config.chainConfig[receivingChainId]) {
      throw new ChainNotConfigured(receivingChainId, Object.keys(this.config.chainConfig));
    }

    const sendingSyncStatus = this.getSubgraphSyncStatus(sendingChainId);
    const receivingSyncStatus = this.getSubgraphSyncStatus(receivingChainId);
    if (!sendingSyncStatus.synced || !receivingSyncStatus.synced) {
      throw new SubgraphsNotSynced(sendingSyncStatus, receivingSyncStatus, { sendingChainId, receivingChainId });
    }

    if (parseFloat(slippageTolerance) < parseFloat(MIN_SLIPPAGE_TOLERANCE)) {
      throw new InvalidSlippage(slippageTolerance, MIN_SLIPPAGE_TOLERANCE, MAX_SLIPPAGE_TOLERANCE);
    }

    if (parseFloat(slippageTolerance) > parseFloat(MAX_SLIPPAGE_TOLERANCE)) {
      throw new InvalidSlippage(slippageTolerance, MIN_SLIPPAGE_TOLERANCE, MAX_SLIPPAGE_TOLERANCE);
    }

    const preferredRouters = (_preferredRouters ?? []).map((a) => utils.getAddress(a));

    const blockTimestamp = await getTimestampInSeconds();
    const expiry = _expiry ?? getExpiry(blockTimestamp);
    if (expiry - blockTimestamp < getMinExpiryBuffer()) {
      throw new InvalidExpiry(expiry, getMinExpiryBuffer(), getMaxExpiryBuffer(), blockTimestamp);
    }

    if (expiry - blockTimestamp > getMaxExpiryBuffer()) {
      throw new InvalidExpiry(expiry, getMinExpiryBuffer(), getMaxExpiryBuffer(), blockTimestamp);
    }

    // Assign defaults
    const sendingChainCondition = _sendingChainCondition ?? getDeployedSignatureInterpreter(sendingChainId)?.address;
    if (!sendingChainCondition) {
      throw new DefaultInterpreterNotDeployed(sendingChainId);
    }
    const receivingChainCondition =
      _receivingChainCondition ?? getDeployedSignatureInterpreter(receivingChainId)?.address;
    if (!receivingChainCondition) {
      throw new DefaultInterpreterNotDeployed(sendingChainId);
    }
    const encodedConditionData = _encodedConditionData ?? "0x";
    const callTo = _callTo ?? constants.AddressZero;
    const callData = _callData ?? "0x";
    const callDataHash = utils.keccak256(callData);

    const encryptedCallData = _encryptedCallData ?? "0x";

    if (callData !== "0x" && encryptedCallData === "0x") {
      throw new EncryptionError("bad public key encryption", undefined, { callData, encryptedCallData });
    }

    if (!this.messaging.isConnected()) {
      await this.connectMessaging();
    }

    const metaTxRelayerFee = await this.estimateFeeForMetaTx(
      sendingChainId,
      sendingAssetId,
      receivingChainId,
      receivingAssetId,
      false,
      requestContext,
      methodContext,
    );

    const inbox = generateMessagingInbox();
    let receivedBids: (AuctionResponse | string)[];

    const auctionBidsPromise = new Promise<AuctionResponse[]>(async (resolve, reject) => {
      if (dryRun) {
        try {
          const result = await this.auctionResponseEvt
            .pipe((data) => data.inbox === inbox)
            .pipe((data) => !!data.data)
            .pipe((data) => !data.err)
            .waitFor(auctionWaitTimeMs);
          return resolve([result.data as AuctionResponse]);
        } catch (e) {
          return reject(e);
        }
      }

      if (preferredRouters.length > 0) {
        this.logger.warn("Waiting for preferred routers", requestContext, methodContext, {
          preferredRouters,
        });
        try {
          const result = await this.auctionResponseEvt
            .pipe((data) => data.inbox === inbox)
            .pipe((data) => !!data.data)
            .pipe((data) => !data.err)
            .pipe((data) => preferredRouters.includes(utils.getAddress((data.data as AuctionResponse).bid.router)))
            .waitFor(auctionWaitTimeMs * 2); // wait extra for preferred router
          return resolve([result.data as AuctionResponse]);
        } catch (e) {
          return reject(e);
        }
      }

      const auctionCtx = Evt.newCtx();
      const bids: AuctionResponse[] = [];
      this.auctionResponseEvt
        .pipe(auctionCtx)
        .pipe((data) => data.inbox === inbox)
        .pipe((data) => !!data.data)
        .pipe((data) => {
          if (data.err) {
            this.logger.warn("Invalid bid received", requestContext, methodContext, { inbox, err: data.err });
            return false;
          }
          return true;
        })
        .attach((data) => {
          bids.push(data.data as AuctionResponse);
          if (numAuctionResponsesQuorum) {
            if (bids.length >= numAuctionResponsesQuorum) {
              return resolve(bids);
            }
          }
        });

      setTimeout(async () => {
        this.auctionResponseEvt.detach(auctionCtx);
        return resolve(bids);
      }, auctionWaitTimeMs);
    });

    const payload = {
      user,
      initiator: initiator ?? user,
      sendingChainId,
      sendingAssetId,
      amount,
      receivingChainId,
      receivingAssetId,
      receivingAddress,
      callTo,
      callDataHash,
      encryptedCallData,
      expiry,
      transactionId,
      dryRun: !!dryRun,
      encodedConditionData,
      sendingChainCondition,
      receivingChainCondition,
    };
    await this.messaging.publishAuctionRequest(payload, inbox);

    this.logger.info(`Waiting up to ${auctionWaitTimeMs} ms for responses`, requestContext, methodContext, {
      inbox,
    });
    try {
      const auctionResponses = await auctionBidsPromise;
      this.logger.info("Auction closed", requestContext, methodContext, {
        auctionResponses,
        transactionId,
        inbox,
      });
      if (auctionResponses.length === 0) {
        throw new NoBids(auctionWaitTimeMs, transactionId, payload);
      }
      if (dryRun) {
        return { ...auctionResponses[0], metaTxRelayerFee: metaTxRelayerFee.toString() };
      }
      receivedBids = await Promise.all(
        auctionResponses.map(async (data: AuctionResponse) => {
          // validate bid
          // check router sig on bid
          const signer = recoverAuctionBid(data.bid, data.bidSignature ?? "");
          if (signer !== data.bid.router) {
            const msg = "Invalid router signature on bid";
            this.logger.warn(msg, requestContext, methodContext, { signer, router: data.bid.router });
            return msg;
          }

          // check contract for router liquidity
          try {
            const routerLiq = await this.transactionManager.getRouterLiquidity(
              receivingChainId,
              data.bid.router,
              receivingAssetId,
            );
            if (routerLiq.lt(data.bid.amountReceived)) {
              const msg = "Router's liquidity low";
              this.logger.warn(msg, requestContext, methodContext, {
                signer,
                receivingChainId,
                receivingAssetId,
                router: data.bid.router,
                routerLiq: routerLiq.toString(),
                amountReceived: data.bid.amountReceived,
              });
              return msg;
            }
          } catch (err) {
            const msg = "Error getting router liquidity";
            this.logger.error(msg, requestContext, methodContext, jsonifyError(err), {
              sendingChainId,
              receivingChainId,
            });
            return msg;
          }

          // check if the price changes unfovorably by more than the slippage tolerance(percentage).
          const lowerBoundExchangeRate = (1 - parseFloat(slippageTolerance) / 100).toString();

          const amtMinusGas = BigNumber.from(data.bid.amountReceived).sub(data.gasFeeInReceivingToken);
          const lowerBound = calculateExchangeAmount(amtMinusGas.toString(), lowerBoundExchangeRate).split(".")[0];

          // safe calculation if the amountReceived is greater than 4 decimals
          if (BigNumber.from(data.bid.amountReceived).lt(lowerBound)) {
            const msg = "Invalid bid price: price impact is more than the slippage tolerance";
            this.logger.warn(msg, requestContext, methodContext, {
              signer,
              lowerBound: lowerBound.toString(),
              bidAmount: data.bid.amount,
              amtMinusGas: amtMinusGas.toString(),
              gasFeeInReceivingToken: data.gasFeeInReceivingToken,
              amountReceived: data.bid.amountReceived,
              slippageTolerance: slippageTolerance,
              router: data.bid.router,
            });
            return msg;
          }

          return data;
        }),
      );
    } catch (e) {
      this.logger.error("Auction error", requestContext, methodContext, jsonifyError(e), {
        transactionId,
      });
      throw new UnknownAuctionError(transactionId, jsonifyError(e), payload, { transactionId });
    }

    const validBids = receivedBids.filter((x) => typeof x !== "string") as AuctionResponse[];
    const invalidBids = receivedBids.filter((x) => typeof x === "string") as string[];

    if (validBids.length === 0) {
      throw new NoValidBids(transactionId, payload, invalidBids.join(","), receivedBids);
    }

    const chosen = validBids.sort((a: AuctionResponse, b) => {
      return BigNumber.from(b.bid.amountReceived).gt(a.bid.amountReceived) ? -1 : 1; // TODO: #142 check this logic
    })[0];

    return { ...chosen, metaTxRelayerFee: metaTxRelayerFee.toString() };
  }

  public async approveForPrepare(
    transferParams: AuctionResponse,
    infiniteApprove = false,
  ): Promise<providers.TransactionRequest | undefined> {
    const { requestContext, methodContext } = createLoggingContext(
      this.approveForPrepare.name,
      undefined,
      transferParams.bid.transactionId,
    );

    this.logger.info("Method started", requestContext, methodContext, { transferParams });

    const {
      bid: { sendingAssetId, sendingChainId, amount },
    } = transferParams;

    if (sendingAssetId !== constants.AddressZero) {
      const approveTx = await this.transactionManager.approveTokensIfNeeded(
        sendingChainId,
        sendingAssetId,
        amount,
        infiniteApprove,
        requestContext,
      );
      return approveTx;
    }
    return undefined;
  }

  /**
   * Begins a crosschain transfer by calling `prepare` on the sending chain.
   *
   * @param transferParams - The auction result (winning bid and associated signature)
   * @param transferParams.bid - The winning action bid (includes all data needed to call prepare)
   * @param transferParams.bidSignature - The signature of the router on the winning bid
   * @param infiniteApprove - (optional) If true, will approve the TransactionManager on `transferParams.sendingChainId` for the max value. If false, will approve for only transferParams.amount. Defaults to false
   * @returns A promise with the transactionId and the `TransactionResponse` returned when the prepare transaction was submitted, not mined.
   */
  public async prepareTransfer(transferParams: AuctionResponse): Promise<providers.TransactionRequest> {
    const { requestContext, methodContext } = createLoggingContext(
      this.prepareTransfer.name,
      undefined,
      transferParams.bid.transactionId,
    );

    this.logger.info("Method started", requestContext, methodContext, { transferParams });

    const sendingSyncStatus = this.getSubgraphSyncStatus(transferParams.bid.sendingChainId);
    const receivingSyncStatus = this.getSubgraphSyncStatus(transferParams.bid.receivingChainId);
    if (!sendingSyncStatus.synced || !receivingSyncStatus.synced) {
      throw new SubgraphsNotSynced(sendingSyncStatus, receivingSyncStatus, { transferParams });
    }

    const { bid, bidSignature } = transferParams;

    // Validate params schema
    const validate = ajv.compile(AuctionBidParamsSchema);
    const valid = validate(bid);
    if (!valid) {
      const msg = (validate.errors ?? []).map((err) => `${err.instancePath} - ${err.message}`).join(",");
      const error = new InvalidParamStructure("prepareTransfer", "AuctionResponse", msg, transferParams, {
        transactionId: transferParams.bid.transactionId,
      });
      this.logger.error("Invalid transfer params", requestContext, methodContext, jsonifyError(error), {
        validationErrors: validate.errors,
        transferParams,
        bidSignature,
      });
      throw error;
    }

    const {
      user,
      router,
      initiator,
      sendingAssetId,
      receivingAssetId,
      receivingAddress,
      amount,
      expiry,
      callDataHash,
      encryptedCallData,
      sendingChainId,
      receivingChainId,
      callTo,
      transactionId,
    } = bid;
    const encodedBid = encodeAuctionBid(bid);

    if (!this.config.chainConfig[sendingChainId]) {
      throw new ChainNotConfigured(sendingChainId, Object.keys(this.config.chainConfig));
    }

    if (!this.config.chainConfig[receivingChainId]) {
      throw new ChainNotConfigured(receivingChainId, Object.keys(this.config.chainConfig));
    }

    if (!bidSignature) {
      throw new InvalidBidSignature(transactionId, bid, router);
    }

    if (callTo !== constants.AddressZero) {
      const callToContractCode = await this.config.chainConfig[receivingChainId].provider.getCode(callTo);
      if (!callToContractCode || callToContractCode === "0x") {
        throw new InvalidCallTo(transactionId, callTo);
      }
    }

    // Prepare sender side tx
    const txData: InvariantTransactionData = {
      receivingChainCondition: "",
      sendingChainCondition: "",
      receivingChainTxManagerAddress: this.transactionManager.getTransactionManagerAddress(receivingChainId)!,
      user,
      router,
      initiator,
      sendingAssetId,
      receivingAssetId,
      sendingChainFallback: user,
      callTo,
      receivingAddress,
      sendingChainId,
      receivingChainId,
      callDataHash,
      transactionId,
      encodedConditionData: "",
    };
    const params: PrepareParams = {
      txData,
      encryptedCallData,
      bidSignature,
      encodedBid,
      amount,
      expiry,
    };
    const tx = await this.transactionManager.prepare(sendingChainId, params, requestContext);
    return tx;
  }

  /**
   * Fulfills the transaction on the receiving chain.
   *
   * @param params - The `TransactionPrepared` event payload from the receiving chain
   * @param relayerFee - (optional) The fee paid to relayers. Comes out of the transaction amount the router prepared with. Defaults to 0
   * @param useRelayers - (optional) If true, will use a realyer to submit the fulfill transaction
   * @returns An object containing either the TransactionResponse from self-submitting the fulfill transaction, or the Meta-tx response (if you used meta transactions)
   */
  public async fulfillTransfer(
    params: Omit<TransactionPreparedEvent, "caller">,
    unlockData: string,
    decryptedCallData: string,
    relayerFee = "0",
    useRelayers = true,
    useGelatoRelay = false,
  ): Promise<{ fulfillRequest?: providers.TransactionRequest; metaTxResponse?: MetaTxResponse }> {
    const { requestContext, methodContext } = createLoggingContext(
      this.fulfillTransfer.name,
      undefined,
      params.txData.transactionId,
    );
    this.logger.info("Method started", requestContext, methodContext, { params, useRelayers });
    const transactionId = params.txData.transactionId;

    // Validate params schema
    const validate = ajv.compile(TransactionPreparedEventSchema);
    const valid = validate(params);
    if (!valid) {
      const msg = (validate.errors ?? []).map((err) => `${err.instancePath} - ${err.message}`).join(",");
      const error = new InvalidParamStructure("fulfillTransfer", "TransactionPrepareEventParams", msg, params, {
        transactionId: transactionId,
      });
      this.logger.error("Invalid Params", requestContext, methodContext, jsonifyError(error), {
        validationError: msg,
        params,
      });
      throw error;
    }

    const { txData } = params;

    if (!this.config.chainConfig[txData.sendingChainId]) {
      throw new ChainNotConfigured(txData.sendingChainId, Object.keys(this.config.chainConfig));
    }

    if (!this.config.chainConfig[txData.receivingChainId]) {
      throw new ChainNotConfigured(txData.receivingChainId, Object.keys(this.config.chainConfig));
    }

    if (useGelatoRelay && isChainSupportedByGelato(txData.receivingChainId)) {
      this.logger.info("Fulfilling using Gelato Relayer", requestContext, methodContext);
      const deployedContract = this.config.chainConfig[txData.receivingChainId].transactionManagerAddress!;
      const data = await gelatoFulfill(
        txData.receivingChainId,
        deployedContract,
        new Interface(TransactionManagerAbi),
        {
          txData,
          relayerFee,
          signature: fulfillSignature,
          callData: decryptedCallData,
        },
      );
      this.logger.info("Method completed using Gelato Relayer", requestContext, methodContext, { taskId: data.taskId });

      console.log("****** data: ", data);
      if (!data.taskId) {
        throw new RelayFailed(transactionId, txData.receivingChainId);
      }

      return {
        metaTxResponse: { transactionHash: data.taskId, chainId: txData.receivingChainId },
      };
    }

    if (useRelayers) {
      this.logger.info("Fulfilling using relayers", requestContext, methodContext);
      if (!this.messaging.isConnected()) {
        await this.connectMessaging();
      }

      // send through messaging to metatx relayers
      const responseInbox = generateMessagingInbox();

      const metaTxProm = this.waitFor(SubgraphEvents.ReceiverTransactionFulfilled, META_TX_TIMEOUT, (data) => {
        return data.txData.transactionId === params.txData.transactionId;
      });

      const request = {
        type: MetaTxTypes.Fulfill,
        relayerFee,
        to: this.transactionManager.getTransactionManagerAddress(txData.receivingChainId)!,
        chainId: txData.receivingChainId,
        data: {
          relayerFee,
          unlockData,
          txData,
          callData: decryptedCallData,
        },
      };
      await this.messaging.publishMetaTxRequest(request, responseInbox);

      try {
        const response = await metaTxProm;
        const ret = {
          transactionHash: response.transactionHash,
          chainId: response.txData.receivingChainId,
        };
        this.logger.info("Method complete", requestContext, methodContext, ret);
        return {
          metaTxResponse: ret,
        };
      } catch (e) {
        throw e.message.includes("Evt timeout") ? new MetaTxTimeout(txData.transactionId, META_TX_TIMEOUT, request) : e;
      }
    } else {
      this.logger.info("Fulfilling with user's signer", requestContext, methodContext);
      const fulfillRequest = await this.transactionManager.fulfill(
        txData.receivingChainId,
        {
          callData: decryptedCallData,
          relayerFee,
          unlockData,
          txData,
        },
        requestContext,
      );

      this.logger.info("Method complete", requestContext, methodContext, { fulfillRequest });
      return { fulfillRequest };
    }
  }

  /**
   * Cancels the given transaction
   *
   * @param cancelParams - Arguments to submit to chain
   * @param cancelParams.txData - TransactionData (invariant + variant) to be cancelled
   * @param cancelParams.relayerFee - Fee to be paid for relaying transaction (only respected on sending chain cancellations post-expiry by the user)
   * @param cancelParams.signature - User signature for relayer to use
   * @param chainId - Chain to cancel the transaction on
   * @returns A TransactionResponse when the transaction was submitted, not mined
   */

  public async cancel(cancelParams: CancelParams, chainId: number): Promise<providers.TransactionRequest> {
    const { requestContext, methodContext } = createLoggingContext(
      this.cancel.name,
      undefined,
      cancelParams.txData.transactionId,
    );
    this.logger.info("Method started", requestContext, methodContext, { chainId, cancelParams });

    const transactionId = cancelParams.txData.transactionId;

    // Validate params schema
    const validate = ajv.compile(CancelSchema);
    const valid = validate(cancelParams);
    if (!valid) {
      const msg = (validate.errors ?? []).map((err) => `${err.instancePath} - ${err.message}`).join(",");
      const error = new InvalidParamStructure("cancel", "CancelParams", msg, cancelParams, {
        transactionId: transactionId,
      });
      this.logger.error("Invalid Params", requestContext, methodContext, jsonifyError(error), {
        validationError: msg,
        cancelParams,
      });
      throw error;
    }

    const cancelRequest = await this.transactionManager.cancel(chainId, cancelParams, requestContext);
    this.logger.info("Method complete", requestContext, methodContext, { cancelRequest });
    return cancelRequest;
  }
  /**
   * Estimates hardcoded fee for prepare transactions
   *
   * @param chainId - The network indentifier
   * @param assetId - The asset address
   * @param decimals - The asset decimals
   * @returns Gas fee for prepare in token
   */
  async estimateHardcodedFeeForPrepare(
    chainId: number,
    assetId: string,
    decimals: number,
    requestContext: RequestContext,
    methodContext: MethodContext,
  ): Promise<BigNumber> {
    this.logger.info("Calculate gas in token for prepare", requestContext, methodContext, {
      chainId,
      assetId,
      decimals,
    });

    const { provider } = this.config.chainConfig[chainId] ?? {};

    const priceOracleContract = getDeployedPriceOracleContract(chainId);
    const gasLimitForPrepare = BigNumber.from(GAS_ESTIMATES.prepare);
    let totalCost = constants.Zero;
    if (priceOracleContract && priceOracleContract.address && provider) {
      const priceOracleAddress = priceOracleContract.address;
      const ethPriceInUsd = await getTokenPrice(priceOracleAddress, constants.AddressZero, provider);
      const tokenPriceInUsd = await getTokenPrice(priceOracleAddress, assetId, provider);
      const gasPrice = await this.getGasPrice(chainId);
      const gasAmountInUsd = gasPrice.mul(gasLimitForPrepare).mul(ethPriceInUsd);
      const tokenAmountForGasFee = tokenPriceInUsd.isZero()
        ? constants.Zero
        : gasAmountInUsd.div(tokenPriceInUsd).div(BigNumber.from(10).pow(18 - decimals));
      totalCost = totalCost.add(tokenAmountForGasFee);
    }

    return totalCost;
  }

  /**
   * Estimates hardcoded fee for fulfill transactions
   *
   * @param chainId - The network indentifier
   * @param assetId - The asset address
   * @param decimals - The asset decimals
   * @returns Gas fee for fulfill in token
   */
  async estimateHardcodedFeeForFulfill(
    chainId: number,
    assetId: string,
    decimals: number,
    requestContext: RequestContext,
    methodContext: MethodContext,
  ): Promise<BigNumber> {
    this.logger.info("Calculate gas in token for fulfill", requestContext, methodContext, {
      chainId,
      assetId,
      decimals,
    });
    const { provider } = this.config.chainConfig[chainId] ?? {};
    const priceOracleContract = getDeployedPriceOracleContract(chainId);
    const gasLimitForFulfill = BigNumber.from(GAS_ESTIMATES.fulfill);
    let totalCost = constants.Zero;
    if (priceOracleContract && priceOracleContract.address && provider) {
      const priceOracleAddress = priceOracleContract.address;
      const ethPriceInUsd = await getTokenPrice(priceOracleAddress, constants.AddressZero, provider);
      const tokenPriceInUsd = await getTokenPrice(priceOracleAddress, assetId, provider);
      const gasPrice = await this.getGasPrice(chainId);
      const gasAmountInUsd = gasPrice.mul(gasLimitForFulfill).mul(ethPriceInUsd);
      const tokenAmountForGasFee = tokenPriceInUsd.isZero()
        ? constants.Zero
        : gasAmountInUsd.div(tokenPriceInUsd).div(BigNumber.from(10).pow(18 - decimals));
      totalCost = totalCost.add(tokenAmountForGasFee);
    }

    this.logger.info("Calculated gas in token for fulfill", requestContext, methodContext, {
      calculatedGas: totalCost,
    });

    return totalCost;
  }

  /**
   * Estimates hardcoded fee for router transfer
   *
   * @param sendingChainId - The network id of sending chain
   * @param sendingAssetId  - The sending asset address
   * @param receivingChainId  - The network id of receiving chain
   * @param receivingAssetId - The receiving asset address
   * @param inSendingToken - If true, returns gas fee in sending token, else returns gas fee in receiving token
   * @returns Gas fee for transfer in token
   */
  public async estimateFeeForRouterTransfer(
    sendingChainId: number,
    sendingAssetId: string,
    receivingChainId: number,
    receivingAssetId: string,
    inSendingToken: boolean,
    requestContext: RequestContext,
    methodContext: MethodContext,
  ): Promise<BigNumber> {
    this.logger.info("Calculate gas fee in token for router transfer", requestContext, methodContext, {
      sendingChainId,
      sendingAssetId,
      receivingChainId,
      receivingAssetId,
    });

    const chainIdsForGasFee = getDeployedChainIdsForGasFee();
    const { provider } = inSendingToken
      ? this.config.chainConfig[sendingChainId] ?? {}
      : this.config.chainConfig[receivingChainId] ?? {};
    if (!provider) {
      throw new ChainNotConfigured(
        inSendingToken ? sendingChainId : receivingChainId,
        Object.keys(this.config.chainConfig),
      );
    }
    const assetId = inSendingToken ? sendingAssetId : receivingAssetId;
    const decimals = await getDecimals(assetId, provider);
    // TODO: We calculate gas fee for router transfer in sending token
    // if chainIdsForGasFee includes sending chain, calculate gas fee for fulfill transactions
    // if chainIdsForGasFee includes receiving chain, calculate gas fee for prepare transactions
    let totalCost = constants.Zero;
    if (chainIdsForGasFee.includes(sendingChainId)) {
      const fulfillFee = await this.estimateHardcodedFeeForFulfill(
        sendingChainId,
        sendingAssetId,
        decimals,
        requestContext,
        methodContext,
      );

      totalCost = totalCost.add(fulfillFee);
    }

    if (chainIdsForGasFee.includes(receivingChainId)) {
      const prepareFee = await this.estimateHardcodedFeeForPrepare(
        receivingChainId,
        receivingAssetId,
        decimals,
        requestContext,
        methodContext,
      );

      totalCost = totalCost.add(prepareFee);
    }
    return totalCost;
  }

  /**
   * Estimates fee for meta transactions in token
   *
   * @param sendingChainId - The network id of sending chain
   * @param sendingAssetId  - The sending asset address
   * @param receivingChainId  - The network id of receiving chain
   * @param receivingAssetId - The receiving asset address
   * @param inSendingToken - If true, returns gas fee in sending token, else returns gas fee in receiving token
   * @returns Gas fee for meta transactions in token
   */
  public async estimateFeeForMetaTx(
    sendingChainId: number,
    sendingAssetId: string,
    receivingChainId: number,
    receivingAssetId: string,
    inSendingToken: boolean,
    requestContext: RequestContext,
    methodContext: MethodContext,
  ): Promise<BigNumber> {
    this.logger.info("Calculate gas fee in token for meta tranaction", requestContext, methodContext, {
      sendingChainId,
      sendingAssetId,
      receivingChainId,
      receivingAssetId,
    });

    const chainIdsForGasFee = getDeployedChainIdsForGasFee();
    const { provider } = inSendingToken
      ? this.config.chainConfig[sendingChainId] ?? {}
      : this.config.chainConfig[receivingChainId] ?? {};
    if (!provider) {
      throw new ChainNotConfigured(
        inSendingToken ? sendingChainId : receivingChainId,
        Object.keys(this.config.chainConfig),
      );
    }
    const assetId = inSendingToken ? sendingAssetId : receivingAssetId;
    const decimals = await getDecimals(assetId, provider);
    let totalCost = constants.Zero;
    if (chainIdsForGasFee.includes(receivingChainId)) {
      const fulfillFee = await this.estimateHardcodedFeeForFulfill(
        receivingChainId,
        receivingAssetId,
        decimals,
        requestContext,
        methodContext,
      );
      totalCost = totalCost.add(fulfillFee);
    }
    return totalCost;
  }

  /**
   * Gets gas price in target chain
   *
   * @param chainId The network identifier
   *
   * @returns Gas price in BigNumber
   */
  async getGasPrice(chainId: number): Promise<BigNumber> {
    const { provider } = this.config.chainConfig[chainId] ?? {};
    if (!provider) {
      throw new ChainNotConfigured(chainId, Object.keys(this.config.chainConfig));
    }

    // get gas price
    let gasPrice = BigNumber.from(0);
    try {
      gasPrice = await provider.getGasPrice();
    } catch (e) {}

    return gasPrice;
  }

  /**
   * Changes the signer associated with the sdk
   *
   * @param signer - Signer to change to
   */
  public changeInjectedSigner(signer: Signer) {
    this.config.signer = signer;
  }

  /**
   * Turns off all listeners and disconnects messaging from the sdk
   */
  public removeAllListeners(): void {
    this.auctionResponseEvt.detach();
    this.messaging.disconnect();
    this.subgraph.stopPolling();
  }

  // Listener methods
  /**
   * Attaches a callback to the emitted event
   *
   * @param event - The event name to attach a handler for
   * @param callback - The callback to invoke on event emission
   * @param filter - (optional) A filter where callbacks are only invoked if the filter returns true
   * @param timeout - (optional) A timeout to detach the handler within. I.e. if no events fired within the timeout, then the handler is detached
   */
  public attach<T extends SubgraphEvent>(
    event: T,
    callback: (data: NxtpSdkEventPayloads[T]) => void,
    filter: (data: NxtpSdkEventPayloads[T]) => boolean = (_data: NxtpSdkEventPayloads[T]) => true,
  ): void {
    this.subgraph.attach(event, callback as any, filter as any);
  }

  /**
   * Attaches a callback to the emitted event that will be executed one time and then detached.
   *
   * @param event - The event name to attach a handler for
   * @param callback - The callback to invoke on event emission
   * @param filter - (optional) A filter where callbacks are only invoked if the filter returns true
   * @param timeout - (optional) A timeout to detach the handler within. I.e. if no events fired within the timeout, then the handler is detached
   *
   */
  public attachOnce<T extends SubgraphEvent>(
    event: T,
    callback: (data: NxtpSdkEventPayloads[T]) => void,
    filter: (data: NxtpSdkEventPayloads[T]) => boolean = (_data: NxtpSdkEventPayloads[T]) => true,
    timeout?: number,
  ): void {
    this.subgraph.attachOnce(event, callback as any, filter as any, timeout);
  }

  /**
   * Removes all attached handlers from the given event.
   *
   * @param event - (optional) The event name to remove handlers from. If not provided, will detach handlers from *all* subgraph events
   */
  public detach<T extends SubgraphEvent>(event?: T): void {
    this.subgraph.detach(event);
  }

  /**
   * Returns a promise that resolves when the event matching the filter is emitted
   *
   * @param event - The event name to wait for
   * @param timeout - The ms to continue waiting before rejecting
   * @param filter - (optional) A filter where the promise is only resolved if the filter returns true
   *
   * @returns Promise that will resolve with the event payload once the event is emitted, or rejects if the timeout is reached.
   *
   */
  public waitFor<T extends SubgraphEvent>(
    event: T,
    timeout: number,
    filter: (data: NxtpSdkEventPayloads[T]) => boolean = (_data: NxtpSdkEventPayloads[T]) => true,
  ): Promise<NxtpSdkEventPayloads[T]> {
    return this.subgraph.waitFor(event, timeout, filter as any) as Promise<NxtpSdkEventPayloads[T]>;
  }
}<|MERGE_RESOLUTION|>--- conflicted
+++ resolved
@@ -50,11 +50,8 @@
   SubgraphsNotSynced,
   NoPriceOracle,
   InvalidParamStructure,
-<<<<<<< HEAD
   DefaultInterpreterNotDeployed,
-=======
   RelayFailed,
->>>>>>> a5df0ff6
 } from "./error";
 import {
   TransactionManager,
@@ -86,11 +83,8 @@
   getTokenPrice,
   gelatoFulfill,
   getDecimals,
-<<<<<<< HEAD
   getDeployedSignatureInterpreter,
-=======
   isChainSupportedByGelato,
->>>>>>> a5df0ff6
 } from "./utils";
 import { Subgraph, SubgraphChainConfig, SubgraphEvent, SubgraphEvents } from "./subgraph/subgraph";
 
