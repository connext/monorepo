--- conflicted
+++ resolved
@@ -77,18 +77,7 @@
   canonicalId: Bytes
 
   # Asset
-<<<<<<< HEAD
-  # The asset that gets sent in.
-  asset: Bytes
-  # Amount of asset sent in.
-  amount: BigInt
-  # asset being bridged.
-  bridgedAsset: Bytes
-  # Amount of bridged nomad asset.
-  bridgedAmount: BigInt
-=======
   asset: Asset
->>>>>>> 4bc556c3
 
   # Message
   message: OriginMessage
@@ -127,20 +116,7 @@
   canonicalId: Bytes
 
   # Asset
-<<<<<<< HEAD
-  # The asset that gets delivered.
-  asset: Bytes
-  # Amount of delivered asset.
-  amount: BigInt
-  # The local version of the bridged asset.
-  localAsset: Bytes
-  # The amount of the local asset.
-  localAmount: BigInt
-
-  sponsorVaultRelayerFee: BigInt
-=======
   asset: Asset
->>>>>>> 4bc556c3
 
   # Executed Transaction
   executedCaller: Bytes
