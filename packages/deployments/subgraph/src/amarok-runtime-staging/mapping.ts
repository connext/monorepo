/* eslint-disable prefer-const */
import { Address, BigInt, Bytes, dataSource } from "@graphprotocol/graph-ts";

import {
  RouterLiquidityAdded,
  RouterLiquidityRemoved,
  RelayerAdded,
  RelayerRemoved,
  StableSwapAdded,
  XCalled,
  Executed,
  Reconciled,
  AssetAdded,
  RouterRemoved,
  RouterAdded,
  RouterOwnerAccepted,
  RouterOwnerProposed,
  RouterRecipientSet,
  MaxRoutersPerTransferUpdated,
} from "../../generated/Connext/ConnextHandler";
import {
  NewConnector,
  Dispatch,
  AggregateRootUpdated,
  MessageSent,
  MessageProcessed,
} from "../../generated/Connector/Connector";
import {
  Asset,
  AssetBalance,
  Router,
  Relayer,
  StableSwap,
  OriginTransfer,
  DestinationTransfer,
  Setting,
  OriginMessage,
  AggregateRoot,
  RootMessageSent,
  RootMessageProcessed,
  ConnectorMeta,
} from "../../generated/schema";

const DEFAULT_MAX_ROUTERS_PER_TRANSFER = 5;

const DEFAULT_CONNECTOR_META_ID = "CONNECTOR_META_ID";

/// MARK - Assets
export function handleAssetAdded(event: AssetAdded): void {
  let assetId = event.params.localAsset.toHex();
  let asset = Asset.load(assetId);
  if (asset == null) {
    asset = new Asset(assetId);
  }
  asset.key = event.params.key;
  asset.canonicalId = event.params.canonicalId;
  asset.canonicalDomain = event.params.domain;
  asset.adoptedAsset = event.params.adoptedAsset;
  asset.blockNumber = event.block.number;
  asset.save();
}

export function handleStableSwapAdded(event: StableSwapAdded): void {
  // StableSwapAdded: bytes32 canonicalId, uint32 domain, address swapPool, address caller
  let stableSwapId = `${event.params.canonicalId.toHex()}-${event.params.domain.toHex()}-${event.params.swapPool.toHex()}`;
  let stableSwap = StableSwap.load(stableSwapId);

  if (stableSwap == null) {
    stableSwap = new StableSwap(stableSwapId);
    stableSwap.canonicalId = event.params.canonicalId;
    stableSwap.domain = event.params.domain;
    stableSwap.swapPool = event.params.swapPool;
    stableSwap.save();
  }
}

/// MARK - Relayers
export function handleRelayerAdded(event: RelayerAdded): void {
  let relayerId = event.params.relayer.toHex();
  let relayer = Relayer.load(relayerId);

  if (relayer == null) {
    relayer = new Relayer(relayerId);
    relayer.isActive = true;
    relayer.relayer = event.params.relayer;
    relayer.save();
  }
}

export function handleRelayerRemoved(event: RelayerRemoved): void {
  let relayerId = event.params.relayer.toHex();
  let relayer = Relayer.load(relayerId);

  if (relayer == null) {
    relayer = new Relayer(event.params.relayer.toHex());
    relayer.isActive = false;
    relayer.save();
  }
}

/// MARK - Routers
export function handleRouterAdded(event: RouterAdded): void {
  let routerId = event.params.router.toHex();
  let router = Router.load(routerId);

  if (router == null) {
    router = new Router(event.params.router.toHex());
    router.isActive = true;
    router.save();
  }

  let settingEntity = Setting.load("1");
  if (settingEntity == null) {
    settingEntity = new Setting("1");
    settingEntity.maxRoutersPerTransfer = BigInt.fromI32(DEFAULT_MAX_ROUTERS_PER_TRANSFER);
    settingEntity.caller = Address.zero();
    settingEntity.save();
  }
}

export function handleRouterRemoved(event: RouterRemoved): void {
  let routerId = event.params.router.toHex();
  let router = Router.load(routerId);
  if (!router) {
    router = new Router(routerId);
  }
  router.isActive = false;
  router.save();
}

export function handleRouterRecipientSet(event: RouterRecipientSet): void {
  let routerId = event.params.router.toHex();
  let router = Router.load(routerId);
  if (!router) {
    router = new Router(routerId);
    router.isActive = true;
  }
  router.recipient = event.params.newRecipient;
  router.save();
}

export function handleRouterOwnerProposed(event: RouterOwnerProposed): void {
  let routerId = event.params.router.toHex();
  let router = Router.load(routerId);
  if (!router) {
    router = new Router(routerId);
    router.isActive = true;
  }
  router.proposedOwner = event.params.newProposed;
  router.proposedTimestamp = event.block.timestamp;
  router.save();
}

export function handleRouterOwnerAccepted(event: RouterOwnerAccepted): void {
  let routerId = event.params.router.toHex();
  let router = Router.load(routerId);
  if (!router) {
    router = new Router(routerId);
    router.isActive = true;
  }
  router.owner = event.params.newOwner;
  router.proposedOwner = null;
  router.proposedTimestamp = null;
  router.save();
}

/**
 * Updates the subgraph records when LiquidityAdded events are emitted. Will create a Router record if it does not exist
 *
 * @param event - The contract event to update the subgraph record with
 */
export function handleRouterLiquidityAdded(event: RouterLiquidityAdded): void {
  const assetBalance = getOrCreateAssetBalance(event.params.local, event.params.router);

  // add new amount
  assetBalance.amount = assetBalance.amount.plus(event.params.amount);

  // save
  assetBalance.save();
}

/**
 * Updates the subgraph records when LiquidityRemoved events are emitted.
 *
 * @param event - The contract event to update the subgraph record with
 */
export function handleRouterLiquidityRemoved(event: RouterLiquidityRemoved): void {
  // ID is of the format ROUTER_ADDRESS-ASSET_ID
  const assetBalance = getOrCreateAssetBalance(event.params.local, event.params.router);

  // update amount
  assetBalance.amount = assetBalance.amount.minus(event.params.amount);

  // save
  assetBalance.save();
}

/**
 * Updates the max amounts of routers the token can be routed through
 */
export function handleMaxRoutersPerTransferUpdated(event: MaxRoutersPerTransferUpdated): void {
  let settingEntity = Setting.load("1");
  if (settingEntity == null) {
    settingEntity = new Setting("1");
  }

  settingEntity.maxRoutersPerTransfer = event.params.maxRoutersPerTransfer;
  settingEntity.caller = event.params.caller;
  settingEntity.save();
}

/// MARK - Connext Bridge
/**
 * Creates subgraph records when TransactionPrepared events are emitted.
 *
 * @param event - The contract event used to create the subgraph record
 */
export function handleXCalled(event: XCalled): void {
  // contract checks ensure that this cannot exist at this point, so we can safely create new
  // NOTE: the above case is not always true since malicious users can reuse IDs to try to break the
  // subgraph. we can protect against this by overwriting if we are able to load a Transaction
  let transfer = OriginTransfer.load(event.params.transferId.toHexString());
  if (transfer == null) {
    transfer = new OriginTransfer(event.params.transferId.toHexString());
  }

  // Meta
  transfer.chainId = getChainId();
  transfer.transferId = event.params.transferId;
  transfer.nonce = event.params.nonce;
  transfer.status = "XCalled";
  transfer.messageHash = event.params.messageHash;

  // Call Params
  transfer.originDomain = event.params.params.originDomain;
  transfer.destinationDomain = event.params.params.destinationDomain;
  transfer.to = event.params.params.to;
  transfer.delegate = event.params.params.delegate;
  transfer.receiveLocal = event.params.params.receiveLocal;
  transfer.callData = event.params.params.callData;
  transfer.slippage = event.params.params.slippage;
  transfer.originSender = event.params.params.originSender;

  // Assets
<<<<<<< HEAD
  transfer.asset = event.params.xcallArgs.asset;
  transfer.amount = event.params.xcallArgs.amount;
  transfer.bridgedAsset = event.params.bridgedAsset;
  transfer.bridgedAmount = event.params.bridgedAmount;
=======
  transfer.bridgedAmt = event.params.params.bridgedAmt;
  transfer.normalizedIn = event.params.params.normalizedIn;
  transfer.canonicalId = event.params.params.canonicalId;
  transfer.canonicalDomain = event.params.params.canonicalDomain;
  transfer.asset = getOrCreateAsset(event.params.local).id;
>>>>>>> 4bc556c3

  // Message
  let message = OriginMessage.load(event.params.messageHash.toHex());
  if (message == null) {
    message = new OriginMessage(event.params.messageHash.toHex());
  }
  message.leaf = event.params.messageHash;
  message.destinationDomain = event.params.params.destinationDomain;
  message.transferId = event.params.transferId;
  message.save();
  transfer.message = message.id;

  // XCall Transaction
  // NOTE: Using originSender as the caller, since it should have been set to msg.sender.
  transfer.caller = event.params.params.originSender;
  transfer.transactionHash = event.transaction.hash;
  transfer.timestamp = event.block.timestamp;
  transfer.gasPrice = event.transaction.gasPrice;
  transfer.gasLimit = event.transaction.gasLimit;
  transfer.blockNumber = event.block.number;

  transfer.save();
}

/**
 * Updates subgraph records when Fulfilled events are emitted
 *
 * @param event - The contract event used to update the subgraph
 */
export function handleExecuted(event: Executed): void {
  // Load transfer details
  let transfer = DestinationTransfer.load(event.params.transferId.toHexString());
  if (transfer == null) {
    transfer = new DestinationTransfer(event.params.transferId.toHexString());
  }

  const routers: string[] = [];
  if (transfer.status != "Reconciled") {
    // Handle router asset balances if this is fast liquidity path.
    const num = event.params.args.routers.length;
    const amount = event.params.args.params.bridgedAmt;
    // TODO: Move from using hardcoded fee calc to using configured liquidity fee numerator.
    const feesTaken = amount.times(BigInt.fromI32(5)).div(BigInt.fromI32(10000));
    const routerAmount = amount.minus(feesTaken).div(BigInt.fromI32(num));
    for (let i = 0; i < num; i++) {
      const param = event.params.args.routers[i].toHex();
      let router = Router.load(param);
      if (router == null) {
        // TODO: Shouldn't we be throwing an error here? How did a transfer get made with a non-existent
        // router?
        router = new Router(param);
        router.isActive = true;
        router.save();
      }

      routers.push(router.id);

      // Update router's liquidity
      const assetBalance = getOrCreateAssetBalance(event.params.local, event.params.args.routers[i]);
      assetBalance.amount = assetBalance.amount.minus(routerAmount);
      assetBalance.save();
    }
  } // otherwise no routers used

  // Meta
  transfer.chainId = getChainId();
  transfer.transferId = event.params.transferId;
  transfer.nonce = event.params.args.params.nonce;

  // Call Params
  transfer.originDomain = event.params.args.params.originDomain;
  transfer.destinationDomain = event.params.args.params.destinationDomain;
  transfer.to = event.params.args.params.to;
  transfer.delegate = event.params.args.params.delegate;
  transfer.receiveLocal = event.params.args.params.receiveLocal;
  transfer.callData = event.params.args.params.callData;
  transfer.slippage = event.params.args.params.slippage;
  transfer.originSender = event.params.args.params.originSender;

  // Assets
<<<<<<< HEAD
  transfer.amount = event.params.amount;
  transfer.asset = event.params.asset;
  transfer.localAsset = event.params.args.local;
  transfer.localAmount = event.params.args.amount;

  transfer.sponsorVaultRelayerFee = event.params.args.params.relayerFee;
=======
  transfer.bridgedAmt = event.params.args.params.bridgedAmt;
  transfer.normalizedIn = event.params.args.params.normalizedIn;
  transfer.canonicalId = event.params.args.params.canonicalId;
  transfer.canonicalDomain = event.params.args.params.canonicalDomain;
  transfer.asset = getOrCreateAsset(event.params.local).id;
>>>>>>> 4bc556c3

  // Event Data
  if (transfer.status == "Reconciled") {
    transfer.status = "CompletedSlow";
  } else {
    transfer.status = "Executed";
  }
  transfer.routers = routers;

  // Executed Transaction
  transfer.executedCaller = event.params.caller;
  transfer.executedTransactionHash = event.transaction.hash;
  transfer.executedTimestamp = event.block.timestamp;
  transfer.executedGasPrice = event.transaction.gasPrice;
  transfer.executedGasLimit = event.transaction.gasLimit;
  transfer.executedBlockNumber = event.block.number;

  transfer.save();
}

/**
 * Updates subgraph records when Reconciled events are emitted
 *
 * @param event - The contract event used to update the subgraph
 */
export function handleReconciled(event: Reconciled): void {
  let transfer = DestinationTransfer.load(event.params.transferId.toHexString());
  if (transfer == null) {
    transfer = new DestinationTransfer(event.params.transferId.toHexString());
  }

  const amount = event.params.amount;
  // If the routers have already been set by an execute event, don't overwrite them.
  const routers: string[] = [];
  if (transfer.routers !== null) {
    // eslint-disable-next-line @typescript-eslint/no-unnecessary-type-assertion
    const r: string[] = transfer.routers!;
    const n = r.length;
    for (let i = 0; i < n; i++) {
      const router: string = r[i];
      routers.push(router);

      // Update router's liquidity
      const assetBalance = getOrCreateAssetBalance(event.params.asset, Address.fromString(router));
      assetBalance.amount = assetBalance.amount.plus(amount.div(BigInt.fromI32(n)));
      assetBalance.save();
    }
  }

  // Meta
  transfer.chainId = getChainId();
  transfer.transferId = event.params.transferId;

  // Call Params
  transfer.originDomain = event.params.originDomain;

  // Assets
  transfer.asset = getOrCreateAsset(event.params.asset).id;

  // Event Data
  if (transfer.status == "Executed") {
    transfer.status = "CompletedFast";
  } else {
    transfer.status = "Reconciled";
  }
  transfer.routers = routers;

  // Reconcile Transaction
  transfer.reconciledCaller = event.params.caller;
  transfer.reconciledTransactionHash = event.transaction.hash;
  transfer.reconciledTimestamp = event.block.timestamp;
  transfer.reconciledGasPrice = event.transaction.gasPrice;
  transfer.reconciledGasLimit = event.transaction.gasLimit;
  transfer.reconciledBlockNumber = event.block.number;

  transfer.save();
}

/// MARK - Connector
export function handleDispatch(event: Dispatch): void {
  // Dispatch(bytes32 leaf, uint256 index, bytes32 root, bytes message);
  let message = OriginMessage.load(event.params.leaf.toHexString());
  if (message == null) {
    message = new OriginMessage(event.params.leaf.toHexString());
  }

  message.leaf = event.params.leaf;
  message.index = event.params.index;
  message.root = event.params.root;
  message.message = event.params.message;
  message.transactionHash = event.transaction.hash;

  message.save();
}

export function handleAggregateRootUpdated(event: AggregateRootUpdated): void {
  let aggregateRoot = AggregateRoot.load(event.params.current.toHexString());
  if (aggregateRoot == null) {
    aggregateRoot = new AggregateRoot(event.params.current.toHexString());
  }

  aggregateRoot.root = event.params.current;
  aggregateRoot.save();
}

export function handleMessageSent(event: MessageSent): void {
  let message = RootMessageSent.load(event.params.data.toHexString());
  if (message == null) {
    message = new RootMessageSent(event.params.data.toHexString());
  }

  let meta = ConnectorMeta.load(DEFAULT_CONNECTOR_META_ID);
  if (meta == null) {
    meta = new ConnectorMeta(DEFAULT_CONNECTOR_META_ID);
  }

  message.spokeDomain = meta.spokeDomain;
  message.hubDomain = meta.hubDomain;

  message.root = event.params.data;
  message.caller = event.params.caller;
  message.transactionHash = event.transaction.hash;
  message.timestamp = event.block.timestamp;
  message.gasPrice = event.transaction.gasPrice;
  message.gasLimit = event.transaction.gasLimit;
  message.blockNumber = event.block.number;
  message.save();
}

export function handleMessageProcessed(event: MessageProcessed): void {
  let message = RootMessageProcessed.load(event.params.data.toHexString());
  if (message == null) {
    message = new RootMessageProcessed(event.params.data.toHexString());
  }

  message.root = event.params.data;
  message.caller = event.params.caller;
  message.transactionHash = event.transaction.hash;
  message.timestamp = event.block.timestamp;
  message.gasPrice = event.transaction.gasPrice;
  message.gasLimit = event.transaction.gasLimit;
  message.blockNumber = event.block.number;
  message.save();
}

export function handleNewConnector(event: NewConnector): void {
  let meta = ConnectorMeta.load(DEFAULT_CONNECTOR_META_ID);
  if (meta == null) {
    meta = new ConnectorMeta(DEFAULT_CONNECTOR_META_ID);
  }

  meta.spokeDomain = event.params.domain;
  meta.hubDomain = event.params.mirrorDomain;

  meta.amb = event.params.amb;
  meta.rootManager = event.params.rootManager;
  meta.mirrorConnector = event.params.mirrorConnector;

  meta.save();
}

/// MARK - Helpers
// eslint-disable-next-line @typescript-eslint/ban-types
function getChainId(): BigInt {
  // try to get chainId from the mapping
  let network = dataSource.network();
  // eslint-disable-next-line @typescript-eslint/ban-types
  let chainId: BigInt;
  if (network == "mainnet") {
    chainId = BigInt.fromI32(1);
  } else if (network == "ropsten") {
    chainId = BigInt.fromI32(3);
  } else if (network == "rinkeby") {
    chainId = BigInt.fromI32(4);
  } else if (network == "goerli") {
    chainId = BigInt.fromI32(5);
  } else if (network == "kovan") {
    chainId = BigInt.fromI32(42);
  } else if (network == "bsc") {
    chainId = BigInt.fromI32(56);
  } else if (network == "chapel") {
    chainId = BigInt.fromI32(97);
  } else if (network == "xdai") {
    chainId = BigInt.fromI32(100);
  } else if (network == "matic") {
    chainId = BigInt.fromI32(137);
  } else if (network == "fantom") {
    chainId = BigInt.fromI32(250);
  } else if (network == "optimism-goerli") {
    chainId = BigInt.fromI32(420);
  } else if (network == "mbase") {
    chainId = BigInt.fromI32(1287);
  } else if (network == "arbitrum-one") {
    chainId = BigInt.fromI32(42161);
  } else if (network == "fuji") {
    chainId = BigInt.fromI32(43113);
  } else if (network == "avalanche") {
    chainId = BigInt.fromI32(43114);
  } else if (network == "mumbai") {
    chainId = BigInt.fromI32(80001);
  } else if (network == "arbitrum-rinkeby") {
    chainId = BigInt.fromI32(421611);
  } else {
    throw new Error(`No chainName for network ${network}`);
  }

  return chainId;
}

function getOrCreateAsset(local: Address): Asset {
  let id = local.toHex();
  let asset = Asset.load(id);
  if (asset == null) {
    asset = new Asset(id);
    asset.canonicalId = new Bytes(32);
    asset.canonicalDomain = new BigInt(0);
    asset.adoptedAsset = new Bytes(20);
    asset.key = new Bytes(32);
    asset.blockNumber = new BigInt(0);
    asset.save();
  }
  return asset;
}

function getOrCreateAssetBalance(local: Address, routerAddress: Address): AssetBalance {
  let localAsset = local.toHex();
  let assetBalanceId = localAsset + "-" + routerAddress.toHex();
  let assetBalance = AssetBalance.load(assetBalanceId);

  let router = Router.load(routerAddress.toHex());
  if (router == null) {
    router = new Router(routerAddress.toHex());
    router.isActive = true;
    router.save();
  }

  if (assetBalance == null) {
    let asset = getOrCreateAsset(local);

    assetBalance = new AssetBalance(assetBalanceId);
    assetBalance.asset = asset.id;
    assetBalance.router = router.id;
    assetBalance.amount = new BigInt(0);
  }
  return assetBalance;
}<|MERGE_RESOLUTION|>--- conflicted
+++ resolved
@@ -242,18 +242,11 @@
   transfer.originSender = event.params.params.originSender;
 
   // Assets
-<<<<<<< HEAD
-  transfer.asset = event.params.xcallArgs.asset;
-  transfer.amount = event.params.xcallArgs.amount;
-  transfer.bridgedAsset = event.params.bridgedAsset;
-  transfer.bridgedAmount = event.params.bridgedAmount;
-=======
   transfer.bridgedAmt = event.params.params.bridgedAmt;
   transfer.normalizedIn = event.params.params.normalizedIn;
   transfer.canonicalId = event.params.params.canonicalId;
   transfer.canonicalDomain = event.params.params.canonicalDomain;
   transfer.asset = getOrCreateAsset(event.params.local).id;
->>>>>>> 4bc556c3
 
   // Message
   let message = OriginMessage.load(event.params.messageHash.toHex());
@@ -334,20 +327,11 @@
   transfer.originSender = event.params.args.params.originSender;
 
   // Assets
-<<<<<<< HEAD
-  transfer.amount = event.params.amount;
-  transfer.asset = event.params.asset;
-  transfer.localAsset = event.params.args.local;
-  transfer.localAmount = event.params.args.amount;
-
-  transfer.sponsorVaultRelayerFee = event.params.args.params.relayerFee;
-=======
   transfer.bridgedAmt = event.params.args.params.bridgedAmt;
   transfer.normalizedIn = event.params.args.params.normalizedIn;
   transfer.canonicalId = event.params.args.params.canonicalId;
   transfer.canonicalDomain = event.params.args.params.canonicalDomain;
   transfer.asset = getOrCreateAsset(event.params.local).id;
->>>>>>> 4bc556c3
 
   // Event Data
   if (transfer.status == "Reconciled") {
