--- conflicted
+++ resolved
@@ -24,13 +24,8 @@
         - name: ConnextHandler
           file: ./src/amarok-runtime-staging/abis/ConnextHandler.json
       eventHandlers:
-<<<<<<< HEAD
-        # AssetAdded: canonicalId, domain, adoptedAsset, supportedAsset, caller
-        - event: AssetAdded(indexed bytes32,indexed bytes32,indexed uint32,address,address)
-=======
-        # AssetAdded: canonicalId, domain, adoptedAsset, supportedAsset, localAsset, caller
-        - event: AssetAdded(bytes32,uint32,address,address,address,address)
->>>>>>> 64dc7c9c
+        # AssetAdded: key, canonicalId, domain, adoptedAsset, localAsset, caller
+        - event: AssetAdded(indexed bytes32,indexed bytes32,indexed uint32,address,address,address)
           handler: handleAssetAdded
         # RelayerAdded: relayer, caller
         - event: RelayerAdded(address,address)
