import { BigNumber, constants, utils } from "ethers";
import { getDeploymentName } from "../src";

export type AMBInfo = {
  hub: string;
  spoke: string;
};

export const OPTIMISM_AMB: AMBInfo = {
  hub: "0x5086d1eEF304eb5284A0f6720f79403b4e9bE294",
  spoke: "0x4200000000000000000000000000000000000007",
};

/**
 * Configuration scheme for Messaging contract deployments.
 */

// Contract prefixes for Connector contracts.
export const HUB_PREFIX = "Hub";
export const SPOKE_PREFIX = "Spoke";

const DEFAULT_PROCESS_GAS = BigNumber.from("850000");
const DEFAULT_RESERVE_GAS = BigNumber.from("15000");
const DEFAULT_DELAY_BLOCKS = 120; // ~30min
const DEFAULT_DISPUTE_BLOCKS = 120; // ~30min

export type RelayerConfig = {
  [chain: number]: {
    relayerFeeVault: string;
  };
};

export const RELAYER_CONFIGS: {
  local: RelayerConfig;
  testnet: RelayerConfig;
  mainnet: RelayerConfig;
} = {
  local: {
    1337: {
      relayerFeeVault: constants.AddressZero,
    },
    1338: {
      relayerFeeVault: constants.AddressZero,
    },
  },
  testnet: {
    5: {
      relayerFeeVault: "",
    },
  },
  mainnet: {
    1: {
      relayerFeeVault: "",
    },
  },
};

export type MessagingProtocolConfig = {
  // The chain ID of the hub. For production environment, should be Ethereum Mainnet (1).
  hub: {
    chain: number;
    minDisputeBlocks: number;
    disputeBlocks: number;
  };
  configs: {
    // Map of chain ID => configs.
    [chain: number]: {
      prefix: string; // The chain's name and the Connector name prefix.
      // Official AMB contract addresses.
      networkName?: string;
      ambs: {
        hub: string;
        spoke: string;
      };
      processGas: BigNumber;
      reserveGas: BigNumber;
      delayBlocks: number;
      custom?: {
        hub?: { [key: string]: string | BigNumber };
        spoke?: { [key: string]: string | BigNumber };
      };
    };
  };
};

export const getFacetsToDeploy = (zksync: boolean) => [
  {
    // always include the loupe facet
    name: "_DefaultDiamondLoupeFacet",
    contract: "DiamondLoupeFacet",
    args: [],
    deterministic: !zksync,
  },
  { name: getDeploymentName("TokenFacet"), contract: "TokenFacet", args: [], deterministic: !zksync },
  { name: getDeploymentName("BridgeFacet"), contract: "BridgeFacet", args: [], deterministic: !zksync },
  { name: getDeploymentName("InboxFacet"), contract: "InboxFacet", args: [], deterministic: !zksync },
  {
    name: getDeploymentName("ProposedOwnableFacet"),
    contract: "ProposedOwnableFacet",
    args: [],
    deterministic: !zksync,
  },
  { name: getDeploymentName("PortalFacet"), contract: "PortalFacet", args: [], deterministic: !zksync },
  { name: getDeploymentName("RelayerFacet"), contract: "RelayerFacet", args: [], deterministic: !zksync },
  { name: getDeploymentName("RoutersFacet"), contract: "RoutersFacet", args: [], deterministic: !zksync },
  { name: getDeploymentName("StableSwapFacet"), contract: "StableSwapFacet", args: [], deterministic: !zksync },
  { name: getDeploymentName("SwapAdminFacet"), contract: "SwapAdminFacet", args: [], deterministic: !zksync },
  { name: getDeploymentName("DiamondCutFacet"), contract: "DiamondCutFacet", args: [], deterministic: !zksync },
  { name: getDeploymentName("DiamondInit"), contract: "DiamondInit", args: [], deterministic: !zksync },
];

export const MESSAGING_PROTOCOL_CONFIGS: Record<string, MessagingProtocolConfig> = {
  local: {
    hub: {
      chain: 1337,
      disputeBlocks: DEFAULT_DISPUTE_BLOCKS,
      minDisputeBlocks: 0,
    },
    configs: {
      1337: {
        prefix: "Mainnet",
        ambs: {
          hub: constants.AddressZero,
          spoke: constants.AddressZero,
        },
        processGas: DEFAULT_PROCESS_GAS,
        reserveGas: DEFAULT_RESERVE_GAS,
        delayBlocks: DEFAULT_DELAY_BLOCKS,
      },
      1338: {
        prefix: "Optimism",
        ambs: {
          hub: OPTIMISM_AMB.hub,
          spoke: OPTIMISM_AMB.spoke,
        },
        processGas: DEFAULT_PROCESS_GAS,
        reserveGas: DEFAULT_RESERVE_GAS,
        delayBlocks: DEFAULT_DELAY_BLOCKS,
        custom: {
          hub: {
            // https://goerli.etherscan.io/address/0x5b47E1A08Ea6d985D6649300584e6722Ec4B1383#code
            optimismPortal: "0x5b47E1A08Ea6d985D6649300584e6722Ec4B1383",
          },
        },
      },
    },
  },
  testnet: {
    hub: {
      chain: 5,
      minDisputeBlocks: DEFAULT_DISPUTE_BLOCKS / 2,
      disputeBlocks: DEFAULT_DISPUTE_BLOCKS,
    }, // Goerli hub.
    configs: {
      // TODO: Configs for rinkeby, ropsten, etc.
      // Optimism goerli:
      420: {
        prefix: "Optimism",
        ambs: {
          // L1CrossDomainMessenger
          // https://kovan.etherscan.io/address/0x22f24361d548e5faafb36d1437839f080363982b
          // hub: "0x22F24361D548e5FaAfb36d1437839f080363982B",

          // https://goerli.etherscan.io/address/0x5086d1eEF304eb5284A0f6720f79403b4e9bE294
          hub: "0x5086d1eEF304eb5284A0f6720f79403b4e9bE294", // L1 cross domain messenger
          spoke: "0x4200000000000000000000000000000000000007",
        },
        processGas: DEFAULT_PROCESS_GAS,
        reserveGas: DEFAULT_RESERVE_GAS,
        delayBlocks: DEFAULT_DELAY_BLOCKS,
        custom: {
          hub: {
            // https://goerli.etherscan.io/address/0x5b47E1A08Ea6d985D6649300584e6722Ec4B1383#code
            optimismPortal: "0x5b47E1A08Ea6d985D6649300584e6722Ec4B1383",
            gasCap: DEFAULT_PROCESS_GAS,
          },
          spoke: {
            gasCap: DEFAULT_PROCESS_GAS,
          },
        },
      },
      // Arbitrum nitro goerli testnet:
      // https://developer.offchainlabs.com/docs/Useful_Addresses
      421613: {
        prefix: "Arbitrum",
        ambs: {
          // https://goerli.etherscan.io/address/0x6BEbC4925716945D46F0Ec336D5C2564F419682C
          hub: "0x6BEbC4925716945D46F0Ec336D5C2564F419682C",
          // https://goerli-rollup-explorer.arbitrum.io/address/0x0000000000000000000000000000000000000064
          spoke: "0x0000000000000000000000000000000000000064",
        },
        processGas: DEFAULT_PROCESS_GAS,
        reserveGas: DEFAULT_RESERVE_GAS,
        delayBlocks: DEFAULT_DELAY_BLOCKS,
        custom: {
          hub: {
            // https://goerli.etherscan.io/address/0x45Af9Ed1D03703e480CE7d328fB684bb67DA5049
            outbox: "0x45Af9Ed1D03703e480CE7d328fB684bb67DA5049",
            maxSubmissionCostCap: utils.parseUnits("100000", "gwei"),
            maxGasCap: DEFAULT_PROCESS_GAS,
            gasPriceCap: utils.parseUnits("20", "gwei"), // minimum on arbitrum is 0.01 gwei
          },
        },
      },
      80001: {
        prefix: "Polygon",
        ambs: {
          // FxRoot on goerli
          // https://goerli.etherscan.io/address/0x3d1d3E34f7fB6D26245E6640E1c50710eFFf15bA
          hub: "0x3d1d3E34f7fB6D26245E6640E1c50710eFFf15bA",
          // FxChild on mumbai
          // https://mumbai.polygonscan.com/address/0xCf73231F28B7331BBe3124B907840A94851f9f11
          spoke: "0xCf73231F28B7331BBe3124B907840A94851f9f11",
        },
        processGas: DEFAULT_PROCESS_GAS,
        reserveGas: DEFAULT_RESERVE_GAS,
        delayBlocks: DEFAULT_DELAY_BLOCKS,
        custom: {
          hub: {
            // https://goerli.etherscan.io/address/0x2890ba17efe978480615e330ecb65333b880928e
            checkpointManager: "0x2890bA17EfE978480615e330ecB65333b880928e",
          },
        },
      },
      280: {
        prefix: "ZkSync",
        ambs: {
          // zkSync Diamond on goerli
          // https://goerli.etherscan.io/address/0x1908e2bf4a88f91e4ef0dc72f02b8ea36bea2319
          hub: "0x1908e2BF4a88F91E4eF0DC72f02b8Ea36BEa2319",
          // zkSync on testnet
          // https://goerli.explorer.zksync.io/address/0x0000000000000000000000000000000000008008
          // https://github.com/matter-labs/era-system-contracts/blob/5a6c728576de5db68ad577a09f34e7b85c374192/contracts/Constants.sol#L40
          spoke: "0x0000000000000000000000000000000000008008",
        },
        processGas: DEFAULT_PROCESS_GAS,
        reserveGas: DEFAULT_RESERVE_GAS,
        delayBlocks: DEFAULT_DELAY_BLOCKS,
        custom: {
          hub: {
            gasCap: DEFAULT_PROCESS_GAS,
          },
        },
      },
      59140: {
        prefix: "Consensys",
        ambs: {
          // ZkEvmV202 on goerli
          // https://goerli.etherscan.io/address/0x70BaD09280FD342D02fe64119779BC1f0791BAC2
          hub: "0x70BaD09280FD342D02fe64119779BC1f0791BAC2",
          // L2Bridge on zkEvm
          // https://explorer.goerli.linea.build/address/0xC499a572640B64eA1C8c194c43Bc3E19940719dC/transactions#address-tabs
          spoke: "0xC499a572640B64eA1C8c194c43Bc3E19940719dC",
        },
        processGas: DEFAULT_PROCESS_GAS,
        reserveGas: DEFAULT_RESERVE_GAS,
        delayBlocks: DEFAULT_DELAY_BLOCKS,
      },
      // // FIXME: wormhole relayer deployment not listed in docs for goerli
      // // address used is core bridge; different from mainnet so this testnet is skipped
      // 97: {
      //   prefix: "Wormhole",
      //   networkName: "Chapel",
      //   ambs: {
      //     // Wormhole Core bridge
      //     hub: "0x706abc4E45D419950511e474C7B9Ed348A4a716c",
      //     // Wormhole Relayer on BNB Chapel Chain
      //     spoke: "0x80aC94316391752A193C1c47E27D382b507c93F3",
      //   },
      //   delayBlocks: DEFAULT_DELAY_BLOCKS,
      //   processGas: DEFAULT_PROCESS_GAS,
      //   reserveGas: DEFAULT_RESERVE_GAS,
      //   custom: {
      //     hub: {
      //       gasCap: "300000", // gas limit for receiveWormholeMessages on bnb
      //       mirrorChainId: "4", // bsc wormhole chainId: 4
      //     },
      //     spoke: {
      //       gasCap: "400000", // gas limit for receiveWormholeMessages on mainnet
      //       mirrorChainId: "2", // mainnet wormhole chainid: 2
      //     },
      //   },
      // },
      1442: {
        prefix: "PolygonZk",
        ambs: {
          // PolygonZkEVMBridge on goerli
          // https://goerli.etherscan.io/address/0xF6BEEeBB578e214CA9E23B0e9683454Ff88Ed2A7
          hub: "0xF6BEEeBB578e214CA9E23B0e9683454Ff88Ed2A7",
          // PolygonZkEVMBridge on polygon-zkevm
          // https://testnet-zkevm.polygonscan.com/address/0xf6beeebb578e214ca9e23b0e9683454ff88ed2a7
          spoke: "0xF6BEEeBB578e214CA9E23B0e9683454Ff88Ed2A7",
        },
        processGas: DEFAULT_PROCESS_GAS,
        reserveGas: DEFAULT_RESERVE_GAS,
        delayBlocks: DEFAULT_DELAY_BLOCKS,
        custom: {
          hub: {
            mirrorNetworkId: "1",
          },
          spoke: {
            mirrorNetworkId: "0",
          },
        },
      },
      5: {
        prefix: "Mainnet",
        ambs: {
          hub: constants.AddressZero,
          spoke: constants.AddressZero,
        },
        processGas: DEFAULT_PROCESS_GAS,
        reserveGas: DEFAULT_RESERVE_GAS,
        delayBlocks: DEFAULT_DELAY_BLOCKS,
      },
      // Scroll testnet Ethereum-sepolia (they don't supports 2 testnets, only sepolia with ethereum)
      534352: {
        prefix: "Scroll",
        networkName: "Sepolia",
        ambs: {
          // Ethreum L1ScrollMessenger
          // https://etherscan.io/address/0x6774Bcbd5ceCeF1336b5300fb5186a12DDD8b367
          hub: "0x6774Bcbd5ceCeF1336b5300fb5186a12DDD8b367",
          // L2ScrollMessenger
          // https://sepolia.scrollscan.com/address/0xBa50f5340FB9F3Bd074bD638c9BE13eCB36E603d
          spoke: "0xBa50f5340FB9F3Bd074bD638c9BE13eCB36E603d",
        },
        delayBlocks: DEFAULT_DELAY_BLOCKS,
        processGas: DEFAULT_PROCESS_GAS,
        reserveGas: DEFAULT_RESERVE_GAS,
        custom: {
          hub: {
            gasCap: BigNumber.from("200000"), // The test thrown 21_628 as gas needed. So 200_000 is almost 10x to be safe.
          },
          spoke: {
            gasCap: DEFAULT_PROCESS_GAS,
          },
        },
      },
<<<<<<< HEAD
      // Sygma testnet sepolia-cronos
      25: {
        prefix: "Sygma",
        networkName: "Cronos",
        ambs: {
          // Sepolia Bridge
          // https://sepolia.etherscan.io/address/0x4CF326d3817558038D1DEF9e76b727202c3E8492
          hub: "0x4CF326d3817558038D1DEF9e76b727202c3E8492",
          // Cronos Bridge
          // https://explorer.cronos.org/testnet/address/0x816bb9e810b6b97840f6818bf21fa25dd7364132
          spoke: "0x816bb9E810b6b97840F6818bF21Fa25DD7364132",
        },
=======
      // Taiko testnet Sepolia-Taiko Joinr L2
      167007: {
        prefix: "Taiko",
        networkName: "Sepolia",
        // The AMB argument must be the allowed off chain agent address.
        ambs: {
          hub: "",
          spoke: "",
        },

>>>>>>> a4ecc058
        delayBlocks: DEFAULT_DELAY_BLOCKS,
        processGas: DEFAULT_PROCESS_GAS,
        reserveGas: DEFAULT_RESERVE_GAS,
        custom: {
          hub: {
<<<<<<< HEAD
            gasCap: BigNumber.from("200000"),
            // Sepolia PermissionlessGenericHandler
            // https://sepolia.etherscan.io/address/0x7dCBdb9cBA0Bb1871EECafAB290E5a2e45077479
            permissionlessGenericHandler: "0x7dCBdb9cBA0Bb1871EECafAB290E5a2e45077479",
          },
          spoke: {
            gasCap: DEFAULT_PROCESS_GAS,
            // Cronos PermissionlessGenericHandler
            // https://explorer.cronos.org/testnet/address/0x3CBbC542d10CD037cafb1632B29B5B0F59B08A48
            permissionlessGenericHandler: "0x3CBbC542d10CD037cafb1632B29B5B0F59B08A48",
=======
            gasCap: BigNumber.from("200000"), // The test thrown 21_628 as gas needed. So 200_000 is almost 10x to be safe.
            // Sepolia SignalService
            // https://sepolia.etherscan.io/address/0xcD5e2bebd3DfE46e4BF96aE2ac7B89B22cc6a982
            taikoSignalService: "0xcD5e2bebd3DfE46e4BF96aE2ac7B89B22cc6a982",
          },
          spoke: {
            gasCap: DEFAULT_PROCESS_GAS,
            // Taiko Joinr SignalService
            // https://explorer.jolnir.taiko.xyz/address/0x1000777700000000000000000000000000000007
            taikoSignalService: "0x1000777700000000000000000000000000000007",
>>>>>>> a4ecc058
          },
        },
      },
    },
  },
  mainnet: {
    hub: { chain: 1, minDisputeBlocks: DEFAULT_DISPUTE_BLOCKS / 2, disputeBlocks: DEFAULT_DISPUTE_BLOCKS },
    configs: {
      1: {
        prefix: "Mainnet",
        ambs: {
          hub: constants.AddressZero,
          spoke: constants.AddressZero,
        },
        processGas: DEFAULT_PROCESS_GAS,
        reserveGas: DEFAULT_RESERVE_GAS,
        delayBlocks: DEFAULT_DELAY_BLOCKS,
      },
      10: {
        prefix: "Optimism",
        ambs: {
          // L1CrossDomainMessenger
          // https://github.com/ethereum-optimism/optimism/blob/develop/packages/contracts/deployments/mainnet/Proxy__OVM_L1CrossDomainMessenger.json#L2
          hub: "0x25ace71c97B33Cc4729CF772ae268934F7ab5fA1",
          // L2CrossDomainMessenger
          // see: https://github.com/ethereum-optimism/optimism-tutorial/tree/main/cross-dom-comm
          spoke: "0x4200000000000000000000000000000000000007",
        },
        // TODO: 2mil gas for opti (going L1 => L2)? Is that correct?
        processGas: BigNumber.from("2000000"),
        reserveGas: DEFAULT_RESERVE_GAS,
        delayBlocks: DEFAULT_DELAY_BLOCKS,
        custom: {
          hub: {
            // https://etherscan.io/address/0xbEb5Fc579115071764c7423A4f12eDde41f106Ed#code
            optimismPortal: "0xbEb5Fc579115071764c7423A4f12eDde41f106Ed",
            gasCap: DEFAULT_PROCESS_GAS,
          },
          spoke: {
            gasCap: DEFAULT_PROCESS_GAS,
          },
        },
      },
      100: {
        prefix: "Gnosis",
        ambs: {
          // https://etherscan.io/address/0x4C36d2919e407f0Cc2Ee3c993ccF8ac26d9CE64e
          hub: "0x4C36d2919e407f0Cc2Ee3c993ccF8ac26d9CE64e",
          // https://blockscout.com/xdai/mainnet/address/0x75Df5AF045d91108662D8080fD1FEFAd6aA0bb59
          spoke: "0x75Df5AF045d91108662D8080fD1FEFAd6aA0bb59",
        },
        processGas: DEFAULT_PROCESS_GAS,
        reserveGas: DEFAULT_RESERVE_GAS,
        delayBlocks: DEFAULT_DELAY_BLOCKS,
        custom: {
          hub: {
            gasCap: "4000000", // maxGasPerTx
            mirrorChainId: "100",
          },
          spoke: {
            gasCap: "2000000", // maxGasPerTx
            mirrorChainId: "1",
          },
        },
      },
      // Polygon
      137: {
        prefix: "Polygon",
        ambs: {
          // FxRoot on mainnet
          // https://static.matic.network/network/mainnet/v1/index.json
          hub: "0xfe5e5D361b2ad62c541bAb87C45a0B9B018389a2",
          spoke: "0x8397259c983751DAf40400790063935a11afa28a",
        },
        delayBlocks: DEFAULT_DELAY_BLOCKS,
        processGas: DEFAULT_PROCESS_GAS,
        reserveGas: DEFAULT_RESERVE_GAS,
        custom: {
          hub: {
            // https://static.matic.network/network/mainnet/v1/index.json
            // RootChainProxy
            checkpointManager: "0x86E4Dc95c7FBdBf52e33D563BbDB00823894C287",
          },
        },
      },
      // Arbitrum one
      // https://developer.offchainlabs.com/docs/Useful_Addresses
      42161: {
        prefix: "Arbitrum",
        ambs: {
          // https://etherscan.io/address/0x4Dbd4fc535Ac27206064B68FfCf827b0A60BAB3f
          hub: "0x4Dbd4fc535Ac27206064B68FfCf827b0A60BAB3f",
          // https://arbiscan.io/address/0x0000000000000000000000000000000000000064
          spoke: "0x0000000000000000000000000000000000000064",
        },
        processGas: DEFAULT_PROCESS_GAS,
        reserveGas: DEFAULT_RESERVE_GAS,
        delayBlocks: DEFAULT_DELAY_BLOCKS,
        custom: {
          hub: {
            // https://etherscan.io/address/0x0B9857ae2D4A3DBe74ffE1d7DF045bb7F96E4840
            outbox: "0x0B9857ae2D4A3DBe74ffE1d7DF045bb7F96E4840",
            maxSubmissionCostCap: utils.parseUnits("100000", "gwei"),
            maxGasCap: DEFAULT_PROCESS_GAS,
            gasPriceCap: utils.parseUnits("20", "gwei"), // minimum on arbitrum is 0.01 gwei
          },
        },
      },
      // BNB Chain
      56: {
        prefix: "Wormhole",
        networkName: "Bnb",
        ambs: {
          // Wormhole Relayer address on Mainnet
          // https://etherscan.io/address/0x27428DD2d3DD32A4D7f7C497eAaa23130d894911
          hub: "0x27428DD2d3DD32A4D7f7C497eAaa23130d894911",
          // Wormhole Relayer on BNB Chain
          // https://bscscan.com/address/0x27428DD2d3DD32A4D7f7C497eAaa23130d894911
          spoke: "0x27428DD2d3DD32A4D7f7C497eAaa23130d894911",
        },
        delayBlocks: DEFAULT_DELAY_BLOCKS,
        processGas: DEFAULT_PROCESS_GAS,
        reserveGas: DEFAULT_RESERVE_GAS,
        custom: {
          hub: {
            gasCap: "300000", // gas limit for receiveWormholeMessages on bnb
            mirrorChainId: "4", // bsc wormhole chainId: 4
          },
          spoke: {
            gasCap: "400000", // gas limit for receiveWormholeMessages on mainnet
            mirrorChainId: "2", // mainnet wormhole chainid: 2
          },
        },
      },
      // Scroll
      534352: {
        prefix: "Scroll",
        networkName: "Scroll",
        ambs: {
          // Ethreum L1ScrollMessenger
          // https://etherscan.io/address/0x6774Bcbd5ceCeF1336b5300fb5186a12DDD8b367
          hub: "0x6774Bcbd5ceCeF1336b5300fb5186a12DDD8b367",
          // Scroll L2ScrollMessenger
          // https://scrollscan.com/address/0x781e90f1c8Fc4611c9b7497C3B47F99Ef6969CbC
          spoke: "0x781e90f1c8Fc4611c9b7497C3B47F99Ef6969CbC",
        },
        delayBlocks: DEFAULT_DELAY_BLOCKS,
        processGas: DEFAULT_PROCESS_GAS,
        reserveGas: DEFAULT_RESERVE_GAS,
        custom: {
          hub: {
            gasCap: BigNumber.from("200000"), // The test thrown 21_628 as gas needed. So 200_000 is almost 10x to be safe.
          },
          spoke: {
            gasCap: DEFAULT_PROCESS_GAS,
          },
        },
      },
      // Sygma
      25: {
        prefix: "Sygma",
        networkName: "Cronos",
        ambs: {
          // Bridge
          // https://etherscan.io/address/0x4D878E8Fb90178588Cda4cf1DCcdC9a6d2757089
          hub: "0x4D878E8Fb90178588Cda4cf1DCcdC9a6d2757089",
          // Bridge
          // https://cronoscan.com/address/0x44d1Ae962945c5B168282D5002705dE7A9B84657
          spoke: "0x44d1Ae962945c5B168282D5002705dE7A9B84657",
        },
        delayBlocks: DEFAULT_DELAY_BLOCKS,
        processGas: DEFAULT_PROCESS_GAS,
        reserveGas: DEFAULT_RESERVE_GAS,
        custom: {
          hub: {
            gasCap: BigNumber.from("200000"),
            // Ethereum PermissionlessGenericHandler
            // https://etherscan.io/address/0x31282123E7bcd947e2c1Bc364d564839574fAdCD
            permissionlessGenericHandler: "0x31282123E7bcd947e2c1Bc364d564839574fAdCD",
          },
          spoke: {
            gasCap: DEFAULT_PROCESS_GAS,
            // Cronos PermissionlessGenericHandler
            // https://cronoscan.com/address/0xB86bAe6A570a52cBc38Cf6Ac6557F169422cDf30
            permissionlessGenericHandler: "0xB86bAe6A570a52cBc38Cf6Ac6557F169422cDf30",
          },
        },
      },
    },
  },
};<|MERGE_RESOLUTION|>--- conflicted
+++ resolved
@@ -337,8 +337,34 @@
           },
         },
       },
-<<<<<<< HEAD
-      // Sygma testnet sepolia-cronos
+      // Taiko testnet Sepolia-Taiko Joinr L2
+      167007: {
+        prefix: "Taiko",
+        networkName: "Sepolia",
+        // The AMB argument must be the allowed off chain agent address.
+        ambs: {
+          hub: "",
+          spoke: "",
+        },
+
+        delayBlocks: DEFAULT_DELAY_BLOCKS,
+        processGas: DEFAULT_PROCESS_GAS,
+        reserveGas: DEFAULT_RESERVE_GAS,
+        custom: {
+          hub: {
+            gasCap: BigNumber.from("200000"), // The test thrown 21_628 as gas needed. So 200_000 is almost 10x to be safe.
+            // Sepolia SignalService
+            // https://sepolia.etherscan.io/address/0xcD5e2bebd3DfE46e4BF96aE2ac7B89B22cc6a982
+            taikoSignalService: "0xcD5e2bebd3DfE46e4BF96aE2ac7B89B22cc6a982",
+          },
+          spoke: {
+            gasCap: DEFAULT_PROCESS_GAS,
+            // Taiko Joinr SignalService
+            // https://explorer.jolnir.taiko.xyz/address/0x1000777700000000000000000000000000000007
+            taikoSignalService: "0x1000777700000000000000000000000000000007",
+          },
+        },
+      },
       25: {
         prefix: "Sygma",
         networkName: "Cronos",
@@ -350,24 +376,11 @@
           // https://explorer.cronos.org/testnet/address/0x816bb9e810b6b97840f6818bf21fa25dd7364132
           spoke: "0x816bb9E810b6b97840F6818bF21Fa25DD7364132",
         },
-=======
-      // Taiko testnet Sepolia-Taiko Joinr L2
-      167007: {
-        prefix: "Taiko",
-        networkName: "Sepolia",
-        // The AMB argument must be the allowed off chain agent address.
-        ambs: {
-          hub: "",
-          spoke: "",
-        },
-
->>>>>>> a4ecc058
-        delayBlocks: DEFAULT_DELAY_BLOCKS,
-        processGas: DEFAULT_PROCESS_GAS,
-        reserveGas: DEFAULT_RESERVE_GAS,
-        custom: {
-          hub: {
-<<<<<<< HEAD
+        delayBlocks: DEFAULT_DELAY_BLOCKS,
+        processGas: DEFAULT_PROCESS_GAS,
+        reserveGas: DEFAULT_RESERVE_GAS,
+        custom: {
+          hub: {
             gasCap: BigNumber.from("200000"),
             // Sepolia PermissionlessGenericHandler
             // https://sepolia.etherscan.io/address/0x7dCBdb9cBA0Bb1871EECafAB290E5a2e45077479
@@ -378,18 +391,6 @@
             // Cronos PermissionlessGenericHandler
             // https://explorer.cronos.org/testnet/address/0x3CBbC542d10CD037cafb1632B29B5B0F59B08A48
             permissionlessGenericHandler: "0x3CBbC542d10CD037cafb1632B29B5B0F59B08A48",
-=======
-            gasCap: BigNumber.from("200000"), // The test thrown 21_628 as gas needed. So 200_000 is almost 10x to be safe.
-            // Sepolia SignalService
-            // https://sepolia.etherscan.io/address/0xcD5e2bebd3DfE46e4BF96aE2ac7B89B22cc6a982
-            taikoSignalService: "0xcD5e2bebd3DfE46e4BF96aE2ac7B89B22cc6a982",
-          },
-          spoke: {
-            gasCap: DEFAULT_PROCESS_GAS,
-            // Taiko Joinr SignalService
-            // https://explorer.jolnir.taiko.xyz/address/0x1000777700000000000000000000000000000007
-            taikoSignalService: "0x1000777700000000000000000000000000000007",
->>>>>>> a4ecc058
           },
         },
       },
