import { BigNumber, constants, utils } from "ethers";
import { getDeploymentName } from "../src";

export type AMBInfo = {
  hub: string;
  spoke: string;
};

export const OPTIMISM_AMB: AMBInfo = {
  hub: "0x5086d1eEF304eb5284A0f6720f79403b4e9bE294",
  spoke: "0x4200000000000000000000000000000000000007",
};

/**
 * Configuration scheme for Messaging contract deployments.
 */

// Contract prefixes for Connector contracts.
export const HUB_PREFIX = "Hub";
export const SPOKE_PREFIX = "Spoke";

const DEFAULT_PROCESS_GAS = BigNumber.from("850000");
const DEFAULT_RESERVE_GAS = BigNumber.from("15000");
const DEFAULT_DELAY_BLOCKS = 120; // ~30min
const DEFAULT_DISPUTE_BLOCKS = 120; // ~30min

<<<<<<< HEAD
export type RelayerConfig = {
  [chain: number]: {
    relayerFeeVault: string;
  };
=======
// mapping of chainId => rough blocks per minute
const BLOCKS_PER_MINUTE: Record<number, number> = {
  // mainnets
  1: 4, // mainnet
  10: 30, // optimism
  56: 30, // bsc
  100: 30, // gnosis
  137: 30, // polygon
  42161: 30, // arbitrum one
  59144: 30, // linea
  8453: 30, // base

  // testnets
  5: 4, // goerli
  420: 30, // optimism-goerli
  80001: 30, // mumbai
  59140: 30, // linea-goerli
  84531: 30, // base-goerli
  195: 60, // x1-testnet
>>>>>>> 97970682
};

export const RELAYER_CONFIGS: {
  local: RelayerConfig;
  testnet: RelayerConfig;
  mainnet: RelayerConfig;
} = {
  local: {
    1337: {
      relayerFeeVault: constants.AddressZero,
    },
    1338: {
      relayerFeeVault: constants.AddressZero,
    },
  },
  testnet: {
    5: {
      relayerFeeVault: "",
    },
  },
  mainnet: {
    1: {
      relayerFeeVault: "",
    },
  },
};

export type MessagingProtocolConfig = {
  // The chain ID of the hub. For production environment, should be Ethereum Mainnet (1).
  hub: {
    chain: number;
    minDisputeBlocks: number;
    disputeBlocks: number;
  };
  configs: {
    // Map of chain ID => configs.
    [chain: number]: {
      prefix: string; // The chain's name and the Connector name prefix.
      // Official AMB contract addresses.
      networkName?: string;
      ambs: {
        hub: string;
        spoke: string;
      };
      processGas: BigNumber;
      reserveGas: BigNumber;
      delayBlocks: number;
      custom?: {
        hub?: { [key: string]: string | BigNumber };
        spoke?: { [key: string]: string | BigNumber };
      };
    };
  };
};

export const getFacetsToDeploy = (zksync: boolean) => [
  {
    // always include the loupe facet
    name: "_DefaultDiamondLoupeFacet",
    contract: "DiamondLoupeFacet",
    args: [],
    deterministic: !zksync,
  },
  { name: getDeploymentName("TokenFacet"), contract: "TokenFacet", args: [], deterministic: !zksync },
  { name: getDeploymentName("BridgeFacet"), contract: "BridgeFacet", args: [], deterministic: !zksync },
  { name: getDeploymentName("InboxFacet"), contract: "InboxFacet", args: [], deterministic: !zksync },
  {
    name: getDeploymentName("ProposedOwnableFacet"),
    contract: "ProposedOwnableFacet",
    args: [],
    deterministic: !zksync,
  },
  { name: getDeploymentName("PortalFacet"), contract: "PortalFacet", args: [], deterministic: !zksync },
  { name: getDeploymentName("RelayerFacet"), contract: "RelayerFacet", args: [], deterministic: !zksync },
  { name: getDeploymentName("RoutersFacet"), contract: "RoutersFacet", args: [], deterministic: !zksync },
  { name: getDeploymentName("StableSwapFacet"), contract: "StableSwapFacet", args: [], deterministic: !zksync },
  { name: getDeploymentName("SwapAdminFacet"), contract: "SwapAdminFacet", args: [], deterministic: !zksync },
  { name: getDeploymentName("DiamondCutFacet"), contract: "DiamondCutFacet", args: [], deterministic: !zksync },
  { name: getDeploymentName("DiamondInit"), contract: "DiamondInit", args: [], deterministic: !zksync },
];

export const MESSAGING_PROTOCOL_CONFIGS: Record<string, MessagingProtocolConfig> = {
  local: {
    hub: {
      chain: 1337,
      disputeBlocks: DEFAULT_DISPUTE_BLOCKS,
      minDisputeBlocks: 0,
    },
    configs: {
      1337: {
        prefix: "Mainnet",
        ambs: {
          hub: constants.AddressZero,
          spoke: constants.AddressZero,
        },
        processGas: DEFAULT_PROCESS_GAS,
        reserveGas: DEFAULT_RESERVE_GAS,
        delayBlocks: DEFAULT_DELAY_BLOCKS,
      },
      1338: {
        prefix: "Optimism",
        ambs: {
          hub: OPTIMISM_AMB.hub,
          spoke: OPTIMISM_AMB.spoke,
        },
        processGas: DEFAULT_PROCESS_GAS,
        reserveGas: DEFAULT_RESERVE_GAS,
        delayBlocks: DEFAULT_DELAY_BLOCKS,
        custom: {
          hub: {
            // https://goerli.etherscan.io/address/0x5b47E1A08Ea6d985D6649300584e6722Ec4B1383#code
            optimismPortal: "0x5b47E1A08Ea6d985D6649300584e6722Ec4B1383",
          },
        },
      },
    },
  },
  testnet: {
    hub: {
      chain: 5,
      minDisputeBlocks: DEFAULT_DISPUTE_BLOCKS / 2,
      disputeBlocks: DEFAULT_DISPUTE_BLOCKS,
    }, // Goerli hub.
    configs: {
      // TODO: Configs for rinkeby, ropsten, etc.
      // Optimism goerli:
      420: {
        prefix: "Optimism",
        ambs: {
          // L1CrossDomainMessenger
          // https://kovan.etherscan.io/address/0x22f24361d548e5faafb36d1437839f080363982b
          // hub: "0x22F24361D548e5FaAfb36d1437839f080363982B",

          // https://goerli.etherscan.io/address/0x5086d1eEF304eb5284A0f6720f79403b4e9bE294
          hub: "0x5086d1eEF304eb5284A0f6720f79403b4e9bE294", // L1 cross domain messenger
          spoke: "0x4200000000000000000000000000000000000007",
        },
        processGas: DEFAULT_PROCESS_GAS,
        reserveGas: DEFAULT_RESERVE_GAS,
        delayBlocks: DEFAULT_DELAY_BLOCKS,
        custom: {
          hub: {
            // https://goerli.etherscan.io/address/0x5b47E1A08Ea6d985D6649300584e6722Ec4B1383#code
            optimismPortal: "0x5b47E1A08Ea6d985D6649300584e6722Ec4B1383",
            gasCap: DEFAULT_PROCESS_GAS,
          },
          spoke: {
            gasCap: DEFAULT_PROCESS_GAS,
          },
        },
      },
      // Arbitrum nitro goerli testnet:
      // https://developer.offchainlabs.com/docs/Useful_Addresses
      421613: {
        prefix: "Arbitrum",
        ambs: {
          // https://goerli.etherscan.io/address/0x6BEbC4925716945D46F0Ec336D5C2564F419682C
          hub: "0x6BEbC4925716945D46F0Ec336D5C2564F419682C",
          // https://goerli-rollup-explorer.arbitrum.io/address/0x0000000000000000000000000000000000000064
          spoke: "0x0000000000000000000000000000000000000064",
        },
        processGas: DEFAULT_PROCESS_GAS,
        reserveGas: DEFAULT_RESERVE_GAS,
        delayBlocks: DEFAULT_DELAY_BLOCKS,
        custom: {
          hub: {
            // https://goerli.etherscan.io/address/0x45Af9Ed1D03703e480CE7d328fB684bb67DA5049
            outbox: "0x45Af9Ed1D03703e480CE7d328fB684bb67DA5049",
            maxSubmissionCostCap: utils.parseUnits("100000", "gwei"),
            maxGasCap: DEFAULT_PROCESS_GAS,
            gasPriceCap: utils.parseUnits("20", "gwei"), // minimum on arbitrum is 0.01 gwei
          },
        },
      },
      80001: {
        prefix: "Polygon",
        ambs: {
          // FxRoot on goerli
          // https://goerli.etherscan.io/address/0x3d1d3E34f7fB6D26245E6640E1c50710eFFf15bA
          hub: "0x3d1d3E34f7fB6D26245E6640E1c50710eFFf15bA",
          // FxChild on mumbai
          // https://mumbai.polygonscan.com/address/0xCf73231F28B7331BBe3124B907840A94851f9f11
          spoke: "0xCf73231F28B7331BBe3124B907840A94851f9f11",
        },
        processGas: DEFAULT_PROCESS_GAS,
        reserveGas: DEFAULT_RESERVE_GAS,
        delayBlocks: DEFAULT_DELAY_BLOCKS,
        custom: {
          hub: {
            // https://goerli.etherscan.io/address/0x2890ba17efe978480615e330ecb65333b880928e
            checkpointManager: "0x2890bA17EfE978480615e330ecB65333b880928e",
          },
        },
      },
      280: {
        prefix: "ZkSync",
        ambs: {
          // zkSync Diamond on goerli
          // https://goerli.etherscan.io/address/0x1908e2bf4a88f91e4ef0dc72f02b8ea36bea2319
          hub: "0x1908e2BF4a88F91E4eF0DC72f02b8Ea36BEa2319",
          // zkSync on testnet
          // https://goerli.explorer.zksync.io/address/0x0000000000000000000000000000000000008008
          // https://github.com/matter-labs/era-system-contracts/blob/5a6c728576de5db68ad577a09f34e7b85c374192/contracts/Constants.sol#L40
          spoke: "0x0000000000000000000000000000000000008008",
        },
        processGas: DEFAULT_PROCESS_GAS,
        reserveGas: DEFAULT_RESERVE_GAS,
        delayBlocks: DEFAULT_DELAY_BLOCKS,
        custom: {
          hub: {
            gasCap: DEFAULT_PROCESS_GAS,
          },
        },
      },
      59140: {
        prefix: "Consensys",
        ambs: {
          // ZkEvmV202 on goerli
          // https://goerli.etherscan.io/address/0x70BaD09280FD342D02fe64119779BC1f0791BAC2
          hub: "0x70BaD09280FD342D02fe64119779BC1f0791BAC2",
          // L2Bridge on zkEvm
          // https://explorer.goerli.linea.build/address/0xC499a572640B64eA1C8c194c43Bc3E19940719dC/transactions#address-tabs
          spoke: "0xC499a572640B64eA1C8c194c43Bc3E19940719dC",
        },
        processGas: DEFAULT_PROCESS_GAS,
        reserveGas: DEFAULT_RESERVE_GAS,
        delayBlocks: DEFAULT_DELAY_BLOCKS,
      },
      195: {
        prefix: "Admin",
        networkName: "X1",
        ambs: {
          hub: constants.AddressZero,
          spoke: constants.AddressZero,
        },
        processGas: DEFAULT_PROCESS_GAS,
        reserveGas: DEFAULT_RESERVE_GAS,
        delayBlocks: THIRTY_MINUTES_IN_BLOCKS[195],
        disputeBlocks: THIRTY_MINUTES_IN_BLOCKS[195],
        minDisputeBlocks: THIRTY_MINUTES_IN_BLOCKS[195] / 2,
      },
      // // FIXME: wormhole relayer deployment not listed in docs for goerli
      // // address used is core bridge; different from mainnet so this testnet is skipped
      // 97: {
      //   prefix: "Wormhole",
      //   networkName: "Chapel",
      //   ambs: {
      //     // Wormhole Core bridge
      //     hub: "0x706abc4E45D419950511e474C7B9Ed348A4a716c",
      //     // Wormhole Relayer on BNB Chapel Chain
      //     spoke: "0x80aC94316391752A193C1c47E27D382b507c93F3",
      //   },
      //   delayBlocks: DEFAULT_DELAY_BLOCKS,
      //   processGas: DEFAULT_PROCESS_GAS,
      //   reserveGas: DEFAULT_RESERVE_GAS,
      //   custom: {
      //     hub: {
      //       gasCap: "300000", // gas limit for receiveWormholeMessages on bnb
      //       mirrorChainId: "4", // bsc wormhole chainId: 4
      //     },
      //     spoke: {
      //       gasCap: "400000", // gas limit for receiveWormholeMessages on mainnet
      //       mirrorChainId: "2", // mainnet wormhole chainid: 2
      //     },
      //   },
      // },
      1442: {
        prefix: "PolygonZk",
        ambs: {
          // PolygonZkEVMBridge on goerli
          // https://goerli.etherscan.io/address/0xF6BEEeBB578e214CA9E23B0e9683454Ff88Ed2A7
          hub: "0xF6BEEeBB578e214CA9E23B0e9683454Ff88Ed2A7",
          // PolygonZkEVMBridge on polygon-zkevm
          // https://testnet-zkevm.polygonscan.com/address/0xf6beeebb578e214ca9e23b0e9683454ff88ed2a7
          spoke: "0xF6BEEeBB578e214CA9E23B0e9683454Ff88Ed2A7",
        },
        processGas: DEFAULT_PROCESS_GAS,
        reserveGas: DEFAULT_RESERVE_GAS,
        delayBlocks: DEFAULT_DELAY_BLOCKS,
        custom: {
          hub: {
            mirrorNetworkId: "1",
          },
          spoke: {
            mirrorNetworkId: "0",
          },
        },
      },
      5: {
        prefix: "Mainnet",
        ambs: {
          hub: constants.AddressZero,
          spoke: constants.AddressZero,
        },
        processGas: DEFAULT_PROCESS_GAS,
        reserveGas: DEFAULT_RESERVE_GAS,
        delayBlocks: DEFAULT_DELAY_BLOCKS,
      },
      // Scroll testnet Ethereum-sepolia (they don't supports 2 testnets, only sepolia with ethereum)
      534352: {
        prefix: "Scroll",
        networkName: "Sepolia",
        ambs: {
          // Ethreum L1ScrollMessenger
          // https://sepolia.etherscan.io/address/0x50c7d3e7f7c656493D1D76aaa1a836CedfCBB16A
          hub: "0x50c7d3e7f7c656493D1D76aaa1a836CedfCBB16A",
          // L2ScrollMessenger
          // https://sepolia.scrollscan.com/address/0xBa50f5340FB9F3Bd074bD638c9BE13eCB36E603d
          spoke: "0xBa50f5340FB9F3Bd074bD638c9BE13eCB36E603d",
        },
        delayBlocks: DEFAULT_DELAY_BLOCKS,
        processGas: DEFAULT_PROCESS_GAS,
        reserveGas: DEFAULT_RESERVE_GAS,
        custom: {
          hub: {
            gasCap: BigNumber.from("200000"), // The test thrown 21_628 as gas needed. So 200_000 is almost 10x to be safe.
          },
          spoke: {
            gasCap: DEFAULT_PROCESS_GAS,
          },
        },
      },
      // Taiko testnet Sepolia-Taiko Joinr L2
      167007: {
        prefix: "Taiko",
        networkName: "Sepolia",
        // The AMB argument must be the allowed off chain agent address.
        ambs: {
          // Sepolia Bridge
          // https://sepolia.etherscan.io/address/0x5293Bb897db0B64FFd11E0194984E8c5F1f06178
          hub: "0x5293Bb897db0B64FFd11E0194984E8c5F1f06178",
          // Taiko Joinr Bridge
          // https://explorer.jolnir.taiko.xyz/address/0x1000777700000000000000000000000000000004
          spoke: "0x1000777700000000000000000000000000000004",
        },

        delayBlocks: DEFAULT_DELAY_BLOCKS,
        processGas: DEFAULT_PROCESS_GAS,
        reserveGas: DEFAULT_RESERVE_GAS,
        custom: {
          hub: {
            gasCap: BigNumber.from("200000"),
          },
          spoke: {
            gasCap: DEFAULT_PROCESS_GAS,
          },
        },
      },
      // Taiko testnet Holesky-Taiko Katla
      // They have recently deployed on Holesky and Katla, but they didn't verify the contracts.
      // Due to this, we recommend using the addresses from the previous deployment on Sepolia-TaikoJoinr until they're verified.
      167008: {
        prefix: "Taiko",
        networkName: "Holesky",
        // The AMB argument must be the allowed off chain agent address.
        ambs: {
          // Holesky Bridge
          // https://holesky.etherscan.io/address/0xf458747c6d6db57970dE80Da6474C0A3dfE94BF1
          hub: "0xf458747c6d6db57970dE80Da6474C0A3dfE94BF1",
          // Katla Bridge
          // https://explorer.katla.taiko.xyz/address/0x1670080000000000000000000000000000000001
          spoke: "0x1670080000000000000000000000000000000001",
        },

        delayBlocks: DEFAULT_DELAY_BLOCKS,
        processGas: DEFAULT_PROCESS_GAS,
        reserveGas: DEFAULT_RESERVE_GAS,
        custom: {
          hub: {
            gasCap: BigNumber.from("200000"),
          },
          spoke: {
            gasCap: DEFAULT_PROCESS_GAS,
          },
        },
      },
      // Fuel Testnet Sepolia-Fuel
      // Fuel doesn't have chain id yet
      44444444: {
        prefix: "Fuel",
        networkName: "Fuel",
        // The AMB argument must be the allowed off chain agent address.
        ambs: {
          // https://sepolia.etherscan.io/address/0x03f2901Db5723639978deBed3aBA66d4EA03aF73
          hub: "0x03f2901Db5723639978deBed3aBA66d4EA03aF73",
          // https://fuellabs.github.io/block-explorer-v2/beta-4/#/address/0x7369bdd627a10119d394d7bfd15d0c974609b5c269d4a5cb0fe8f19c5ed3140b
          spoke: "0x7369bdd627a10119d394d7bfd15d0c974609b5c269d4a5cb0fe8f19c5ed3140b",
        },
        delayBlocks: DEFAULT_DELAY_BLOCKS,
        processGas: DEFAULT_PROCESS_GAS,
        reserveGas: DEFAULT_RESERVE_GAS,
        custom: {},
      },
    },
  },
  mainnet: {
    hub: { chain: 1, minDisputeBlocks: DEFAULT_DISPUTE_BLOCKS / 2, disputeBlocks: DEFAULT_DISPUTE_BLOCKS },
    configs: {
      1: {
        prefix: "Mainnet",
        ambs: {
          hub: constants.AddressZero,
          spoke: constants.AddressZero,
        },
        processGas: DEFAULT_PROCESS_GAS,
        reserveGas: DEFAULT_RESERVE_GAS,
        delayBlocks: DEFAULT_DELAY_BLOCKS,
      },
      10: {
        prefix: "Optimism",
        ambs: {
          // L1CrossDomainMessenger
          // https://github.com/ethereum-optimism/optimism/blob/develop/packages/contracts/deployments/mainnet/Proxy__OVM_L1CrossDomainMessenger.json#L2
          hub: "0x25ace71c97B33Cc4729CF772ae268934F7ab5fA1",
          // L2CrossDomainMessenger
          // see: https://github.com/ethereum-optimism/optimism-tutorial/tree/main/cross-dom-comm
          spoke: "0x4200000000000000000000000000000000000007",
        },
        // TODO: 2mil gas for opti (going L1 => L2)? Is that correct?
        processGas: BigNumber.from("2000000"),
        reserveGas: DEFAULT_RESERVE_GAS,
        delayBlocks: DEFAULT_DELAY_BLOCKS,
        custom: {
          hub: {
            // https://etherscan.io/address/0xbEb5Fc579115071764c7423A4f12eDde41f106Ed#code
            optimismPortal: "0xbEb5Fc579115071764c7423A4f12eDde41f106Ed",
            gasCap: DEFAULT_PROCESS_GAS,
          },
          spoke: {
            gasCap: DEFAULT_PROCESS_GAS,
          },
        },
      },
      100: {
        prefix: "Gnosis",
        ambs: {
          // https://etherscan.io/address/0x4C36d2919e407f0Cc2Ee3c993ccF8ac26d9CE64e
          hub: "0x4C36d2919e407f0Cc2Ee3c993ccF8ac26d9CE64e",
          // https://blockscout.com/xdai/mainnet/address/0x75Df5AF045d91108662D8080fD1FEFAd6aA0bb59
          spoke: "0x75Df5AF045d91108662D8080fD1FEFAd6aA0bb59",
        },
        processGas: DEFAULT_PROCESS_GAS,
        reserveGas: DEFAULT_RESERVE_GAS,
        delayBlocks: DEFAULT_DELAY_BLOCKS,
        custom: {
          hub: {
            gasCap: "4000000", // maxGasPerTx
            mirrorChainId: "100",
          },
          spoke: {
            gasCap: "2000000", // maxGasPerTx
            mirrorChainId: "1",
          },
        },
      },
      // Polygon
      137: {
        prefix: "Polygon",
        ambs: {
          // FxRoot on mainnet
          // https://static.matic.network/network/mainnet/v1/index.json
          hub: "0xfe5e5D361b2ad62c541bAb87C45a0B9B018389a2",
          spoke: "0x8397259c983751DAf40400790063935a11afa28a",
        },
        delayBlocks: DEFAULT_DELAY_BLOCKS,
        processGas: DEFAULT_PROCESS_GAS,
        reserveGas: DEFAULT_RESERVE_GAS,
        custom: {
          hub: {
            // https://static.matic.network/network/mainnet/v1/index.json
            // RootChainProxy
            checkpointManager: "0x86E4Dc95c7FBdBf52e33D563BbDB00823894C287",
          },
        },
      },
      // Arbitrum one
      // https://developer.offchainlabs.com/docs/Useful_Addresses
      42161: {
        prefix: "Arbitrum",
        ambs: {
          // https://etherscan.io/address/0x4Dbd4fc535Ac27206064B68FfCf827b0A60BAB3f
          hub: "0x4Dbd4fc535Ac27206064B68FfCf827b0A60BAB3f",
          // https://arbiscan.io/address/0x0000000000000000000000000000000000000064
          spoke: "0x0000000000000000000000000000000000000064",
        },
        processGas: DEFAULT_PROCESS_GAS,
        reserveGas: DEFAULT_RESERVE_GAS,
        delayBlocks: DEFAULT_DELAY_BLOCKS,
        custom: {
          hub: {
            // https://etherscan.io/address/0x0B9857ae2D4A3DBe74ffE1d7DF045bb7F96E4840
            outbox: "0x0B9857ae2D4A3DBe74ffE1d7DF045bb7F96E4840",
            maxSubmissionCostCap: utils.parseUnits("100000", "gwei"),
            maxGasCap: DEFAULT_PROCESS_GAS,
            gasPriceCap: utils.parseUnits("20", "gwei"), // minimum on arbitrum is 0.01 gwei
          },
        },
      },
      // BNB Chain
      56: {
        prefix: "Wormhole",
        networkName: "Bnb",
        ambs: {
          // Wormhole Relayer address on Mainnet
          // https://etherscan.io/address/0x27428DD2d3DD32A4D7f7C497eAaa23130d894911
          hub: "0x27428DD2d3DD32A4D7f7C497eAaa23130d894911",
          // Wormhole Relayer on BNB Chain
          // https://bscscan.com/address/0x27428DD2d3DD32A4D7f7C497eAaa23130d894911
          spoke: "0x27428DD2d3DD32A4D7f7C497eAaa23130d894911",
        },
        delayBlocks: DEFAULT_DELAY_BLOCKS,
        processGas: DEFAULT_PROCESS_GAS,
        reserveGas: DEFAULT_RESERVE_GAS,
        custom: {
          hub: {
            gasCap: "300000", // gas limit for receiveWormholeMessages on bnb
            mirrorChainId: "4", // bsc wormhole chainId: 4
          },
          spoke: {
            gasCap: "400000", // gas limit for receiveWormholeMessages on mainnet
            mirrorChainId: "2", // mainnet wormhole chainid: 2
          },
        },
      },
      // Scroll
      534352: {
        prefix: "Scroll",
        networkName: "Scroll",
        ambs: {
          // Ethreum L1ScrollMessenger
          // https://etherscan.io/address/0x6774Bcbd5ceCeF1336b5300fb5186a12DDD8b367
          hub: "0x6774Bcbd5ceCeF1336b5300fb5186a12DDD8b367",
          // Scroll L2ScrollMessenger
          // https://scrollscan.com/address/0x781e90f1c8Fc4611c9b7497C3B47F99Ef6969CbC
          spoke: "0x781e90f1c8Fc4611c9b7497C3B47F99Ef6969CbC",
        },
        delayBlocks: DEFAULT_DELAY_BLOCKS,
        processGas: DEFAULT_PROCESS_GAS,
        reserveGas: DEFAULT_RESERVE_GAS,
        custom: {
          hub: {
            gasCap: BigNumber.from("200000"), // The test thrown 21_628 as gas needed. So 200_000 is almost 10x to be safe.
          },
          spoke: {
            gasCap: DEFAULT_PROCESS_GAS,
          },
        },
      },
    },
  },
};<|MERGE_RESOLUTION|>--- conflicted
+++ resolved
@@ -24,12 +24,12 @@
 const DEFAULT_DELAY_BLOCKS = 120; // ~30min
 const DEFAULT_DISPUTE_BLOCKS = 120; // ~30min
 
-<<<<<<< HEAD
 export type RelayerConfig = {
   [chain: number]: {
     relayerFeeVault: string;
   };
-=======
+};
+
 // mapping of chainId => rough blocks per minute
 const BLOCKS_PER_MINUTE: Record<number, number> = {
   // mainnets
@@ -49,8 +49,13 @@
   59140: 30, // linea-goerli
   84531: 30, // base-goerli
   195: 60, // x1-testnet
->>>>>>> 97970682
 };
+
+const THIRTY_MINUTES_IN_BLOCKS = Object.fromEntries(
+  Object.entries(BLOCKS_PER_MINUTE).map(([key, value]) => {
+    return [key, value * 30];
+  }),
+);
 
 export const RELAYER_CONFIGS: {
   local: RelayerConfig;
@@ -316,28 +321,31 @@
       //     },
       //   },
       // },
-      1442: {
-        prefix: "PolygonZk",
-        ambs: {
-          // PolygonZkEVMBridge on goerli
-          // https://goerli.etherscan.io/address/0xF6BEEeBB578e214CA9E23B0e9683454Ff88Ed2A7
-          hub: "0xF6BEEeBB578e214CA9E23B0e9683454Ff88Ed2A7",
-          // PolygonZkEVMBridge on polygon-zkevm
-          // https://testnet-zkevm.polygonscan.com/address/0xf6beeebb578e214ca9e23b0e9683454ff88ed2a7
-          spoke: "0xF6BEEeBB578e214CA9E23B0e9683454Ff88Ed2A7",
-        },
-        processGas: DEFAULT_PROCESS_GAS,
-        reserveGas: DEFAULT_RESERVE_GAS,
-        delayBlocks: DEFAULT_DELAY_BLOCKS,
-        custom: {
-          hub: {
-            mirrorNetworkId: "1",
-          },
-          spoke: {
-            mirrorNetworkId: "0",
-          },
-        },
-      },
+      // FIXME: not added in op-roots, sepolia?
+      // 1442: {
+      //   prefix: "PolygonZk",
+      //   ambs: {
+      //     // PolygonZkEVMBridge on goerli
+      //     // https://goerli.etherscan.io/address/0xF6BEEeBB578e214CA9E23B0e9683454Ff88Ed2A7
+      //     hub: "0xF6BEEeBB578e214CA9E23B0e9683454Ff88Ed2A7",
+      //     // PolygonZkEVMBridge on polygon-zkevm
+      //     // https://testnet-zkevm.polygonscan.com/address/0xf6beeebb578e214ca9e23b0e9683454ff88ed2a7
+      //     spoke: "0xF6BEEeBB578e214CA9E23B0e9683454Ff88Ed2A7",
+      //   },
+      //   processGas: DEFAULT_PROCESS_GAS,
+      //   reserveGas: DEFAULT_RESERVE_GAS,
+      //   delayBlocks: THIRTY_MINUTES_IN_BLOCKS[1442],
+      //   disputeBlocks: THIRTY_MINUTES_IN_BLOCKS[1442],
+      //   minDisputeBlocks: THIRTY_MINUTES_IN_BLOCKS[1442] / 2,
+      //   custom: {
+      //     hub: {
+      //       mirrorNetworkId: "1",
+      //     },
+      //     spoke: {
+      //       mirrorNetworkId: "0",
+      //     },
+      //   },
+      // },
       5: {
         prefix: "Mainnet",
         ambs: {
