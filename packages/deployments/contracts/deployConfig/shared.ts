--- conflicted
+++ resolved
@@ -365,7 +365,6 @@
           },
         },
       },
-<<<<<<< HEAD
       25: {
         prefix: "Sygma",
         networkName: "Cronos",
@@ -376,7 +375,25 @@
           // Cronos Bridge
           // https://explorer.cronos.org/testnet/address/0x816bb9e810b6b97840f6818bf21fa25dd7364132
           spoke: "0x816bb9E810b6b97840F6818bF21Fa25DD7364132",
-=======
+        },
+        delayBlocks: DEFAULT_DELAY_BLOCKS,
+        processGas: DEFAULT_PROCESS_GAS,
+        reserveGas: DEFAULT_RESERVE_GAS,
+        custom: {
+          hub: {
+            gasCap: BigNumber.from("200000"),
+            // Sepolia PermissionlessGenericHandler
+            // https://sepolia.etherscan.io/address/0x7dCBdb9cBA0Bb1871EECafAB290E5a2e45077479
+            permissionlessGenericHandler: "0x7dCBdb9cBA0Bb1871EECafAB290E5a2e45077479",
+          },
+          spoke: {
+            gasCap: DEFAULT_PROCESS_GAS,
+            // Cronos PermissionlessGenericHandler
+            // https://explorer.cronos.org/testnet/address/0x3CBbC542d10CD037cafb1632B29B5B0F59B08A48
+            permissionlessGenericHandler: "0x3CBbC542d10CD037cafb1632B29B5B0F59B08A48",
+          },
+        },
+      },
       // Fuel Testnet Sepolia-Fuel
       // Fuel doesn't have chain id yet
       44444444: {
@@ -388,29 +405,11 @@
           hub: "0x03f2901Db5723639978deBed3aBA66d4EA03aF73",
           // There is no Fuel L2 AMB publicly available yet
           spoke: "",
->>>>>>> f770a04e
-        },
-        delayBlocks: DEFAULT_DELAY_BLOCKS,
-        processGas: DEFAULT_PROCESS_GAS,
-        reserveGas: DEFAULT_RESERVE_GAS,
-<<<<<<< HEAD
-        custom: {
-          hub: {
-            gasCap: BigNumber.from("200000"),
-            // Sepolia PermissionlessGenericHandler
-            // https://sepolia.etherscan.io/address/0x7dCBdb9cBA0Bb1871EECafAB290E5a2e45077479
-            permissionlessGenericHandler: "0x7dCBdb9cBA0Bb1871EECafAB290E5a2e45077479",
-          },
-          spoke: {
-            gasCap: DEFAULT_PROCESS_GAS,
-            // Cronos PermissionlessGenericHandler
-            // https://explorer.cronos.org/testnet/address/0x3CBbC542d10CD037cafb1632B29B5B0F59B08A48
-            permissionlessGenericHandler: "0x3CBbC542d10CD037cafb1632B29B5B0F59B08A48",
-          },
-        },
-=======
+        },
+        delayBlocks: DEFAULT_DELAY_BLOCKS,
+        processGas: DEFAULT_PROCESS_GAS,
+        reserveGas: DEFAULT_RESERVE_GAS,
         custom: {},
->>>>>>> f770a04e
       },
     },
   },
