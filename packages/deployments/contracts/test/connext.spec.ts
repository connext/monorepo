--- conflicted
+++ resolved
@@ -32,12 +32,9 @@
   deployUpgradeableProxy,
   FastTransferAction,
   Message,
-<<<<<<< HEAD
   getRoutersBalances,
-=======
   restoreSnapshot,
   takeSnapshot,
->>>>>>> fdd958fd
 } from "./utils";
 
 import { BigNumber, BigNumberish, constants, Contract, utils, Wallet } from "ethers";
@@ -165,22 +162,18 @@
     const routerPermissionsManagerLogic = await deployContract("RouterPermissionsManagerLogic");
 
     // Deploy transacion managers
-    originTm = await deployContractWithLibs<Connext>(
-      "Connext",
-      {
-        AssetLogic: assetLogic.address,
-        ConnextUtils: connextUtils.address,
-        RouterPermissionsManagerLogic: routerPermissionsManagerLogic.address,
+    originTm = await deployContractWithLibs<Connext>("Connext", {
+      AssetLogic: assetLogic.address,
+      ConnextUtils: connextUtils.address,
+      RouterPermissionsManagerLogic: routerPermissionsManagerLogic.address,
     });
     await originTm.initialize(originDomain, originBridge.address, originTokenRegistry.address, weth.address);
 
-    destinationTm = await deployContractWithLibs<Connext>(
-      "Connext",
-      {
-        AssetLogic: assetLogic.address,
-        ConnextUtils: connextUtils.address,
-        RouterPermissionsManagerLogic: routerPermissionsManagerLogic.address,
-      });
+    destinationTm = await deployContractWithLibs<Connext>("Connext", {
+      AssetLogic: assetLogic.address,
+      ConnextUtils: connextUtils.address,
+      RouterPermissionsManagerLogic: routerPermissionsManagerLogic.address,
+    });
     await destinationTm.initialize(
       destinationDomain,
       destinationBridge.address,
@@ -369,22 +362,25 @@
     });
   });
 
-<<<<<<< HEAD
-  describe("removeRouter", () => {
-=======
   xdescribe("setupRouter", () => {
     it("should fail if not called by owner", async () => {
       const toAdd = Wallet.createRandom().address;
-      await expect(originTm.connect(user).setupRouter(toAdd,toAdd,toAdd)).to.be.revertedWith("ProposedOwnableUpgradeable__onlyOwner_notOwner");
+      await expect(originTm.connect(user).setupRouter(toAdd, toAdd, toAdd)).to.be.revertedWith(
+        "ProposedOwnableUpgradeable__onlyOwner_notOwner",
+      );
     });
 
     it("should fail if it is adding address0", async () => {
       const toAdd = constants.AddressZero;
-      await expect(originTm.setupRouter(toAdd,toAdd,toAdd, { maxFeePerGas: MAX_FEE_PER_GAS })).to.be.revertedWith("Connext__addRouter_routerEmpty");
+      await expect(originTm.setupRouter(toAdd, toAdd, toAdd, { maxFeePerGas: MAX_FEE_PER_GAS })).to.be.revertedWith(
+        "Connext__addRouter_routerEmpty",
+      );
     });
 
     it("should fail if its already added", async () => {
-      await expect(originTm.setupRouter(router.address, router.address, router.address, { maxFeePerGas: MAX_FEE_PER_GAS })).to.be.revertedWith("Connext__addRouter_alreadyAdded");
+      await expect(
+        originTm.setupRouter(router.address, router.address, router.address, { maxFeePerGas: MAX_FEE_PER_GAS }),
+      ).to.be.revertedWith("Connext__addRouter_alreadyAdded");
     });
 
     it("should work", async () => {
@@ -397,15 +393,18 @@
   });
 
   xdescribe("removeRouter", () => {
->>>>>>> fdd958fd
     it("should fail if not called by owner", async () => {
       const toAdd = Wallet.createRandom().address;
-      await expect(originTm.connect(user).removeRouter(toAdd)).to.be.revertedWith("ProposedOwnableUpgradeable__onlyOwner_notOwner");
+      await expect(originTm.connect(user).removeRouter(toAdd)).to.be.revertedWith(
+        "ProposedOwnableUpgradeable__onlyOwner_notOwner",
+      );
     });
 
     it("should fail if it is adding address0", async () => {
       const toAdd = constants.AddressZero;
-      await expect(originTm.removeRouter(toAdd, { maxFeePerGas: MAX_FEE_PER_GAS })).to.be.revertedWith("Connext__removeRouter_routerEmpty");
+      await expect(originTm.removeRouter(toAdd, { maxFeePerGas: MAX_FEE_PER_GAS })).to.be.revertedWith(
+        "Connext__removeRouter_routerEmpty",
+      );
     });
 
     it("should fail if its already removed", async () => {
@@ -712,8 +711,6 @@
   });
 
   describe("removeLiquidity", () => {
-<<<<<<< HEAD
-=======
     // TODO: should revert if param recipient address is empty and router recipient is also empty
     xit("should revert if param recipient address is empty", async () => {
       const amount = "1";
@@ -724,7 +721,6 @@
       );
     });
 
->>>>>>> fdd958fd
     it("should revert if amount is 0", async () => {
       const amount = "0";
       const assetId = ZERO_ADDRESS;
