--- conflicted
+++ resolved
@@ -39,17 +39,10 @@
     "@nomiclabs/hardhat-ethers": "2.1.1",
     "@nomiclabs/hardhat-etherscan": "3.1.0",
     "@nomiclabs/hardhat-waffle": "2.0.3",
-<<<<<<< HEAD
-    "@openzeppelin/contracts": "4.7.3",
-    "@openzeppelin/contracts-upgradeable": "4.7.3",
-    "@sinclair/typebox": "0.24.20",
-    "@tenderly/hardhat-tenderly": "1.1.4",
-=======
     "@openzeppelin/contracts": "4.5.0",
     "@openzeppelin/contracts-upgradeable": "4.5.2",
     "@sinclair/typebox": "0.24.28",
     "@tenderly/hardhat-tenderly": "1.1.6",
->>>>>>> 0d1fde62
     "@typechain/ethers-v5": "10.1.0",
     "@typechain/hardhat": "6.1.2",
     "@types/chai": "4.3.3",
