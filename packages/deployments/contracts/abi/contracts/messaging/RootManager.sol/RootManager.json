[
  "constructor(address)",
  "error ProposedOwnable__acceptProposedOwner_delayNotElapsed()",
  "error ProposedOwnable__onlyOwner_notOwner()",
  "error ProposedOwnable__onlyProposed_notProposedOwner()",
  "error ProposedOwnable__proposeNewOwner_invalidProposal()",
  "error ProposedOwnable__proposeNewOwner_noOwnershipChange()",
  "error ProposedOwnable__renounceOwnership_delayNotElapsed()",
  "error ProposedOwnable__renounceOwnership_invalidProposal()",
  "error ProposedOwnable__renounceOwnership_noProposal()",
  "event ConnectorAdded(uint32,address)",
  "event ConnectorRemoved(uint32,address)",
  "event OwnershipProposed(address indexed)",
  "event OwnershipTransferred(address indexed,address indexed)",
  "event RootAggregated(uint32,bytes32,uint256)",
  "event RootPropagated(bytes32,uint32[])",
<<<<<<< HEAD
  "event WatcherAdded(address)",
  "event WatcherRemoved(address)",
  "function MERKLE() view returns (address)",
  "function acceptProposedOwner()",
  "function addConnector(uint32,address)",
  "function addWatcher(address)",
  "function aggregate(uint32,bytes32)",
=======
  "event WatcherManagerChanged(address)",
  "function acceptProposedOwner()",
  "function addConnector(uint32,address)",
>>>>>>> de17ba20
  "function connectors(uint32) view returns (address)",
  "function delay() view returns (uint256)",
  "function domains(uint256) view returns (uint32)",
  "function owner() view returns (address)",
  "function propagate()",
  "function proposeNewOwner(address)",
  "function proposed() view returns (address)",
  "function proposedTimestamp() view returns (uint256)",
  "function removeConnector(uint32)",
  "function renounceOwnership()",
  "function renounced() view returns (bool)",
<<<<<<< HEAD
  "function watchers(address) view returns (bool)"
=======
  "function setOutboundRoot(uint32,bytes32)",
  "function setWatcherManager(address)"
>>>>>>> de17ba20
]<|MERGE_RESOLUTION|>--- conflicted
+++ resolved
@@ -1,5 +1,5 @@
 [
-  "constructor(address)",
+  "constructor(address,address)",
   "error ProposedOwnable__acceptProposedOwner_delayNotElapsed()",
   "error ProposedOwnable__onlyOwner_notOwner()",
   "error ProposedOwnable__onlyProposed_notProposedOwner()",
@@ -14,19 +14,11 @@
   "event OwnershipTransferred(address indexed,address indexed)",
   "event RootAggregated(uint32,bytes32,uint256)",
   "event RootPropagated(bytes32,uint32[])",
-<<<<<<< HEAD
-  "event WatcherAdded(address)",
-  "event WatcherRemoved(address)",
+  "event WatcherManagerChanged(address)",
   "function MERKLE() view returns (address)",
   "function acceptProposedOwner()",
   "function addConnector(uint32,address)",
-  "function addWatcher(address)",
   "function aggregate(uint32,bytes32)",
-=======
-  "event WatcherManagerChanged(address)",
-  "function acceptProposedOwner()",
-  "function addConnector(uint32,address)",
->>>>>>> de17ba20
   "function connectors(uint32) view returns (address)",
   "function delay() view returns (uint256)",
   "function domains(uint256) view returns (uint32)",
@@ -38,10 +30,5 @@
   "function removeConnector(uint32)",
   "function renounceOwnership()",
   "function renounced() view returns (bool)",
-<<<<<<< HEAD
-  "function watchers(address) view returns (bool)"
-=======
-  "function setOutboundRoot(uint32,bytes32)",
   "function setWatcherManager(address)"
->>>>>>> de17ba20
 ]