// SPDX-License-Identifier: MIT OR Apache-2.0
pragma solidity 0.8.17;

import {QueueLib} from "../../contracts/messaging/libraries/Queue.sol";
import {ProposedOwnable} from "../../contracts/shared/ProposedOwnable.sol";
import {RootManager} from "../../contracts/messaging/RootManager.sol";
import {ProposedOwnable} from "../../contracts/shared/ProposedOwnable.sol";
import {DomainIndexer} from "../../contracts/messaging/libraries/DomainIndexer.sol";
import {IHubConnector} from "../../contracts/messaging/interfaces/IHubConnector.sol";
import {MerkleTreeManager} from "../../contracts/messaging/MerkleTreeManager.sol";
import {WatcherManager} from "../../contracts/messaging/WatcherManager.sol";
import {SnapshotId} from "../../contracts/messaging/libraries/SnapshotId.sol";

import "../utils/ConnectorHelper.sol";

contract ReverterConnector {
  function sendMessage(bytes memory _data) external {
    revert("revert");
  }
}

contract RootManagerForTest is DomainIndexer, RootManager {
  using QueueLib for QueueLib.Queue;

  constructor(
    uint256 _delayBlocks,
    address _merkle,
    address _watcherManager,
    uint256 _minDisputeBlocks,
    uint256 _disputeBlocks
  ) RootManager(_delayBlocks, _merkle, _watcherManager, _minDisputeBlocks, _disputeBlocks) {}

  function forTest_setLastCountBeforeOpMode(uint256 _lastCountBeforeOpMode) public {
    lastCountBeforeOpMode = _lastCountBeforeOpMode;
  }

  function forTest_setProposer(address _proposer, bool _isProposer) public {
    allowlistedProposers[_proposer] = _isProposer;
  }

  function forTest_setOptimisticMode(bool _mode) public {
    optimisticMode = _mode;
  }

  function forTest_addInboundRootToQueue(bytes32 _inbound) public {
    pendingInboundRoots.enqueue(_inbound);
  }

  function forTest_generateAndAddDomains(uint32[] memory _domains, address[] memory _connectors) public {
    for (uint256 i; i < _domains.length; i++) {
      addDomain(_domains[i], _connectors[i]);
    }
  }

  function forTest_setProposeHash(bytes32 _aggregateRoot, uint256 _endOfDispute) public {
    proposedAggregateRootHash = keccak256(abi.encode(_aggregateRoot, _endOfDispute));
  }

  function forTest_setProposedHashToFinalizedHash() public {
    proposedAggregateRootHash = FINALIZED_HASH;
  }

  function forTest_setFinalizedOptimisticRoot(bytes32 _aggregateRoot) public {
    finalizedOptimisticAggregateRoot = _aggregateRoot;
  }

  function forTest_optimisticPropagate(
    address[] calldata _connectors,
    uint256[] calldata _fees,
    bytes[] memory _encodedData
  ) public {
    _optimisticPropagate(_connectors, _fees, _encodedData);
  }

  function forTest_slowPropagate(
    address[] calldata _connectors,
    uint256[] calldata _fees,
    bytes[] memory _encodedData
  ) public {
    _slowPropagate(_connectors, _fees, _encodedData);
  }

  function forTest_sendRootToHubs(
    bytes32 _aggregateRoot,
    address[] calldata _connectors,
    uint256[] calldata _fees,
    bytes[] memory _encodedData
  ) public {
    _sendRootToHubs(_aggregateRoot, _connectors, _fees, _encodedData);
  }

  function forTest_setDomains(uint32[] memory _domains) public {
    domains = _domains;
  }

  function forTest_setLastPropagatedRoot(bytes32 _root) public {
    lastPropagatedRoot = _root;
  }

  function forTest_pause() public {
    _pause();
  }
}

contract Base is ForgeHelper {
  // ============ Errors ============
  error ProposedOwnable__onlyOwner_notOwner();

  // ============ Events ============
  event RootReceived(uint32 domain, bytes32 receivedRoot, uint256 queueIndex);

  event RootsAggregated(bytes32 aggregateRoot, uint256 count, bytes32[] aggregatedMessageRoots);

  event RootPropagated(bytes32 aggregate, uint32[] domains, uint256 count);

  event ConnectorAdded(uint32 domain, address connector, uint32[] domains, address[] connectors);

  event ConnectorRemoved(uint32 domain, address connector, uint32[] domains, address[] connectors, address caller);

  event PropagateFailed(uint32 domain, address connector);

  // ============ Storage ============
  RootManagerForTest _rootManager;
  uint256 _delayBlocks = 40;
  bool _optimisticMode = true;
  uint256 _minDisputeBlocks = 120;
  uint256 _disputeBlocks = 150;
  bytes32 _finalizedHash = 0x0000000000000000000000000000000000000000000000000000000000000001;
  address _merkle;
  uint32[] _domains;
  address[] _connectors;
  uint256[] _fees;
  bytes[] _encodedData;
  bytes32 _randomRoot = bytes32("random");

  address owner = makeAddr("owner");
  address watcherManager = makeAddr("watcherManager");
  address watcher = makeAddr("watcher");
  address proposer = makeAddr("proposer");
  address stranger = makeAddr("stranger");

  function setUp() public virtual {
    _domains.push(1000);
    _connectors.push(address(1000));
    _fees.push(0);
    _encodedData.push(bytes(""));

    _domains.push(1001);
    _connectors.push(address(1001));
    _fees.push(0);
    _encodedData.push(bytes(""));

    _merkle = address(new MerkleTreeManager());
    MerkleTreeManager(_merkle).initialize(address(_rootManager));

    vm.prank(owner);
    _rootManager = new RootManagerForTest(_delayBlocks, _merkle, watcherManager, _minDisputeBlocks, _disputeBlocks);
    MerkleTreeManager(_merkle).setArborist(address(_rootManager));

    // Env: roll ahead to an arbitrary block so we don't start at block zero.
    // For dequeuing roots in `propagate`, this will make the delay number we pass in acceptable.
    vm.roll(123456789);
  }

  // ============ Utils ============
  /**
   * @notice Utility to handle generating and adding connector/domain pairs as needed.
   * @param count Num spoke domains TOTAL.
   * @param shouldAggregate Whether to aggregate generated inboundRoots from each domain in this fn.
   * @param willPropagate Whether we should expect propagation to ACTUALLY occur.
   */
  function utils_generateAndAddConnectors(uint256 count, bool shouldAggregate, bool willPropagate) public {
    // Start loop at current domains length so we can skip any already existing.
    for (uint256 i = _domains.length; i < count; i++) {
      // Add another domain/connector pair.
      uint32 domain = uint32(1000 + i);
      _domains.push(domain);
      _connectors.push(address(bytes20(uint160(domain))));
      _fees.push(0);
      _encodedData.push(bytes(""));
    }

    for (uint256 i; i < _domains.length; i++) {
      vm.prank(owner);
      _rootManager.addConnector(_domains[i], _connectors[i]);

      if (shouldAggregate) {
        bytes32 inboundRoot = keccak256(abi.encode(bytes("test"), i));
        vm.prank(_connectors[i]);
        _rootManager.aggregate(_domains[i], inboundRoot);
        console.log("aggregated!", i);
        console.logBytes32(inboundRoot);
      }

      if (willPropagate) {
        // Expect a call to every hub connector!
        vm.mockCall(_connectors[i], abi.encodeWithSelector(IHubConnector.sendMessage.selector), abi.encode());
        vm.expectCall(_connectors[i], abi.encodeWithSelector(IHubConnector.sendMessage.selector));
      }
    }
  }
}

contract RootManager_General is Base {
  // ============ RootManager.addConnector ============
  function test_RootManager__addConnector_shouldWork() public {
    uint32[] memory domains = new uint32[](1);
    address[] memory connectors = new address[](1);
    domains[0] = _domains[0];
    connectors[0] = _connectors[0];
    vm.expectEmit(true, true, true, true);
    emit ConnectorAdded(_domains[0], _connectors[0], domains, connectors);

    vm.prank(owner);
    _rootManager.addConnector(_domains[0], _connectors[0]);

    assertEq(_rootManager.connectors(0), _connectors[0]);
    assertEq(_rootManager.domains(0), _domains[0]);
  }

  function test_RootManager__addConnector_shouldFailIfCallerNotOwner(address caller) public {
    if (caller == owner) {
      // fuzz test, return if owner
      return;
    }

    vm.expectRevert(ProposedOwnable__onlyOwner_notOwner.selector);

    vm.prank(caller);
    _rootManager.addConnector(_domains[0], _connectors[0]);
  }

  function test_RootManager__addConnector_shouldFailIfAlreadyAdded() public {
    vm.prank(owner);
    _rootManager.addConnector(_domains[0], _connectors[0]);

    vm.expectRevert(bytes("domain exists"));

    vm.prank(owner);
    _rootManager.addConnector(_domains[0], _connectors[0]);
  }

  function test_RootManager__addConnector_shouldFailIfDomainAlreadyAdded() public {
    vm.prank(owner);
    _rootManager.addConnector(_domains[0], _connectors[0]);

    vm.expectRevert(bytes("domain exists"));

    vm.prank(owner);
    _rootManager.addConnector(_domains[0], _connectors[1]);
  }

  function test_RootManager__addConnector_shouldFailIfAddressZero() public {
    vm.expectRevert(bytes("!connector"));

    vm.prank(owner);
    _rootManager.addConnector(_domains[0], address(0));
  }

  // ============ RootManager.removeConnector ============
  function test_RootManager__removeConnector_shouldWork() public {
    for (uint256 i; i < 100; i++) {
      vm.startPrank(owner);
      _rootManager.addConnector(_domains[0], _connectors[0]);
      _rootManager.addConnector(_domains[1], _connectors[1]);
      vm.stopPrank();

      uint32[] memory emitted = new uint32[](1);
      address[] memory emittedConnectors = new address[](1);

      emitted[0] = _domains[1];
      emittedConnectors[0] = _connectors[1];
      vm.expectEmit(true, true, true, true);
      emit ConnectorRemoved(_domains[0], _connectors[0], emitted, emittedConnectors, address(this));

      vm.mockCall(
        watcherManager,
        abi.encodeWithSelector(WatcherManager(watcherManager).isWatcher.selector),
        abi.encode(true)
      );

      _rootManager.removeConnector(_domains[0]);

      assertEq(_rootManager.isDomainSupported(_domains[0]), false);

      vm.expectRevert(bytes("!supported"));
      _rootManager.getDomainIndex(_domains[0]);

      vm.expectRevert(bytes("!supported"));
      _rootManager.getConnectorForDomain(_domains[0]);

      // ensure the mappings were properly updated
      assertEq(_rootManager.getDomainIndex(_domains[1]), 0);
      assertEq(_rootManager.getConnectorForDomain(_domains[1]), _connectors[1]);

      _rootManager.removeConnector(_domains[1]);
    }
  }

  function test_RootManager__removeConnector_shouldFailIfCallerNotWatcher() public {
    vm.mockCall(
      watcherManager,
      abi.encodeWithSelector(WatcherManager(watcherManager).isWatcher.selector),
      abi.encode(false)
    );

    vm.expectRevert(bytes("!watcher"));

    _rootManager.removeConnector(_domains[0]);
  }

  function test_RootManager__removeConnector_shouldFailIfNotAdded() public {
    vm.expectRevert(bytes("!supported"));

    vm.mockCall(
      watcherManager,
      abi.encodeWithSelector(WatcherManager(watcherManager).isWatcher.selector),
      abi.encode(true)
    );

    _rootManager.removeConnector(_domains[0]);
  }

  // ============ RootManager.aggregate ============
  function test_RootManager__aggregate_shouldWork(bytes32 inbound) public {
    _rootManager.forTest_setOptimisticMode(false);
    utils_generateAndAddConnectors(1, false, false);

    vm.expectEmit(true, true, true, true);
    emit RootReceived(_domains[0], inbound, 1);

    vm.prank(_connectors[0]);
    _rootManager.aggregate(_domains[0], inbound);
  }

  function test_RootManager__aggregate_shouldFailIfCallerNotConnector(bytes32 inbound) public {
    utils_generateAndAddConnectors(1, false, false);

    vm.expectRevert(bytes("!connector"));

    vm.prank(address(123));
    _rootManager.aggregate(_domains[0], inbound);
  }

  // ============ RootManager.propagate ============
  function test_RootManager__propagate_shouldSendToSpoke(bytes32 inbound) public {
    _rootManager.forTest_setOptimisticMode(false);
    utils_generateAndAddConnectors(1, true, true);

    // Fast forward delayBlocks number of blocks so all of the inbound roots are considered verified.
    vm.roll(block.number + _rootManager.delayBlocks());

    _rootManager.propagate(_connectors, _fees, _encodedData);
  }

  function test_RootManager__propagate_shouldSendToAllSpokes(bytes32 inbound) public {
    _rootManager.forTest_setOptimisticMode(false);
    uint256 numSpokes = 20;
    utils_generateAndAddConnectors(numSpokes, true, true);
    assertEq(_rootManager.getPendingInboundRootsCount(), numSpokes);

    // Fast forward delayBlocks number of blocks so all of the inbound roots are considered verified.
    vm.roll(block.number + _rootManager.delayBlocks());

    _rootManager.propagate(_connectors, _fees, _encodedData);
    assertEq(_rootManager.getPendingInboundRootsCount(), 0);
  }

  function test_RootManager__propagate_shouldRefundExcessFees() public {
    _rootManager.forTest_setOptimisticMode(false);
    uint256 numSpokes = 20;
    utils_generateAndAddConnectors(numSpokes, true, true);
    assertEq(_rootManager.getPendingInboundRootsCount(), numSpokes);

    // Get the original balance of caller
    address caller = address(12312323);
    uint256 excess = 10 ether;
    vm.deal(caller, excess);
    uint256 start = caller.balance;

    // Fast forward delayBlocks number of blocks so all of the inbound roots are considered verified.
    vm.roll(block.number + _rootManager.delayBlocks());

    vm.prank(caller);
    _rootManager.propagate{value: excess}(_connectors, _fees, _encodedData);
    assertEq(_rootManager.getPendingInboundRootsCount(), 0);
    // total fees == 0, so balance sent to propagate should not be deducted
    assertEq(caller.balance, start);
  }

  function test_RootManager__propagate_shouldRevertIfRedundantRoot(bytes32 inbound) public {
    _rootManager.forTest_setOptimisticMode(false);
    uint256 numSpokes = 20;
    utils_generateAndAddConnectors(numSpokes, true, true);
    assertEq(_rootManager.getPendingInboundRootsCount(), numSpokes);

    // Fast forward delayBlocks number of blocks so all of the inbound roots are considered verified.
    vm.roll(block.number + _rootManager.delayBlocks());

    // Dequeue separately so we can get an updated root.
    _rootManager.dequeue();
    bytes32 currentRoot = MerkleTreeManager(_merkle).root();

    _rootManager.propagate(_connectors, _fees, _encodedData);
    assertEq(_rootManager.lastPropagatedRoot(), currentRoot);

    // The current root has already been sent, the following call should revert since sending
    // again would be redundant.
    vm.expectRevert(bytes("redundant root"));
    _rootManager.propagate(_connectors, _fees, _encodedData);
  }

  function test_RootManager__propagate_shouldNotRevertIfAmbMessageReverts() public {
    _rootManager.forTest_setOptimisticMode(false);
    uint256 numSpokes = 20;
    utils_generateAndAddConnectors(numSpokes, true, true);
    assertEq(_rootManager.getPendingInboundRootsCount(), numSpokes);

    // special case to add reverting connector
    ReverterConnector revertConnector = new ReverterConnector();
    uint32 domain = uint32(1020);
    _domains.push(domain);
    _connectors.push(address(revertConnector));
    _fees.push(0);
    _encodedData.push(bytes(""));

    vm.prank(owner);
    _rootManager.addConnector(_domains[20], address(revertConnector));

    bytes32 inboundRoot = keccak256(abi.encode(bytes("test"), 20));
    vm.prank(address(revertConnector));
    _rootManager.aggregate(_domains[20], inboundRoot);

    vm.expectCall(_connectors[20], abi.encodeWithSelector(IHubConnector.sendMessage.selector));

    assertEq(_rootManager.getPendingInboundRootsCount(), numSpokes + 1);

    // Fast forward delayBlocks number of blocks so all of the inbound roots are considered verified.
    vm.roll(block.number + _rootManager.delayBlocks());

    vm.expectEmit(true, true, true, true);
    emit PropagateFailed(_domains[20], address(revertConnector));

    _rootManager.propagate(_connectors, _fees, _encodedData);
    assertEq(_rootManager.getPendingInboundRootsCount(), 0);
  }
}

contract RootManager_Constructor is Base {
  function test_checkConstructorArguments() public {
    assertEq(_rootManager.disputeBlocks(), _disputeBlocks);
    assertEq(_rootManager.minDisputeBlocks(), _minDisputeBlocks);
    assertEq(_rootManager.optimisticMode(), _optimisticMode);
  }

  function test_zeroMerkleDeployment() public {
    address zeroMerkle = address(0);
    vm.expectRevert("!zero merkle");
    RootManagerForTest _testRootManager = new RootManagerForTest(
      _delayBlocks,
      zeroMerkle,
      watcherManager,
      _minDisputeBlocks,
      _disputeBlocks
    );
  }

  function test_wrongDisputeBlocksDeployment() public {
    uint256 wrongDisputeBlocks = _minDisputeBlocks - 1;
    vm.expectRevert(RootManager.RootManager_constructor__DisputeBlocksLowerThanMin.selector);
    RootManagerForTest _testRootManager = new RootManagerForTest(
      _delayBlocks,
      _merkle,
      watcherManager,
      _minDisputeBlocks,
      wrongDisputeBlocks
    );
  }
}

contract RootManager_ProposeAggregateRoot is Base {
  event AggregateRootProposed(
    uint256 indexed snapshotId,
    uint256 endOfDispute,
    bytes32 indexed aggregateRoot,
    bytes32 indexed baseRoot,
    bytes32[] snapshotsRoots,
    uint32[] domains
  );

  function setUp() public virtual override {
    super.setUp();
    _rootManager.forTest_setProposer(proposer, true);
  }

  function test_revertIfCallerIsNotProposer(
    address caller,
    bytes32 aggregateRoot,
    bytes32[] memory snapshotsRoots,
    uint256 snapshotId
  ) public {
    vm.assume(caller != proposer);

    vm.expectRevert(
      abi.encodeWithSelector(RootManager.RootManager_onlyProposer__NotWhitelistedProposer.selector, caller)
    );
    vm.prank(caller);
    _rootManager.proposeAggregateRoot(snapshotId, aggregateRoot, snapshotsRoots, _domains);
  }

  function test_revertIfDomainsAreNotValid(
    uint256 snapshotId,
    bytes32 aggregateRoot,
    bytes32[] memory snapshotsRoots,
    uint32[] memory domains
  ) public {
    vm.expectRevert(abi.encodeWithSelector(RootManager.RootManager_checkDomains__InvalidDomains.selector));
    vm.prank(proposer);
    _rootManager.proposeAggregateRoot(snapshotId, aggregateRoot, snapshotsRoots, domains);
  }

  function test_revertIfSlowModeOn(uint256 snapshotId, bytes32 aggregateRoot, bytes32[] memory snapshotsRoots) public {
    _rootManager.forTest_generateAndAddDomains(_domains, _connectors);
    _rootManager.forTest_setOptimisticMode(false);

    vm.expectRevert(abi.encodeWithSelector(RootManager.RootManager_onlyOptimisticMode__SlowModeOn.selector));
    vm.prank(proposer);
    _rootManager.proposeAggregateRoot(snapshotId, aggregateRoot, snapshotsRoots, _domains);
  }

  function test_revertIfSnapshotIdIsNotValid(
    uint256 snapshotId,
    bytes32 aggregateRoot,
    bytes32[] memory snapshotsRoots
  ) public {
    vm.assume(snapshotId != SnapshotId.getLastCompletedSnapshotId());

    _rootManager.forTest_generateAndAddDomains(_domains, _connectors);

    vm.expectRevert(
      abi.encodeWithSelector(RootManager.RootManager_proposeAggregateRoot__InvalidSnapshotId.selector, snapshotId)
    );
    vm.prank(proposer);
    _rootManager.proposeAggregateRoot(snapshotId, aggregateRoot, snapshotsRoots, _domains);
  }

  function test_revertIfProposeInProgress(bytes32 aggregateRoot, bytes32[] memory snapshotsRoots) public {
    vm.assume(aggregateRoot != _finalizedHash);
    uint256 snapshotId = SnapshotId.getLastCompletedSnapshotId();
    _rootManager.forTest_generateAndAddDomains(_domains, _connectors);
    _rootManager.forTest_setProposeHash(aggregateRoot, block.number + _disputeBlocks);

    vm.expectRevert(abi.encodeWithSelector(RootManager.RootManager_proposeAggregateRoot__ProposeInProgress.selector));
    vm.prank(proposer);
    _rootManager.proposeAggregateRoot(snapshotId, aggregateRoot, snapshotsRoots, _domains);
  }

  function test_emitProposeAggregateRoot(
    bytes32 aggregateRoot,
    bytes32 baseRoot,
    bytes32[] memory snapshotsRoots
  ) public {
    _rootManager.forTest_generateAndAddDomains(_domains, _connectors);
    uint256 snapshotId = SnapshotId.getLastCompletedSnapshotId();

    vm.mockCall(_merkle, abi.encodeWithSelector(MerkleTreeManager.root.selector), abi.encode(baseRoot));

    vm.expectEmit(true, true, true, true);
    emit AggregateRootProposed(
      snapshotId,
      block.number + _disputeBlocks,
      aggregateRoot,
      baseRoot,
      snapshotsRoots,
      _domains
    );

    vm.prank(proposer);
    _rootManager.proposeAggregateRoot(snapshotId, aggregateRoot, snapshotsRoots, _domains);
  }
}

contract RootManager_Finalize is Base {
  event ProposedRootFinalized(bytes32 aggregateRoot);

  function test_revertIfSlowModeOn() public {
    _rootManager.forTest_setOptimisticMode(false);

    vm.expectRevert(abi.encodeWithSelector(RootManager.RootManager_onlyOptimisticMode__SlowModeOn.selector));
    _rootManager.finalize(_randomRoot, block.number + _disputeBlocks);
  }

  function test_revertIfProposeInProgress(bytes32 aggregateRoot) public {
    vm.assume(aggregateRoot != _finalizedHash);
    _rootManager.forTest_setProposeHash(aggregateRoot, block.number + _disputeBlocks);

    vm.expectRevert(abi.encodeWithSelector(RootManager.RootManager_finalize__ProposeInProgress.selector));
    _rootManager.finalize(aggregateRoot, block.number + _disputeBlocks);
  }

  function test_revertIfAggregateRootDataIsInvalidNoPropose(bytes32 aggregateRoot) public {
    vm.assume(aggregateRoot != _finalizedHash);

    vm.expectRevert(abi.encodeWithSelector(RootManager.RootManager_finalize__InvalidAggregateRoot.selector));
    _rootManager.finalize(aggregateRoot, block.number);
  }

  function test_revertIfAggregateRootDataIsInvalid() public {
    _rootManager.forTest_setProposedHashToFinalizedHash();

    vm.expectRevert(abi.encodeWithSelector(RootManager.RootManager_finalize__InvalidAggregateRoot.selector));

    _rootManager.finalize(_randomRoot, block.number + _disputeBlocks);
  }

  function test_revertIfAggregateRootHashIsInvalid(bytes32 aggregateRoot) public {
    bytes32 _differentRoot = _randomRoot;
    vm.assume(aggregateRoot != _differentRoot);
    vm.assume(aggregateRoot != _finalizedHash);

    _rootManager.forTest_setProposeHash(aggregateRoot, block.number + _disputeBlocks);

    vm.expectRevert(abi.encodeWithSelector(RootManager.RootManager_finalize__InvalidInputHash.selector));
    _rootManager.finalize(_differentRoot, block.number + _disputeBlocks);
  }

  function test_setFinalizedAggregateRoot(bytes32 aggregateRoot) public {
    vm.assume(aggregateRoot != _finalizedHash);
    _rootManager.forTest_setProposeHash(aggregateRoot, block.number + _disputeBlocks);
    vm.roll(block.number + _disputeBlocks);

    bytes32 _previousAggregateRoot = aggregateRoot;

    _rootManager.finalize(aggregateRoot, block.number);
    bytes32 afterAggregateRootHash = _rootManager.proposedAggregateRootHash();

    bytes32 finalizedAggregateRoot = _rootManager.finalizedOptimisticAggregateRoot();

    assertEq(_previousAggregateRoot, finalizedAggregateRoot);
    assertEq(afterAggregateRootHash, _finalizedHash);
  }

  function test_emitIfProposedRootHasFinalized(bytes32 aggregateRoot) public {
    vm.assume(aggregateRoot != _finalizedHash);
    _rootManager.forTest_setProposeHash(aggregateRoot, block.number + _disputeBlocks);
    vm.roll(block.number + _disputeBlocks);

    vm.expectEmit(true, true, true, true);
    emit ProposedRootFinalized(aggregateRoot);

    _rootManager.finalize(aggregateRoot, block.number);
  }
}

contract RootManager_SetDelayBlocks is Base {
  event DelayBlocksUpdated(uint256 _newBlocks, uint256 _prevBlocks);

  function test_revertIfCallerIsNotOwner() public {
    uint256 _newDelayBlocks = _rootManager.disputeBlocks() + 10;
    vm.prank(stranger);
    vm.expectRevert(ProposedOwnable.ProposedOwnable__onlyOwner_notOwner.selector);
    _rootManager.setDelayBlocks(_newDelayBlocks);
  }

  function test_revertIfDelayBlocksEqPrevDelayBlocks() public {
    uint256 _currentDelayBlocks = _rootManager.delayBlocks();
    vm.prank(owner);
    vm.expectRevert("!delayBlocks");
    _rootManager.setDelayBlocks(_currentDelayBlocks);
  }

  function test_changeDelayBlocks(uint256 newDelayBlocks) public {
    uint256 _prevDelayBlocks = _rootManager.delayBlocks();
    vm.assume(newDelayBlocks != _prevDelayBlocks);
    vm.prank(owner);
    _rootManager.setDelayBlocks(newDelayBlocks);
    uint256 _currentDelayBlocks = _rootManager.delayBlocks();
    assertEq(_currentDelayBlocks, newDelayBlocks);
  }

  function test_emitIfDelayBlocksChanged(uint256 newDelayBlocks) public {
    uint256 _prevDelayBlocks = _rootManager.delayBlocks();
    vm.assume(newDelayBlocks != _prevDelayBlocks);
    vm.prank(owner);

    vm.expectEmit(true, true, true, true);
    emit DelayBlocksUpdated(newDelayBlocks, _prevDelayBlocks);

    _rootManager.setDelayBlocks(newDelayBlocks);
  }
}

contract RootManager_SetMinDisputeBlocks is Base {
  event MinDisputeBlocksUpdated(uint256 _newBlocks, uint256 _prevBlocks);

  function test_revertIfCallerIsNotOwner() public {
    uint256 _newMinDisputeBlocks = _rootManager.minDisputeBlocks() + 10;
    vm.prank(stranger);
    vm.expectRevert(ProposedOwnable.ProposedOwnable__onlyOwner_notOwner.selector);
    _rootManager.setMinDisputeBlocks(_newMinDisputeBlocks);
  }

  function test_revertIfMinDisputeBlocksEqPrevMinDisputeBlocks() public {
    uint256 _currentMinDisputeBlocks = _rootManager.minDisputeBlocks();
    vm.prank(owner);
    vm.expectRevert(RootManager.RootManager_setMinDisputeBlocks__SameMinDisputeBlocksAsBefore.selector);
    _rootManager.setMinDisputeBlocks(_currentMinDisputeBlocks);
  }

  function test_changeMinDisputeBlocks(uint256 newMinDisputeBlocks) public {
    uint256 _prevMinDisputeBlocks = _rootManager.minDisputeBlocks();
    vm.assume(newMinDisputeBlocks != _prevMinDisputeBlocks);
    vm.prank(owner);
    _rootManager.setMinDisputeBlocks(newMinDisputeBlocks);
    uint256 _currentMinDisputeBlocks = _rootManager.minDisputeBlocks();
    assertEq(_currentMinDisputeBlocks, newMinDisputeBlocks);
  }

  function test_emitIfMinDisputeBlocksChanged(uint256 newMinDisputeBlocks) public {
    uint256 _prevMinDisputeBlocks = _rootManager.minDisputeBlocks();
    vm.assume(newMinDisputeBlocks != _prevMinDisputeBlocks);
    vm.prank(owner);

    vm.expectEmit(true, true, true, true);
    emit MinDisputeBlocksUpdated(newMinDisputeBlocks, _prevMinDisputeBlocks);

    _rootManager.setMinDisputeBlocks(newMinDisputeBlocks);
  }
}

contract RootManager_SetDisputeBlocks is Base {
  event DisputeBlocksUpdated(uint256 _newBlocks, uint256 _prevBlocks);

  function test_revertIfCallerIsNotOwner() public {
    uint256 _newDisputeBlocks = _rootManager.disputeBlocks() + 10;
    vm.prank(stranger);
    vm.expectRevert(ProposedOwnable.ProposedOwnable__onlyOwner_notOwner.selector);
    _rootManager.setDisputeBlocks(_newDisputeBlocks);
  }

  function test_revertIfDisputeBlocksAreLessThanMinAllowed(uint256 _smallDisputeBlocks) public {
    uint256 _allowedMinDisputeBlocks = _rootManager.minDisputeBlocks();
    vm.assume(_smallDisputeBlocks < _allowedMinDisputeBlocks);
    vm.prank(owner);
    vm.expectRevert(RootManager.RootManager_setDisputeBlocks__DisputeBlocksLowerThanMin.selector);
    _rootManager.setDisputeBlocks(_smallDisputeBlocks);
  }

  function test_revertIfDisputeBlocksEqPrevDisputeBlocks() public {
    uint256 _currentDisputeBlocks = _rootManager.disputeBlocks();
    vm.prank(owner);
    vm.expectRevert(RootManager.RootManager_setDisputeBlocks__SameDisputeBlocksAsBefore.selector);
    _rootManager.setDisputeBlocks(_currentDisputeBlocks);
  }

  function test_changeDisputeBlocks(uint256 newDisputeBlocks) public {
    uint256 _prevDisputeBlocks = _rootManager.disputeBlocks();
    vm.assume(newDisputeBlocks > _prevDisputeBlocks);
    vm.prank(owner);
    _rootManager.setDisputeBlocks(newDisputeBlocks);
    uint256 _currentDisputeBlocks = _rootManager.disputeBlocks();
    assertEq(_currentDisputeBlocks, newDisputeBlocks);
  }

  function test_emitIfDisputeBlocksChanged(uint256 newDisputeBlocks) public {
    uint256 _prevDisputeBlocks = _rootManager.disputeBlocks();
    vm.assume(newDisputeBlocks > _prevDisputeBlocks);
    vm.prank(owner);

    vm.expectEmit(true, true, true, true);
    emit DisputeBlocksUpdated(newDisputeBlocks, _prevDisputeBlocks);

    _rootManager.setDisputeBlocks(newDisputeBlocks);
  }
}

contract RootManager_ActivateSlowMode is Base {
  event SlowModeActivated(address indexed watcher);

  function setUp() public virtual override {
    super.setUp();
    _rootManager.forTest_setOptimisticMode(true);

    vm.mockCall(
      watcherManager,
      abi.encodeWithSelector(WatcherManager(watcherManager).isWatcher.selector),
      abi.encode(true)
    );
  }

  function test_revertIfCallerIsNotWatcher(address caller) public {
    vm.mockCall(
      watcherManager,
      abi.encodeWithSelector(WatcherManager(watcherManager).isWatcher.selector),
      abi.encode(false)
    );
    vm.expectRevert(bytes("!watcher"));
    vm.prank(caller);
    _rootManager.activateSlowMode();
  }

  function test_revertIfSlowModeOn() public {
    _rootManager.forTest_setOptimisticMode(false);

    vm.expectRevert(abi.encodeWithSelector(RootManager.RootManager_onlyOptimisticMode__SlowModeOn.selector));
    vm.prank(owner);
    _rootManager.activateSlowMode();
  }

  function test_cleanProposedAggregateRoot(bytes32 aggregateRoot) public {
    vm.assume(aggregateRoot != _finalizedHash);
    uint256 endOfDispute = block.number + _disputeBlocks;
    _rootManager.forTest_setProposeHash(aggregateRoot, endOfDispute);
    bytes32 aggregateRootHash = keccak256(abi.encode(aggregateRoot, endOfDispute));

    bytes32 beforeAggregateRootHash = _rootManager.proposedAggregateRootHash();
    assertEq(beforeAggregateRootHash, aggregateRootHash);

    vm.prank(owner);
    _rootManager.activateSlowMode();

    bytes32 afterAggregateRoot = _rootManager.proposedAggregateRootHash();
    assertEq(afterAggregateRoot, _finalizedHash);
  }

  function test_emitSlowModeActivated() public {
    vm.expectEmit(true, true, true, true);
    emit SlowModeActivated(owner);

    vm.prank(owner);
    _rootManager.activateSlowMode();
  }
}

contract RootManager_ActivateOptimisticMode is Base {
  event OptimisticModeActivated();
  using QueueLib for QueueLib.Queue;

  function setUp() public virtual override {
    super.setUp();
  }

  function test_revertIfCallerIsNotOwner() public {
    vm.prank(stranger);
    vm.expectRevert(abi.encodeWithSelector(ProposedOwnable.ProposedOwnable__onlyOwner_notOwner.selector));
    _rootManager.activateOptimisticMode();
  }

  function test_revertIfOptimisticModeOn() public {
    _rootManager.forTest_setOptimisticMode(true);
    vm.expectRevert(abi.encodeWithSelector(RootManager.RootManager_activateOptimisticMode__OptimisticModeOn.selector));

    vm.prank(owner);
    _rootManager.activateOptimisticMode();
  }

  function test_optimisticModeIsTrue() public {
    _rootManager.forTest_setOptimisticMode(false);
    bool beforeMode = _rootManager.optimisticMode();

    vm.prank(owner);
    _rootManager.activateOptimisticMode();
    bool afterMode = _rootManager.optimisticMode();

    assertEq(beforeMode, false);
    assertEq(afterMode, true);
  }

  function test_cleanPendingInboundRoots(bytes32 inbound) public {
    vm.assume(inbound > 0);
    _rootManager.forTest_setOptimisticMode(false);
    _rootManager.forTest_addInboundRootToQueue(inbound);
    uint256 pendingInboundsRoots = _rootManager.getPendingInboundRootsCount();
    assertGt(pendingInboundsRoots, 0);

    vm.prank(owner);
    _rootManager.activateOptimisticMode();
    pendingInboundsRoots = _rootManager.getPendingInboundRootsCount();

    assertEq(pendingInboundsRoots, 0);
  }

  function test_merkleCountIsSet() public {
    _rootManager.forTest_setOptimisticMode(false);

    uint256 beforeCount = _rootManager.MERKLE().count();

    vm.prank(owner);
    _rootManager.activateOptimisticMode();

    assertEq(beforeCount, _rootManager.lastCountBeforeOpMode());
  }

  function test_emitIfOptimisticModeIsActivated() public {
    _rootManager.forTest_setOptimisticMode(false);

    vm.expectEmit(true, true, true, true);
    emit OptimisticModeActivated();

    vm.prank(owner);
    _rootManager.activateOptimisticMode();
  }
}

contract RootManager_RemoveConnector is Base {
  function setUp() public virtual override {
    super.setUp();
  }

  function test_deleteProposedAggregateRoot(bytes32 aggregateRoot) public {
    _rootManager.forTest_generateAndAddDomains(_domains, _connectors);
    uint256 endOfDispute = block.number + _disputeBlocks;
    _rootManager.forTest_setProposeHash(aggregateRoot, endOfDispute);

    bytes32 beforeAggregateRootHash = _rootManager.proposedAggregateRootHash();
    bytes32 hashForComparison = keccak256(abi.encode(aggregateRoot, endOfDispute));

    assertEq(beforeAggregateRootHash, hashForComparison);

    vm.mockCall(
      watcherManager,
      abi.encodeWithSelector(WatcherManager(watcherManager).isWatcher.selector),
      abi.encode(true)
    );

    _rootManager.removeConnector(_domains[0]);

    bytes32 afterAggregateRootHash = _rootManager.proposedAggregateRootHash();
    assertEq(afterAggregateRootHash, _finalizedHash);
  }
}

contract RootManager_Aggregate is Base {
  using QueueLib for QueueLib.Queue;

  function setUp() public virtual override {
    super.setUp();
  }

  function test_revertIfNotValidConnector(uint8 index, address invalidConnector, bytes32 inbound) public {
    vm.assume(index < _domains.length);
    vm.assume(invalidConnector != _connectors[index]);

    _rootManager.forTest_generateAndAddDomains(_domains, _connectors);
    vm.expectRevert(bytes("!connector"));

    vm.prank(invalidConnector);
    _rootManager.aggregate(_domains[index], inbound);
  }

  function test_revertIfOptimisticModeOn(uint8 index, bytes32 inbound) public {
    vm.assume(index < _domains.length);
    _rootManager.forTest_setOptimisticMode(true);
    _rootManager.forTest_generateAndAddDomains(_domains, _connectors);

    vm.expectRevert(abi.encodeWithSelector(RootManager.RootManager_aggregate__OptimisticModeOn.selector));

    vm.prank(_connectors[index]);
    _rootManager.aggregate(_domains[index], inbound);
  }

  function test_emitIfRootIsReceived(uint8 index, bytes32 inbound) public {
    vm.assume(index < _domains.length);
    _rootManager.forTest_setOptimisticMode(false);
    _rootManager.forTest_generateAndAddDomains(_domains, _connectors);

    uint128 lastTreeIndex = uint128(_rootManager.getPendingInboundRootsCount()) + 1;

    vm.expectEmit(true, true, true, true);
    emit RootReceived(_domains[index], inbound, lastTreeIndex);

    vm.prank(_connectors[index]);
    _rootManager.aggregate(_domains[index], inbound);
  }
}

contract RootManager_AddProposer is Base {
  event ProposerAdded(address indexed proposer);

  function test_revertIfCallerIsNotOwner() public {
    vm.prank(stranger);
    vm.expectRevert(abi.encodeWithSelector(ProposedOwnable.ProposedOwnable__onlyOwner_notOwner.selector));
    _rootManager.addProposer(owner);
  }

  function test_addProposer(address proposerToAdd) public {
    vm.prank(owner);
    _rootManager.addProposer(proposerToAdd);
    assertTrue(_rootManager.allowlistedProposers(proposerToAdd));
  }

  function test_emitIfProposerIsAdded(address proposerToAdd) public {
    vm.expectEmit(true, true, true, true);
    emit ProposerAdded(proposerToAdd);

    vm.prank(owner);
    _rootManager.addProposer(proposerToAdd);
  }
}

contract RootManager_RemoveProposer is Base {
  event ProposerRemoved(address indexed proposer);

  function setUp() public virtual override {
    super.setUp();
  }

  function test_revertIfCallerIsNotOwner() public {
    vm.prank(stranger);
    vm.expectRevert(abi.encodeWithSelector(ProposedOwnable.ProposedOwnable__onlyOwner_notOwner.selector));
    _rootManager.removeProposer(owner);
  }

  function test_removeProposer(address proposerToRemove) public {
    _rootManager.forTest_setProposer(proposerToRemove, true);

    vm.prank(owner);
    _rootManager.removeProposer(proposerToRemove);
    assertFalse(_rootManager.allowlistedProposers(proposerToRemove));
  }

  function test_emitIfProposerIsRemoved(address proposerToRemove) public {
    vm.expectEmit(true, true, true, true);
    emit ProposerRemoved(proposerToRemove);

    vm.prank(owner);
    _rootManager.removeProposer(proposerToRemove);
  }
}

contract RootManager_Propagate is Base {
  event OptimisticRootPropagated(bytes32 indexed aggregateRoot, bytes32 domainsHash);
  event RootPropagated(bytes32 aggregateRoot, uint256 count, bytes32 domainsHash);

  function setUp() public virtual override {
    super.setUp();
  }

  function test_revertIfInvalidLengthsIfDifferentFeesAmounts(uint256[] calldata randomFees) public {
    vm.assume(randomFees.length != _connectors.length);
    _rootManager.forTest_generateAndAddDomains(_domains, _connectors);

    vm.expectRevert(bytes("invalid lengths"));
    _rootManager.propagate(_connectors, randomFees, _encodedData);
  }

  function test_revertIfInvalidLengthsIfDifferentDatasAmounts(bytes[] calldata randomEncodedData) public {
    vm.assume(randomEncodedData.length != _connectors.length);
    _rootManager.forTest_generateAndAddDomains(_domains, _connectors);

    vm.expectRevert(bytes("invalid lengths"));
    _rootManager.propagate(_connectors, _fees, randomEncodedData);
  }

  function test_callOptimisticPropagateFunction(bytes32 aggregateRoot) public {
    vm.assume(aggregateRoot > _finalizedHash);
    _rootManager.forTest_setOptimisticMode(true);
    _rootManager.forTest_setFinalizedOptimisticRoot(aggregateRoot);

    utils_generateAndAddConnectors(_connectors.length, false, true);

    bytes32 _domainsHash = _rootManager.domainsHash();

    vm.expectEmit(true, true, true, true);
    emit OptimisticRootPropagated(aggregateRoot, _domainsHash);

    _rootManager.propagate(_connectors, _fees, _encodedData);
  }

  function test_callSlowPropagateFunction(bytes32 aggregateRoot, uint256 count) public {
    vm.assume(aggregateRoot > 0 && count > _rootManager.lastCountBeforeOpMode());
    _rootManager.forTest_setOptimisticMode(false);

    utils_generateAndAddConnectors(_connectors.length, false, true);

    bytes32 _domainsHash = _rootManager.domainsHash();

    vm.expectEmit(true, true, true, true);
    emit RootPropagated(aggregateRoot, count, _domainsHash);

    vm.mockCall(
      _merkle,
      abi.encodeWithSelector(MerkleTreeManager.rootAndCount.selector),
      abi.encode(aggregateRoot, count)
    );

    _rootManager.propagate(_connectors, _fees, _encodedData);
  }
}

contract RootManager_OptimisticPropagate is Base {
  event OptimisticRootPropagated(bytes32 indexed aggregateRoot, bytes32 domainsHash);

  function setUp() public virtual override {
    super.setUp();
  }

  function test_revertIfImmediatePropagate() public {
    vm.expectRevert(
      abi.encodeWithSelector(RootManager.RootManager_optimisticPropagate__ForbiddenOptimisticRoot.selector)
    );
    _rootManager.forTest_optimisticPropagate(_connectors, _fees, _encodedData);
  }

  function test_revertIfFinalizedRootIsFinalizedHash() public {
    _rootManager.forTest_setFinalizedOptimisticRoot(_finalizedHash);

    vm.expectRevert(
      abi.encodeWithSelector(RootManager.RootManager_optimisticPropagate__ForbiddenOptimisticRoot.selector)
    );
    _rootManager.forTest_optimisticPropagate(_connectors, _fees, _encodedData);
  }

  function test_deleteFinalizedData(bytes32 aggregateRoot) public {
    vm.assume(aggregateRoot > _finalizedHash);
    _rootManager.forTest_setFinalizedOptimisticRoot(aggregateRoot);

    utils_generateAndAddConnectors(_connectors.length, false, true);
    _rootManager.forTest_optimisticPropagate(_connectors, _fees, _encodedData);

    bytes32 _afterFinalizedRoot = _rootManager.finalizedOptimisticAggregateRoot();
    assertEq(_afterFinalizedRoot, _finalizedHash);
  }

  function test_emitEventOptimisticRootPropagated(bytes32 aggregateRoot) public {
    vm.assume(aggregateRoot > _finalizedHash);
    _rootManager.forTest_setFinalizedOptimisticRoot(aggregateRoot);

    utils_generateAndAddConnectors(_connectors.length, false, true);

    bytes32 _domainsHash = _rootManager.domainsHash();

    vm.expectEmit(true, true, true, true);
    emit OptimisticRootPropagated(aggregateRoot, _domainsHash);

    _rootManager.forTest_optimisticPropagate(_connectors, _fees, _encodedData);
  }
}

contract RootManager_SlowPropagate is Base {
  event RootPropagated(bytes32 aggregateRoot, uint256 count, bytes32 domainsHash);

  function setUp() public virtual override {
    super.setUp();
  }

  function test_revertIfLastCountIsGreaterThanCount(bytes32 aggregateRoot, uint256 lastCountBeforeOpMode) public {
    // MERKLE.count will be zero for this example since the tree is new.
    vm.assume(aggregateRoot > _finalizedHash && lastCountBeforeOpMode > 0);
    _rootManager.forTest_setLastCountBeforeOpMode(lastCountBeforeOpMode);

    vm.expectRevert(abi.encodeWithSelector(RootManager.RootManager_slowPropagate__OldAggregateRoot.selector));
    _rootManager.forTest_slowPropagate(_connectors, _fees, _encodedData);
  }

  function test_revertIfLastCountIsEqualToCount(bytes32 aggregateRoot, uint256 lastCountBeforeOpMode) public {
    vm.assume(aggregateRoot > _finalizedHash && lastCountBeforeOpMode > 0);

    vm.mockCall(
      _merkle,
      abi.encodeWithSelector(MerkleTreeManager.rootAndCount.selector),
      abi.encode(aggregateRoot, lastCountBeforeOpMode)
    );

    _rootManager.forTest_setLastCountBeforeOpMode(lastCountBeforeOpMode);

    vm.expectRevert(abi.encodeWithSelector(RootManager.RootManager_slowPropagate__OldAggregateRoot.selector));
    _rootManager.forTest_slowPropagate(_connectors, _fees, _encodedData);
  }

  function test_deleteFinalizedOptimisticAggregateRoot(bytes32 aggregateRoot, uint256 count) public {
    vm.assume(aggregateRoot > _finalizedHash && count > _rootManager.lastCountBeforeOpMode());
    utils_generateAndAddConnectors(_connectors.length, false, true);
    vm.mockCall(
      _merkle,
      abi.encodeWithSelector(MerkleTreeManager.rootAndCount.selector),
      abi.encode(aggregateRoot, count)
    );

    _rootManager.forTest_setFinalizedOptimisticRoot(aggregateRoot);

    _rootManager.forTest_slowPropagate(_connectors, _fees, _encodedData);

    bytes32 _finalizedOptimisticRoot = _rootManager.finalizedOptimisticAggregateRoot();

    assertEq(_finalizedOptimisticRoot, _finalizedHash);
  }

  function test_emitEventRootPropagated(bytes32 aggregateRoot, uint256 count) public {
    vm.assume(aggregateRoot > _finalizedHash && count > _rootManager.lastCountBeforeOpMode());

    utils_generateAndAddConnectors(_connectors.length, false, true);

    bytes32 _domainsHash = _rootManager.domainsHash();

    vm.expectEmit(true, true, true, true);
    emit RootPropagated(aggregateRoot, count, _domainsHash);

    vm.mockCall(
      _merkle,
      abi.encodeWithSelector(MerkleTreeManager.rootAndCount.selector),
      abi.encode(aggregateRoot, count)
    );
    _rootManager.forTest_slowPropagate(_connectors, _fees, _encodedData);
  }
}

contract RootManager_SendRootToHubs is Base {
  function setUp() public virtual override {
    super.setUp();
  }

  function test_revertIfRedundantRoot(bytes32 aggregateRoot) public {
    _rootManager.forTest_setLastPropagatedRoot(aggregateRoot);

    vm.expectRevert(bytes("redundant root"));
    _rootManager.forTest_sendRootToHubs(aggregateRoot, _connectors, _fees, _encodedData);
  }

  function test_sendRootToSpokes(bytes32 aggregateRoot) public {
    vm.assume(aggregateRoot > _finalizedHash);
    utils_generateAndAddConnectors(_connectors.length, false, true);
    _rootManager.forTest_sendRootToHubs(aggregateRoot, _connectors, _fees, _encodedData);
  }

  function test_shouldNotRevertIfAmbMessageReverts(bytes32 aggregateRoot, uint32 reverterDomain) public {
    vm.assume(aggregateRoot > _finalizedHash);

    // Ensure that the fuzzed revertereDomain is never equal to one of the valid domains.
    for (uint256 i = 0; i < _domains.length; i++) {
      vm.assume(_domains[i] != reverterDomain);
    }

    // Mock calls for the valid connectors
    for (uint256 i = 0; i < _connectors.length; i++) {
      vm.mockCall(_connectors[i], abi.encodeWithSelector(IHubConnector.sendMessage.selector), abi.encode());
    }

    // create reverter connector
    ReverterConnector reverterConnector = new ReverterConnector();

    // add the reverter domain + connector to arrays
    _domains.push(reverterDomain);
    _connectors.push(address(reverterConnector));
    _fees.push(0);
    _encodedData.push(bytes(""));

    // set domains with reverter domain included
    _rootManager.forTest_setDomains(_domains);

    vm.expectEmit(true, true, true, true);
    emit PropagateFailed(reverterDomain, address(reverterConnector));

    _rootManager.forTest_sendRootToHubs(aggregateRoot, _connectors, _fees, _encodedData);
  }

  function test_revertIfSendingIncorrectAmounOfEth(
    bytes32 aggregateRoot,
    uint32 newDomain,
    address newConnector
  ) public {
    vm.assume(newDomain > 0);
    vm.assume(aggregateRoot > _finalizedHash);
    vm.assume(newConnector != address(0));

    // Ensure that the fuzzed reverterDomain is never equal to one of the valid domains.
    for (uint256 i = 0; i < _domains.length; i++) {
      vm.assume(_domains[i] != newDomain);
    }

    _domains.push(newDomain);
    _connectors.push(newConnector);
    _fees.push(10);
    _encodedData.push(bytes(""));

    utils_generateAndAddConnectors(_connectors.length, false, true);

    vm.expectRevert(stdError.arithmeticError);
    // sends 0 eth
    _rootManager.forTest_sendRootToHubs(aggregateRoot, _connectors, _fees, _encodedData);
  }
}

contract RootManager_FinalizeAndPropagate is Base {
  function setUp() public virtual override {
    super.setUp();
  }

  function test_revertIfContractPaused(
    address[] memory connectors,
    uint256[] memory fees,
    bytes[] memory encodedData
  ) public {
    _rootManager.forTest_pause();
    vm.expectRevert(bytes("Pausable: paused"));
    uint256 _endOfDispute = block.number + _disputeBlocks;
    _rootManager.finalizeAndPropagate(connectors, fees, encodedData, _randomRoot, _endOfDispute);
  }

  function test_finalizeAndPropagate(bytes32 aggregateRoot) public {
    vm.assume(aggregateRoot > _finalizedHash);
    uint256 _endOfDispute = block.number - 1;

    _rootManager.forTest_setOptimisticMode(true);
    utils_generateAndAddConnectors(_connectors.length, false, true);
    _rootManager.forTest_setProposeHash(aggregateRoot, _endOfDispute);
    _rootManager.forTest_setFinalizedOptimisticRoot(aggregateRoot);

    _rootManager.finalizeAndPropagate(_connectors, _fees, _encodedData, aggregateRoot, _endOfDispute);
  }
<<<<<<< HEAD
=======
}

contract RootManager_GetSnapshotDuration is Base {
  function test_getSnapshotDuration() public {
    assertEq(SnapshotId.SNAPSHOT_DURATION, _rootManager.getSnapshotDuration());
  }
>>>>>>> 01e1a10c
}<|MERGE_RESOLUTION|>--- conflicted
+++ resolved
@@ -1308,13 +1308,10 @@
 
     _rootManager.finalizeAndPropagate(_connectors, _fees, _encodedData, aggregateRoot, _endOfDispute);
   }
-<<<<<<< HEAD
-=======
 }
 
 contract RootManager_GetSnapshotDuration is Base {
   function test_getSnapshotDuration() public {
     assertEq(SnapshotId.SNAPSHOT_DURATION, _rootManager.getSnapshotDuration());
   }
->>>>>>> 01e1a10c
 }