// SPDX-License-Identifier: MIT OR Apache-2.0
pragma solidity 0.8.17;

import {Connector} from "../../../../../contracts/messaging/connectors/Connector.sol";
import {ConnectorHelper} from "../../../../utils/ConnectorHelper.sol";
import {SpokeConnector} from "../../../../../contracts/messaging/connectors/SpokeConnector.sol";
import {TaikoSpokeConnector} from "../../../../../contracts/messaging/connectors/taiko/TaikoSpokeConnector.sol";
import {ISignalService} from "../../../../../contracts/messaging/interfaces/ambs/taiko/ISignalService.sol";
import {IRootManager} from "../../../../../contracts/messaging/interfaces/IRootManager.sol";

/**
 * @dev For test contract to access internal functions of `TaikoSpokeConnector`
 */
contract TaikoSpokeConnectorForTest is TaikoSpokeConnector {
  constructor(
    SpokeConnector.ConstructorParams memory _constructorParams,
    address _taikoSignalService,
    uint256 _hubChainId
  ) TaikoSpokeConnector(_constructorParams, _taikoSignalService, _hubChainId) {}

  function forTest_sendMessage(bytes memory _data, bytes memory _extraData) external {
    _sendMessage(_data, _extraData);
  }

  function forTest_processMessage(bytes memory _data) external {
    _processMessage(_data);
  }

  function forTest_verifySender(address _expected) external view returns (bool _isValid) {
    _isValid = _verifySender(_expected);
  }
}

contract Base is ConnectorHelper {
  // The root length in bytes for a message
  uint256 public constant ROOT_LENGTH = 32;
  // The delay blocks
  uint256 public constant DELAY_BLOCKS = 0;
  // The Ethereum chain id
  uint256 public constant HUB_CHAIN_ID = 1;

  address public user = makeAddr("user");
  address public offChainAgent = makeAddr("offChainAgent");
  address public owner = makeAddr("owner");
  address public stranger = makeAddr("stranger");
  address public taikoSignalService = makeAddr("TaikoSignalService");
  address public merkleTreeManager = makeAddr("MerkleTreeManager");
  address public watcherManager = makeAddr("WatcherManager");

  TaikoSpokeConnectorForTest public taikoSpokeConnector;

  /**
   * @notice Deploys a new `TaikoSpokeConnectorForTest` contract instance
   */
  function setUp() public {
    vm.prank(owner);
    SpokeConnector.ConstructorParams memory _params = SpokeConnector.ConstructorParams({
      domain: _l1Domain,
      mirrorDomain: _l2Domain,
      amb: offChainAgent,
      rootManager: _rootManager,
      mirrorConnector: _l1Connector,
      processGas: _processGas,
      reserveGas: _reserveGas,
      delayBlocks: DELAY_BLOCKS,
      merkle: merkleTreeManager,
      watcherManager: watcherManager,
      minDisputeBlocks: _minDisputeBlocks,
      disputeBlocks: _disputeBlocks
    });
    taikoSpokeConnector = new TaikoSpokeConnectorForTest(_params, taikoSignalService, HUB_CHAIN_ID);
  }
}

contract Unit_Connector_TaikoSpokeConnector_Constructor is Base {
  /**
   * @notice Tests the values of constructor arguments
   */
  function test_checkConstructorArgs() public {
    assertEq(taikoSpokeConnector.DOMAIN(), _l1Domain);
    assertEq(taikoSpokeConnector.MIRROR_DOMAIN(), _l2Domain);
    assertEq(taikoSpokeConnector.AMB(), offChainAgent);
    assertEq(taikoSpokeConnector.ROOT_MANAGER(), _rootManager);
    assertEq(taikoSpokeConnector.mirrorConnector(), _l1Connector);
    assertEq(taikoSpokeConnector.PROCESS_GAS(), _processGas);
    assertEq(taikoSpokeConnector.RESERVE_GAS(), _reserveGas);
    assertEq(taikoSpokeConnector.delayBlocks(), DELAY_BLOCKS);
    assertEq(address(taikoSpokeConnector.MERKLE()), merkleTreeManager);
    assertEq(address(taikoSpokeConnector.watcherManager()), watcherManager);
    assertEq(taikoSpokeConnector.minDisputeBlocks(), _minDisputeBlocks);
    assertEq(taikoSpokeConnector.disputeBlocks(), _disputeBlocks);
    assertEq(address(taikoSpokeConnector.TAIKO_SIGNAL_SERVICE()), taikoSignalService);
    assertEq(taikoSpokeConnector.HUB_CHAIN_ID(), HUB_CHAIN_ID);
  }
}

contract Unit_Connector_TaikoSpokeConnector_RenounceOwnership is Base {
  /**
   * @notice Tests that reverts when `renounceOwnership` is called
   */
  function test_revertIfCalled() public {
    vm.expectRevert(TaikoSpokeConnector.TaikoSpokeConnector_NotImplementedMethod.selector);
    vm.prank(owner);
    taikoSpokeConnector.renounceOwnership();
  }
}

contract Unit_Connector_TaikoSpokeConnector_SendMessage is Base {
  /**
   * @notice Tests that reverts when called with invalid length data
   * @param _data Message data
   * @param _encodedData Encoded data
   */
  function test_revertIfDataIsNot32Length(bytes memory _data, bytes memory _encodedData) public {
    vm.assume(_data.length != ROOT_LENGTH);
    vm.prank(user);
    vm.expectRevert(TaikoSpokeConnector.TaikoSpokeConnector_LengthIsNot32.selector);
    taikoSpokeConnector.forTest_sendMessage(_data, _encodedData);
  }

  /**
   * @notice Tests that `sendSignal` function is called correctly
   * @param _signal The signal (or message) to send
   * @param _encodedData The encoded data
   * @param _storageSlotResponse The storage slot response of the `sendSignal` call
   */
  function test_callSendSignal(bytes32 _signal, bytes memory _encodedData, bytes32 _storageSlotResponse) public {
    // Mock the call over `sendSignal` and expect it to be called
    _mockAndExpect(
      address(taikoSpokeConnector.TAIKO_SIGNAL_SERVICE()),
      abi.encodeWithSelector(ISignalService.sendSignal.selector, _signal),
      abi.encode(_storageSlotResponse)
    );

    // Call `sendSignal` function
    vm.prank(user);
    taikoSpokeConnector.forTest_sendMessage(abi.encode(_signal), _encodedData);
  }
}

contract Unit_Connector_TaikoSpokeConnector_ProcessMessage is Base {
  event AggregateRootReceived(bytes32 indexed _aggregateRoot);

<<<<<<< HEAD
  function test_revertIfSenderNotAgent(address _sender, bytes memory _data) public {
    vm.assume(_sender != offChainAgent);
    vm.expectRevert(TaikoSpokeConnector.TaikoSpokeConnector_SenderNotAllowedAgent.selector);
    taikoSpokeConnector.forTest_processMessage(_data);
  }

=======
  /**
   * @notice Mocks the call over `verifyAndGetSignal` and expect it to be called
   * @dev It also starts the prank on the offChainAgent
   * @param _signal The signal (or message) to send
   * @param _proof The proof of the signal sent
   * @param _received Whether the signal was received or not
   */
>>>>>>> aea5e4f6
  modifier happyPath(
    bytes32 _signal,
    bytes memory _proof,
    bool _received
  ) {
    vm.assume(_signal != bytes32(0));
    // Mock the call over `verifyAndGetSignal` and expect it to be called
    _mockAndExpect(
      taikoSignalService,
      abi.encodeWithSelector(
        ISignalService.isSignalReceived.selector,
        taikoSpokeConnector.HUB_CHAIN_ID(),
        _l2Connector,
        _signal,
        _proof
      ),
      abi.encode(_received)
    );
    _;
  }

  /**
   * @notice Tests that reverts when the caller is not the allowed `offChainAgent`
   * @param _data Message data
   */
  function test_revertIfSenderNotAgent(address _sender, bytes memory _data) public {
    vm.assume(_sender != offChainAgent);
    vm.prank(_sender);
    vm.expectRevert(TaikoSpokeConnector.TaikoSpokeConnector_SenderNotAllowedAgent.selector);
    taikoSpokeConnector.forTest_processMessage(_data);
  }

  /**
   * @notice Tests that reverts if the signal is not received
   * @param _signal The signal (or message) sent
   * @param _proof The proof of the signal sent
   * @dev It uses the `happyPath` modifier setting `_received` to false
   */
  function test_revertIfSignalNotReceived(
    bytes32 _signal,
    bytes memory _proof
  ) public happyPath(_signal, _proof, false) {
    // Expect revert since signal was not received
    vm.expectRevert(TaikoSpokeConnector.TaikoSpokeConnector_SignalNotReceived.selector);

    // Call `processMessage` function
    bytes memory _data = abi.encode(_signal, _proof);
    vm.prank(offChainAgent);
    taikoSpokeConnector.forTest_processMessage(_data);
  }

  /**
   * @notice Tests that `isSignalReceived` function is called correctly
   * @param _signal The signal (or message) sent
   * @param _proof The proof of the signal sent
   * @dev It uses the `happyPath` modifier setting `_received` to true
   */
  function test_callIsSignalReceived(bytes32 _signal, bytes memory _proof) public happyPath(_signal, _proof, true) {
    // Call `processMessage` function
    bytes memory _data = abi.encode(_signal, _proof);
    vm.prank(offChainAgent);
    taikoSpokeConnector.forTest_processMessage(_data);
  }

  /**
   * @notice Tests that `aggregate` function is called correctly and `AggregateRootReceived` is emitted
   * @param _signal The signal (or message) sent
   * @param _proof The proof of the signal sent
   * @dev It uses the `happyPath` modifier setting `_received` to true
   */
  function test_callAggregate(bytes32 _signal, bytes memory _proof) public happyPath(_signal, _proof, true) {
    // Expect AggregateRootReceived to be emitted
    vm.expectEmit(true, true, true, true);
    emit AggregateRootReceived(_signal);

    // Call `processMessage` function
    bytes memory _data = abi.encode(_signal, _proof);
    vm.prank(offChainAgent);
    taikoSpokeConnector.forTest_processMessage(_data);
  }
}

contract Unit_Connector_TaikoSpokeConnector_VerifySender is Base {
  /**
   * @notice Tests that returns true if the sender is the expected one
   */
  function test_returnTrue() public {
    vm.prank(_amb);
    assertEq(taikoSpokeConnector.forTest_verifySender(_amb), true);
  }

  /**
   * @notice Tests that returns false if the sender is not the expected one
   */
  function test_returnFalse() public {
    vm.prank(stranger);
    assertEq(taikoSpokeConnector.forTest_verifySender(_amb), false);
  }
}<|MERGE_RESOLUTION|>--- conflicted
+++ resolved
@@ -141,14 +141,6 @@
 contract Unit_Connector_TaikoSpokeConnector_ProcessMessage is Base {
   event AggregateRootReceived(bytes32 indexed _aggregateRoot);
 
-<<<<<<< HEAD
-  function test_revertIfSenderNotAgent(address _sender, bytes memory _data) public {
-    vm.assume(_sender != offChainAgent);
-    vm.expectRevert(TaikoSpokeConnector.TaikoSpokeConnector_SenderNotAllowedAgent.selector);
-    taikoSpokeConnector.forTest_processMessage(_data);
-  }
-
-=======
   /**
    * @notice Mocks the call over `verifyAndGetSignal` and expect it to be called
    * @dev It also starts the prank on the offChainAgent
@@ -156,7 +148,6 @@
    * @param _proof The proof of the signal sent
    * @param _received Whether the signal was received or not
    */
->>>>>>> aea5e4f6
   modifier happyPath(
     bytes32 _signal,
     bytes memory _proof,
