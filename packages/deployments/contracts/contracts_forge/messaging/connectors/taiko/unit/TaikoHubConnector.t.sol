// SPDX-License-Identifier: MIT OR Apache-2.0
pragma solidity 0.8.17;

import {Connector} from "../../../../../contracts/messaging/connectors/Connector.sol";
import {ConnectorHelper} from "../../../../utils/ConnectorHelper.sol";
import {TaikoHubConnector} from "../../../../../contracts/messaging/connectors/taiko/TaikoHubConnector.sol";
import {ISignalService} from "../../../../../contracts/messaging/interfaces/ambs/taiko/ISignalService.sol";
import {IRootManager} from "../../../../../contracts/messaging/interfaces/IRootManager.sol";

contract TaikoHubConnectorForTest is TaikoHubConnector {
  constructor(
    uint32 _domain,
    uint32 _mirrorDomain,
    address _amb,
    address _rootManager,
    address _mirrorConnector,
    address _taikoSignalService,
    uint256 _spokeChainId
  )
    TaikoHubConnector(_domain, _mirrorDomain, _amb, _rootManager, _mirrorConnector, _taikoSignalService, _spokeChainId)
  {}

  function forTest_sendMessage(bytes memory _data, bytes memory _extraData) external {
    _sendMessage(_data, _extraData);
  }

  function forTest_processMessage(bytes memory _data) external {
    _processMessage(_data);
  }

  function forTest_verifySender(address _expected) external view returns (bool _isValid) {
    _isValid = _verifySender(_expected);
  }
}

contract Base is ConnectorHelper {
  uint256 public constant ROOT_LENGTH = 32;
  uint256 public constant DELAY_BLOCKS = 0;
  uint256 public constant SPOKE_CHAIN_ID = 167007;

  address public user = makeAddr("user");
  address public offChainAgent = makeAddr("offChainAgent");
  address public owner = makeAddr("owner");
  address public stranger = makeAddr("stranger");
  bytes32 public rootSnapshot = keccak256(abi.encodePacked("rootSnapshot"));
  bytes32 public aggregateRoot = keccak256(abi.encodePacked("aggregateRoot"));
  address public taikoSignalService = makeAddr("TaikoSignalService");
  TaikoHubConnectorForTest public taikoHubConnector;

  function setUp() public {
    vm.prank(owner);
    taikoHubConnector = new TaikoHubConnectorForTest(
      _l1Domain,
      _l2Domain,
      offChainAgent,
      _rootManager,
      _l2Connector,
      taikoSignalService,
      SPOKE_CHAIN_ID
    );
  }
}

contract Unit_Connector_TaikoHubConnector_Constructor is Base {
  function test_checkConstructorArgs() public {
    assertEq(taikoHubConnector.DOMAIN(), _l1Domain);
    assertEq(taikoHubConnector.MIRROR_DOMAIN(), _l2Domain);
    assertEq(taikoHubConnector.AMB(), offChainAgent);
    assertEq(taikoHubConnector.ROOT_MANAGER(), _rootManager);
    assertEq(taikoHubConnector.mirrorConnector(), _l2Connector);
    assertEq(taikoHubConnector.SPOKE_CHAIN_ID(), SPOKE_CHAIN_ID);
  }
}

contract Unit_Connector_TaikoHubConnector_SendMessage is Base {
  function test_revertIfDataIsNot32Length(bytes memory _data, bytes memory _encodedData) public {
    vm.assume(_data.length != ROOT_LENGTH);
    vm.prank(user);
    vm.expectRevert(TaikoHubConnector.TaikoHubConnector_LengthIsNot32.selector);
    taikoHubConnector.forTest_sendMessage(_data, _encodedData);
  }

  function test_callSendSignal(bytes32 _signal, bytes memory _encodedData, bytes32 _storageSlotResponse) public {
    // Mock the call over `sendSignal` and expect it to be called
    _mockAndExpect(
      address(taikoSignalService),
      abi.encodeWithSelector(ISignalService.sendSignal.selector, _signal),
      abi.encode(_storageSlotResponse)
    );

    // Call `sendSignal` function
    vm.prank(user);
    taikoHubConnector.forTest_sendMessage(abi.encode(_signal), _encodedData);
  }
}

contract Unit_Connector_TaikoHubConnector_ProcessMessage is Base {
  modifier happyPath(
    bytes32 _signal,
    bytes memory _proof,
    bool _received
  ) {
    // Mock the call over `verifyAndGetSignal` and expect it to be called
    _mockAndExpect(
      taikoSignalService,
      abi.encodeWithSelector(
        ISignalService.isSignalReceived.selector,
        taikoHubConnector.SPOKE_CHAIN_ID(),
        _l2Connector,
        _signal,
        _proof
      ),
      abi.encode(_received)
    );

    // Mock the call over `aggregate` and expect it to be called
    vm.mockCall(
      address(_rootManager),
      abi.encodeWithSelector(IRootManager.aggregate.selector, _l2Domain, _signal),
      abi.encode("")
    );
    _;
  }

  function test_revertIfSenderNotAgent(address _sender, bytes32 signal, bytes memory _proof) public {
    vm.assume(_sender != address(_amb));
<<<<<<< HEAD
    bytes memory _data = abi.encode(signal, _proof);
=======
    vm.startPrank(_sender);
>>>>>>> 1dce1799
    vm.expectRevert(TaikoHubConnector.TaikoHubConnector_SenderNotAllowedAgent.selector);
    taikoHubConnector.forTest_processMessage(_data);
  }

  function test_revertIfSignalNotReceived(
    bytes32 _signal,
    bytes memory _proof
  ) public happyPath(_signal, _proof, false) {
    // Expect revert since signal was not received
    vm.expectRevert(TaikoHubConnector.TaikoHubConnector_SignalNotReceived.selector);
    // Call `processMessage` function
    bytes memory _data = abi.encode(_signal, _proof);
    vm.prank(offChainAgent);
    taikoHubConnector.forTest_processMessage(_data);
  }

  function test_callIsSignalReceived(bytes32 _signal, bytes memory _proof) public happyPath(_signal, _proof, true) {
    // Call `processMessage` function
    bytes memory _data = abi.encode(_signal, _proof);
    vm.prank(offChainAgent);
    taikoHubConnector.forTest_processMessage(_data);
  }

  function test_callAggregate(bytes32 _signal, bytes memory _proof) public happyPath(_signal, _proof, true) {
    // Mock the call over `aggregate` and expect it to be called
    vm.expectCall(address(_rootManager), abi.encodeWithSelector(IRootManager.aggregate.selector, _l2Domain, _signal));
    // Call `processMessage` function
    bytes memory _data = abi.encode(_signal, _proof);
    vm.prank(offChainAgent);
    taikoHubConnector.forTest_processMessage(_data);
  }
}

contract Unit_Connector_TaikoHubConnector_VerifySender is Base {
  function test_returnTrue() public {
    vm.prank(_amb);
    assertEq(taikoHubConnector.forTest_verifySender(_amb), true);
  }

  function test_returnFalse() public {
    vm.prank(stranger);
    assertEq(taikoHubConnector.forTest_verifySender(_amb), false);
  }
}<|MERGE_RESOLUTION|>--- conflicted
+++ resolved
@@ -124,11 +124,8 @@
 
   function test_revertIfSenderNotAgent(address _sender, bytes32 signal, bytes memory _proof) public {
     vm.assume(_sender != address(_amb));
-<<<<<<< HEAD
     bytes memory _data = abi.encode(signal, _proof);
-=======
     vm.startPrank(_sender);
->>>>>>> 1dce1799
     vm.expectRevert(TaikoHubConnector.TaikoHubConnector_SenderNotAllowedAgent.selector);
     taikoHubConnector.forTest_processMessage(_data);
   }
