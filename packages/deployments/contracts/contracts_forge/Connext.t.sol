// SPDX-License-Identifier: UNLICENSED
pragma solidity 0.8.15;

import {ERC1967Proxy} from "@openzeppelin/contracts/proxy/ERC1967/ERC1967Proxy.sol";

import {IConnectorManager} from "../contracts/messaging/interfaces/IConnectorManager.sol";
import {TypeCasts} from "../contracts/shared/libraries/TypeCasts.sol";

import {TokenId} from "../contracts/core/connext/libraries/LibConnextStorage.sol";

import {IConnextHandler} from "../contracts/core/connext/interfaces/IConnextHandler.sol";
import {ITokenRegistry} from "../contracts/core/connext/interfaces/ITokenRegistry.sol";
import {IBridgeRouter} from "../contracts/core/connext/interfaces/IBridgeRouter.sol";

import "../contracts/core/connext/facets/BridgeFacet.sol";
import "../contracts/core/connext/libraries/LibConnextStorage.sol";

import {LPToken} from "../contracts/core/connext/helpers/LPToken.sol";

import {RelayerFeeRouter} from "../contracts/core/relayer-fee/RelayerFeeRouter.sol";
import {RelayerFeeMessage} from "../contracts/core/relayer-fee/libraries/RelayerFeeMessage.sol";

import {TestERC20} from "../contracts/test/TestERC20.sol";
import {TokenRegistry} from "../contracts/test/TokenRegistry.sol";
import {BridgeMessage} from "../contracts/test/BridgeMessage.sol";
import {BridgeRouter} from "../contracts/test/BridgeRouter.sol";

import {WETH} from "./utils/TestWeth.sol";
import "./utils/ForgeHelper.sol";
import "./utils/Mock.sol";
import "./utils/Deployer.sol";

// Holds all balances that are impacted by an xcall
struct XCallBalances {
  uint256 bridgeTransacting;
  uint256 bridgeLocal;
  uint256 bridgeNative;
  uint256 callerTransacting;
  uint256 callerNative;
}

// Holds all balances that are impacted by an execute
struct ExecuteBalances {
  uint256 bridgeLocal;
  uint256 bridgeReceiving; // local -or- adopted
  uint256[] liquidity;
  uint256 toReceiving; // local -or- adopted
}

// Holds all balances that are impacted by a reconcile
struct ReconcileBalances {
  uint256[] liquidity;
  uint256 portalDebt;
  uint256 portalFeeDebt;
}

contract ConnextTest is ForgeHelper, Deployer {
  // ============ Events ============
  event XCalled(
    bytes32 indexed transferId,
    uint256 indexed nonce,
    bytes32 indexed messageHash,
    CallParams params,
    address asset,
    address bridgedAsset,
    uint256 amount,
    uint256 bridgedAmount,
    address caller
  );

  event Executed(
    bytes32 indexed transferId,
    address indexed to,
    ExecuteArgs args,
    address asset,
    uint256 amount,
    address caller
  );

  event Reconciled(
    bytes32 indexed transferId,
    uint32 originDomain,
    address[] routers,
    address asset,
    uint256 amount,
    address caller
  );

  event TransferRelayerFeesUpdated(bytes32 indexed transferId, uint256 relayerFee, address caller);

  event InitiatedClaim(uint32 indexed domain, address indexed recipient, address caller, bytes32[] transferIds);

  event Claimed(address indexed recipient, uint256 total, bytes32[] transferIds);

  event XSendCalled(address _token, uint256 _amount, uint32 _destination, bytes32 _externalId);

  // BridgeRouter event
  event Send(
    address indexed token,
    address indexed from,
    uint32 indexed toDomain,
    bytes32 toId,
    uint256 amount,
    bool toHook
  );

  // ============ Storage ============
  // ============ Config
  uint32 _origin = 1111;
  uint32 _destination = 2221;
  uint32 _other = 3331;

  address _destinationBridgeRouter;
  address _originBridgeRouter;

  // ============ Assets
  address _canonical;
  uint32 _canonicalDomain;
  bytes32 _canonicalKey;

  address _originLocal;
  address _originAdopted;
  address _originLp; // deployed IFF pool init-d

  address _destinationLocal;
  address _destinationAdopted;
  address _destinationLp; // deployed IFF pool init-d

  // ============ IConnectorManager
  IConnectorManager _originManager;
  IConnectorManager _destinationManager;

  // ============ TokenRegistry
  TokenRegistry _originRegistry;
  TokenRegistry _destinationRegistry;

  // ============ Relayer fee router
  RelayerFeeRouter _originRelayerFee;
  RelayerFeeRouter _destinationRelayerFee;

  // ============ Connext
  IConnextHandler _originConnext;
  IConnextHandler _destinationConnext;

  // ============ Payable ============
  receive() external payable {}

  // ============ Test set up ============
  function setUp() public {
    // Deploy all the contracts
    utils_deployAssets();
    utils_deployNomad();
    utils_deployConnext();
  }

  // ============ Utils ============

  function utils_deployAssets() public {
    // deploy tokens
    _canonical = address(new TestERC20("Test Token", "TEST"));
    _originLocal = address(new TestERC20("Test Token", "TEST"));
    _originAdopted = address(new TestERC20("Test Token", "TEST"));
    _destinationLocal = address(new TestERC20("Test Token", "TEST"));
    _destinationAdopted = address(new TestERC20("Test Token", "TEST"));
  }

  function utils_deployNomad() public {
    // Deploy mock home
    MockHome originHome = new MockHome(_origin);
    MockHome destinationHome = new MockHome(_destination);
    // Deploy origin IConnectorManager
    _originManager = new MockXAppConnectionManager(originHome);
    // Deploy destination IConnectorManager
    _destinationManager = new MockXAppConnectionManager(destinationHome);

    // Deploy token beacon
    address beacon = address(new TestERC20("Test Token", "TEST"));

    // Deploy TokenRegistry implementation
    TokenRegistry registryImp = new TokenRegistry();
    // Deploy origin TokenRegistry
    ERC1967Proxy originProxy = new ERC1967Proxy(
      address(registryImp),
      abi.encodeWithSelector(TokenRegistry.initialize.selector, beacon, address(_originManager))
    );
    _originRegistry = TokenRegistry(address(originProxy));
    // Deploy destination TokenRegistry
    ERC1967Proxy destinationProxy = new ERC1967Proxy(
      address(registryImp),
      abi.encodeWithSelector(TokenRegistry.initialize.selector, beacon, address(_destinationManager))
    );
    _destinationRegistry = TokenRegistry(address(destinationProxy));

    // Deploy BridgeRouter implementation
    BridgeRouter bridgeImp = new BridgeRouter();
    // Deploy origin BridgeRouter
    ERC1967Proxy originBridgeProxy = new ERC1967Proxy(
      address(bridgeImp),
      abi.encodeWithSelector(BridgeRouter.initialize.selector, address(_originRegistry), address(_originManager))
    );
    _originBridgeRouter = address(originBridgeProxy);
    // Deploy destination BridgeRouter
    ERC1967Proxy destBridgeProxy = new ERC1967Proxy(
      address(bridgeImp),
      abi.encodeWithSelector(
        BridgeRouter.initialize.selector,
        address(_destinationRegistry),
        address(_destinationManager)
      )
    );
    _destinationBridgeRouter = address(destBridgeProxy);

    // set remote routers
    BridgeRouter(payable(_originBridgeRouter)).enrollRemoteRouter(
      _destination,
      TypeCasts.addressToBytes32(_destinationBridgeRouter)
    );
    BridgeRouter(payable(_destinationBridgeRouter)).enrollRemoteRouter(
      _origin,
      TypeCasts.addressToBytes32(_originBridgeRouter)
    );

    // set this to be a replica so we can call `handle` directly on routers
    MockXAppConnectionManager(address(_destinationManager)).enrollInbox(address(this));
    MockXAppConnectionManager(address(_originManager)).enrollInbox(address(this));
  }

  function utils_deployRelayerFeeRouter() public {
    // Deploy relayer fee router (origin + destination)
    RelayerFeeRouter impl = new RelayerFeeRouter();

    ERC1967Proxy originProxy = new ERC1967Proxy(
      address(impl),
      abi.encodeWithSelector(RelayerFeeRouter.initialize.selector, address(_originManager))
    );
    _originRelayerFee = RelayerFeeRouter(payable(address(originProxy)));

    ERC1967Proxy destinationProxy = new ERC1967Proxy(
      address(impl),
      abi.encodeWithSelector(RelayerFeeRouter.initialize.selector, address(_destinationManager))
    );
    _destinationRelayerFee = RelayerFeeRouter(payable(address(destinationProxy)));

    // enroll remotes
    _originRelayerFee.enrollRemoteRouter(_destination, TypeCasts.addressToBytes32(address(_destinationRelayerFee)));
    _destinationRelayerFee.enrollRemoteRouter(_origin, TypeCasts.addressToBytes32(address(_originRelayerFee)));
  }

  function utils_deployConnext() public {
    // deploy relayer fee router
    utils_deployRelayerFeeRouter();

    // deploy connext
    address originConnext = deployConnext(
      _origin,
      address(_originManager),
      address(_originRegistry),
      address(_originRelayerFee),
      7 days
    );
    _originConnext = IConnextHandler(originConnext);

    address destinationConnext = deployConnext(
      _destination,
      address(_destinationManager),
      address(_destinationRegistry),
      address(_destinationRelayerFee),
      7 days
    );
    _destinationConnext = IConnextHandler(destinationConnext);

    // enroll bridge router (so we can call `reconcile` directly)
    _originConnext.setBridgeRouter(_originBridgeRouter);
    _destinationConnext.setBridgeRouter(_destinationBridgeRouter);

    // whitelist contract as router
    _originConnext.addRelayer(address(this));
    _destinationConnext.addRelayer(address(this));

    // set connext on relayer contracts
    _originRelayerFee.setConnext(address(_originConnext));
    _destinationRelayerFee.setConnext(address(_destinationConnext));

    // enroll instances
    _originConnext.addConnextion(_destination, address(_destinationConnext));
    _destinationConnext.addConnextion(_origin, address(_originConnext));
  }

  function utils_setupAssets(uint32 canonicalDomain, bool localIsAdopted) public {
    bytes32 canonicalId = TypeCasts.addressToBytes32(_canonical);
    _canonicalDomain = canonicalDomain;
    _canonicalKey = keccak256(abi.encode(canonicalId, _canonicalDomain));

    if (_origin == canonicalDomain) {
      // The canonical domain is the origin, meaning any local
      // assets on the origin should be the canonical
      _originLocal = _canonical;
      _originAdopted = _canonical;
    } else if (_destination == canonicalDomain) {
      _destinationLocal = _canonical;
      _destinationAdopted = _canonical;
    } // otherwise, could be anything

    // Handle origin
    if (_origin != canonicalDomain) {
      _originRegistry.enrollCustom(canonicalDomain, canonicalId, _originLocal);
    }
    // Setup asset whitelist
    if (localIsAdopted) {
      _originAdopted = _originLocal;
      _destinationAdopted = _destinationLocal;
    }
    _originConnext.setupAsset(TokenId(canonicalDomain, canonicalId), _originAdopted, address(0));

    // Handle destination
    if (_destination != canonicalDomain) {
      _destinationRegistry.enrollCustom(canonicalDomain, canonicalId, _destinationLocal);
    }
    // Setup asset whitelist
    _destinationConnext.setupAsset(TokenId(canonicalDomain, canonicalId), _destinationAdopted, address(0));

    // mint the asset
    uint256 toMint = 10_000 ether;
    TestERC20(_originLocal).mint(address(this), toMint);
    TestERC20(_destinationLocal).mint(address(this), toMint);
    TestERC20(_originAdopted).mint(address(this), toMint);
    TestERC20(_destinationAdopted).mint(address(this), toMint);
    TestERC20(_canonical).mint(address(this), toMint);

    // setup + fund the pools if needed
    if (_originLocal != _originAdopted) {
      utils_setupPool(_origin, _canonicalKey, 100 ether);
    }

    if (_destinationLocal != _destinationAdopted) {
      utils_setupPool(_destination, _canonicalKey, 100 ether);
    }
  }

  function utils_setupPool(
    uint32 domain,
    bytes32 canonicalKey,
    uint256 amount
  ) public {
    bool isOrigin = domain == _origin;
    // get tokens
    IERC20[] memory pooledTokens = new IERC20[](2);
    pooledTokens[0] = IERC20(isOrigin ? _originLocal : _destinationLocal);
    pooledTokens[1] = IERC20(isOrigin ? _originAdopted : _destinationAdopted);

    // get decimals
    uint8[] memory decimals = new uint8[](2);
    decimals[0] = 18;
    decimals[1] = 18;

    IConnextHandler connext = isOrigin ? _originConnext : _destinationConnext;

    string memory LP_TOKEN_NAME = "Test LP Token Name";
    string memory LP_TOKEN_SYMBOL = "TESTLP";
    {
      // deploy LP token
      LPToken token = new LPToken();
      // initialize
      token.initialize(LP_TOKEN_NAME, LP_TOKEN_SYMBOL);
      if (isOrigin) {
        _originLp = address(token);
      } else {
        _destinationLp = address(token);
      }
    }

    {
      // initialize pool
      connext.initializeSwap(
        canonicalKey, // canonicalkey
        pooledTokens, // pooled
        decimals, // decimals
        LP_TOKEN_NAME, // lp token name
        LP_TOKEN_SYMBOL, // lp token symbol
        50, // initialAValue
        0, // fee
        0, // admin fee
        isOrigin ? _originLp : _destinationLp // lp token address
      );

      if (amount == 0) {
        return;
      }

      // fund the pool
      uint256[] memory amounts = new uint256[](2);
      amounts[0] = amount;
      amounts[1] = amount;

      pooledTokens[0].approve(address(connext), amount);
      pooledTokens[1].approve(address(connext), amount);

      connext.addSwapLiquidity(canonicalKey, amounts, 0, block.timestamp + 60);
      assertTrue(connext.getSwapVirtualPrice(canonicalKey) != 0);
    }
  }

  function utils_createCallParams(uint32 destination) public returns (CallParams memory) {
    bool sendToDest = destination == _destination;
    return
      CallParams(
        address(1111), // to
        bytes(""), // callData
        sendToDest ? _origin : _destination, // origin domain
        destination, // dest domain
        address(2222), // agent
        false, // receiveLocal
        1000 // slippage tol
      );
  }

  function utils_createUserCallParams(uint32 destination) public returns (UserFacingCallParams memory) {
    return
      UserFacingCallParams(
        address(1111), // to
        bytes(""), // callData
        destination, // dest domain
        address(2222), // agent
        1000 // slippage tol
      );
  }

  // ============ XCall helpers
  function utils_getCallParams(UserFacingCallParams memory params) public returns (CallParams memory) {
    return
      CallParams(
        params.to,
        params.callData,
        _origin,
        params.destinationDomain, // destination domain
        params.agent, // agent
        false, // receiveLocal
        params.slippage
      );
  }

  function utils_getXCallBalances(address transacting, address bridge) public returns (XCallBalances memory) {
    bool isDestination = bridge == address(_destinationConnext);
    return
      XCallBalances(
        transacting == address(0) ? bridge.balance : IERC20(transacting).balanceOf(bridge), // bridge transacting balance (what will sit there)
        IERC20(isDestination ? _destinationLocal : _originLocal).balanceOf(bridge), // bridge local balance
        bridge.balance, // bridge native balance
        transacting == address(0) ? address(this).balance : IERC20(transacting).balanceOf(address(this)), // caller transacting balance
        address(this).balance
      );
  }

  function utils_xcallAndAssert(
    XCallArgs memory _args,
    address _bridged,
    uint256 _bridgedAmt,
    uint256 _relayerFee
  ) public returns (bytes32) {
    // Approve the bridge
    if (_args.asset != address(0)) {
      IERC20(_args.asset).approve(address(_originConnext), _args.amount);
    }
    // Get initial balances
    XCallBalances memory initial = utils_getXCallBalances(_args.asset, address(_originConnext));

    // Register transfer id on bridge
    uint256 nonce = 0;
    bytes32 canonicalId = TypeCasts.addressToBytes32(_canonical);
    bytes32 transferId = keccak256(
      abi.encode(
        nonce,
        utils_getCallParams(_args.params),
        address(this),
        canonicalId,
        _canonicalDomain,
        _bridgedAmt,
        _args.amount
      )
    );

    // Expect a Sent event
    vm.expectEmit(true, true, true, true);
    emit Send(
      _bridged,
      address(_originConnext),
      _args.params.destinationDomain,
      TypeCasts.addressToBytes32(address(_destinationConnext)),
      _bridgedAmt,
      true
    );

    // Expect an XCalled event
    vm.expectEmit(true, true, true, true);
    emit XCalled(
      transferId,
      nonce,
<<<<<<< HEAD
      MockBridgeRouter(_originBridgeRouter).MESSAGE_HASH(),
      utils_getCallParams(_args.params),
      _args.asset,
=======
      MockHome(address(MockXAppConnectionManager(address(_originManager)).home())).MESSAGE_HASH(),
      _args,
>>>>>>> 754ff8b4
      _bridged,
      _args.amount,
      _bridgedAmt,
      address(this)
    );

    // Make call
    bytes32 ret = _originConnext.xcall{value: _relayerFee}(_args);
    assertEq(ret, transferId);

    // Check balances
    XCallBalances memory end = utils_getXCallBalances(_args.asset, address(_originConnext));
    assertEq(
      end.bridgeTransacting,
      _args.asset == _originLocal
        ? initial.bridgeTransacting // will be transferred
        : initial.bridgeTransacting + _args.amount // will be swapped
    );
    assertEq(
      end.bridgeLocal,
      // on xcall, local will be (1) transferred (or swapped) in, (2) sent to the bridge router
      // meaning the balance should only change by the amount swapped
      _args.asset == _bridged ? initial.bridgeLocal : initial.bridgeLocal - _bridgedAmt
    );
    assertEq(end.bridgeNative, initial.bridgeNative + _relayerFee);
    assertEq(end.callerTransacting, initial.callerTransacting - _args.amount);
    assertEq(end.callerNative, initial.callerNative - _relayerFee);

    return ret;
  }

  // ============ Execute helpers
  function utils_createRouters(
    uint256 num,
    bytes32 transferId,
    uint256 liquidity
  ) public returns (address[] memory, bytes[] memory) {
    if (num == 0) {
      address[] memory routers;
      bytes[] memory signatures;
      return (routers, signatures);
    }
    address[] memory routers = new address[](num);
    bytes[] memory signatures = new bytes[](num);

    bytes32 toSign = ECDSA.toEthSignedMessageHash(keccak256(abi.encode(transferId, num)));

    // setup liquidity
    if (liquidity != 0) {
      IERC20(_destinationLocal).approve(address(_destinationConnext), liquidity * num);
    }
    for (uint256 i; i < num; i++) {
      routers[i] = vm.addr(777 + i);
      (uint8 v, bytes32 r, bytes32 _s) = vm.sign(777 + i, toSign);
      signatures[i] = abi.encodePacked(r, _s, v);

      // whitelist all routers
      _destinationConnext.setupRouter(routers[i], address(0), address(0));

      // add liquidity for all routers
      if (liquidity != 0) {
        _destinationConnext.addRouterLiquidityFor(liquidity, _destinationLocal, routers[i]);
      }
    }

    return (routers, signatures);
  }

  function utils_createSequencer(bytes32 transferId, address[] memory routers) public returns (address, bytes memory) {
    uint256 key = 0xA11CE;
    address sequencer = vm.addr(key);
    _originConnext.addSequencer(sequencer);
    _destinationConnext.addSequencer(sequencer);

    bytes32 preImage = keccak256(abi.encode(transferId, routers));
    bytes32 toSign = ECDSA.toEthSignedMessageHash(preImage);
    (uint8 v, bytes32 r, bytes32 _s) = vm.sign(key, toSign);
    return (sequencer, abi.encodePacked(r, _s, v));
  }

  function utils_createExecuteArgs(
    CallParams memory params,
<<<<<<< HEAD
    uint256 normalizedIn,
=======
    address local,
>>>>>>> 754ff8b4
    uint256 pathLen,
    bytes32 transferId,
    uint256 bridgedAmt,
    uint256 liquidity
  ) public returns (ExecuteArgs memory) {
    (address[] memory routers, bytes[] memory routerSignatures) = utils_createRouters(pathLen, transferId, liquidity);
    (address sequencer, bytes memory sequencerSignature) = utils_createSequencer(transferId, routers);
    return
      ExecuteArgs(
        params, // CallParams
        local, // local asset
        routers, // routers
        routerSignatures, // router signatures
        sequencer, // sequencer
        sequencerSignature, // sequencer signatures
        bridgedAmt, // amount
        0, // nonce
        normalizedIn, // origin in
        address(this) // originSender
      );
  }

  function utils_createExecuteArgs(
    CallParams memory params,
    uint256 normalizedIn,
    uint256 pathLen,
    bytes32 transferId,
    uint256 bridgedAmt,
    uint256 liquidity
  ) public returns (ExecuteArgs memory) {
    return utils_createExecuteArgs(params, _destinationLocal, pathLen, transferId, bridgedAmt, liquidity);
  }

  function utils_createExecuteArgs(
    CallParams memory params,
    uint256 pathLen,
    bytes32 transferId,
    uint256 bridgedAmt
  ) public returns (ExecuteArgs memory) {
    return utils_createExecuteArgs(params, normalizedIn, pathLen, transferId, bridgedAmt, 20 ether);
  }

  function utils_getFastTransferAmount(uint256 amount) public returns (uint256) {
    return (amount * 9995) / 10000;
  }

  function utils_getExecuteBalances(
    address local,
    address receiving,
    address bridge,
    address recipient,
    address[] memory routers
  ) public returns (ExecuteBalances memory) {
    uint256[] memory routerBalances = new uint256[](routers.length);
    for (uint256 i; i < routers.length; i++) {
      routerBalances[i] = _destinationConnext.routerBalances(routers[i], local);
    }
    return
      ExecuteBalances(
        local == address(0) ? bridge.balance : IERC20(local).balanceOf(bridge), // bridge local
        IERC20(receiving).balanceOf(bridge), // bridge receiving
        routerBalances, // router liquidity
        IERC20(receiving).balanceOf(recipient) // to receive
      );
  }

  function utils_executeAndAssert(
    ExecuteArgs memory args,
    bytes32 transferId,
    uint256 bridgeOut,
    uint256 vaultOut,
    bool usesPortals
  ) public {
    // Get initial balances
    address receiving = args.params.receiveLocal ? _destinationLocal : _destinationAdopted;
    ExecuteBalances memory initial = utils_getExecuteBalances(
      args.local,
      receiving,
      address(_destinationConnext),
      args.params.to,
      args.routers
    );

    // Expect an event
    vm.expectEmit(true, true, true, true);
    emit Executed(
      transferId,
      args.params.to,
      args,
      args.local == address(0) ? address(0) : receiving,
      bridgeOut + vaultOut,
      address(this)
    );

    // execute on bridge
    _destinationConnext.execute(args);

    // assert updated balances
    ExecuteBalances memory end = utils_getExecuteBalances(
      args.local,
      receiving,
      address(_destinationConnext),
      args.params.to,
      args.routers
    );

    uint256 pathLen = args.routers.length;
    bool isFast = pathLen != 0;
    // You are using internal swaps, so the amount of the local asset on the bridge
    // should *not* change iff you are using adopted assets. However, the router liquidity
    // and bridge adopted balance should drop
    if (!args.params.receiveLocal && _destinationLocal != _destinationAdopted) {
      assertEq(end.bridgeLocal, initial.bridgeLocal);
    } // else, local checked in receiving
    assertEq(end.bridgeReceiving, usesPortals ? initial.bridgeReceiving : initial.bridgeReceiving - bridgeOut);

    // router loses the liquidity it provides (local)
    uint256 debited = isFast ? (utils_getFastTransferAmount(args.amount)) / pathLen : 0;
    address[] memory stored = _destinationConnext.routedTransfers(transferId);
    if (isFast) {
      for (uint256 i; i <= pathLen - 1; i++) {
        assertEq(stored[i], args.routers[i]);
        assertEq(end.liquidity[i], usesPortals ? initial.liquidity[i] : initial.liquidity[i] - debited);
      }

      uint256 sweep = isFast ? debited + (args.amount % pathLen) : 0;
      assertEq(stored[pathLen - 1], args.routers[pathLen - 1]);
      assertEq(
        end.liquidity[pathLen - 1],
        usesPortals ? initial.liquidity[pathLen - 1] : initial.liquidity[pathLen - 1] - sweep
      );
    } else {
      assertEq(stored.length, 0);
    }

    // recipient gains (adopted/specified)
    assertEq(end.toReceiving, initial.toReceiving + bridgeOut + vaultOut);

    // relayer stored
    assertEq(_destinationConnext.transferRelayer(transferId), address(this));

    if (!usesPortals) {
      return;
    }
    assertEq(_destinationConnext.getAavePortalDebt(transferId), bridgeOut);
    assertEq(
      _destinationConnext.getAavePortalFeeDebt(transferId),
      (bridgeOut * _destinationConnext.aavePortalFee()) / 10000
    );
  }

  function utils_executeAndAssert(
    ExecuteArgs memory args,
    bytes32 transferId,
    uint256 bridgeOut
  ) public {
    utils_executeAndAssert(args, transferId, bridgeOut, 0, false);
  }

  // ============ Reconcile helpers
  function utils_getReconcileBalances(bytes32 transferId, address[] memory routers)
    public
    returns (ReconcileBalances memory)
  {
    uint256[] memory initLiquidity = new uint256[](routers.length);
    for (uint256 i; i < routers.length; i++) {
      initLiquidity[i] = _destinationConnext.routerBalances(routers[i], _destinationLocal);
    }
    return
      ReconcileBalances(
        initLiquidity,
        _destinationConnext.getAavePortalDebt(transferId),
        _destinationConnext.getAavePortalFeeDebt(transferId)
      );
  }

  function utils_reconcileAndAssert(
    bytes32 transferId,
    uint256 bridgedAmt,
    address to,
    address[] memory routers,
    CallParams memory params,
    uint256 nonce,
    address originSender
  ) public {
    // NOTE: the bridge router handles the minting and custodying of assets. as far
    // as connext is concerned, the funds will *always* be transferred to the contract
    // when `reconcile` is called. Mint funds to the contract to mock
    TestERC20(_destinationLocal).mint(address(_destinationConnext), bridgedAmt);

    // Get initial bridge balance and router liquidity
    ReconcileBalances memory initial = utils_getReconcileBalances(transferId, routers);

    // expect emit
    vm.expectEmit(true, true, true, true);
<<<<<<< HEAD
    emit Reconciled(transferId, _origin, routers, _destinationLocal, bridgedAmt, _destinationBridgeRouter);
=======
    emit Reconciled(transferId, params.originDomain, routers, _destinationLocal, bridgedAmt, _destinationBridgeRouter);
>>>>>>> 754ff8b4

    vm.prank(_destinationBridgeRouter);
    _destinationConnext.onReceive(
      _origin, // origin, not used
      TypeCasts.addressToBytes32(address(_originConnext)),
      _canonicalDomain,
      TypeCasts.addressToBytes32(_canonical),
      _destinationLocal,
      bridgedAmt,
      abi.encode(transferId)
    );

    ReconcileBalances memory end = utils_getReconcileBalances(transferId, routers);

    // assert router liquidity balance
    uint256 credited = routers.length != 0 ? bridgedAmt / routers.length : 0;
    for (uint256 i; i < routers.length; i++) {
      assertEq(end.liquidity[i], initial.liquidity[i] + credited);
    }

    // assert portal balance didnt change during reconcile call
    assertEq(end.portalDebt, initial.portalDebt);
    assertEq(end.portalFeeDebt, initial.portalFeeDebt);

    // assert transfer marked as reconciled
    assertTrue(_destinationConnext.reconciledTransfers(transferId));
  }

  // ============ Testing scenarios ============
  // you should be able to create a 0-value transfer
  function test_Connext__zeroValueTransferShouldWork() public {
    /// 0. setup contracts
    utils_setupAssets(_origin, true);

    // 1. `xcall` on the origin
    CallParams memory params = utils_createCallParams(_destination);
    XCallArgs memory xcall = XCallArgs(utils_createUserCallParams(_destination), _originLocal, 0);
    bytes32 transferId = utils_xcallAndAssert(xcall, _originLocal, 0, 0);

    // 2. call `execute` on the destination
    ExecuteArgs memory execute = utils_createExecuteArgs(params, xcall.amount, 1, transferId, 0);
    utils_executeAndAssert(execute, transferId, 0);

    // 3. call `handle` on the destination
    utils_reconcileAndAssert(transferId, xcall.amount, xcall.params.to, execute.routers, params, 0, address(this));
  }

  // call a 0-value transfer with address(0) as asset
  function test_Connext__zeroValueTransferWithEmptyAssetShouldWork() public {
    /// 0. setup contracts
    utils_setupAssets(_origin, true);

    // 1. `xcall` on the origin
    CallParams memory params = utils_createCallParams(_destination);
    params.destinationMinOut = 0;
    XCallArgs memory xcall = XCallArgs(params, address(0), 0, 0);
    _canonical = address(0);
    _canonicalDomain = uint32(0);
    bytes32 transferId = utils_xcallAndAssert(xcall, address(0), 0);

    // 2. call `execute` on the destination
    ExecuteArgs memory execute = utils_createExecuteArgs(xcall.params, address(0), 1, transferId, 0, 10 ether);
    utils_executeAndAssert(execute, transferId, 0, 0, false);

    // 3. call `handle` on the destination
    utils_reconcileAndAssert(
      transferId,
      xcall.transactingAmount,
      xcall.params.to,
      execute.routers,
      xcall.params,
      0,
      address(this)
    );
  }

  // you should be able to bridge tokens (local == adopted)
  function test_Connext__bridgingTokensShouldWorkFastNoSwap() public {
    /// 0. setup contracts
    utils_setupAssets(_origin, true);

    // 1. `xcall` on the origin
    CallParams memory params = utils_createCallParams(_destination);
    XCallArgs memory xcall = XCallArgs(utils_createUserCallParams(_destination), _originLocal, 1 ether);
    bytes32 transferId = utils_xcallAndAssert(xcall, _originLocal, xcall.amount, 0);

    // 2. call `execute` on the destination
    ExecuteArgs memory execute = utils_createExecuteArgs(params, xcall.amount, 2, transferId, xcall.amount);
    utils_executeAndAssert(execute, transferId, utils_getFastTransferAmount(execute.amount));

    // 3. call `handle` on the destination
    utils_reconcileAndAssert(transferId, xcall.amount, params.to, execute.routers, params, 0, address(this));
  }

  // you should be able to bridge tokens (local != adopted)
  function test_Connext__bridgingTokensShouldWorkFastWithSwap() public {
    /// 0. setup contracts
    utils_setupAssets(_other, false);

    // 1. `xcall` on the origin
    CallParams memory params = utils_createCallParams(_destination);
    XCallArgs memory args = XCallArgs(utils_createUserCallParams(_destination), _originAdopted, 1 ether);
    uint256 expected = _originConnext.calculateSwap(
      _canonicalKey,
      0, // local idx always 0
      1, // adopted idx always 1
      args.amount // no min
    );
    bytes32 transferId = utils_xcallAndAssert(args, _originLocal, expected, 0);

    // 2. call `execute` on the destination
    ExecuteArgs memory execute = utils_createExecuteArgs(params, args.amount, 1, transferId, expected);
    uint256 swapped = _destinationConnext.calculateSwap(
      _canonicalKey,
      1, // adopted idx always 1
      0, // local idx always 0
      utils_getFastTransferAmount(execute.amount)
    );
    utils_executeAndAssert(execute, transferId, swapped);

    // 3. call `handle` on the destination
    utils_reconcileAndAssert(transferId, expected, params.to, execute.routers, params, 0, address(this));
  }

  // you should be able to bridge local asset (local != adopted)
  function test_Connext__bridgingTokensShouldWorkFastWithLocalAndSwap() public {
    /// 0. setup contracts
    utils_setupAssets(_other, false);

    // 1. `xcall` on the origin
    CallParams memory params = utils_createCallParams(_destination);
    XCallArgs memory args = XCallArgs(utils_createUserCallParams(_destination), _originLocal, 1 ether);
    bytes32 transferId = utils_xcallAndAssert(args, _originLocal, args.amount, 0);

    // 2. call `execute` on the destination
    ExecuteArgs memory execute = utils_createExecuteArgs(params, args.amount, 2, transferId, args.amount);
    uint256 swapped = _destinationConnext.calculateSwap(
      _canonicalKey,
      1, // adopted idx always 1
      0, // local idx always 0
      utils_getFastTransferAmount(execute.amount)
    );
    utils_executeAndAssert(execute, transferId, swapped);

    // 3. call `handle` on the destination
    utils_reconcileAndAssert(transferId, args.amount, args.params.to, execute.routers, params, 0, address(this));
  }

  // you should be able to use the slow path
  function test_Connext__bridgingTokensShouldWorkSlow() public {
    /// 0. setup contracts
    utils_setupAssets(_other, true); // local is adopted

    // 1. `xcall` on the origin
    CallParams memory params = utils_createCallParams(_destination);
    XCallArgs memory args = XCallArgs(utils_createUserCallParams(_destination), _originLocal, 1 ether);
    bytes32 transferId = utils_xcallAndAssert(args, _originLocal, args.amount, 0);

    // create execute args
    ExecuteArgs memory execute = utils_createExecuteArgs(params, args.amount, 0, transferId, args.amount);

    // 2. call `handle` on the destination
    utils_reconcileAndAssert(transferId, args.amount, args.params.to, execute.routers, params, 0, address(this));

    // 3. call `execute` on the destination
    utils_executeAndAssert(execute, transferId, args.amount);
  }

  // you should be able to execute unpermissioned external call data
  function test_Connext__unpermissionedCallsWork() public {
    // 0. setup contracts
    utils_setupAssets(_origin, true);
    MockXApp callTo = new MockXApp();
    bytes memory callData = bytes("calling cool stuff");

    // 1. xcall
    CallParams memory params = utils_createCallParams(_destination);
    XCallArgs memory xcall = XCallArgs(utils_createUserCallParams(_destination), _originLocal, 1 ether);
    xcall.params.to = address(callTo);
    params.to = address(callTo);
    xcall.params.callData = callData;
    params.callData = callData;
    bytes32 transferId = utils_xcallAndAssert(xcall, _originLocal, xcall.amount, 0);

    // 2. call `execute` on the destination
    ExecuteArgs memory execute = utils_createExecuteArgs(params, xcall.amount, 2, transferId, xcall.amount);
    utils_executeAndAssert(execute, transferId, utils_getFastTransferAmount(execute.amount));
    // NOTE: execute only passes if external call passes because of balance assertions on `to`
  }

  // you should be able to execute permissioned external call data
  function test_Connext__permissionedCallsWork() public {
    // 0. setup contracts
    utils_setupAssets(_origin, true);
    MockXApp callTo = new MockXApp();
    callTo.setPermissions(address(this), _origin);
    bytes memory callData = bytes("calling cool stuff");

    // 1. xcall
    CallParams memory params = utils_createCallParams(_destination);
    XCallArgs memory xcall = XCallArgs(utils_createUserCallParams(_destination), _originLocal, 1 ether);
    xcall.params.to = address(callTo);
    params.to = address(callTo);
    xcall.params.callData = callData;
    params.callData = callData;
    bytes32 transferId = utils_xcallAndAssert(xcall, _originLocal, xcall.amount, 0);

    // create execute args
    ExecuteArgs memory execute = utils_createExecuteArgs(params, xcall.amount, 0, transferId, xcall.amount);

    // 2. call `handle` on the destination
    utils_reconcileAndAssert(transferId, xcall.amount, xcall.params.to, execute.routers, params, 0, address(this));

    // 3. call `execute` on the destination
    utils_executeAndAssert(execute, transferId, execute.amount);
    // NOTE: execute only passes if external call passes because of balance assertions on `to`
  }

  // you should be able to use a portal
  function test_Connext__portalsShouldWork() public {
    // 0. deploy pool + setup contracts
    utils_setupAssets(_origin, false); // local != adopted
    MockPool aavePool = new MockPool(false);
    _destinationConnext.setAavePool(address(aavePool));
    _destinationConnext.setAavePortalFee(5);

    // 1. `xcall` on the origin
    CallParams memory params = utils_createCallParams(_destination);
    XCallArgs memory args = XCallArgs(utils_createUserCallParams(_destination), _originAdopted, 1 ether);
    bytes32 transferId = utils_xcallAndAssert(args, _originLocal, args.amount, 0);

    // 2. call `execute` on the destination
    ExecuteArgs memory execute = utils_createExecuteArgs(params, args.amount, 1, transferId, args.amount, 0);
    // whitelist routers for portal
    _destinationConnext.approveRouterForPortal(execute.routers[0]);
    assertTrue(_destinationConnext.getRouterApprovalForPortal(execute.routers[0]));
    utils_executeAndAssert(execute, transferId, utils_getFastTransferAmount(args.amount), 0, true);

    // 3. call `handle` on the destination
    utils_reconcileAndAssert(transferId, args.amount, args.params.to, execute.routers, params, 0, address(this));

    // 4. repay portal out of band
    IERC20(_destinationAdopted).approve(address(_destinationConnext), 100 ether);
    _destinationConnext.repayAavePortalFor(
      params,
      _destinationAdopted,
      address(this),
      execute.normalizedIn,
      execute.amount,
      0,
      _destinationConnext.getAavePortalDebt(transferId),
      _destinationConnext.getAavePortalFeeDebt(transferId)
    );
    assertEq(_destinationConnext.getAavePortalFeeDebt(transferId), 0);
    assertEq(_destinationConnext.getAavePortalDebt(transferId), 0);
  }

  // you should be able to bump + claim relayer fees
  function test_Connext__relayerFeeBumpingAndClaimingWorks() public {
    /// 0. setup contracts
    utils_setupAssets(_origin, true);

    // 1. `xcall` on the origin
    uint256 relayerFee = 0.01 ether;
    CallParams memory params = utils_createCallParams(_destination);
    XCallArgs memory xcall = XCallArgs(utils_createUserCallParams(_destination), _originLocal, 1 ether);
    bytes32 transferId = utils_xcallAndAssert(xcall, _originLocal, xcall.amount, relayerFee);

    // 2. bump transfer id
    uint256 bump = 0.01 ether;
    uint256 init = address(_originConnext).balance;
    vm.expectEmit(true, true, true, true);
    emit TransferRelayerFeesUpdated(transferId, bump + relayerFee, address(this));
    _originConnext.bumpTransfer{value: bump}(transferId);
    assertEq(_originConnext.relayerFees(transferId), bump + relayerFee);
    assertEq(address(_originConnext).balance, bump + init);

    // 3. call `execute` on the destination
    ExecuteArgs memory execute = utils_createExecuteArgs(params, xcall.amount, 2, transferId, xcall.amount);
    utils_executeAndAssert(execute, transferId, utils_getFastTransferAmount(execute.amount));

    // 4. initiate claim
    address recipient = address(123123123454545);
    bytes32[] memory ids = new bytes32[](1);
    ids[0] = transferId;
    vm.expectEmit(true, true, true, true);
    emit InitiatedClaim(_origin, recipient, address(this), ids);
    _destinationConnext.initiateClaim(_origin, recipient, ids);

    // 5. process claim
    vm.expectEmit(true, true, true, true);
    emit Claimed(recipient, bump + relayerFee, ids);

    uint256 recipientInit = recipient.balance;
    _originRelayerFee.handle(
      _destination,
      0,
      TypeCasts.addressToBytes32(address(_destinationRelayerFee)),
      abi.encodePacked(uint8(1), recipient, ids.length, ids)
    );

    assertEq(recipient.balance, recipientInit + bump + relayerFee);
    assertEq(_originConnext.relayerFees(transferId), 0);
  }
}<|MERGE_RESOLUTION|>--- conflicted
+++ resolved
@@ -495,14 +495,9 @@
     emit XCalled(
       transferId,
       nonce,
-<<<<<<< HEAD
-      MockBridgeRouter(_originBridgeRouter).MESSAGE_HASH(),
+      MockHome(address(MockXAppConnectionManager(address(_originManager)).home())).MESSAGE_HASH(),
       utils_getCallParams(_args.params),
       _args.asset,
-=======
-      MockHome(address(MockXAppConnectionManager(address(_originManager)).home())).MESSAGE_HASH(),
-      _args,
->>>>>>> 754ff8b4
       _bridged,
       _args.amount,
       _bridgedAmt,
@@ -585,11 +580,8 @@
 
   function utils_createExecuteArgs(
     CallParams memory params,
-<<<<<<< HEAD
     uint256 normalizedIn,
-=======
     address local,
->>>>>>> 754ff8b4
     uint256 pathLen,
     bytes32 transferId,
     uint256 bridgedAmt,
@@ -614,17 +606,17 @@
 
   function utils_createExecuteArgs(
     CallParams memory params,
-    uint256 normalizedIn,
     uint256 pathLen,
     bytes32 transferId,
     uint256 bridgedAmt,
     uint256 liquidity
   ) public returns (ExecuteArgs memory) {
-    return utils_createExecuteArgs(params, _destinationLocal, pathLen, transferId, bridgedAmt, liquidity);
+    return utils_createExecuteArgs(params, args.amount, _destinationLocal, pathLen, transferId, bridgedAmt, liquidity);
   }
 
   function utils_createExecuteArgs(
     CallParams memory params,
+    uint256 normalizedIn,
     uint256 pathLen,
     bytes32 transferId,
     uint256 bridgedAmt
@@ -785,11 +777,7 @@
 
     // expect emit
     vm.expectEmit(true, true, true, true);
-<<<<<<< HEAD
     emit Reconciled(transferId, _origin, routers, _destinationLocal, bridgedAmt, _destinationBridgeRouter);
-=======
-    emit Reconciled(transferId, params.originDomain, routers, _destinationLocal, bridgedAmt, _destinationBridgeRouter);
->>>>>>> 754ff8b4
 
     vm.prank(_destinationBridgeRouter);
     _destinationConnext.onReceive(
@@ -832,6 +820,27 @@
     // 2. call `execute` on the destination
     ExecuteArgs memory execute = utils_createExecuteArgs(params, xcall.amount, 1, transferId, 0);
     utils_executeAndAssert(execute, transferId, 0);
+
+    // 3. call `handle` on the destination
+    utils_reconcileAndAssert(transferId, xcall.amount, xcall.params.to, execute.routers, params, 0, address(this));
+  }
+
+  // call a 0-value transfer with address(0) as asset
+  function test_Connext__zeroValueTransferWithEmptyAssetShouldWork() public {
+    /// 0. setup contracts
+    utils_setupAssets(_origin, true);
+
+    // 1. `xcall` on the origin
+    CallParams memory params = utils_createCallParams(_destination);
+    params.destinationMinOut = 0;
+    XCallArgs memory xcall = XCallArgs(params, address(0), 0, 0);
+    _canonical = address(0);
+    _canonicalDomain = uint32(0);
+    bytes32 transferId = utils_xcallAndAssert(xcall, address(0), 0);
+
+    // 2. call `execute` on the destination
+    ExecuteArgs memory execute = utils_createExecuteArgs(xcall.params, address(0), 1, transferId, 0, 10 ether);
+    utils_executeAndAssert(execute, transferId, 0, 0, false);
 
     // 3. call `handle` on the destination
     utils_reconcileAndAssert(transferId, xcall.amount, xcall.params.to, execute.routers, params, 0, address(this));
