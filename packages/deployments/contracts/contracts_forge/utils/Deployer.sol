// SPDX-License-Identifier: UNLICENSED
pragma solidity 0.8.14;

import {Connext} from "../../contracts/test/Connext.sol";

import {DiamondCutFacet} from "../../contracts/core/connext/facets/DiamondCutFacet.sol";
import {DiamondLoupeFacet} from "../../contracts/core/connext/facets/DiamondLoupeFacet.sol";
import {DiamondInit} from "../../contracts/core/connext/facets/upgrade-initializers/DiamondInit.sol";
import {AssetFacet} from "../../contracts/core/connext/facets/AssetFacet.sol";
import {BridgeFacet} from "../../contracts/core/connext/facets/BridgeFacet.sol";
import {NomadFacet} from "../../contracts/core/connext/facets/NomadFacet.sol";
import {ProposedOwnableFacet} from "../../contracts/core/connext/facets/ProposedOwnableFacet.sol";
import {RelayerFacet} from "../../contracts/core/connext/facets/RelayerFacet.sol";
import {RoutersFacet} from "../../contracts/core/connext/facets/RoutersFacet.sol";
import {StableSwapFacet} from "../../contracts/core/connext/facets/StableSwapFacet.sol";
<<<<<<< HEAD
import {PortalFacet} from "../../contracts/core/connext/facets/PortalFacet.sol";
=======
import {VersionFacet} from "../../contracts/core/connext/facets/VersionFacet.sol";
>>>>>>> ebd6ac1d
import {ConnextMessage} from "../../contracts/core/connext/libraries/ConnextMessage.sol";
import {XCallArgs, CallParams} from "../../contracts/core/connext/libraries/LibConnextStorage.sol";
import {IDiamondCut} from "../../contracts/core/connext/interfaces/IDiamondCut.sol";

import {TestSetterFacet} from "./Mock.sol";

contract Deployer {
  Connext connextDiamondProxy;
  DiamondCutFacet diamondCutFacet;
  DiamondLoupeFacet diamondLoupeFacet;
  DiamondInit diamondInit;
  AssetFacet assetFacet;
  BridgeFacet bridgeFacet;
  NomadFacet nomadFacet;
  ProposedOwnableFacet proposedOwnableFacet;
  RelayerFacet relayerFacet;
  RoutersFacet routersFacet;
  StableSwapFacet stableSwapAsset;
<<<<<<< HEAD
  PortalFacet portalFacet;
=======
  VersionFacet versionFacet;
>>>>>>> ebd6ac1d
  TestSetterFacet testSetterFacet;

  function getDiamondCutFacetCut(address _diamondCutFacet) internal pure returns (IDiamondCut.FacetCut memory) {
    bytes4[] memory diamondCutFacetSelectors = new bytes4[](1);
    diamondCutFacetSelectors[0] = DiamondCutFacet.diamondCut.selector;
    return
      IDiamondCut.FacetCut({
        facetAddress: _diamondCutFacet,
        action: IDiamondCut.FacetCutAction.Add,
        functionSelectors: diamondCutFacetSelectors
      });
  }

  function getDiamondLoupeFacetCut(address _diamondLoupeFacet) internal pure returns (IDiamondCut.FacetCut memory) {
    bytes4[] memory diamondLoupeFacetSelectors = new bytes4[](5);
    diamondLoupeFacetSelectors[0] = DiamondLoupeFacet.facets.selector;
    diamondLoupeFacetSelectors[1] = DiamondLoupeFacet.facetFunctionSelectors.selector;
    diamondLoupeFacetSelectors[2] = DiamondLoupeFacet.facetAddresses.selector;
    diamondLoupeFacetSelectors[3] = DiamondLoupeFacet.facetAddress.selector;
    diamondLoupeFacetSelectors[4] = DiamondLoupeFacet.supportsInterface.selector;
    return
      IDiamondCut.FacetCut({
        facetAddress: _diamondLoupeFacet,
        action: IDiamondCut.FacetCutAction.Add,
        functionSelectors: diamondLoupeFacetSelectors
      });
  }

  function getAssetFacetCut(address _assetFacet) internal pure returns (IDiamondCut.FacetCut memory) {
    bytes4[] memory assetFacetSelectors = new bytes4[](11);
    assetFacetSelectors[0] = AssetFacet.canonicalToAdopted.selector;
    assetFacetSelectors[1] = AssetFacet.adoptedToCanonical.selector;
    assetFacetSelectors[2] = AssetFacet.approvedAssets.selector;
    assetFacetSelectors[3] = AssetFacet.adoptedToLocalPools.selector;
    assetFacetSelectors[4] = AssetFacet.wrapper.selector;
    assetFacetSelectors[5] = AssetFacet.tokenRegistry.selector;
    assetFacetSelectors[6] = AssetFacet.setWrapper.selector;
    assetFacetSelectors[7] = AssetFacet.setTokenRegistry.selector;
    assetFacetSelectors[8] = AssetFacet.setupAsset.selector;
    assetFacetSelectors[9] = AssetFacet.addStableSwapPool.selector;
    assetFacetSelectors[10] = AssetFacet.removeAssetId.selector;
    return
      IDiamondCut.FacetCut({
        facetAddress: _assetFacet,
        action: IDiamondCut.FacetCutAction.Add,
        functionSelectors: assetFacetSelectors
      });
  }

  function getBridgeFacetCut(address _bridgeFacet) internal pure returns (IDiamondCut.FacetCut memory) {
    bytes4[] memory bridgeFacetSelectors = new bytes4[](15);
    // getters
    bridgeFacetSelectors[0] = BridgeFacet.relayerFees.selector;
    bridgeFacetSelectors[1] = BridgeFacet.routedTransfers.selector;
    bridgeFacetSelectors[2] = BridgeFacet.reconciledTransfers.selector;
    bridgeFacetSelectors[3] = BridgeFacet.domain.selector;
    bridgeFacetSelectors[4] = BridgeFacet.executor.selector;
    bridgeFacetSelectors[5] = BridgeFacet.nonce.selector;
    bridgeFacetSelectors[6] = BridgeFacet.sponsorVault.selector;
    bridgeFacetSelectors[7] = BridgeFacet.promiseRouter.selector;
    // admin
    bridgeFacetSelectors[8] = BridgeFacet.setPromiseRouter.selector;
    bridgeFacetSelectors[9] = BridgeFacet.setExecutor.selector;
    bridgeFacetSelectors[10] = BridgeFacet.setSponsorVault.selector;
    // public
    bridgeFacetSelectors[11] = BridgeFacet.xcall.selector;
    bridgeFacetSelectors[12] = BridgeFacet.handle.selector;
    bridgeFacetSelectors[13] = BridgeFacet.execute.selector;
    bridgeFacetSelectors[14] = BridgeFacet.bumpTransfer.selector;
    return
      IDiamondCut.FacetCut({
        facetAddress: _bridgeFacet,
        action: IDiamondCut.FacetCutAction.Add,
        functionSelectors: bridgeFacetSelectors
      });
  }

  function getNomadFacetCut(address _nomadFacet) internal pure returns (IDiamondCut.FacetCut memory) {
    bytes4[] memory nomadFacetSelectors = new bytes4[](4);
    nomadFacetSelectors[0] = NomadFacet.xAppConnectionManager.selector;
    nomadFacetSelectors[1] = NomadFacet.remotes.selector;
    nomadFacetSelectors[2] = NomadFacet.setXAppConnectionManager.selector;
    nomadFacetSelectors[3] = NomadFacet.enrollRemoteRouter.selector;
    return
      IDiamondCut.FacetCut({
        facetAddress: _nomadFacet,
        action: IDiamondCut.FacetCutAction.Add,
        functionSelectors: nomadFacetSelectors
      });
  }

  function getProposedOwnableFacetCut(address _proposedOwnableFacet)
    internal
    pure
    returns (IDiamondCut.FacetCut memory)
  {
    bytes4[] memory proposedOwnableFacetSelectors = new bytes4[](14);
    proposedOwnableFacetSelectors[0] = ProposedOwnableFacet.owner.selector;
    proposedOwnableFacetSelectors[1] = ProposedOwnableFacet.proposed.selector;
    proposedOwnableFacetSelectors[2] = ProposedOwnableFacet.proposedTimestamp.selector;
    proposedOwnableFacetSelectors[3] = ProposedOwnableFacet.routerOwnershipTimestamp.selector;
    proposedOwnableFacetSelectors[4] = ProposedOwnableFacet.assetOwnershipTimestamp.selector;
    proposedOwnableFacetSelectors[5] = ProposedOwnableFacet.delay.selector;
    proposedOwnableFacetSelectors[6] = ProposedOwnableFacet.proposeRouterOwnershipRenunciation.selector;
    proposedOwnableFacetSelectors[7] = ProposedOwnableFacet.renounceRouterOwnership.selector;
    proposedOwnableFacetSelectors[8] = ProposedOwnableFacet.proposeAssetOwnershipRenunciation.selector;
    proposedOwnableFacetSelectors[9] = ProposedOwnableFacet.renounceAssetOwnership.selector;
    proposedOwnableFacetSelectors[10] = ProposedOwnableFacet.renounced.selector;
    proposedOwnableFacetSelectors[11] = ProposedOwnableFacet.proposeNewOwner.selector;
    proposedOwnableFacetSelectors[12] = ProposedOwnableFacet.renounceOwnership.selector;
    proposedOwnableFacetSelectors[13] = ProposedOwnableFacet.acceptProposedOwner.selector;
    return
      IDiamondCut.FacetCut({
        facetAddress: _proposedOwnableFacet,
        action: IDiamondCut.FacetCutAction.Add,
        functionSelectors: proposedOwnableFacetSelectors
      });
  }

  function getRelayerFacetCut(address _relayerFacet) internal pure returns (IDiamondCut.FacetCut memory) {
    bytes4[] memory relayerFacetSelectors = new bytes4[](8);
    relayerFacetSelectors[0] = RelayerFacet.transferRelayer.selector;
    relayerFacetSelectors[1] = RelayerFacet.approvedRelayers.selector;
    relayerFacetSelectors[2] = RelayerFacet.relayerFeeRouter.selector;
    relayerFacetSelectors[3] = RelayerFacet.setRelayerFeeRouter.selector;
    relayerFacetSelectors[4] = RelayerFacet.addRelayer.selector;
    relayerFacetSelectors[5] = RelayerFacet.removeRelayer.selector;
    relayerFacetSelectors[6] = RelayerFacet.initiateClaim.selector;
    relayerFacetSelectors[7] = RelayerFacet.claim.selector;
    return
      IDiamondCut.FacetCut({
        facetAddress: _relayerFacet,
        action: IDiamondCut.FacetCutAction.Add,
        functionSelectors: relayerFacetSelectors
      });
  }

  function getRoutersFacetCut(address _routersFacet) internal pure returns (IDiamondCut.FacetCut memory) {
    bytes4[] memory routersFacetSelectors = new bytes4[](23);
    routersFacetSelectors[0] = RoutersFacet.LIQUIDITY_FEE_NUMERATOR.selector;
    routersFacetSelectors[1] = RoutersFacet.LIQUIDITY_FEE_DENOMINATOR.selector;
    routersFacetSelectors[2] = RoutersFacet.getRouterApproval.selector;
    routersFacetSelectors[3] = RoutersFacet.getRouterRecipient.selector;
    routersFacetSelectors[4] = RoutersFacet.getRouterOwner.selector;
    routersFacetSelectors[5] = RoutersFacet.getProposedRouterOwner.selector;
    routersFacetSelectors[6] = RoutersFacet.getProposedRouterOwnerTimestamp.selector;
    routersFacetSelectors[7] = RoutersFacet.maxRoutersPerTransfer.selector;
    routersFacetSelectors[8] = RoutersFacet.routerBalances.selector;
    routersFacetSelectors[9] = RoutersFacet.getRouterApprovalForPortal.selector;
    routersFacetSelectors[10] = RoutersFacet.setupRouter.selector;
    routersFacetSelectors[11] = RoutersFacet.removeRouter.selector;
    routersFacetSelectors[12] = RoutersFacet.setMaxRoutersPerTransfer.selector;
    routersFacetSelectors[13] = RoutersFacet.setLiquidityFeeNumerator.selector;
    routersFacetSelectors[14] = RoutersFacet.approveRouterForPortal.selector;
    routersFacetSelectors[15] = RoutersFacet.unapproveRouterForPortal.selector;
    routersFacetSelectors[16] = RoutersFacet.setRouterRecipient.selector;
    routersFacetSelectors[17] = RoutersFacet.proposeRouterOwner.selector;
    routersFacetSelectors[18] = RoutersFacet.acceptProposedRouterOwner.selector;
    routersFacetSelectors[19] = RoutersFacet.addRouterLiquidityFor.selector;
    routersFacetSelectors[20] = RoutersFacet.addRouterLiquidity.selector;
    routersFacetSelectors[21] = RoutersFacet.removeRouterLiquidity.selector;
    routersFacetSelectors[22] = RoutersFacet.removeRouterLiquidityFor.selector;
    return
      IDiamondCut.FacetCut({
        facetAddress: _routersFacet,
        action: IDiamondCut.FacetCutAction.Add,
        functionSelectors: routersFacetSelectors
      });
  }

  function getStableSwapFacetCut(address _stableSwapFacet) internal pure returns (IDiamondCut.FacetCut memory) {
    bytes4[] memory stableSwapFacetSelectors = new bytes4[](26);
    stableSwapFacetSelectors[0] = StableSwapFacet.getSwapStorage.selector;
    stableSwapFacetSelectors[1] = StableSwapFacet.getSwapLPToken.selector;
    stableSwapFacetSelectors[2] = StableSwapFacet.getSwapA.selector;
    stableSwapFacetSelectors[3] = StableSwapFacet.getSwapAPrecise.selector;
    stableSwapFacetSelectors[4] = StableSwapFacet.getSwapToken.selector;
    stableSwapFacetSelectors[5] = StableSwapFacet.getSwapTokenIndex.selector;
    stableSwapFacetSelectors[6] = StableSwapFacet.getSwapTokenBalance.selector;
    stableSwapFacetSelectors[7] = StableSwapFacet.getSwapVirtualPrice.selector;
    stableSwapFacetSelectors[8] = StableSwapFacet.calculateSwap.selector;
    stableSwapFacetSelectors[9] = StableSwapFacet.calculateSwapTokenAmount.selector;
    stableSwapFacetSelectors[10] = StableSwapFacet.calculateRemoveSwapLiquidity.selector;
    stableSwapFacetSelectors[11] = StableSwapFacet.calculateRemoveSwapLiquidityOneToken.selector;
    stableSwapFacetSelectors[12] = StableSwapFacet.getSwapAdminBalance.selector;
    stableSwapFacetSelectors[13] = StableSwapFacet.swap.selector;
    stableSwapFacetSelectors[14] = StableSwapFacet.swapExact.selector;
    stableSwapFacetSelectors[15] = StableSwapFacet.swapExactOut.selector;
    stableSwapFacetSelectors[16] = StableSwapFacet.addSwapLiquidity.selector;
    stableSwapFacetSelectors[17] = StableSwapFacet.removeSwapLiquidity.selector;
    stableSwapFacetSelectors[18] = StableSwapFacet.removeSwapLiquidityOneToken.selector;
    stableSwapFacetSelectors[19] = StableSwapFacet.removeSwapLiquidityImbalance.selector;
    stableSwapFacetSelectors[20] = StableSwapFacet.initializeSwap.selector;
    stableSwapFacetSelectors[21] = StableSwapFacet.withdrawSwapAdminFees.selector;
    stableSwapFacetSelectors[22] = StableSwapFacet.setSwapAdminFee.selector;
    stableSwapFacetSelectors[23] = StableSwapFacet.setSwapFee.selector;
    stableSwapFacetSelectors[24] = StableSwapFacet.rampA.selector;
    stableSwapFacetSelectors[25] = StableSwapFacet.stopRampA.selector;
    return
      IDiamondCut.FacetCut({
        facetAddress: _stableSwapFacet,
        action: IDiamondCut.FacetCutAction.Add,
        functionSelectors: stableSwapFacetSelectors
      });
  }

<<<<<<< HEAD
  function getPortalCut(address _portalFacet) internal pure returns (IDiamondCut.FacetCut memory) {
    bytes4[] memory portalFacetSelectors = new bytes4[](6);
    portalFacetSelectors[0] = PortalFacet.getAavePortalsTransfers.selector;
    portalFacetSelectors[1] = PortalFacet.aavePool.selector;
    portalFacetSelectors[2] = PortalFacet.aavePortalFee.selector;
    portalFacetSelectors[3] = PortalFacet.setAavePool.selector;
    portalFacetSelectors[4] = PortalFacet.setAavePortalFee.selector;
    portalFacetSelectors[5] = PortalFacet.repayAavePortal.selector;

    return
      IDiamondCut.FacetCut({
        facetAddress: _portalFacet,
        action: IDiamondCut.FacetCutAction.Add,
        functionSelectors: portalFacetSelectors
=======
  function getVersionFacetCut(address _versionFacet) internal pure returns (IDiamondCut.FacetCut memory) {
    bytes4[] memory versionFacetSelectors = new bytes4[](1);
    versionFacetSelectors[0] = VersionFacet.VERSION.selector;
    return
      IDiamondCut.FacetCut({
        facetAddress: _versionFacet,
        action: IDiamondCut.FacetCutAction.Add,
        functionSelectors: versionFacetSelectors
>>>>>>> ebd6ac1d
      });
  }

  function getTestSetterFacetCut(address _testSetterFacetFacet) internal pure returns (IDiamondCut.FacetCut memory) {
    bytes4[] memory testSetterFacetSelectors = new bytes4[](10);
    testSetterFacetSelectors[0] = TestSetterFacet.setTestRelayerFees.selector;
    testSetterFacetSelectors[1] = TestSetterFacet.setTestTransferRelayer.selector;
    testSetterFacetSelectors[2] = TestSetterFacet.setTestApproveRouterForPortal.selector;
    testSetterFacetSelectors[3] = TestSetterFacet.setTestSponsorVault.selector;
    testSetterFacetSelectors[4] = TestSetterFacet.setTestApprovedRelayer.selector;
    testSetterFacetSelectors[5] = TestSetterFacet.setTestRouterBalances.selector;
    testSetterFacetSelectors[6] = TestSetterFacet.setTestApprovedRouter.selector;
    testSetterFacetSelectors[7] = TestSetterFacet.setTestCanonicalToAdopted.selector;
    testSetterFacetSelectors[8] = TestSetterFacet.setTestAavePortalsTransfers.selector;
    testSetterFacetSelectors[9] = TestSetterFacet.setTestRoutedTransfers.selector;
    return
      IDiamondCut.FacetCut({
        facetAddress: _testSetterFacetFacet,
        action: IDiamondCut.FacetCutAction.Add,
        functionSelectors: testSetterFacetSelectors
      });
  }

  function deployFacets() internal {
    diamondCutFacet = new DiamondCutFacet();
    diamondLoupeFacet = new DiamondLoupeFacet();
    diamondInit = new DiamondInit();
    assetFacet = new AssetFacet();
    bridgeFacet = new BridgeFacet();
    nomadFacet = new NomadFacet();
    proposedOwnableFacet = new ProposedOwnableFacet();
    relayerFacet = new RelayerFacet();
    routersFacet = new RoutersFacet();
    stableSwapAsset = new StableSwapFacet();
<<<<<<< HEAD
    portalFacet = new PortalFacet();
=======
    versionFacet = new VersionFacet();
>>>>>>> ebd6ac1d
    testSetterFacet = new TestSetterFacet();
  }

  function getFacetCuts() internal view returns (IDiamondCut.FacetCut[] memory) {
    IDiamondCut.FacetCut[] memory facetCuts = new IDiamondCut.FacetCut[](11);
    facetCuts[0] = getTestSetterFacetCut(address(testSetterFacet));
    facetCuts[1] = getDiamondCutFacetCut(address(diamondCutFacet));
    facetCuts[2] = getDiamondLoupeFacetCut(address(diamondLoupeFacet));
    facetCuts[3] = getAssetFacetCut(address(assetFacet));
    facetCuts[4] = getBridgeFacetCut(address(bridgeFacet));
    facetCuts[5] = getNomadFacetCut(address(nomadFacet));
    facetCuts[6] = getProposedOwnableFacetCut(address(proposedOwnableFacet));
    facetCuts[7] = getRelayerFacetCut(address(relayerFacet));
    facetCuts[8] = getRoutersFacetCut(address(routersFacet));
    facetCuts[9] = getStableSwapFacetCut(address(stableSwapAsset));
<<<<<<< HEAD
    facetCuts[10] = getPortalCut(address(portalFacet));
=======
    facetCuts[10] = getVersionFacetCut(address(versionFacet));
>>>>>>> ebd6ac1d

    return facetCuts;
  }

  function deployConnext(
    uint256 domain,
    address xAppConnectionManager,
    address tokenRegistry,
    address wrapper,
    address relayerFeeRouter,
    address payable promiseRouter
  ) internal {
    bytes memory initCallData = abi.encodeWithSelector(
      DiamondInit.init.selector,
      domain,
      xAppConnectionManager,
      tokenRegistry,
      wrapper,
      relayerFeeRouter,
      promiseRouter
    );

    deployFacets();

    connextDiamondProxy = new Connext(address(this), address(diamondInit), initCallData, getFacetCuts());
  }
}<|MERGE_RESOLUTION|>--- conflicted
+++ resolved
@@ -13,11 +13,8 @@
 import {RelayerFacet} from "../../contracts/core/connext/facets/RelayerFacet.sol";
 import {RoutersFacet} from "../../contracts/core/connext/facets/RoutersFacet.sol";
 import {StableSwapFacet} from "../../contracts/core/connext/facets/StableSwapFacet.sol";
-<<<<<<< HEAD
 import {PortalFacet} from "../../contracts/core/connext/facets/PortalFacet.sol";
-=======
 import {VersionFacet} from "../../contracts/core/connext/facets/VersionFacet.sol";
->>>>>>> ebd6ac1d
 import {ConnextMessage} from "../../contracts/core/connext/libraries/ConnextMessage.sol";
 import {XCallArgs, CallParams} from "../../contracts/core/connext/libraries/LibConnextStorage.sol";
 import {IDiamondCut} from "../../contracts/core/connext/interfaces/IDiamondCut.sol";
@@ -36,11 +33,8 @@
   RelayerFacet relayerFacet;
   RoutersFacet routersFacet;
   StableSwapFacet stableSwapAsset;
-<<<<<<< HEAD
   PortalFacet portalFacet;
-=======
   VersionFacet versionFacet;
->>>>>>> ebd6ac1d
   TestSetterFacet testSetterFacet;
 
   function getDiamondCutFacetCut(address _diamondCutFacet) internal pure returns (IDiamondCut.FacetCut memory) {
@@ -247,7 +241,6 @@
       });
   }
 
-<<<<<<< HEAD
   function getPortalCut(address _portalFacet) internal pure returns (IDiamondCut.FacetCut memory) {
     bytes4[] memory portalFacetSelectors = new bytes4[](6);
     portalFacetSelectors[0] = PortalFacet.getAavePortalsTransfers.selector;
@@ -262,7 +255,6 @@
         facetAddress: _portalFacet,
         action: IDiamondCut.FacetCutAction.Add,
         functionSelectors: portalFacetSelectors
-=======
   function getVersionFacetCut(address _versionFacet) internal pure returns (IDiamondCut.FacetCut memory) {
     bytes4[] memory versionFacetSelectors = new bytes4[](1);
     versionFacetSelectors[0] = VersionFacet.VERSION.selector;
@@ -271,7 +263,6 @@
         facetAddress: _versionFacet,
         action: IDiamondCut.FacetCutAction.Add,
         functionSelectors: versionFacetSelectors
->>>>>>> ebd6ac1d
       });
   }
 
@@ -306,16 +297,13 @@
     relayerFacet = new RelayerFacet();
     routersFacet = new RoutersFacet();
     stableSwapAsset = new StableSwapFacet();
-<<<<<<< HEAD
     portalFacet = new PortalFacet();
-=======
     versionFacet = new VersionFacet();
->>>>>>> ebd6ac1d
     testSetterFacet = new TestSetterFacet();
   }
 
   function getFacetCuts() internal view returns (IDiamondCut.FacetCut[] memory) {
-    IDiamondCut.FacetCut[] memory facetCuts = new IDiamondCut.FacetCut[](11);
+    IDiamondCut.FacetCut[] memory facetCuts = new IDiamondCut.FacetCut[](12);
     facetCuts[0] = getTestSetterFacetCut(address(testSetterFacet));
     facetCuts[1] = getDiamondCutFacetCut(address(diamondCutFacet));
     facetCuts[2] = getDiamondLoupeFacetCut(address(diamondLoupeFacet));
@@ -326,11 +314,8 @@
     facetCuts[7] = getRelayerFacetCut(address(relayerFacet));
     facetCuts[8] = getRoutersFacetCut(address(routersFacet));
     facetCuts[9] = getStableSwapFacetCut(address(stableSwapAsset));
-<<<<<<< HEAD
     facetCuts[10] = getPortalCut(address(portalFacet));
-=======
-    facetCuts[10] = getVersionFacetCut(address(versionFacet));
->>>>>>> ebd6ac1d
+    facetCuts[11] = getVersionFacetCut(address(versionFacet));
 
     return facetCuts;
   }
