// SPDX-License-Identifier: UNLICENSED
pragma solidity 0.8.17;

import {ECDSA} from "@openzeppelin/contracts/utils/cryptography/ECDSA.sol";

import "../../../utils/ForgeHelper.sol";
import {RelayerProxyHub, IRootManager, IGnosisHubConnector, IArbitrumHubConnector, IOptimismHubConnector, IZkSyncHubConnector, IPolygonHubConnector} from "../../../../contracts/core/connext/helpers/RelayerProxyHub.sol";
import {IKeep3rV2, RelayerProxy} from "../../../../contracts/core/connext/helpers/RelayerProxy.sol";
import {RootManager} from "../../../../contracts/messaging/RootManager.sol";
import {Types} from "../../../../contracts/messaging/connectors/optimism/lib/Types.sol";
import {ProposedOwnable} from "../../../../contracts/shared/ProposedOwnable.sol";
import {ChainIDs} from "../../../../contracts/core/connext/libraries/ChainIDs.sol";

contract RelayerProxyHubTest is ForgeHelper {
<<<<<<< HEAD
  using ECDSA for bytes32;

=======
>>>>>>> 4213eabe
  enum AutonolasPriorityFunction {
    Propagate,
    ProcessFromRoot,
    ProposeAggregateRoot,
    FinalizeAndPropagate
  }
  // ============ Events ============
  event FundsReceived(uint256 amount, uint256 balance);

  event FundsDeducted(uint256 amount, uint256 balance);

  event RelayerAdded(address relayer);

  event RelayerRemoved(address relayer);

  event ConnextChanged(address updated, address previous);
  event SpokeConnectorChanged(address updated, address previous);
  event RelayerChanged(address updated, address previous);
  event FeeCollectorChanged(address updated, address previous);
  event PropagateCooldownChanged(uint256 propagateCooldown, uint256 oldPropagateCooldown);
  event RootManagerChanged(address rootManager, address oldRootManager);
  event HubConnectorChanged(address hubConnector, address oldHubConnector, uint32 chain);
  event AutonolasChanged(address updated, address previous);
  event AutonolasPriorityChanged(AutonolasPriorityFunction fn, uint8 updated, uint8 previous);

  // ============ Storage ============
  address OWNER = address(1);
  address _connext = address(12312);
  address _spokeConnector = address(12321222);
  address _gelatoRelayer = address(123444412);
  address _feeCollector = address(12335555);
  address _rootManager = address(12335558);
  address _keep3r = address(12335556);
<<<<<<< HEAD
  address[] _hubConnectors = new address[](10);
  uint32[] _hubConnectorChains = new uint32[](10);
  uint256 SIGNER_PK = 0xa11ce;
  address SIGNER = vm.addr(0xa11ce);
=======
  address _rootManager = address(12312);
>>>>>>> 4213eabe
  address _autonolas = address(134325213);
  uint256 _propagateCooldown = 12321222;
  address _hubConnector = address(123444412);
  uint32 _chain = 123;

  RelayerProxyHub proxy;

  // ============ Setup ============
  function setUp() public {
    utils_setUpPropagateParams();
    utils_deployAndAssert();
  }

  function utils_deployAndAssert() public {
    vm.expectEmit(true, true, true, true);
    emit ConnextChanged(_connext, address(0));

    vm.expectEmit(true, true, true, true);
    emit SpokeConnectorChanged(_spokeConnector, address(0));

    vm.expectEmit(true, true, true, true);
<<<<<<< HEAD
    emit FeeCollectorChanged(_feeCollector, address(0));
=======
    emit AutonolasChanged(_autonolas, address(0));

    vm.expectEmit(true, true, true, true);
    emit HubConnectorChanged(_hubConnector, address(0), _chain);
>>>>>>> 4213eabe

    vm.expectEmit(true, true, true, true);
    emit RelayerAdded(_gelatoRelayer);

    vm.expectEmit(true, true, true, true);
    emit AutonolasChanged(_autonolas, address(0));

    _hubConnectors[0] = address(100);
    _hubConnectors[1] = address(1);
    _hubConnectors[2] = address(2);
    _hubConnectors[3] = address(3);
    _hubConnectors[4] = address(4);
    _hubConnectors[5] = address(5);
    _hubConnectors[6] = address(6);
    _hubConnectors[7] = address(7);
    _hubConnectors[8] = address(8);
    _hubConnectors[9] = address(9);
    _hubConnectorChains[0] = ChainIDs.GNOSIS;
    _hubConnectorChains[1] = ChainIDs.GNOSIS_CHIADO;
    _hubConnectorChains[2] = ChainIDs.ARBITRUM_ONE;
    _hubConnectorChains[3] = ChainIDs.ARBITRUM_GOERLI;
    _hubConnectorChains[4] = ChainIDs.OPTIMISM;
    _hubConnectorChains[5] = ChainIDs.OPTIMISM_GOERLI;
    _hubConnectorChains[6] = ChainIDs.ZKSYNC;
    _hubConnectorChains[7] = ChainIDs.ZKSYNC_TEST;
    _hubConnectorChains[8] = ChainIDs.POLYGON_POS;
    _hubConnectorChains[9] = ChainIDs.MUMBAI;

    vm.prank(OWNER);
    proxy = new RelayerProxyHub(
      _connext,
      _spokeConnector,
      _gelatoRelayer,
      _feeCollector,
      _keep3r,
      _rootManager,
      _autonolas,
      _propagateCooldown,
      _propagateCooldown,
      _hubConnectors,
      _hubConnectorChains
    );
    vm.deal(address(proxy), 1 ether);
    vm.label(address(proxy), "RelayerProxyHub");
    vm.label(_rootManager, "RootManager");
  }

  uint256[] _messageFees = new uint256[](10);
  bytes[] _encodedData = new bytes[](10);
  uint256 _relayerFee = 123;

  function utils_setUpPropagateParams() public {
    _messageFees[0] = 123;
    _messageFees[1] = 456;
    _encodedData[0] = abi.encode(1);
    _encodedData[1] = abi.encode(2);
  }

  function utils_mockIsKeeper(address _sender, bool _isKeeper) public {
    vm.mockCall(address(_keep3r), abi.encodeWithSelector(IKeep3rV2.isKeeper.selector, _sender), abi.encode(_isKeeper));
  }

  function utils_mockPropagate() public {
    vm.mockCall(address(proxy.rootManager()), abi.encodeWithSelector(IRootManager.propagate.selector), abi.encode());
  }

  function utils_getSig(bytes32 _hash) public view returns (bytes memory signature) {
    (uint8 v, bytes32 r, bytes32 s) = vm.sign(SIGNER_PK, _hash.toEthSignedMessageHash());
    signature = abi.encodePacked(r, s, v); // note the order here is different from line above.
  }

  function test_RelayerProxyHub__deploy_works() public {
    assertEq(address(proxy.connext()), _connext);
    assertEq(address(proxy.spokeConnector()), _spokeConnector);
    assertEq(proxy.gelatoRelayer(), _gelatoRelayer);
    assertEq(proxy.feeCollector(), _feeCollector);
  }

  function test_RelayerProxyHub__setRootManager_onlyOwner_failsIfNotOwner(address sender) public {
    vm.assume(sender != OWNER);
    vm.prank(sender);
    vm.expectRevert(ProposedOwnable.ProposedOwnable__onlyOwner_notOwner.selector);
    proxy.setRootManager(address(123));
  }

  function test_RelayerProxyHub__setRootManager_onlyOwner_works() public {
    vm.prank(OWNER);
    vm.expectEmit(true, true, true, true);
    emit RootManagerChanged(address(123), address(12335558));
    proxy.setRootManager(address(123));
    assertEq(address(proxy.rootManager()), address(123));
  }

  function test_RelayerProxyHub__setPropagateCooldown_onlyOwner_failsIfNotOwner(address sender) public {
    vm.assume(sender != OWNER);
    vm.prank(sender);
    vm.expectRevert(ProposedOwnable.ProposedOwnable__onlyOwner_notOwner.selector);
    proxy.setPropagateCooldown(123);
  }

  function test_RelayerProxyHub__setPropagateCooldown_onlyOwner_works() public {
    vm.prank(OWNER);
    vm.expectEmit(true, true, true, true);
    emit PropagateCooldownChanged(123, _propagateCooldown);
    proxy.setPropagateCooldown(123);
    assertEq(proxy.propagateCooldown(), 123);
  }

  function test_RelayerProxyHub__setHubConnector_onlyOwner_failsIfNotOwner(address sender) public {
    vm.assume(sender != OWNER);
    vm.prank(sender);
    vm.expectRevert(ProposedOwnable.ProposedOwnable__onlyOwner_notOwner.selector);
    proxy.setHubConnector(address(123), 123);
  }

  function test_RelayerProxyHub__setHubConnector_onlyOwner_works() public {
    vm.prank(OWNER);
    vm.expectEmit(true, true, true, true);
    emit HubConnectorChanged(address(123), address(0), 123);
    proxy.setHubConnector(address(123), 123);
    assertEq(proxy.hubConnectors(123), address(123));
  }

  function test_RelayerProxyHub__propagateWorkable_isFalseIfRootIsSame(bytes32 _root) public {
    uint32[] memory domains = new uint32[](3);
    domains[0] = 1;
    domains[1] = 2;
    domains[2] = 3;
    vm.mockCall(
      address(proxy.rootManager()),
      abi.encodeWithSelector(IRootManager.lastPropagatedRoot.selector, 1),
      abi.encode(_root, 123)
    );

    vm.mockCall(
      address(proxy.rootManager()),
      abi.encodeWithSelector(IRootManager.lastPropagatedRoot.selector, 2),
      abi.encode(_root, 123)
    );

    vm.mockCall(
      address(proxy.rootManager()),
      abi.encodeWithSelector(IRootManager.lastPropagatedRoot.selector, 3),
      abi.encode(_root, 123)
    );

    vm.mockCall(
      address(proxy.rootManager()),
      abi.encodeWithSelector(IRootManager.dequeue.selector),
      abi.encode(_root, 123)
    );

    assertEq(proxy.propagateWorkable(domains), false);
  }

  function test_RelayerProxyHub__propagateWorkable_isTrue(bytes32 _root) public {
    vm.assume(_root != bytes32(uint256(1)));
    uint32[] memory domains = new uint32[](3);
    domains[0] = 1;
    domains[1] = 2;
    domains[2] = 3;
    vm.mockCall(
      address(proxy.rootManager()),
      abi.encodeWithSelector(IRootManager.lastPropagatedRoot.selector, 1),
      abi.encode(_root, 123)
    );

    vm.mockCall(
      address(proxy.rootManager()),
      abi.encodeWithSelector(IRootManager.lastPropagatedRoot.selector, 2),
      abi.encode(bytes32(uint256(1)), 123)
    );

    vm.mockCall(
      address(proxy.rootManager()),
      abi.encodeWithSelector(IRootManager.lastPropagatedRoot.selector, 3),
      abi.encode(_root, 123)
    );

    vm.mockCall(
      address(proxy.rootManager()),
      abi.encodeWithSelector(IRootManager.dequeue.selector),
      abi.encode(_root, 123)
    );

    assertEq(proxy.propagateWorkable(domains), true);
  }

  function test_RelayerProxyHub__propagate_failsIfNotGelatoRelayer(address sender) public {
    vm.assume(sender != _gelatoRelayer);
    vm.prank(sender);
    vm.expectRevert(abi.encodeWithSelector(RelayerProxy.RelayerProxy__onlyRelayer_notRelayer.selector, sender));
    proxy.propagate(_hubConnectors, _messageFees, _encodedData, _relayerFee);
  }

  function test_RelayerProxyHub__propagate_works() public {
    utils_mockPropagate();
    vm.prank(_gelatoRelayer);
    vm.expectEmit(true, true, true, true);
    emit FundsDeducted(123 + 456, 1 ether);
    vm.expectEmit(true, true, true, true);
    emit FundsDeducted(123, 1 ether - 123);
    proxy.propagate(_hubConnectors, _messageFees, _encodedData, _relayerFee);
  }

  function test_RelayerProxyHub__propagateKeep3r_doesNotWorkIfNotKeep3r(address sender) public {
    vm.mockCall(address(_keep3r), abi.encodeWithSelector(IKeep3rV2.isKeeper.selector, sender), abi.encode(false));
    vm.roll(105);
    vm.prank(sender);
    vm.expectRevert(
      abi.encodeWithSelector(RelayerProxy.RelayerProxy__validateAndPayWithCredits_notKeep3r.selector, sender)
    );
    proxy.propagateKeep3r(_hubConnectors, _messageFees, _encodedData);
  }

  function test_RelayerProxyHub__propagateKeep3r_worksIfAutonolas() public {
    utils_mockIsKeeper(_gelatoRelayer, true);
    utils_mockPropagate();
    vm.prank(_gelatoRelayer);
    proxy.propagateKeep3r(_hubConnectors, _messageFees, _encodedData);
  }

  function test_RelayerProxyHub__propagateKeep3r_worksIfKeep3r(address sender) public {
    utils_mockIsKeeper(sender, true);
    utils_mockPropagate();
    vm.prank(sender);
    proxy.propagateKeep3r(_hubConnectors, _messageFees, _encodedData);
  }

  function test_RelayerProxyHub__propagateKeep3r_failsIfNotCooledDown() public {
    utils_mockIsKeeper(_gelatoRelayer, true);
    utils_mockPropagate();
    vm.prank(_gelatoRelayer);
    proxy.propagateKeep3r(_hubConnectors, _messageFees, _encodedData);
    vm.expectRevert(
      abi.encodeWithSelector(
        RelayerProxyHub.RelayerProxyHub__propagateCooledDown_notCooledDown.selector,
        block.timestamp,
        proxy.lastPropagateAt() + _propagateCooldown
      )
    );
    vm.prank(_gelatoRelayer);
    proxy.propagateKeep3r(_hubConnectors, _messageFees, _encodedData);
  }

  function test_RelayerProxyHub__processFromRootKeep3r_doesNotWorkIfNotKeep3r(address sender) public {
    vm.mockCall(address(_keep3r), abi.encodeWithSelector(IKeep3rV2.isKeeper.selector, sender), abi.encode(false));
    vm.prank(sender);
    vm.expectRevert(
      abi.encodeWithSelector(RelayerProxy.RelayerProxy__validateAndPayWithCredits_notKeep3r.selector, sender)
    );
    proxy.processFromRootKeep3r(abi.encode("foo"), 137, bytes32(uint256(1)));
  }

  function test_RelayerProxyHub__processFromRootKeep3r_failsIfNoHubConnector() public {
    utils_mockIsKeeper(_gelatoRelayer, true);
    vm.prank(_gelatoRelayer);
    vm.expectRevert(
      abi.encodeWithSelector(RelayerProxyHub.RelayerProxyHub__processFromRoot_noHubConnector.selector, 1234567)
    );
    proxy.processFromRootKeep3r(abi.encode("foo"), 1234567, bytes32(uint256(1)));
  }

  function test_RelayerProxyHub__processFromRootKeep3r_worksForGnosis() public {
    utils_mockIsKeeper(_gelatoRelayer, true);
    vm.mockCall(
      _hubConnectors[0],
      abi.encodeWithSelector(IGnosisHubConnector.executeSignatures.selector),
      abi.encode()
    );
    vm.prank(_gelatoRelayer);
    IGnosisHubConnector.GnosisRootMessageData memory params = IGnosisHubConnector.GnosisRootMessageData({
      _data: abi.encode("data"),
      _signatures: abi.encode("signatures")
    });
    proxy.processFromRootKeep3r(abi.encode(params), 100, bytes32(uint256(1)));

    vm.mockCall(
      _hubConnectors[1],
      abi.encodeWithSelector(IGnosisHubConnector.executeSignatures.selector),
      abi.encode()
    );
    vm.prank(_gelatoRelayer);
    proxy.processFromRootKeep3r(abi.encode(params), 10200, bytes32(uint256(1)));
  }

  function test_RelayerProxyHub__processFromRootKeep3r_worksForArbitrum() public {
    utils_mockIsKeeper(_gelatoRelayer, true);
    vm.mockCall(
      _hubConnectors[2],
      abi.encodeWithSelector(IArbitrumHubConnector.processMessageFromRoot.selector),
      abi.encode()
    );
    vm.prank(_gelatoRelayer);
    bytes32[] memory _proof = new bytes32[](1);
    _proof[0] = bytes32(uint256(1));
    IArbitrumHubConnector.ArbitrumRootMessageData memory params = IArbitrumHubConnector.ArbitrumRootMessageData({
      _nodeNum: 42,
      _sendRoot: bytes32(uint256(2)),
      _blockHash: bytes32(uint256(3)),
      _proof: _proof,
      _index: 69,
      _message: IArbitrumHubConnector.L2Message({
        l2Sender: address(0),
        to: address(1),
        l2Block: 24,
        l1Block: 48,
        l2Timestamp: 256,
        value: 10,
        callData: abi.encode("data")
      })
    });
    proxy.processFromRootKeep3r(abi.encode(params), 42161, bytes32(uint256(4)));

    vm.mockCall(
      _hubConnectors[3],
      abi.encodeWithSelector(IArbitrumHubConnector.processMessageFromRoot.selector),
      abi.encode()
    );
    vm.prank(_gelatoRelayer);
    proxy.processFromRootKeep3r(abi.encode(params), 421613, bytes32(uint256(4)));
  }

  function test_RelayerProxyHub__processFromRootKeep3r_worksForOptimism() public {
    utils_mockIsKeeper(_gelatoRelayer, true);
    vm.mockCall(
      _hubConnectors[4],
      abi.encodeWithSelector(IOptimismHubConnector.processMessageFromRoot.selector),
      abi.encode()
    );
    vm.prank(_gelatoRelayer);
    Types.WithdrawalTransaction memory _tx = Types.WithdrawalTransaction({
      nonce: 0,
      sender: address(0),
      target: address(1),
      value: 10,
      gasLimit: 100,
      data: abi.encode("data")
    });
    Types.OutputRootProof memory _outputRootProof = Types.OutputRootProof({
      version: bytes32(uint256(1)),
      stateRoot: bytes32(uint256(2)),
      messagePasserStorageRoot: bytes32(uint256(3)),
      latestBlockhash: bytes32(uint256(4))
    });
    bytes[] memory _withdrawalProof = new bytes[](1);
    _withdrawalProof[0] = abi.encode("withdrawalProof");
    IOptimismHubConnector.OptimismRootMessageData memory params = IOptimismHubConnector.OptimismRootMessageData({
      _tx: _tx,
      _l2OutputIndex: 42,
      _outputRootProof: _outputRootProof,
      _withdrawalProof: _withdrawalProof
    });
    proxy.processFromRootKeep3r(abi.encode(params), 10, bytes32(uint256(1)));

    vm.mockCall(
      _hubConnectors[5],
      abi.encodeWithSelector(IOptimismHubConnector.processMessageFromRoot.selector),
      abi.encode()
    );
    vm.prank(_gelatoRelayer);
    proxy.processFromRootKeep3r(abi.encode(params), 420, bytes32(uint256(1)));
  }

  function test_RelayerProxyHub__processFromRootKeep3r_worksForZkSync() public {
    utils_mockIsKeeper(_gelatoRelayer, true);
    vm.mockCall(
      _hubConnectors[6],
      abi.encodeWithSelector(IZkSyncHubConnector.processMessageFromRoot.selector),
      abi.encode()
    );
    vm.prank(_gelatoRelayer);
    IZkSyncHubConnector.ZkSyncRootMessageData memory params = IZkSyncHubConnector.ZkSyncRootMessageData({
      _l2BlockNumber: 42,
      _l2MessageIndex: 69,
      _l2TxNumberInBlock: 24,
      _message: abi.encode("data"),
      _proof: new bytes32[](1)
    });
    proxy.processFromRootKeep3r(abi.encode(params), 324, bytes32(uint256(1)));

    vm.mockCall(
      _hubConnectors[7],
      abi.encodeWithSelector(IZkSyncHubConnector.processMessageFromRoot.selector),
      abi.encode()
    );
    vm.prank(_gelatoRelayer);
    proxy.processFromRootKeep3r(abi.encode(params), 280, bytes32(uint256(1)));
  }

  function test_RelayerProxyHub__processFromRootKeep3r_worksForPolygon() public {
    utils_mockIsKeeper(_gelatoRelayer, true);
    vm.mockCall(_hubConnectors[8], abi.encodeWithSelector(IPolygonHubConnector.receiveMessage.selector), abi.encode());
    vm.roll(100);
    vm.prank(_gelatoRelayer);
    proxy.processFromRootKeep3r(abi.encode("params"), 137, bytes32(uint256(1)));

    vm.mockCall(_hubConnectors[9], abi.encodeWithSelector(IPolygonHubConnector.receiveMessage.selector), abi.encode());
    vm.prank(_gelatoRelayer);
    proxy.processFromRootKeep3r(abi.encode("params"), 80001, bytes32(uint256(1)));
  }

  function test_RelayerProxyHub__processFromRootKeep3r_failsForDuplicates() public {
    utils_mockIsKeeper(_gelatoRelayer, true);
    vm.mockCall(_hubConnectors[8], abi.encodeWithSelector(IPolygonHubConnector.receiveMessage.selector), abi.encode());
    vm.prank(_gelatoRelayer);
    proxy.processFromRootKeep3r(abi.encode("params"), 137, bytes32(uint256(1)));

    vm.prank(_gelatoRelayer);
    vm.expectRevert(
      abi.encodeWithSelector(
        RelayerProxyHub.RelayerProxyHub__processFromRoot_alreadyProcessed.selector,
        137,
        bytes32(uint256(1))
      )
    );
    proxy.processFromRootKeep3r(abi.encode("params"), 137, bytes32(uint256(1)));
  }

  function test_RelayerProxyHub__processFromRoot_failsIfNotRelayer(address sender) public {
    vm.assume(sender != _gelatoRelayer);
    vm.expectRevert(abi.encodeWithSelector(RelayerProxy.RelayerProxy__onlyRelayer_notRelayer.selector, sender));
    vm.prank(sender);
    proxy.processFromRoot(abi.encode("params"), 137, bytes32(uint256(1)));
  }

  function test_RelayerProxyHub__processFromRoot_works() public {
    vm.mockCall(_hubConnectors[8], abi.encodeWithSelector(IPolygonHubConnector.receiveMessage.selector), abi.encode());
    vm.prank(_gelatoRelayer);
    proxy.processFromRoot(abi.encode("params"), 137, bytes32(uint256(1)));
  }

  function test_proposeAggregateRootKeep3r__failsIfNotCooledDown() public {
    utils_mockIsKeeper(_gelatoRelayer, true);
    vm.expectRevert(
      abi.encodeWithSelector(
        RelayerProxyHub.RelayerProxyHub__proposeAggregateRootCooledDown_notCooledDown.selector,
        419,
        _propagateCooldown
      )
    );
    vm.warp(419);
    vm.prank(_gelatoRelayer);
    bytes memory signature = utils_getSig(bytes32(uint256(1)));
    proxy.proposeAggregateRootKeep3r(1, bytes32(uint256(1)), new bytes32[](1), new uint32[](1), signature);
  }

<<<<<<< HEAD
  function test_proposeAggregateRootKeep3r__failsIfInvalidSig(uint256 _snapshotRoot, bytes32 _aggregateRoot) public {
    utils_mockIsKeeper(_gelatoRelayer, true);
    vm.mockCall(
      address(proxy.rootManager()),
      abi.encodeWithSelector(IRootManager.allowlistedProposers.selector, SIGNER),
      abi.encode(false)
    );
    vm.expectRevert(
      abi.encodeWithSelector(RelayerProxyHub.RelayerProxyHub__validateProposeSignature_notProposer.selector, SIGNER)
    );
    bytes32 payload = keccak256(abi.encodePacked(_snapshotRoot, _aggregateRoot));
    bytes memory signature = utils_getSig(payload);
    vm.prank(_gelatoRelayer);
    proxy.proposeAggregateRootKeep3r(_snapshotRoot, _aggregateRoot, new bytes32[](1), new uint32[](1), signature);
  }

  function test_proposeAggregateRootKeep3r__works(uint256 _snapshotRoot, bytes32 _aggregateRoot) public {
    utils_mockIsKeeper(_gelatoRelayer, true);
    vm.mockCall(
      address(proxy.rootManager()),
      abi.encodeWithSelector(IRootManager.allowlistedProposers.selector, SIGNER),
      abi.encode(true)
    );

    vm.mockCall(
      address(proxy.rootManager()),
      abi.encodeWithSelector(IRootManager.proposeAggregateRoot.selector),
      abi.encode()
    );
    bytes32 payload = keccak256(abi.encodePacked(_snapshotRoot, _aggregateRoot));
    bytes memory signature = utils_getSig(payload);
    vm.prank(_gelatoRelayer);
    proxy.proposeAggregateRootKeep3r(_snapshotRoot, _aggregateRoot, new bytes32[](1), new uint32[](1), signature);
  }

  function test_finalizeAndPropagateKeep3r__failsIfNotKeep3r(address _sender) public {
    utils_mockIsKeeper(_sender, false);
    vm.expectRevert(
      abi.encodeWithSelector(RelayerProxy.RelayerProxy__validateAndPayWithCredits_notKeep3r.selector, _sender)
    );
    vm.prank(_sender);
    proxy.finalizeAndPropagateKeep3r(new address[](1), new uint256[](1), new bytes[](1), bytes32(uint256(1)), 42);
  }

  function test_finalizeAndPropagateKeep3r__failsIfNotCooledDown(uint256 _time) public {
    vm.assume(_time < 300);
    utils_mockIsKeeper(_gelatoRelayer, true);
    vm.expectRevert(
      abi.encodeWithSelector(
        RelayerProxyHub.RelayerProxyHub__propagateCooledDown_notCooledDown.selector,
        _time,
        _propagateCooldown
      )
    );
    vm.warp(_time);
    vm.prank(_gelatoRelayer);
    proxy.finalizeAndPropagateKeep3r(new address[](1), new uint256[](1), new bytes[](1), bytes32(uint256(1)), 42);
  }

  function test_finalizeAndPropagateKeep3r__works(uint256 _fee1, uint256 _fee2) public {
    vm.assume(_fee1 < type(uint256).max / 2);
    vm.assume(_fee2 < type(uint256).max / 2);
    utils_mockIsKeeper(_gelatoRelayer, true);
    vm.mockCall(
      address(proxy.rootManager()),
      abi.encodeWithSelector(IRootManager.finalizeAndPropagate.selector),
      abi.encode()
    );
    vm.prank(_gelatoRelayer);
    uint256[] memory _fees = new uint256[](2);
    _fees[0] = _fee1;
    _fees[1] = _fee2;
    uint256 _fee = proxy.finalizeAndPropagateKeep3r(new address[](2), _fees, new bytes[](2), bytes32(uint256(1)), 42);
    assertEq(_fee, _fee1 + _fee2);
    assertEq(proxy.lastPropagateAt(), block.timestamp);
=======
  // ============ isWorkableBySender ============
  // fails if:
  // - sender != autonolas
  // - autonolasPriority > 0
  // - serviceable block
  function test_RelayerProxyHub__propagateKeep3r_works() public {
    assertEq(proxy.autonolas(), _autonolas);
>>>>>>> 4213eabe
  }
}<|MERGE_RESOLUTION|>--- conflicted
+++ resolved
@@ -12,11 +12,8 @@
 import {ChainIDs} from "../../../../contracts/core/connext/libraries/ChainIDs.sol";
 
 contract RelayerProxyHubTest is ForgeHelper {
-<<<<<<< HEAD
   using ECDSA for bytes32;
 
-=======
->>>>>>> 4213eabe
   enum AutonolasPriorityFunction {
     Propagate,
     ProcessFromRoot,
@@ -50,14 +47,11 @@
   address _feeCollector = address(12335555);
   address _rootManager = address(12335558);
   address _keep3r = address(12335556);
-<<<<<<< HEAD
   address[] _hubConnectors = new address[](10);
   uint32[] _hubConnectorChains = new uint32[](10);
   uint256 SIGNER_PK = 0xa11ce;
   address SIGNER = vm.addr(0xa11ce);
-=======
   address _rootManager = address(12312);
->>>>>>> 4213eabe
   address _autonolas = address(134325213);
   uint256 _propagateCooldown = 12321222;
   address _hubConnector = address(123444412);
@@ -79,14 +73,13 @@
     emit SpokeConnectorChanged(_spokeConnector, address(0));
 
     vm.expectEmit(true, true, true, true);
-<<<<<<< HEAD
     emit FeeCollectorChanged(_feeCollector, address(0));
-=======
+
+    vm.expectEmit(true, true, true, true);
     emit AutonolasChanged(_autonolas, address(0));
 
     vm.expectEmit(true, true, true, true);
     emit HubConnectorChanged(_hubConnector, address(0), _chain);
->>>>>>> 4213eabe
 
     vm.expectEmit(true, true, true, true);
     emit RelayerAdded(_gelatoRelayer);
@@ -534,7 +527,6 @@
     proxy.proposeAggregateRootKeep3r(1, bytes32(uint256(1)), new bytes32[](1), new uint32[](1), signature);
   }
 
-<<<<<<< HEAD
   function test_proposeAggregateRootKeep3r__failsIfInvalidSig(uint256 _snapshotRoot, bytes32 _aggregateRoot) public {
     utils_mockIsKeeper(_gelatoRelayer, true);
     vm.mockCall(
@@ -610,14 +602,5 @@
     uint256 _fee = proxy.finalizeAndPropagateKeep3r(new address[](2), _fees, new bytes[](2), bytes32(uint256(1)), 42);
     assertEq(_fee, _fee1 + _fee2);
     assertEq(proxy.lastPropagateAt(), block.timestamp);
-=======
-  // ============ isWorkableBySender ============
-  // fails if:
-  // - sender != autonolas
-  // - autonolasPriority > 0
-  // - serviceable block
-  function test_RelayerProxyHub__propagateKeep3r_works() public {
-    assertEq(proxy.autonolas(), _autonolas);
->>>>>>> 4213eabe
   }
 }