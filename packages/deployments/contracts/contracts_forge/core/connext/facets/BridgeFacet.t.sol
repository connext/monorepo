// SPDX-License-Identifier: UNLICENSED
pragma solidity 0.8.15;

import {ECDSA} from "@openzeppelin/contracts/utils/cryptography/ECDSA.sol";
import {IERC20} from "@openzeppelin/contracts/token/ERC20/IERC20.sol";
import {Address} from "@openzeppelin/contracts/utils/Address.sol";

import {TypeCasts} from "../../../../contracts/shared/libraries/TypeCasts.sol";
import {TypedMemView} from "../../../../contracts/shared/libraries/TypedMemView.sol";

import {IAavePool} from "../../../../contracts/core/connext/interfaces/IAavePool.sol";
import {IStableSwap} from "../../../../contracts/core/connext/interfaces/IStableSwap.sol";
import {ITokenRegistry} from "../../../../contracts/core/connext/interfaces/ITokenRegistry.sol";
import {IBridgeRouter} from "../../../../contracts/core/connext/interfaces/IBridgeRouter.sol";
import {IWeth} from "../../../../contracts/core/connext/interfaces/IWeth.sol";
import {RelayerFeeMessage} from "../../../../contracts/core/relayer-fee/libraries/RelayerFeeMessage.sol";
import {AssetLogic} from "../../../../contracts/core/connext/libraries/AssetLogic.sol";
import {CallParams, ExecuteArgs, TokenId} from "../../../../contracts/core/connext/libraries/LibConnextStorage.sol";
import {LibDiamond} from "../../../../contracts/core/connext/libraries/LibDiamond.sol";
import {BridgeFacet} from "../../../../contracts/core/connext/facets/BridgeFacet.sol";
import {BaseConnextFacet} from "../../../../contracts/core/connext/facets/BaseConnextFacet.sol";
import {BridgeMessage} from "../../../../contracts/core/connext/libraries/BridgeMessage.sol";
import {TokenRegistry} from "../../../../contracts/core/connext/helpers/TokenRegistry.sol";

import {TestERC20} from "../../../../contracts/test/TestERC20.sol";
<<<<<<< HEAD
import {TokenRegistry} from "../../../../contracts/test/TokenRegistry.sol";
import {BridgeMessage} from "../../../../contracts/test/BridgeMessage.sol";
=======

>>>>>>> 4bc556c3
import "../../../utils/Mock.sol";
import "../../../utils/FacetHelper.sol";

import "forge-std/console.sol";

contract BridgeFacetTest is BridgeFacet, FacetHelper {
  // ============ Libs ============

  using TypedMemView for bytes29;
  using TypedMemView for bytes;

  // ============ Structs ============

  struct XCallBalances {
    uint256 contractEth;
    uint256 contractAsset;
    uint256 callerEth;
    uint256 callerAsset;
  }

  // ============ Constants ============

  bytes32 constant TEST_MESSAGE = bytes32("test message");

  // ============ Storage ============

  // diamond storage contract owner
  address _ds_owner = address(987654321);

  // mock xapp contract
  address _xapp;
  // mock bridge router
  address _bridgeRouter;

  // delegates
  address _delegate = address(123456654321);

  // sequencer
  uint256 _sequencerPKey = 0xA11CE;
  address _sequencer = vm.addr(_sequencerPKey);

  // aave pool details
  address _aavePool;

  // relayer fee
  uint256 _relayerFee = 0.1 ether;

  // Defaults
  // default origin sender
  address _defaultOriginSender = address(4);
  // default amount
  uint256 _defaultAmount = 1.1 ether;
  // default nonce on xcall
  uint256 _defaultNonce = s.nonce;
  // default CallParams
  CallParams _defaultParams =
    CallParams({
      originDomain: _originDomain,
      destinationDomain: _destinationDomain,
      canonicalDomain: 0, // Will be set in setUp; should also be updated in helpers.
      to: address(11),
      delegate: _delegate,
      receiveLocal: false,
      callData: bytes(""),
      slippage: 1000,
      // These items would normally be replaced in the nested internal _xcall,
      // but will be defined as the "expected values" for the purpose of getting
      // the expected transfer ID.
      originSender: _defaultOriginSender,
      bridgedAmt: 0,
      normalizedIn: 0,
      nonce: _defaultNonce,
      canonicalId: bytes32("") // Will be set in setUp.
    });

  // ============ Test set up ============
  function setUp() public {
    // Deploy any needed contracts.
    utils_deployContracts();

    utils_setFees();

    // Set up asset context. By default, local is the adopted asset - the one the 'user'
    // is using - and is representational (meaning canonically it belongs to another chain).
    utils_setupAsset(true, false);

    // Defaults setup.
    _defaultParams.canonicalId = _canonicalId;
    _defaultParams.canonicalDomain = _canonicalDomain;

    // Other context setup: configuration, storage, etc.
    s.approvedRelayers[address(this)] = true;
    s.approvedSequencers[_sequencer] = true;
    s.maxRoutersPerTransfer = 5;
    s._routerWhitelistRemoved = true;

    s.domain = _originDomain;

<<<<<<< HEAD
    s.connextions[_destinationDomain] = TypeCasts.addressToBytes32(address(this));
    s.connextions[_originDomain] = TypeCasts.addressToBytes32(address(this));
    s.connextions[_canonicalDomain] = TypeCasts.addressToBytes32(address(this));
=======
    s.remotes[_destinationDomain] = TypeCasts.addressToBytes32(address(this));
    s.remotes[_originDomain] = TypeCasts.addressToBytes32(address(this));
    s.remotes[_canonicalDomain] = TypeCasts.addressToBytes32(address(this));
>>>>>>> 4bc556c3

    vm.prank(address(this));
    LibDiamond.DiamondStorage storage ds = LibDiamond.diamondStorage();
    ds.contractOwner = _ds_owner;
  }

  // ============ Utils ============
  // Utils used in the following tests (as well as setup).

  // Used in set up for deploying any needed peripheral contracts.
  function utils_deployContracts() public {
    utils_deployAssetContracts();

<<<<<<< HEAD
=======
    // Deploy mock home.
    MockHome originHome = new MockHome(_originDomain);
    // Deploy xAppConnectionManager contract.
    s.xAppConnectionManager = new MockXAppConnectionManager(originHome);

>>>>>>> 4bc556c3
    // Deploy a mock xapp consumer.
    _xapp = address(new MockXApp());

    // Deploy a mock bridge router.
    _bridgeRouter = address(new MockBridgeRouter());

    // setup aave pool
    _aavePool = address(new MockPool(false));
    s.aavePool = _aavePool;
  }

  function utils_makeSequencerSignature(
    bytes32 transferId,
    address[] memory routers,
    address sequencer,
    uint256 key
  ) public returns (bytes memory) {
    bytes32 preImage = keccak256(abi.encode(transferId, routers));
    bytes32 toSign = ECDSA.toEthSignedMessageHash(preImage);
    (uint8 v, bytes32 r, bytes32 _s) = vm.sign(key, toSign);
    return abi.encodePacked(r, _s, v);
  }

  // Makes some mock router signatures.
  function utils_makeRouterSignatures(
    bytes32 _transferId,
    address[] memory _routers,
    uint256[] memory _keys
  ) public returns (bytes[] memory) {
    uint256 pathLen = _routers.length;
    bytes[] memory signatures = new bytes[](pathLen);
    if (pathLen == 0) {
      return signatures;
    }
    bytes32 preImage = keccak256(abi.encode(_transferId, pathLen));
    bytes32 toSign = ECDSA.toEthSignedMessageHash(preImage);
    for (uint256 i; i < pathLen; i++) {
      (uint8 v, bytes32 r, bytes32 _s) = vm.sign(_keys[i], toSign);
      signatures[i] = abi.encodePacked(r, _s, v);
    }
    return signatures;
  }

  // Makes some mock execute arguments with given router/key pairs.
  function utils_makeExecuteArgs(address[] memory routers, uint256[] memory keys)
    public
    returns (bytes32, ExecuteArgs memory)
  {
    s.domain = _destinationDomain;

    // Format CallParams.
    CallParams memory params = _defaultParams;
    params.canonicalId = _canonicalId;
    params.canonicalDomain = _canonicalDomain;
    params.bridgedAmt = _defaultAmount;
    params.normalizedIn = _defaultAmount;

    // Make args struct, will be updated / filled in below.
    bytes[] memory empty = new bytes[](0);
    ExecuteArgs memory args = ExecuteArgs({
      params: params,
      routers: routers,
      routerSignatures: empty,
      sequencer: address(0),
      sequencerSignature: bytes("")
    });

    // Generate transfer ID.
    bytes32 transferId = _calculateTransferId(args.params);
    // Generate router signatures, if applicable.
    if (routers.length != 0) {
      args.routerSignatures = utils_makeRouterSignatures(transferId, routers, keys);
      args.sequencer = _sequencer;
      args.sequencerSignature = utils_makeSequencerSignature(transferId, routers, _sequencer, _sequencerPKey);
    }
    return (transferId, args);
  }

  // Make execute args, fill in a number of router/key pairs.
  // Specifically input 0 to make execute arguments with no routers/keys for slow liq simulation.
  function utils_makeExecuteArgs(uint256 num) public returns (bytes32, ExecuteArgs memory) {
    if (num == 0) {
      address[] memory routers;
      uint256[] memory keys;
      return utils_makeExecuteArgs(routers, keys);
    }
    address[] memory routers = new address[](num);
    uint256[] memory keys = new uint256[](num);
    for (uint256 i; i < num; i++) {
      routers[i] = vm.addr(777 + i);
      keys[i] = 777 + i;
    }
    return utils_makeExecuteArgs(routers, keys);
  }

  // Intended to mock the fast transfer amount calculation in the target contract.
  function utils_getFastTransferAmount(uint256 _amount) public returns (uint256) {
    // This is the method used internally to get the amount of tokens to transfer after liquidity
    // fees are taken.
    return (_amount * s.LIQUIDITY_FEE_NUMERATOR) / BPS_FEE_DENOMINATOR;
  }

  // ============== Helpers ==================
  // Helpers used for executing target methods with given params that assert expected base behavior.
  function helpers_setupSuccessfulXcallCallAssertions(
    bytes32 transferId,
    CallParams memory params,
    address asset,
    uint256 amount,
    bool shouldSwap
  ) public {
    // Bridged asset will either local or canonical, depending on domain xcall originates on.
    address bridged = asset == address(0) ? address(0) : _canonicalDomain == s.domain ? _canonical : _local;
    uint256 bridgedAmt = params.bridgedAmt;
    vm.expectEmit(true, true, true, true);
<<<<<<< HEAD
    emit XCalled(transferId, s.nonce, MockBridgeRouter(_bridgeRouter).MESSAGE_HASH(), params);
=======
    emit XCalled(transferId, s.nonce, MockBridgeRouter(_bridgeRouter).MESSAGE_HASH(), params, bridged);
>>>>>>> 4bc556c3

    // assert swap if expected
    if (shouldSwap && bridgedAmt != 0) {
      // Transacting asset shouldve been approved for amount in
      vm.expectCall(asset, abi.encodeWithSelector(IERC20.approve.selector, _stableSwap, amount));

      // swapExact on pool should have been called
      vm.expectCall(
        _stableSwap,
        abi.encodeWithSelector(
          IStableSwap.swapExact.selector,
          amount,
          asset,
          _local,
          (amount * (10_000 - params.slippage)) / 10_000
        )
      );
    }
  }

<<<<<<< HEAD
    // Assert approval call
    if (bridgedAmt > 0) {
      vm.expectCall(bridged, abi.encodeWithSelector(IERC20.approve.selector, _bridgeRouter, bridgedAmt));
    }

    // Assert bridge router call
    vm.expectCall(
      _bridgeRouter,
      abi.encodeWithSelector(
        IBridgeRouter.sendToHook.selector,
        bridged,
        bridgedAmt,
        params.destinationDomain,
        s.connextions[params.destinationDomain], // always use this as remote connext
        abi.encode(transferId)
      )
    );
=======
  // Helper to prevent stack too deep issues (since there a lot of arguments to xcall).
  function helpers_wrappedXCall(
    CallParams memory params,
    address asset,
    uint256 amount
  ) public returns (bytes32) {
    vm.prank(params.originSender);
    return
      params.receiveLocal
        ? this.xcallIntoLocal{value: _relayerFee}(
          params.destinationDomain,
          params.to,
          asset,
          params.delegate,
          amount,
          params.slippage,
          params.callData
        )
        : this.xcall{value: _relayerFee}(
          params.destinationDomain,
          params.to,
          asset,
          params.delegate,
          amount,
          params.slippage,
          params.callData
        );
>>>>>>> 4bc556c3
  }

  // Helper to prevent stack too deep issues (since there a lot of arguments to xcall).
  function helpers_wrappedXCall(
    CallParams memory params,
    address asset,
    uint256 amount
  ) public returns (bytes32) {
    vm.prank(params.originSender);
    return
      params.receiveLocal
        ? this.xcallIntoLocal{value: _relayerFee}(
          params.destinationDomain,
          params.to,
          asset,
          params.delegate,
          amount,
          params.slippage,
          params.callData
        )
        : this.xcall{value: _relayerFee}(
          params.destinationDomain,
          params.to,
          asset,
          params.delegate,
          amount,
          params.slippage,
          params.callData
        );
  }

  // Calls `xcall` with given args and handles standard assertions.
  function helpers_xcallAndAssert(
    CallParams memory params,
    address asset,
    uint256 amount,
    bytes4 expectedError,
    bool shouldSwap
  ) public {
    bool shouldSucceed = keccak256(abi.encode(expectedError)) == keccak256(abi.encode(bytes4("")));
    bool isCanonical = _canonicalDomain == s.domain;

    if (asset == address(0)) {
      // Both should be empty if the asset address is 0 (meaning this is probably a 0-value transfer).
      params.canonicalId = bytes32("");
      params.canonicalDomain = 0;
    } else {
      // Make sure canonical domain and ID are up to date in case this unit test altered the asset setup.
      params.canonicalId = _canonicalId;
      params.canonicalDomain = _canonicalDomain;
    }

    // If the bridged amount was pre-specified, it's likely we wanted to test a specific slippage
    // amount below in the stableswap mock call.
    if (params.bridgedAmt == 0) {
      // TODO: Is the normalizedIn correct in all cases here? What about diff decimals?

      if (shouldSwap) {
        // Bridged amount of asset will be the amount post-swap.
        // This is just an example of the kind of slippage we could expect.
        params.bridgedAmt = (_defaultAmount * 9995) / _liquidityFeeDenominator;
        // Normalized input amount is the pre-swap amount.
        params.normalizedIn = amount;
      } else if (asset == address(0)) {
        // An asset address of 0 indicates this is a 0-value transfer.
        params.bridgedAmt = 0;
        params.normalizedIn = 0;
      } else {
        // No swap will occur, so the amount bridged should just be the amount in.
        params.bridgedAmt = amount;
        params.normalizedIn = amount;
      }
    } else if (params.normalizedIn == 0) {
      params.normalizedIn = amount;
    }

    bytes32 transferId = _calculateTransferId(params);
<<<<<<< HEAD

    // Console logs for debugging:
    // console.log("asset", asset);
    // console.log("amount", amount);
    // console.log("transferID");
    // console.logBytes32(transferId);
    // console.log("bridgedAmt", params.bridgedAmt);
    // console.log("normalizedIn", params.normalizedIn);

    // Deal the user required eth for transfer.
    vm.deal(params.originSender, 100 ether);
=======

    // Console logs for debugging:
    // console.log("asset", asset);
    // console.log("amount", amount);
    // console.log("transferID");
    // console.logBytes32(transferId);
    // console.log("bridgedAmt", params.bridgedAmt);
    // console.log("normalizedIn", params.normalizedIn);
>>>>>>> 4bc556c3

    // Set up and record initial balances.
    uint256 initialRelayerFees = s.relayerFees[transferId];
    XCallBalances memory balances;
    {
<<<<<<< HEAD
      if (asset != address(0)) {
        TestERC20 tokenIn = TestERC20(asset);
        TestERC20 localToken = TestERC20(_local);

        // Mint the specified amount of tokens for the user.
        tokenIn.mint(params.originSender, amount);

        initialUserBalance = tokenIn.balanceOf(params.originSender);
        initialContractBalance = localToken.balanceOf(address(this));

        // Approve the target contract to spend the specified amount of tokens.
        vm.prank(params.originSender);
        tokenIn.approve(address(this), amount);
      } else {
        initialUserBalance = address(params.originSender).balance;
        initialContractBalance = address(this).balance;
=======
      // Deal the user required eth for transfer.
      vm.deal(params.originSender, 100 ether);

      TestERC20 tokenIn = TestERC20(asset != address(0) ? asset : _local);

      if (amount > 0) {
        // First, mint the specified amount of tokens for the user.
        tokenIn.mint(params.originSender, amount);

        // As the user, approve this contract to spend the specified amount of tokens.
        vm.prank(params.originSender);
        tokenIn.approve(address(this), amount);
>>>>>>> 4bc556c3
      }

      // Record initial balances.
      balances.callerEth = address(params.originSender).balance;
      balances.callerAsset = tokenIn.balanceOf(params.originSender);
      balances.contractEth = address(this).balance;
      balances.contractAsset = tokenIn.balanceOf(address(this));

      // Debugging logs.
      // console.log("initial balances");
      // console.log(address(this).balance);
      // console.log(params.originSender.balance);
      // console.log(tokenIn.balanceOf(params.originSender));
      // console.log(tokenIn.balanceOf(address(this)));
      // console.log(TestERC20(_local).balanceOf(address(this)));
    }

    if (shouldSwap) {
      // Set up the expected swap mock (adopted <> local).
      vm.mockCall(
        _stableSwap,
        abi.encodeWithSelector(IStableSwap.swapExact.selector),
        abi.encode(params.bridgedAmt, _local)
      );
    }

    if (shouldSucceed) {
      helpers_setupSuccessfulXcallCallAssertions(transferId, params, asset, amount, shouldSwap);
    } else {
      vm.expectRevert(expectedError);
    }

    bytes32 ret = helpers_wrappedXCall(params, asset, amount);

    if (shouldSucceed) {
      assertEq(ret, transferId);
<<<<<<< HEAD
      // User should have been debited fees... but also tx cost?
      // assertEq(payable(_defaultOriginSender).balance, initialUserBalance - fees);

      // Check that the user has been debited the correct amount of tokens.
      if (asset != address(0)) {
        assertEq(TestERC20(asset).balanceOf(_defaultOriginSender), initialUserBalance - amount);
      } else {
        // User should have been debited fees
        assertEq(_defaultOriginSender.balance, (initialUserBalance - _relayerFee));
      }
=======

      // Nonce should have increased.
      assertEq(s.nonce, params.nonce + 1);
>>>>>>> 4bc556c3

      TestERC20 tokenIn = TestERC20(asset != address(0) ? asset : _local);

      // Debugging logs.
      // console.log("out balances");
      // console.log(address(this).balance);
      // console.log(params.originSender.balance);
      // console.log(tokenIn.balanceOf(params.originSender));
      // console.log(tokenIn.balanceOf(address(this)));
      // console.log(TestERC20(_local).balanceOf(address(this)));

      // Contract should have received relayer fee from user.
      assertEq(address(this).balance, balances.contractEth + _relayerFee);
      // User should have been debited relayer fee ETH and tx cost.
      assertLe(params.originSender.balance, balances.callerEth - _relayerFee);

      // Check that the contract has been credited the correct amount of tokens and that the user has
      // been debited the correct amount of tokens.
      // NOTE: If the tokens are a representational local asset, they are burnt. The contract
      // should NOT be holding any additional tokens after xcall completes.
      if (asset == address(0)) {
<<<<<<< HEAD
        // No balance change
        assertEq(address(this).balance, initialContractBalance + _relayerFee);
=======
        // No balance changes should have occurred.
        assertEq(tokenIn.balanceOf(params.originSender), balances.callerAsset);
        assertEq(tokenIn.balanceOf(address(this)), balances.contractAsset);
>>>>>>> 4bc556c3
      } else if (isCanonical) {
        // User should have been debited tokens.
        assertEq(tokenIn.balanceOf(params.originSender), balances.callerAsset - amount);
        // The contract should have stored the asset in escrow.
        assertEq(tokenIn.balanceOf(address(this)), balances.contractAsset + amount);
      } else {
        // NOTE: Normally the adopted asset would be swapped into the local asset and then
        // the local asset would be burned. Because the swap increases the contracts balance
        // the prod difference in balance is net 0. However, because the swap here is mocked,
<<<<<<< HEAD
        // when a swap occurrs no balance increase of local happens (i.e. if swap needed, the
        // balance will decrease by bridgedAmt / what is burned)
        uint256 expected = asset == _local ? initialContractBalance : initialContractBalance - params.bridgedAmt;
        assertEq(TestERC20(_local).balanceOf(address(this)), expected);
=======
        // when a swap occurs no balance increase of local happens (i.e. if swap needed, the
        // balance will decrease by bridgedAmt / what is burned).
        uint256 expectedLocalBalance = asset == _local
          ? balances.contractAsset
          : balances.contractAsset - params.bridgedAmt;
        assertEq(TestERC20(_local).balanceOf(address(this)), expectedLocalBalance);

        // TODO: Cannot test this because the swap is stubbed, but the contract should end up with 0
        // 0 additional adopted asset in production.

        // Assert user spent input asset.
        assertEq(tokenIn.balanceOf(params.originSender), balances.callerAsset - amount);
>>>>>>> 4bc556c3
      }

      // Should have updated relayer fees mapping.
      assertEq(this.relayerFees(transferId), _relayerFee + initialRelayerFees);
    } else {
      // Should have reverted.
      assertEq(this.relayerFees(transferId), initialRelayerFees);
    }
  }

  // Shortcut for the main fn. Uses default params.
  function helpers_xcallAndAssert(
    address asset,
    uint256 amount,
    bytes4 expectedError,
    bool shouldSwap
  ) public {
    helpers_xcallAndAssert(_defaultParams, asset, amount, expectedError, shouldSwap);
  }

  // Shortcut helper where you just input an expected error.
  function helpers_xcallAndAssert(bytes4 expectedError) public {
    helpers_xcallAndAssert(_defaultParams, _adopted, _defaultAmount, expectedError, true);
  }

  // Shortcut helper with no expected error. Asset is determined to be local or adopted
  // depending on whether a swap should occur.
  function helpers_xcallAndAssert(uint256 amount, bool shouldSwap) public {
    helpers_xcallAndAssert(_defaultParams, shouldSwap ? _adopted : _local, amount, bytes4(""), shouldSwap);
  }

  // Shortcut helper with no expected error, specified input asset and amount.
  // Determines shouldSwap property implicitly.
  function helpers_xcallAndAssert(address asset, uint256 amount) public {
    // shouldSwap is determined by whether the asset is local or canonical or empty (meaning no swap is needed).
    // If it isn't any of those, it's an adopted asset that will require a swap.
    helpers_xcallAndAssert(
      _defaultParams,
      asset,
      amount,
      bytes4(""),
      asset != address(0) && asset != _local && _canonicalDomain != s.domain
    );
  }

  // Helper that uses default values for everything.
  function helpers_xcallAndAssert() public {
    helpers_xcallAndAssert(_defaultParams, _adopted, _defaultAmount, bytes4(""), true);
  }

  struct ExecuteBalances {
    uint256 bridge;
    uint256 to;
    uint256 debt;
    uint256 feeDebt;
  }

  struct ExecuteTestInputs {
    uint256 expectedAmt;
    uint256 routerAmt;
    address token;
    bool callsExternal;
    bool externalCallSucceeds;
    bool shouldSwap; // Whether the `to` address should receive the tokens.
    bool isSlow;
    bool usesPortals;
    bool useDelegate;
  }

  function utils_getExecuteBalances(
    bytes32 transferId,
    address asset,
    address _to
  ) public returns (ExecuteBalances memory) {
    uint256 debt = s.portalDebt[transferId];
    uint256 fee = s.portalFeeDebt[transferId];
    uint256 bridge = _local == address(0) ? address(this).balance : IERC20(_local).balanceOf(address(this));
    uint256 to = asset == address(0) ? _to.balance : IERC20(asset).balanceOf(_to);
    return ExecuteBalances(bridge, to, debt, fee);
  }

  function helpers_setupExecuteAssertions(
    bytes32 transferId,
    ExecuteArgs memory _args,
    ExecuteTestInputs memory _inputs
  ) public {
    // ----- register expected calls

    // expects portal
    if (_inputs.usesPortals) {
      // mint position
      vm.expectCall(
        _aavePool,
        abi.encodeWithSelector(IAavePool.mintUnbacked.selector, _adopted, _inputs.routerAmt, address(this), 0)
      );

      // withdraw
      vm.expectCall(
        _aavePool,
        abi.encodeWithSelector(IAavePool.withdraw.selector, _adopted, _inputs.routerAmt, address(this))
      );
    }

    // expected swap
    if (_inputs.shouldSwap) {
      // register expected approval
      vm.expectCall(_local, abi.encodeWithSelector(IERC20.approve.selector, _stableSwap, _inputs.routerAmt));
      uint256 slippage = s.slippage[transferId] > 0 ? s.slippage[transferId] : _args.params.slippage;
      // register expected swap amount
      vm.expectCall(
        _stableSwap,
        abi.encodeWithSelector(
          IStableSwap.swapExact.selector,
          _inputs.routerAmt,
          _local,
          _adopted,
          (_args.params.normalizedIn * (10_000 - slippage)) / 10_000
        )
      );
    }

    // expected transfer out of contract
    if (_args.params.bridgedAmt != 0) {
      // token transfer
      vm.expectCall(
        _inputs.token,
        abi.encodeWithSelector(IERC20.transfer.selector, _args.params.to, _inputs.expectedAmt)
      );
    }

    // expected external call
    if (_inputs.callsExternal) {
      vm.expectCall(
        _args.params.to,
        abi.encodeWithSelector(
          IXReceiver.xReceive.selector,
          transferId,
          _inputs.expectedAmt,
          _inputs.token,
          _inputs.isSlow ? _args.params.originSender : address(0),
          _args.params.originDomain,
          _args.params.callData
        )
      );
    }
  }

  // Calls `execute` on the target method with the given args and asserts expected behavior.
  function helpers_executeAndAssert(
    bytes32 transferId,
    ExecuteArgs memory _args,
    ExecuteTestInputs memory _inputs
  ) public {
    // get pre-execute liquidity in local
    uint256 pathLen = _args.routers.length;
    uint256[] memory prevLiquidity = new uint256[](pathLen);
    {
      for (uint256 i; i < pathLen; i++) {
        prevLiquidity[i] = s.routerBalances[_args.routers[i]][_local];
      }
    }

    // get pre-execute balance here in local
    IERC20 token = IERC20(_inputs.token);
    ExecuteBalances memory prevBalances = utils_getExecuteBalances(transferId, _inputs.token, _args.params.to);

    // execute
    // expected amount is impacted by (1) fast liquidity fees (2) slippage
    // router debited amount in local is only impacted by fast liquidity
    uint256 routerAmt = _inputs.isSlow ? _args.params.bridgedAmt : utils_getFastTransferAmount(_args.params.bridgedAmt);

    // setup pool mock if needed
    if (_inputs.shouldSwap) {
      vm.mockCall(
        _stableSwap,
        abi.encodeWithSelector(IStableSwap.swapExact.selector),
        abi.encode(_inputs.expectedAmt, _adopted)
      );
    }

    // register expected calls
    helpers_setupExecuteAssertions(transferId, _args, _inputs);

    if (_inputs.usesPortals) {
      vm.expectEmit(true, true, true, true);
      emit AavePortalMintUnbacked(transferId, _args.routers[0], _inputs.token, _inputs.expectedAmt);
    }

    // register expected emit event
    address sender = _inputs.useDelegate ? _args.params.delegate : address(this);
    vm.expectEmit(true, true, false, true);
    emit Executed(transferId, _args.params.to, _inputs.token, _args, _local, _inputs.expectedAmt, sender);
    // make call
    vm.prank(sender);
    this.execute(_args);

    // check local balance
    {
      if (pathLen != 0) {
        // should decrement router balance unless using aave
        for (uint256 i; i < pathLen; i++) {
          assertEq(
            s.routerBalances[_args.routers[i]][_local],
            _inputs.usesPortals ? prevLiquidity[i] : prevLiquidity[i] - (_inputs.routerAmt / pathLen)
          );
        }
      }
    }

    {
      // assertions
      ExecuteBalances memory finalBalances = utils_getExecuteBalances(transferId, _inputs.token, _args.params.to);

      // NOTE: the balance of the bridge *should* always decrement in local, however that depends on
      // the token executing the `swap` / `withdraw` call when a swap is needed (which we have as mocked).
      // Instead, assert the swap functions on the pool were called correctly
      if (!_inputs.shouldSwap) {
        // NOTE: when using aave would normally send you funds for the position minted,
        // but we are not adding any funds from the pool, so always decrement
        assertEq(
          finalBalances.bridge,
          _inputs.usesPortals ? prevBalances.bridge : prevBalances.bridge - _inputs.routerAmt
        );
      }

      if (_inputs.usesPortals) {
        uint256 fee = (_inputs.routerAmt * _portalFeeNumerator) / _liquidityFeeDenominator;
        assertEq(finalBalances.feeDebt, prevBalances.feeDebt + fee);
        assertEq(finalBalances.debt, prevBalances.debt + _inputs.routerAmt);
      } else {
        assertEq(finalBalances.feeDebt, prevBalances.feeDebt);
        assertEq(finalBalances.debt, prevBalances.debt);
      }

      assertEq(finalBalances.to, prevBalances.to + _inputs.expectedAmt);
    }

    // should mark the transfer as executed
    assertEq(s.transferRelayer[transferId], sender);

    // should have assigned transfer as routed
    address[] memory savedRouters = s.routedTransfers[transferId];
    for (uint256 i; i < savedRouters.length; i++) {
      assertEq(savedRouters[i], _args.routers[i]);
    }
  }

  function helpers_executeAndAssert(
    bytes32 transferId,
    ExecuteArgs memory _args,
    uint256 expectedAmt, // amount out of swap
    bool callsExternal,
    bool externalCallSucceeds,
    bool shouldSwap, // Whether the `to` address should receive the tokens.
    bool usesPortals,
    bool useDelegate
  ) public {
    uint256 pathLen = _args.routers.length;
    bool isSlow = pathLen == 0;
    // get pre-execute balance here in local
    uint256 routerAmt = isSlow ? _args.params.bridgedAmt : utils_getFastTransferAmount(_args.params.bridgedAmt);
    helpers_executeAndAssert(
      transferId,
      _args,
      ExecuteTestInputs(
        expectedAmt,
        routerAmt,
        shouldSwap ? _adopted : _local, // token
        callsExternal,
        externalCallSucceeds,
        shouldSwap,
        isSlow,
        usesPortals,
        useDelegate
      )
    );
  }

  function helpers_executeAndAssert(
    bytes32 transferId,
    ExecuteArgs memory _args,
    uint256 expectedAmt, // amount out of swap
    bool callsExternal,
    bool externalCallSucceeds,
    bool shouldSwap // Whether the `to` address should receive the tokens.
  ) public {
    helpers_executeAndAssert(
      transferId,
      _args,
      expectedAmt,
      callsExternal,
      externalCallSucceeds,
      shouldSwap,
      false,
      false
    );
  }

  // ============ execute ============
  // Shortcut for above method:
  // - local == adopted
  // - does not call external
  // - calling on non-canonical domain
  function helpers_executeAndAssert(bytes32 transferId, ExecuteArgs memory _args) public {
    uint256 expected = _args.params.bridgedAmt;
    if (_args.routers.length != 0) {
      expected = utils_getFastTransferAmount(_args.params.bridgedAmt);
    }
    helpers_executeAndAssert(transferId, _args, expected, false, false, false, false, false);
  }

  // Shortcut where:
  // - local != adopted
  // - does not call external
  // - calling on noncanonical domain
  function helpers_executeAndAssert(
    bytes32 transferId,
    ExecuteArgs memory _args,
    uint256 expected,
    bool shouldSwap
  ) public {
    helpers_executeAndAssert(transferId, _args, expected, false, false, shouldSwap, false, false);
  }

  function helpers_executeAndAssert(
    bytes32 transferId,
    ExecuteArgs memory _args,
    bool useDelegate
  ) public {
    uint256 expected = _args.params.bridgedAmt;
    if (_args.routers.length != 0) {
      expected = utils_getFastTransferAmount(_args.params.bridgedAmt);
    }
    helpers_executeAndAssert(transferId, _args, expected, false, false, false, false, useDelegate);
  }

  // ============ Getters ==============

  function test_BridgeFacet__domain_works() public {
    s.domain = 0;
    assertEq(this.domain(), 0);
    s.domain = _destinationDomain;
    assertEq(this.domain(), _destinationDomain);
  }

  function test_BridgeFacet__nonce_works() public {
    s.nonce = 0;
    assertEq(this.nonce(), 0);
    s.nonce = _destinationDomain;
    assertEq(this.nonce(), _destinationDomain);
  }

  // The rest (relayerFees, routedTransfers, reconciledTransfers) are checked on
  // assertions for xcall / reconcile / execute

  // ============ Admin methods ==============
  // addSequencer
  function test_BridgeFacet__addSequencer_failIfNotOwner() public {
    // constants
    address sequencer = address(123);

    // test revert
    vm.prank(_defaultOriginSender);
    vm.expectRevert(BaseConnextFacet.BaseConnextFacet__onlyOwner_notOwner.selector);
    this.addSequencer(sequencer);
  }

  function test_BridgeFacet__addSequencer_failIfAlreadyApproved() public {
    // constants
    address sequencer = address(123);

    // set storage
    s.approvedSequencers[sequencer] = true;

    // test revert
    vm.prank(LibDiamond.contractOwner());
    vm.expectRevert(BridgeFacet.BridgeFacet__addSequencer_alreadyApproved.selector);
    this.addSequencer(sequencer);
  }

  function test_BridgeFacet__addSequencer_works() public {
    // constants
    address sequencer = address(123);

    // set storage
    s.approvedSequencers[sequencer] = false;

    // test revert
    vm.prank(LibDiamond.contractOwner());
    this.addSequencer(sequencer);

    assertEq(s.approvedSequencers[sequencer], true);
  }

  // removeSequencer
  function test_BridgeFacet__removeSequencer_failIfNotOwner() public {
    // constants
    address sequencer = address(123);

    // test revert
    vm.prank(_defaultOriginSender);
    vm.expectRevert(BaseConnextFacet.BaseConnextFacet__onlyOwner_notOwner.selector);
    this.removeSequencer(sequencer);
  }

  function test_BridgeFacet__removeSequencer_failIfAlreadyApproved() public {
    // constants
    address sequencer = address(123);

    // set storage
    s.approvedSequencers[sequencer] = false;

    // test revert
    vm.prank(LibDiamond.contractOwner());
    vm.expectRevert(BridgeFacet.BridgeFacet__removeSequencer_notApproved.selector);
    this.removeSequencer(sequencer);
  }

  function test_BridgeFacet__removeSequencer_works() public {
    // constants
    address sequencer = address(123);

    // set storage
    s.approvedSequencers[sequencer] = true;

    // test revert
    vm.prank(LibDiamond.contractOwner());
    this.removeSequencer(sequencer);

    assertEq(s.approvedSequencers[sequencer], false);
  }

  // ============ Public methods ==============

  // ============ xcall ============
  // ============ xcall fail cases

  // fails if paused
  // FIXME: move to BaseConnextFacet.t.sol
  function test_BridgeFacet__xcall_failIfPaused() public {
    // require(false, "not tested");
  }

  function test_BridgeFacet__xcall_failIfDestinationNotSupported() public {
    _defaultParams.destinationDomain = 999999;
<<<<<<< HEAD
    helpers_xcallAndAssert(BridgeFacet.BridgeFacet__xcall_destinationNotSupported.selector);
=======
    helpers_xcallAndAssert(BridgeFacet.BridgeFacet__mustHaveRemote_destinationNotSupported.selector);
>>>>>>> 4bc556c3
  }

  function test_BridgeFacet__xcall_failIfEmptyTo() public {
    _defaultParams.to = address(0);
    helpers_xcallAndAssert(BridgeFacet.BridgeFacet__xcall_emptyTo.selector);
  }

  function test_BridgeFacet__xcall_failIfInvalidSlippage() public {
    _defaultParams.slippage = 15_000;
    helpers_xcallAndAssert(BridgeFacet.BridgeFacet__xcall_invalidSlippage.selector);
  }

  // TODO: fails if destination domain does not have an xapp router registered
  // FIXME: this should be tested at the integration level (i.e. when we deploy
  // the contracts via Deployer.sol), or on a facet that asserts this

  // fails if asset is not supported (i.e. s.adoptedToCanonical[assetId].id == bytes32(0) and using non-local)
  function test_BridgeFacet__xcall_failIfAssetNotSupported() public {
    // setup asset with local != adopted, not on canonical domain
    utils_setupAsset(false, false);

    s.adoptedToCanonical[_adopted] = TokenId(0, bytes32(0));

    // ensure token registry returns true for local origin
    vm.mockCall(
      address(s.tokenRegistry),
      abi.encodeWithSelector(ITokenRegistry.isLocalOrigin.selector, _adopted),
      abi.encode(true)
    );
    helpers_xcallAndAssert(BridgeFacet.BridgeFacet__xcall_notSupportedAsset.selector);
  }

  // fails if native asset is used && amount > 0
  function test_BridgeFacet__xcall_failIfNativeAsset() public {
    uint256 amount = 1 ether;
    TestERC20 localToken = TestERC20(_local);
    localToken.mint(_defaultOriginSender, 1 ether);
    vm.prank(_defaultOriginSender);
    localToken.approve(address(this), 1 ether);

    vm.deal(_defaultOriginSender, 100 ether);

    // Set transacting asset to address 0, indicating the user wants to send native token, which
    // isn't supported.
    address asset = address(0);

    vm.expectRevert(BridgeFacet.BridgeFacet__xcall_nativeAssetNotSupported.selector);
    vm.prank(_defaultOriginSender);
    this.xcall{value: _relayerFee}(
      _defaultParams.destinationDomain,
      _defaultParams.to,
      asset,
      _defaultParams.delegate,
      amount,
      _defaultParams.slippage,
      _defaultParams.callData
    );
  }

  // fails if user has insufficient tokens
  function test_BridgeFacet__xcall_failInsufficientErc20Tokens() public {
    // The supposed input amount of tokens to be transferred.
    uint256 amount = 10.1 ether;
    // Local token contract.
    TestERC20 localToken = TestERC20(_local);

    // Mint only 10 ether of the input asset for the user - they will be 0.1 ether short!
    localToken.mint(_defaultOriginSender, 10 ether);
<<<<<<< HEAD

    // Deal user some ETH for making calls.
    vm.deal(_defaultOriginSender, 100 ether);

=======

    // Deal user some ETH for making calls.
    vm.deal(_defaultOriginSender, 100 ether);

>>>>>>> 4bc556c3
    // Approve for 10.1 ether.
    vm.prank(_defaultOriginSender);
    localToken.approve(address(this), 10.1 ether);

    vm.expectRevert("ERC20: transfer amount exceeds balance");
    vm.prank(_defaultOriginSender);
    this.xcall{value: _relayerFee}(
      _defaultParams.destinationDomain,
      _defaultParams.to,
      _local,
      _defaultParams.delegate,
      amount,
      _defaultParams.slippage,
      _defaultParams.callData
    );
  }

  // fails if user has not set enough allowance
  function test_BridgeFacet__xcall_failInsufficientErc20Approval() public {
    // The input amount of tokens to be transferred.
    uint256 amount = 10.1 ether;
    // Local token contract.
    TestERC20 localToken = TestERC20(_local);

    // Mint 20 ether of the input asset for the user; they have plenty of funds.
    localToken.mint(_defaultOriginSender, 20 ether);
<<<<<<< HEAD

    // Deal user some ETH for making calls.
    vm.deal(_defaultOriginSender, 100 ether);

=======

    // Deal user some ETH for making calls.
    vm.deal(_defaultOriginSender, 100 ether);

>>>>>>> 4bc556c3
    // Approve for only 10 ether - approval is 0.1 ether short!
    vm.prank(_defaultOriginSender);
    localToken.approve(address(this), 10 ether);

    vm.expectRevert("ERC20: insufficient allowance");
    vm.prank(_defaultOriginSender);
    this.xcall{value: _relayerFee}(
      _defaultParams.destinationDomain,
      _defaultParams.to,
      _local,
      _defaultParams.delegate,
      amount,
      _defaultParams.slippage,
      _defaultParams.callData
    );
  }

  // ============ xcall success cases

  // canonical token transfer on canonical domain
  function test_BridgeFacet__xcall_canonicalTokenTransferWorks() public {
    utils_setupAsset(true, true);
    helpers_xcallAndAssert(_canonical, _defaultAmount);
  }

  // works when transferring 0 value and empty asset
  function test_BridgeFacet__xcall_zeroValueEmptyAssetWorks() public {
    helpers_xcallAndAssert(address(0), 0);
  }

  // local token transfer on non-canonical domain (local != adopted)
  function test_BridgeFacet__xcall_localTokenTransferWorksWithAdopted() public {
    utils_setupAsset(false, false);
    helpers_xcallAndAssert();
  }

  // `xcallIntoLocal` should effectively be the same as the xcall but the CallParams should
  // have `receiveLocal` set to true.
  function test_BridgeFacet__xcallIntoLocal_works() public {
    utils_setupAsset(false, false);
    _defaultParams.receiveLocal = true;
    helpers_xcallAndAssert();
  }

  // local token transfer on non-canonical domain, local != adopted, send in local
  // (e.g. I should be able to xcall with madEth on optimism)
  function test_BridgeFacet__xcall_localTokenTransferWorksWhenNotAdopted() public {
    // Local is not adopted, not on canonical domain, sending in local.
    utils_setupAsset(false, false);
    s.adoptedToCanonical[_local] = TokenId(0, bytes32(0));
    // `TokenRegistry.isLocalOrigin` method will return false.
    vm.mockCall(
      _tokenRegistry,
      abi.encodeWithSelector(ITokenRegistry.isLocalOrigin.selector, _local),
      abi.encode(false)
    );
    helpers_xcallAndAssert(_local, _defaultAmount);
  }

  // should just add relayer fee to the entry under the given transfer ID
  function test_BridgeFacet__xcall_worksIfPreexistingRelayerFee() public {
    // Local is not adopted, not on canonical domain, sending in local.
    utils_setupAsset(true, false);

    // The relayer fee we'll be sending in the helper method below:
    _relayerFee = 0.1 ether;

    // Flesh out the params and get the expected transfer ID.
    CallParams memory params = _defaultParams;
    params.bridgedAmt = _defaultAmount;
    params.normalizedIn = _defaultAmount;
    bytes32 transferId = _calculateTransferId(params);

    // Set the current relayer fee record to 2 ether. The msg.value should add 0.1 ether
    // to this for a total of 2.1 ether, as asserted below.
    s.relayerFees[transferId] = 2 ether;
    helpers_xcallAndAssert(params, _local, _defaultAmount, bytes4(""), false);
    assertEq(s.relayerFees[transferId], 2.1 ether);
  }

  // local token transfer on non-canonical domain (local == adopted)
  function test_BridgeFacet__xcall_localTokenTransferWorksWithoutAdopted() public {
    utils_setupAsset(true, false);
    helpers_xcallAndAssert(_local, _defaultAmount);
  }

  // adopted asset transfer
  function test_BridgeFacet__xcall_adoptedTransferWorks() public {
    utils_setupAsset(false, false);
    // Set the expected slippage specifically:
    _defaultParams.bridgedAmt = (_defaultAmount * 9995) / _liquidityFeeDenominator;
    helpers_xcallAndAssert(_adopted, _defaultAmount);
  }

  // should work with positive slippage
  function test_BridgeFacet__xcall_worksWithPositiveSlippage() public {
    utils_setupAsset(false, false);
    // Set the expected slippage to be positive.
    _defaultParams.bridgedAmt = (_defaultAmount * 10005) / _liquidityFeeDenominator;
    helpers_xcallAndAssert(_adopted, _defaultAmount);
  }

  // should work with asset defined and 0 value
  function test_BridgeFacet__xcall_worksWithoutValue() public {
    utils_setupAsset(false, false);
    // Despite using the adopted asset as the input asset, this xcall shouldn't
    // call stableswap because it's a 0-value transfer.
    helpers_xcallAndAssert(_adopted, 0, bytes4(""), false);
  }

  // works if relayer fee is set to 0
  function test_BridgeFacet__xcall_zeroRelayerFeeWorks() public {
    _relayerFee = 0;
    helpers_xcallAndAssert(_defaultAmount, false);
  }

  // ============ execute ============
  // ============ execute fail cases

  // FIXME: move to `BaseConnextFacet.t.sol`
  // should fail if paused
  function test_BridgeFacet__execute_failIfPaused() public {
    // set context
    s._paused = true;

    // get args
    (, ExecuteArgs memory args) = utils_makeExecuteArgs(1);

    // expect failure
    vm.expectRevert(BaseConnextFacet.BaseConnextFacet__whenNotPaused_paused.selector);
    this.execute(args);
  }

  // should fail if msg.sender is not an approved relayer && msg.sender != params.delegate
  function test_BridgeFacet__execute_failIfSenderNotApproved() public {
    // set context
    s.approvedRelayers[address(this)] = false;

    // get args
    (, ExecuteArgs memory args) = utils_makeExecuteArgs(1);

    // expect failure
    vm.expectRevert(BridgeFacet.BridgeFacet__execute_unapprovedSender.selector);
    this.execute(args);
  }

  // multipath: should fail if pathLength > maxRouters
  function test_BridgeFacet__execute_failIfPathLengthGreaterThanMaxRouters() public {
    (bytes32 transferId, ExecuteArgs memory args) = utils_makeExecuteArgs(s.maxRoutersPerTransfer + 1);

    for (uint256 i; i < args.routers.length; i++) {
      s.routerBalances[args.routers[i]][_local] += 10 ether;
    }

    vm.expectRevert(BridgeFacet.BridgeFacet__execute_maxRoutersExceeded.selector);
    this.execute(args);
  }

  // should fail if no routers were passed in and not reconciled
  function test_BridgeFacet__execute_failIfNoRoutersAndNotReconciled() public {
    // Setting no routers in the execute call means that the transfer must already be reconciled.
    (bytes32 transferId, ExecuteArgs memory args) = utils_makeExecuteArgs(0);

    vm.expectRevert(BridgeFacet.BridgeFacet__execute_notReconciled.selector);
    this.execute(args);
  }

  // should fail if the router is not approved and ownership is not renounced
  function test_BridgeFacet__execute_failIfRouterNotApproved() public {
    s._routerWhitelistRemoved = false;

    (, ExecuteArgs memory args) = utils_makeExecuteArgs(1);
    s.routerPermissionInfo.approvedRouters[args.routers[0]] = false;

    vm.expectRevert(BridgeFacet.BridgeFacet__execute_notSupportedRouter.selector);
    this.execute(args);
  }

  // should fail if the router signature is invalid
  function test_BridgeFacet__execute_failIfSignatureInvalid() public {
    (bytes32 transferId, ExecuteArgs memory args) = utils_makeExecuteArgs(1);

    s.routerBalances[args.routers[0]][_local] += 10 ether;

    // Make invalid args based on (slightly) altered params.
    _defaultParams.originDomain = 1001;
    (, ExecuteArgs memory invalidArgs) = utils_makeExecuteArgs(4);
    // The signature of the last router in the group will be invalid.
    args.routerSignatures[0] = invalidArgs.routerSignatures[0];

    vm.expectRevert(BridgeFacet.BridgeFacet__execute_invalidRouterSignature.selector);
    this.execute(args);
  }

  // should fail if the sequencer is not approved
  function test_BridgeFacet__execute_failIfSequencerNotApproved() public {
    (, ExecuteArgs memory args) = utils_makeExecuteArgs(1);
    s.approvedSequencers[args.sequencer] = false;

    vm.expectRevert(BridgeFacet.BridgeFacet__execute_notSupportedSequencer.selector);
    this.execute(args);
  }

  // should fail if the sequencer signature is invalid
  function test_BridgeFacet__execute_failIfSequencerSignatureInvalid() public {
    (bytes32 transferId, ExecuteArgs memory args) = utils_makeExecuteArgs(1);

    s.routerBalances[args.routers[0]][_local] += 10 ether;

    // Make invalid args based on (slightly) altered params (this will make
    // the transfer ID different).
    _defaultParams.originDomain = 1001;
    (, ExecuteArgs memory invalidArgs) = utils_makeExecuteArgs(4);
    // The signature of the sequencer will be invalid, as it signed a different transfer ID.
    args.sequencerSignature = invalidArgs.sequencerSignature;

    vm.expectRevert(BridgeFacet.BridgeFacet__execute_invalidSequencerSignature.selector);
    this.execute(args);
  }

  // should fail if the sequencer signature is invalid; for this test, we'll be attempting to replay
  // one of the routers in the array repeatedly.
  function test_BridgeFacet__execute_failIfSequencerSignatureAndRoutersMismatch() public {
    (bytes32 transferId, ExecuteArgs memory args) = utils_makeExecuteArgs(4);

    s.routerBalances[args.routers[0]][_local] += 100 ether;
    s.routerBalances[args.routers[1]][_local] += 100 ether;
    s.routerBalances[args.routers[2]][_local] += 100 ether;
    s.routerBalances[args.routers[3]][_local] += 100 ether;

    // Imagine a malicious relayer calling `execute` colludes with the first router in the array
    // to replay their address and signature for the other slots in the path.
    args.routers[1] = args.routers[0];
    args.routers[2] = args.routers[0];
    args.routers[3] = args.routers[0];
    args.routerSignatures[1] = args.routerSignatures[0];
    args.routerSignatures[2] = args.routerSignatures[0];
    args.routerSignatures[3] = args.routerSignatures[0];

    // The signature of the sequencer will be invalid, as it signed a different router array.
    vm.expectRevert(BridgeFacet.BridgeFacet__execute_invalidSequencerSignature.selector);
    this.execute(args);
  }

  function test_BridgeFacet__execute_failIfSequencerSignatureAndSequencerAddressMismatch() public {
    (bytes32 transferId, ExecuteArgs memory args) = utils_makeExecuteArgs(1);

    s.routerBalances[args.routers[0]][_local] += 10 ether;

    address otherSequencer = address(789456123);
    s.approvedSequencers[otherSequencer] = true;

    // The signature of the sequencer will be invalid, because the sig recovery will result in a
    // different address.
    args.sequencer = otherSequencer;

    vm.expectRevert(BridgeFacet.BridgeFacet__execute_invalidSequencerSignature.selector);
    this.execute(args);
  }

  // multipath: should fail if any 1 router's signature is invalid
  function test_BridgeFacet__execute_failIfAnySignatureInvalid() public {
    // Using multipath; this should fail if any 1 router signature is invalid.
    (bytes32 transferId, ExecuteArgs memory args) = utils_makeExecuteArgs(4);

    for (uint256 i; i < args.routers.length; i++) {
      s.routerBalances[args.routers[i]][_local] += 10 ether;
    }

    // Make invalid args based on (slightly) altered params.
    _defaultParams.originDomain = 1001;
    (, ExecuteArgs memory invalidArgs) = utils_makeExecuteArgs(4);
    // The signature of the last router in the group will be invalid.
    args.routerSignatures[3] = invalidArgs.routerSignatures[3];

    vm.expectRevert(BridgeFacet.BridgeFacet__execute_invalidRouterSignature.selector);
    this.execute(args);
  }

  // should fail if it was already executed (s.transferRelayer[transferId] != address(0))
  function test_BridgeFacet__execute_failIfAlreadyExecuted() public {
    (bytes32 transferId, ExecuteArgs memory args) = utils_makeExecuteArgs(1);
    s.transferRelayer[transferId] = address(this);

    s.routerBalances[args.routers[0]][_local] += 10 ether;

    vm.expectRevert(BridgeFacet.BridgeFacet__execute_alreadyExecuted.selector);
    this.execute(args);
  }

  // should fail if the router does not have sufficient tokens
  function test_BridgeFacet__execute_failIfRouterHasInsufficientFunds() public {
    _defaultAmount = 5 ether;

    (bytes32 transferId, ExecuteArgs memory args) = utils_makeExecuteArgs(2);

    s.routerBalances[args.routers[0]][_local] = 1.5 ether;

    vm.expectRevert(stdError.arithmeticError);
    this.execute(args);
  }

  // multipath: should fail if any 1 router has insufficient tokens
  function test_BridgeFacet__execute_failIfAnyRouterHasInsufficientFunds() public {
    _defaultAmount = 5 ether;

    (bytes32 transferId, ExecuteArgs memory args) = utils_makeExecuteArgs(s.maxRoutersPerTransfer);

    uint256 routerAmountSent = _defaultAmount / args.routers.length; // The amount each individual router will send.

    // Set the first router's balance to be (slightly) less than the amount that they'd need to send.
    s.routerBalances[args.routers[0]][_local] = routerAmountSent - 0.1 ether;
    // All other routers have plenty of funds.
    for (uint256 i = 1; i < args.routers.length; i++) {
      s.routerBalances[args.routers[i]][_local] = 50 ether;
    }

    vm.expectRevert(stdError.arithmeticError);
    this.execute(args);
  }

  function test_BridgeFacet__execute_failsIfRouterNotApprovedForPortal() public {
    _defaultAmount = 5 ether;

    (bytes32 _id, ExecuteArgs memory _args) = utils_makeExecuteArgs(1);

    s.routerBalances[_args.routers[0]][_local] = 4.5 ether;

    // set aave enabled
    s.aavePool = _aavePool;

    vm.expectRevert(abi.encodeWithSelector(BridgeFacet.BridgeFacet__execute_notApprovedForPortals.selector));
    this.execute(_args);
  }

  // ============ execute success cases
  // should use the local asset if specified (receiveLocal = true)
  function test_BridgeFacet__execute_receiveLocalWorks() public {
    _defaultParams.receiveLocal = true;

    (bytes32 transferId, ExecuteArgs memory args) = utils_makeExecuteArgs(1);

    s.routerBalances[args.routers[0]][_local] += 10 ether;

    // set asset context (local != adopted)
    utils_setupAsset(false, false);

    helpers_executeAndAssert(transferId, args, utils_getFastTransferAmount(args.params.bridgedAmt), false);
  }

  // should work with approved router if router ownership is not renounced
  function test_BridgeFacet__execute_worksWithLocalAsAdopted() public {
    (bytes32 transferId, ExecuteArgs memory args) = utils_makeExecuteArgs(1);

    s.routerBalances[args.routers[0]][_local] += 10 ether;
    s.routerPermissionInfo.approvedRouters[args.routers[0]] = true;

    // set asset context (local == adopted)
    utils_setupAsset(true, false);

    helpers_executeAndAssert(transferId, args);
  }

  // should work with approved router if router ownership is not renounced
  function test_BridgeFacet__execute_worksWithEmptyCanonicalIfZeroValue() public {
    _defaultParams.canonicalId = bytes32(0);
    _defaultParams.canonicalDomain = 0;
    _defaultAmount = 0;
    _local = address(0);
    (bytes32 transferId, ExecuteArgs memory args) = utils_makeExecuteArgs(1);

    s.routerBalances[args.routers[0]][_local] += 10 ether;
    s.routerPermissionInfo.approvedRouters[args.routers[0]] = true;

    // set asset context (local == adopted)
    utils_setupAsset(true, false);

    helpers_executeAndAssert(transferId, args);
  }

  // works when local != adopted
  function test_BridgeFacet__execute_worksWithAdopted() public {
    // set asset context (local != adopted)
    utils_setupAsset(false, false);

    (bytes32 transferId, ExecuteArgs memory args) = utils_makeExecuteArgs(1);

    s.routerBalances[args.routers[0]][_local] += 10 ether;
    s.routerPermissionInfo.approvedRouters[args.routers[0]] = true;

    helpers_executeAndAssert(transferId, args, utils_getFastTransferAmount(args.params.bridgedAmt), true);
  }

  // works when local != adopted, should work with +ve slippage
  function test_BridgeFacet__execute_worksWithPositiveSlippage() public {
    (bytes32 transferId, ExecuteArgs memory args) = utils_makeExecuteArgs(1);

    s.routerBalances[args.routers[0]][_local] += 10 ether;
    s.routerPermissionInfo.approvedRouters[args.routers[0]] = true;

    // set asset context (local != adopted)
    utils_setupAsset(false, false);

    helpers_executeAndAssert(transferId, args, utils_getFastTransferAmount(args.params.bridgedAmt) + 1 ether, true);
  }

  // works when local != adopted, should work with -ve slippage
  function test_BridgeFacet__execute_worksWithNegativeSlippage() public {
    (bytes32 transferId, ExecuteArgs memory args) = utils_makeExecuteArgs(1);

    s.routerBalances[args.routers[0]][_local] += 10 ether;
    s.routerPermissionInfo.approvedRouters[args.routers[0]] = true;

    // set asset context (local != adopted)
    utils_setupAsset(false, false);

    helpers_executeAndAssert(transferId, args, utils_getFastTransferAmount(args.params.bridgedAmt) - 0.01 ether, true);
  }

  // works when on canonical domain
  function test_BridgeFacet__execute_worksOnCanonical() public {
    // set asset context (local == adopted)
    utils_setupAsset(true, true);

    (bytes32 transferId, ExecuteArgs memory args) = utils_makeExecuteArgs(1);

    s.routerBalances[args.routers[0]][_local] += 10 ether;
    s.routerPermissionInfo.approvedRouters[args.routers[0]] = true;

    helpers_executeAndAssert(transferId, args);
  }

  // should work with unapproved router if router ownership is renounced
  function test_BridgeFacet__execute_worksWithUnapprovedIfNoWhitelist() public {
    s._routerWhitelistRemoved = true;

    (bytes32 transferId, ExecuteArgs memory args) = utils_makeExecuteArgs(1);

    s.routerBalances[args.routers[0]][_local] += 10 ether;
    s.routerPermissionInfo.approvedRouters[args.routers[0]] = false;

    // set asset context (local == adopted)
    utils_setupAsset(true, false);

    helpers_executeAndAssert(transferId, args);
  }

  // should work with 0 value
  function test_BridgeFacet__execute_worksWith0Value() public {
    _defaultAmount = 0;

    (bytes32 transferId, ExecuteArgs memory args) = utils_makeExecuteArgs(1);

    // set asset context (local == adopted)
    utils_setupAsset(true, false);

    helpers_executeAndAssert(transferId, args);
  }

  // should work without calldata
  function test_BridgeFacet__execute_noCalldataWorks() public {
    _defaultParams.callData = bytes("");
    (bytes32 transferId, ExecuteArgs memory args) = utils_makeExecuteArgs(1);

    s.routerBalances[args.routers[0]][_local] += 10 ether;

    // set asset context (local == adopted)
    utils_setupAsset(true, false);

    // With no calldata set, this method call should just send funds directly to the user.
    helpers_executeAndAssert(transferId, args);
  }

  // should work with successful calldata and using fast liquidity
  function test_BridgeFacet__execute_successfulCalldata() public {
    // Set the args.to to the mock xapp address, and args.callData to the `fulfill` fn.
    _defaultParams.to = _xapp;
    _defaultParams.callData = bytes("zomg");

    (bytes32 transferId, ExecuteArgs memory args) = utils_makeExecuteArgs(1);

    s.routerBalances[args.routers[0]][_local] += 10 ether;

    // set asset context (local == adopted)
    utils_setupAsset(true, false);

    helpers_executeAndAssert(
      transferId,
      args,
      utils_getFastTransferAmount(args.params.bridgedAmt),
      true,
      true,
      false,
      false,
      false
    );
  }

  // should work with failing calldata : contract call failed
  function test_BridgeFacet__execute_calldataFailsLoudlyOnFast() public {
    // Set the args.to to the mock xapp address, and set to fail
    MockXApp(_xapp).setFail(true);
    _defaultParams.callData = bytes("zomg");
    _defaultParams.to = _xapp;

    (bytes32 transferId, ExecuteArgs memory args) = utils_makeExecuteArgs(1);

    s.routerBalances[args.routers[0]][_local] += 10 ether;

    // set asset context (local == adopted)
    utils_setupAsset(true, false);

    // get args
    (, ExecuteArgs memory _args) = utils_makeExecuteArgs(1);

    vm.expectRevert("fails");
    this.execute(_args);
  }

  // should work with failing calldata : contract call failed
  function test_BridgeFacet__execute_calldataFailureHandledOnSlow() public {
    // Set the args.to to the mock xapp address, and set to fail
    MockXApp(_xapp).setFail(true);
    _defaultParams.callData = bytes("zomg");
    _defaultParams.to = _xapp;

    (bytes32 transferId, ExecuteArgs memory args) = utils_makeExecuteArgs(0);

    s.reconciledTransfers[transferId] = true;

    // set asset context (local == adopted)
    utils_setupAsset(true, false);

    helpers_executeAndAssert(transferId, args, args.params.bridgedAmt, true, false, false, false, false);
  }

  function test_BridgeFacet__execute_failsIfNoLiquidityAndAaveNotEnabled() public {
    // get args
    (bytes32 _id, ExecuteArgs memory _args) = utils_makeExecuteArgs(1);

    // set liquidity context
    for (uint256 i; i < _args.routers.length; i++) {
      s.routerBalances[_args.routers[i]][_local] = 0 ether;
    }

    // set aave not enabled
    s.aavePool = address(0);

    vm.expectRevert(stdError.arithmeticError);
    this.execute(_args);
  }

  // should work if already reconciled (happening in slow liquidity mode, uses
  // authenticated data)
  function test_BridgeFacet__execute_handleAlreadyReconciled() public {
    // set asset context (local == adopted)
    utils_setupAsset(true, false);

    // Set the args.to to the mock xapp address, and args.callData to the
    // `fulfillWithProperties` fn. This will check to make sure `originDomain` and
    // `originSender` properties are correctly set.
    MockXApp(_xapp).setPermissions(_defaultOriginSender, _originDomain);
    _defaultParams.callData = bytes("yayaytestsyay");
    _defaultParams.to = _xapp;

    // We specify that 0 routers are in the path for this execution.
    (bytes32 transferId, ExecuteArgs memory args) = utils_makeExecuteArgs(0);

    // Transfer has already been reconciled.
    s.reconciledTransfers[transferId] = true;

    helpers_executeAndAssert(transferId, args, args.params.bridgedAmt, true, true, false, false, false);
  }

  // multipath: should subtract equally from each router's liquidity
  function test_BridgeFacet__execute_multipath() public {
    _defaultAmount = 1 ether;

    // Should work if the pathLength == max routers.
    uint256 pathLength = s.maxRoutersPerTransfer;
    (bytes32 transferId, ExecuteArgs memory args) = utils_makeExecuteArgs(pathLength);

    // Add initial liquiidty
    for (uint256 i = 1; i < args.routers.length; i++) {
      s.routerBalances[args.routers[i]][_local] = 10 ether;
    }
    // Sanity check: assuming the multipath is > 1, no router should need to have more than half of the
    // transfer amount.
    s.routerBalances[args.routers[0]][_local] = 0.5 ether;

    uint256 amount = utils_getFastTransferAmount(args.params.bridgedAmt);
    uint256 routerAmountSent = amount / pathLength; // The amount each individual router will send.

    // set asset context (local == adopted)
    utils_setupAsset(true, false);

    helpers_executeAndAssert(transferId, args);
  }

  // should work with approved router if router ownership is not renounced
  function test_BridgeFacet__execute_worksWithDelegateAsSender() public {
    address delegate = address(12345654321);
    _defaultParams.delegate = delegate;
    (bytes32 transferId, ExecuteArgs memory args) = utils_makeExecuteArgs(1);

    s.routerBalances[args.routers[0]][_local] += 10 ether;
    s.routerPermissionInfo.approvedRouters[args.routers[0]] = true;

    // set asset context (local == adopted)
    utils_setupAsset(true, false);

    s.approvedRelayers[address(this)] = false;
    helpers_executeAndAssert(transferId, args, true);
  }

  // can use liquidity from portals
  function test_BridgeFacet__execute_worksWithAave() public {
    // set asset context (local == adopted)
    utils_setupAsset(true, false);

    (bytes32 transferId, ExecuteArgs memory args) = utils_makeExecuteArgs(1);

    // set liquidity
    s.routerBalances[args.routers[0]][_local] = 0;

    // set approval
    s.routerPermissionInfo.approvedForPortalRouters[args.routers[0]] = true;

    helpers_executeAndAssert(
      transferId,
      args,
      utils_getFastTransferAmount(args.params.bridgedAmt),
      false,
      true,
      false,
      true,
      false
    );
  }

  // uses slippage overrides
  function test_BridgeFacet__execute_respectsSlippageOverrides() public {
    // set asset context (local != adopted)
    utils_setupAsset(false, false);

    (bytes32 transferId, ExecuteArgs memory args) = utils_makeExecuteArgs(1);

    // set liquidity
    s.routerBalances[args.routers[0]][_local] = 10 ether;

    // set slippage override
    s.slippage[transferId] = 5000;

    helpers_executeAndAssert(transferId, args, utils_getFastTransferAmount(args.params.bridgedAmt), true);
  }

  // ============ bumpTransfer ============
  // ============ bumpTransfer fail cases
  // should work with unapproved router if router-whitelist ownership renouncedcanonicalId

  // ============ forceUpdateSlippage ============
  function test_BridgeFacet__forceUpdateSlippage_failsIfNotDelegate() public {
    (bytes32 transferId, ExecuteArgs memory args) = utils_makeExecuteArgs(1);
    vm.expectRevert(BridgeFacet.BridgeFacet__onlyDelegate_notDelegate.selector);
    this.forceUpdateSlippage(args.params, 5_000);
  }

  function test_BridgeFacet__forceUpdateSlippage_failsIfInvalidSlippage() public {
    (bytes32 transferId, ExecuteArgs memory args) = utils_makeExecuteArgs(1);
    vm.expectRevert(BridgeFacet.BridgeFacet__forceUpdateSlippage_invalidSlippage.selector);
    vm.prank(args.params.delegate);
    this.forceUpdateSlippage(args.params, 25_000);
  }

  function test_BridgeFacet__forceUpdateSlippage_failsIfNotDestination() public {
    (bytes32 transferId, ExecuteArgs memory args) = utils_makeExecuteArgs(1);
    s.domain = args.params.originDomain;
    vm.expectRevert(BridgeFacet.BridgeFacet__forceUpdateSlippage_notDestination.selector);
    vm.prank(args.params.delegate);
    this.forceUpdateSlippage(args.params, 5_000);
  }

  function test_BridgeFacet__forceUpdateSlippage_works() public {
    (bytes32 transferId, ExecuteArgs memory args) = utils_makeExecuteArgs(1);
    s.domain = args.params.destinationDomain;

    vm.expectEmit(true, true, true, true);
    emit SlippageUpdated(transferId, 5_000);

    vm.prank(args.params.delegate);
    this.forceUpdateSlippage(args.params, 5_000);
  }
}<|MERGE_RESOLUTION|>--- conflicted
+++ resolved
@@ -23,12 +23,7 @@
 import {TokenRegistry} from "../../../../contracts/core/connext/helpers/TokenRegistry.sol";
 
 import {TestERC20} from "../../../../contracts/test/TestERC20.sol";
-<<<<<<< HEAD
-import {TokenRegistry} from "../../../../contracts/test/TokenRegistry.sol";
-import {BridgeMessage} from "../../../../contracts/test/BridgeMessage.sol";
-=======
-
->>>>>>> 4bc556c3
+
 import "../../../utils/Mock.sol";
 import "../../../utils/FacetHelper.sol";
 
@@ -127,15 +122,9 @@
 
     s.domain = _originDomain;
 
-<<<<<<< HEAD
-    s.connextions[_destinationDomain] = TypeCasts.addressToBytes32(address(this));
-    s.connextions[_originDomain] = TypeCasts.addressToBytes32(address(this));
-    s.connextions[_canonicalDomain] = TypeCasts.addressToBytes32(address(this));
-=======
     s.remotes[_destinationDomain] = TypeCasts.addressToBytes32(address(this));
     s.remotes[_originDomain] = TypeCasts.addressToBytes32(address(this));
     s.remotes[_canonicalDomain] = TypeCasts.addressToBytes32(address(this));
->>>>>>> 4bc556c3
 
     vm.prank(address(this));
     LibDiamond.DiamondStorage storage ds = LibDiamond.diamondStorage();
@@ -149,14 +138,11 @@
   function utils_deployContracts() public {
     utils_deployAssetContracts();
 
-<<<<<<< HEAD
-=======
     // Deploy mock home.
     MockHome originHome = new MockHome(_originDomain);
     // Deploy xAppConnectionManager contract.
     s.xAppConnectionManager = new MockXAppConnectionManager(originHome);
 
->>>>>>> 4bc556c3
     // Deploy a mock xapp consumer.
     _xapp = address(new MockXApp());
 
@@ -272,11 +258,7 @@
     address bridged = asset == address(0) ? address(0) : _canonicalDomain == s.domain ? _canonical : _local;
     uint256 bridgedAmt = params.bridgedAmt;
     vm.expectEmit(true, true, true, true);
-<<<<<<< HEAD
-    emit XCalled(transferId, s.nonce, MockBridgeRouter(_bridgeRouter).MESSAGE_HASH(), params);
-=======
     emit XCalled(transferId, s.nonce, MockBridgeRouter(_bridgeRouter).MESSAGE_HASH(), params, bridged);
->>>>>>> 4bc556c3
 
     // assert swap if expected
     if (shouldSwap && bridgedAmt != 0) {
@@ -297,25 +279,6 @@
     }
   }
 
-<<<<<<< HEAD
-    // Assert approval call
-    if (bridgedAmt > 0) {
-      vm.expectCall(bridged, abi.encodeWithSelector(IERC20.approve.selector, _bridgeRouter, bridgedAmt));
-    }
-
-    // Assert bridge router call
-    vm.expectCall(
-      _bridgeRouter,
-      abi.encodeWithSelector(
-        IBridgeRouter.sendToHook.selector,
-        bridged,
-        bridgedAmt,
-        params.destinationDomain,
-        s.connextions[params.destinationDomain], // always use this as remote connext
-        abi.encode(transferId)
-      )
-    );
-=======
   // Helper to prevent stack too deep issues (since there a lot of arguments to xcall).
   function helpers_wrappedXCall(
     CallParams memory params,
@@ -343,36 +306,6 @@
           params.slippage,
           params.callData
         );
->>>>>>> 4bc556c3
-  }
-
-  // Helper to prevent stack too deep issues (since there a lot of arguments to xcall).
-  function helpers_wrappedXCall(
-    CallParams memory params,
-    address asset,
-    uint256 amount
-  ) public returns (bytes32) {
-    vm.prank(params.originSender);
-    return
-      params.receiveLocal
-        ? this.xcallIntoLocal{value: _relayerFee}(
-          params.destinationDomain,
-          params.to,
-          asset,
-          params.delegate,
-          amount,
-          params.slippage,
-          params.callData
-        )
-        : this.xcall{value: _relayerFee}(
-          params.destinationDomain,
-          params.to,
-          asset,
-          params.delegate,
-          amount,
-          params.slippage,
-          params.callData
-        );
   }
 
   // Calls `xcall` with given args and handles standard assertions.
@@ -421,7 +354,6 @@
     }
 
     bytes32 transferId = _calculateTransferId(params);
-<<<<<<< HEAD
 
     // Console logs for debugging:
     // console.log("asset", asset);
@@ -431,41 +363,10 @@
     // console.log("bridgedAmt", params.bridgedAmt);
     // console.log("normalizedIn", params.normalizedIn);
 
-    // Deal the user required eth for transfer.
-    vm.deal(params.originSender, 100 ether);
-=======
-
-    // Console logs for debugging:
-    // console.log("asset", asset);
-    // console.log("amount", amount);
-    // console.log("transferID");
-    // console.logBytes32(transferId);
-    // console.log("bridgedAmt", params.bridgedAmt);
-    // console.log("normalizedIn", params.normalizedIn);
->>>>>>> 4bc556c3
-
     // Set up and record initial balances.
     uint256 initialRelayerFees = s.relayerFees[transferId];
     XCallBalances memory balances;
     {
-<<<<<<< HEAD
-      if (asset != address(0)) {
-        TestERC20 tokenIn = TestERC20(asset);
-        TestERC20 localToken = TestERC20(_local);
-
-        // Mint the specified amount of tokens for the user.
-        tokenIn.mint(params.originSender, amount);
-
-        initialUserBalance = tokenIn.balanceOf(params.originSender);
-        initialContractBalance = localToken.balanceOf(address(this));
-
-        // Approve the target contract to spend the specified amount of tokens.
-        vm.prank(params.originSender);
-        tokenIn.approve(address(this), amount);
-      } else {
-        initialUserBalance = address(params.originSender).balance;
-        initialContractBalance = address(this).balance;
-=======
       // Deal the user required eth for transfer.
       vm.deal(params.originSender, 100 ether);
 
@@ -478,7 +379,6 @@
         // As the user, approve this contract to spend the specified amount of tokens.
         vm.prank(params.originSender);
         tokenIn.approve(address(this), amount);
->>>>>>> 4bc556c3
       }
 
       // Record initial balances.
@@ -515,22 +415,9 @@
 
     if (shouldSucceed) {
       assertEq(ret, transferId);
-<<<<<<< HEAD
-      // User should have been debited fees... but also tx cost?
-      // assertEq(payable(_defaultOriginSender).balance, initialUserBalance - fees);
-
-      // Check that the user has been debited the correct amount of tokens.
-      if (asset != address(0)) {
-        assertEq(TestERC20(asset).balanceOf(_defaultOriginSender), initialUserBalance - amount);
-      } else {
-        // User should have been debited fees
-        assertEq(_defaultOriginSender.balance, (initialUserBalance - _relayerFee));
-      }
-=======
 
       // Nonce should have increased.
       assertEq(s.nonce, params.nonce + 1);
->>>>>>> 4bc556c3
 
       TestERC20 tokenIn = TestERC20(asset != address(0) ? asset : _local);
 
@@ -552,14 +439,9 @@
       // NOTE: If the tokens are a representational local asset, they are burnt. The contract
       // should NOT be holding any additional tokens after xcall completes.
       if (asset == address(0)) {
-<<<<<<< HEAD
-        // No balance change
-        assertEq(address(this).balance, initialContractBalance + _relayerFee);
-=======
         // No balance changes should have occurred.
         assertEq(tokenIn.balanceOf(params.originSender), balances.callerAsset);
         assertEq(tokenIn.balanceOf(address(this)), balances.contractAsset);
->>>>>>> 4bc556c3
       } else if (isCanonical) {
         // User should have been debited tokens.
         assertEq(tokenIn.balanceOf(params.originSender), balances.callerAsset - amount);
@@ -569,12 +451,6 @@
         // NOTE: Normally the adopted asset would be swapped into the local asset and then
         // the local asset would be burned. Because the swap increases the contracts balance
         // the prod difference in balance is net 0. However, because the swap here is mocked,
-<<<<<<< HEAD
-        // when a swap occurrs no balance increase of local happens (i.e. if swap needed, the
-        // balance will decrease by bridgedAmt / what is burned)
-        uint256 expected = asset == _local ? initialContractBalance : initialContractBalance - params.bridgedAmt;
-        assertEq(TestERC20(_local).balanceOf(address(this)), expected);
-=======
         // when a swap occurs no balance increase of local happens (i.e. if swap needed, the
         // balance will decrease by bridgedAmt / what is burned).
         uint256 expectedLocalBalance = asset == _local
@@ -587,7 +463,6 @@
 
         // Assert user spent input asset.
         assertEq(tokenIn.balanceOf(params.originSender), balances.callerAsset - amount);
->>>>>>> 4bc556c3
       }
 
       // Should have updated relayer fees mapping.
@@ -1033,11 +908,7 @@
 
   function test_BridgeFacet__xcall_failIfDestinationNotSupported() public {
     _defaultParams.destinationDomain = 999999;
-<<<<<<< HEAD
-    helpers_xcallAndAssert(BridgeFacet.BridgeFacet__xcall_destinationNotSupported.selector);
-=======
     helpers_xcallAndAssert(BridgeFacet.BridgeFacet__mustHaveRemote_destinationNotSupported.selector);
->>>>>>> 4bc556c3
   }
 
   function test_BridgeFacet__xcall_failIfEmptyTo() public {
@@ -1106,17 +977,10 @@
 
     // Mint only 10 ether of the input asset for the user - they will be 0.1 ether short!
     localToken.mint(_defaultOriginSender, 10 ether);
-<<<<<<< HEAD
 
     // Deal user some ETH for making calls.
     vm.deal(_defaultOriginSender, 100 ether);
 
-=======
-
-    // Deal user some ETH for making calls.
-    vm.deal(_defaultOriginSender, 100 ether);
-
->>>>>>> 4bc556c3
     // Approve for 10.1 ether.
     vm.prank(_defaultOriginSender);
     localToken.approve(address(this), 10.1 ether);
@@ -1143,17 +1007,10 @@
 
     // Mint 20 ether of the input asset for the user; they have plenty of funds.
     localToken.mint(_defaultOriginSender, 20 ether);
-<<<<<<< HEAD
 
     // Deal user some ETH for making calls.
     vm.deal(_defaultOriginSender, 100 ether);
 
-=======
-
-    // Deal user some ETH for making calls.
-    vm.deal(_defaultOriginSender, 100 ether);
-
->>>>>>> 4bc556c3
     // Approve for only 10 ether - approval is 0.1 ether short!
     vm.prank(_defaultOriginSender);
     localToken.approve(address(this), 10 ether);
