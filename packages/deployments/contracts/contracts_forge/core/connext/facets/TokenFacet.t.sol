// SPDX-License-Identifier: UNLICENSED
pragma solidity 0.8.17;

import {IERC20Metadata} from "@openzeppelin/contracts/interfaces/IERC20Metadata.sol";
import {IERC20} from "@openzeppelin/contracts/interfaces/IERC20.sol";

import {LibDiamond} from "../../../../contracts/core/connext/libraries/LibDiamond.sol";
import {BaseConnextFacet} from "../../../../contracts/core/connext/facets/BaseConnextFacet.sol";
import {TokenFacet} from "../../../../contracts/core/connext/facets/TokenFacet.sol";
import {TestERC20} from "../../../../contracts/test/TestERC20.sol";
import {TokenId} from "../../../../contracts/core/connext/libraries/TokenId.sol";
import {TokenConfig} from "../../../../contracts/core/connext/libraries/LibConnextStorage.sol";

import "../../../utils/FacetHelper.sol";

contract TokenFacetTest is TokenFacet, FacetHelper {
  // ============ storage ============
  // owner
  address _owner = address(12345);

  // sample data
  uint32 _domain = _originDomain;

  // NOTE: this is pulled from test logs, should calculate what address the
  // TokenFacet deploys to in tests
  address _deployedLocal = 0xf5a2fE45F4f1308502b1C136b9EF8af136141382;

  // ============ Test set up ============
  function setUp() public {
    setOwner(_owner);
    utils_deployAssetContracts();
    utils_setFees();
    _local = _deployedLocal;
  }

  // ============ Utils ==============
  // Set diamond storage owner
  function setOwner(address owner) internal {
    // set owner
    LibDiamond.DiamondStorage storage ds = LibDiamond.diamondStorage();
    ds.contractOwner = owner;
  }

  // Calls setupAsset and asserts state changes/events
  function setupAssetAndAssert(address adoptedInput, bytes4 err) public {
    // Get key
    bytes32 key = utils_calculateCanonicalHash();
    // Get shortcut
    bool isCanonical = s.domain == _canonicalDomain;
    bool success = keccak256(abi.encode(err)) == keccak256(abi.encode(bytes4("")));

    // setup events
    if (!success) {
      vm.expectRevert(err);
    } else {
      // Should emit a token deployed event
      if (!isCanonical) {
        vm.expectEmit(true, true, true, true);
        emit TokenDeployed(_canonicalDomain, _canonicalId, _local);
      }

      // Should emit a pool event if added
      if (_stableSwap != address(0) && isCanonical) {
        vm.expectEmit(true, true, true, true);
        emit StableSwapAdded(key, _canonicalId, _canonicalDomain, _stableSwap, _owner);
      }

      // Should emit a cap event
      if (_cap > 0 && isCanonical) {
        vm.expectEmit(true, true, true, true);
        emit LiquidityCapUpdated(key, _canonicalId, _canonicalDomain, _cap, _owner);
      }

      // Should emit an AssetAdded event
      vm.expectEmit(true, true, true, true);
      emit AssetAdded(key, _canonicalId, _canonicalDomain, isCanonical ? _canonical : adoptedInput, _local, _owner);
    }
    // Make call
    vm.prank(_owner);
    this.setupAsset(
      TokenId(_canonicalDomain, _canonicalId),
      uint8(18),
      "nextTest",
      "nTST",
      adoptedInput,
      _stableSwap,
      _cap // Will be ignored if not on canonical domain.
    );

    TokenConfig storage config = s.tokenConfigs[_canonicalKey];

    // Check: approval
    assertEq(config.approval, success);

    if (!success) {
      return;
    }

    // Check: adopted <> canonical mappings
    assertEq(s.adoptedToCanonical[isCanonical ? _canonical : adoptedInput].id, _canonicalId);
    assertEq(s.adoptedToCanonical[isCanonical ? _canonical : adoptedInput].domain, _canonicalDomain);

    // Check: the local <> canonical mapping
    assertEq(s.representationToCanonical[isCanonical ? _canonical : _local].domain, isCanonical ? 0 : _canonicalDomain);
    assertEq(
      s.representationToCanonical[isCanonical ? _canonical : _local].id,
      isCanonical ? bytes32(0) : _canonicalId
    );

    // Check: should update the pool if nonzero
    if (isCanonical) {
      // Check: should update liquidity cap if on canonical
      assertEq(config.cap, _cap);
      // Check: no stableswap on canonical
      console.log("checking pool");
      assertEq(config.adoptedToLocalExternalPools, address(0));
      console.log("pool verified");
    } else if (_stableSwap != address(0)) {
      // Check: stableswap configured
      assertEq(config.adoptedToLocalExternalPools, _stableSwap);
    }

    // Check: config is set up as expected
    assertEq(config.adopted, isCanonical ? _canonical : adoptedInput);
<<<<<<< HEAD
    console.log("adopted verified");
=======
>>>>>>> 8edb599c
    assertEq(config.representationDecimals, 18);
    assertEq(config.adoptedDecimals, 18);
  }

  // Calls removeAsset and asserts state changes/events
  function removeAssetAndAssert(
    bytes32 key,
    address adopted,
    address representation
  ) public {
    // Get shortcut
    bool isCanonical = s.domain == _canonicalDomain;

    vm.expectEmit(true, true, false, true);
    emit AssetRemoved(key, _owner);

    vm.prank(_owner);
    this.removeAssetId(key, isCanonical ? _canonical : adopted, representation);
    TokenConfig memory config = s.tokenConfigs[_canonicalKey];
    assertEq(config.approval, false);
    assertEq(config.adopted, address(0));
    console.log("asserted adopted");
    assertEq(config.adoptedDecimals, 0);
    assertEq(config.representation, address(0));
    console.log("asserted adopted");
    assertEq(config.representationDecimals, 0);
    assertEq(config.cap, 0);
    assertEq(config.custodied, 0);
    assertEq(config.adoptedToLocalExternalPools, address(0));
    console.log("asserted pool");

    assertEq(s.adoptedToCanonical[isCanonical ? _canonical : adopted].domain, 0);
    assertEq(s.adoptedToCanonical[isCanonical ? _canonical : adopted].id, bytes32(0));
    assertEq(s.representationToCanonical[representation].domain, 0);
    assertEq(s.representationToCanonical[representation].id, bytes32(0));
  }

  // ============ Getters ============
  // canonicalToAdopted
  function test_TokenFacet__canonicalToAdopted_success() public {
    s.tokenConfigs[_canonicalKey].adoptedDecimals = 18;
    s.tokenConfigs[_canonicalKey].adopted = _local;
    assertTrue(this.canonicalToAdopted(_canonicalKey) == _local);
  }

  // if the canonicalToAdopted lookup fails using the helper, we revert: adopted asset not allowlisted
  function test_TokenFacet__canonicalToAdopted_notFound() public {
    s.tokenConfigs[_canonicalKey].adoptedDecimals = 18;
    s.tokenConfigs[_canonicalKey].adopted = address(0);
    vm.expectRevert(BaseConnextFacet.BaseConnextFacet__getAdoptedAsset_assetNotFound.selector);
    this.canonicalToAdopted(_canonicalKey);
  }

  // adoptedToCanonical
  function test_TokenFacet__adoptedToCanonical_success() public {
    s.adoptedToCanonical[_local].domain = _canonicalDomain;
    s.adoptedToCanonical[_local].id = _canonicalId;
    TokenId memory canonical = this.adoptedToCanonical(_local);
    assertEq(canonical.domain, _canonicalDomain);
    assertEq(canonical.id, _canonicalId);
  }

  function test_TokenFacet__adoptedToCanonical_notFound() public {
    TokenId memory canonical = this.adoptedToCanonical(_local);
    assertTrue(canonical.domain == 0);
    assertTrue(canonical.id == bytes32(0));
  }

  // approvedAssets
  function test_TokenFacet__approvedAssets_success() public {
    s.tokenConfigs[_canonicalId].approval = true;
    assertTrue(this.approvedAssets(_canonicalId));
  }

  function test_TokenFacet__approvedAssets_notFound() public {
    assertTrue(this.approvedAssets(_canonicalId) == false);
  }

  // adoptedToLocalExternalPools
  function test_TokenFacet__adoptedToLocalExternalPools_success() public {
    address stableSwap = address(42);
    s.tokenConfigs[_canonicalId].adoptedToLocalExternalPools = stableSwap;
    assertEq(address(this.adoptedToLocalExternalPools(_canonicalId)), stableSwap);
  }

  function test_TokenFacet__adoptedToLocalExternalPools_notFound() public {
    assertEq(address(this.adoptedToLocalExternalPools(_canonicalId)), address(0));
  }

  // ============ Admin functions ============
  // ============ setupAsset ============
  function test_TokenFacet__setupAsset_failsIfInvalidCanonicalConfig() public {
    // local is adopted, on canonical
    s.domain = _canonicalDomain;
    _adopted = _canonical;
    _local = _canonical;

    // revert if nonzero stable swap
    _stableSwap = address(123123);
    setupAssetAndAssert(address(2), TokenFacet.TokenFacet__setupAsset_invalidCanonicalConfiguration.selector);

    // revert if adopted != (address(0), _canonical)
    _stableSwap = address(0);
    setupAssetAndAssert(address(123123), TokenFacet.TokenFacet__setupAsset_invalidCanonicalConfiguration.selector);
  }

  function test_TokenFacet__setupAsset_worksOnCanonical() public {
    // local is adopted, on canonical
    s.domain = _canonicalDomain;
    _adopted = _canonical;
    _local = _canonical;
    _stableSwap = address(0);
    setupAssetAndAssert(address(0), bytes4(""));
  }

  function test_TokenFacet__setupAsset_worksOnRemote() public {
    // local != adopted, on remote
    s.domain = 123123;
    // TODO: this was pulled from test logs, ideally calculate
    _local = address(0xf5a2fE45F4f1308502b1C136b9EF8af136141382);
    _stableSwap = address(0);
    setupAssetAndAssert(_adopted, bytes4(""));
  }

  function test_TokenFacet__setupAsset_worksWithCap() public {
    // local is adopted, on canonical
    s.domain = _canonicalDomain;
    _adopted = _canonical;
    _local = _canonical;
    _stableSwap = address(0);
    _cap = 1 ether;
    setupAssetAndAssert(address(0), bytes4(""));
  }

  // ============ setupAssetWithDeployedRepresentation ============

  function test_TokenFacet__setupAssetWithDeployedRepresentation_failOnCanonicalDomain() public {
    address asset = address(999999);
    address stableSwap = address(0);
    address adoptedAssetId = address(1234);

    vm.prank(_owner);
    vm.expectRevert(TokenFacet.TokenFacet__setupAssetWithDeployedRepresentation_onCanonicalDomain.selector);
    this.setupAssetWithDeployedRepresentation(
      // Passing in the current domain as the canonical domain for the asset should result in a revert.
      TokenId(s.domain, _canonicalId),
      asset,
      adoptedAssetId,
      stableSwap,
      100000 ether
    );
  }

  function test_TokenFacet__setupAssetWithDeployedRepresentation_failWithEmptyRepresentation() public {
    address asset = address(0);
    address stableSwap = address(0);
    address adoptedAssetId = address(1234);

    vm.prank(_owner);
    vm.expectRevert(TokenFacet.TokenFacet__setupAssetWithDeployedRepresentation_invalidRepresentation.selector);
    this.setupAssetWithDeployedRepresentation(
      // Passing in the current domain as the canonical domain for the asset should result in a revert.
      TokenId(s.domain, _canonicalId),
      asset,
      adoptedAssetId,
      stableSwap,
      100000 ether
    );
  }

  function test_TokenFacet__setupAssetWithDeployedRepresentation_works() public {
    address asset = address(1234);
    address stableSwap = address(0);
    address adoptedAssetId = address(0);
    _cap = 0;

    // Get key
    bytes32 _canonicalKey = utils_calculateCanonicalHash();

    // Mock call to .decimals()
    vm.mockCall(asset, abi.encodeWithSelector(IERC20Metadata.decimals.selector), abi.encode(18));

    // Setup event calls
    if (stableSwap != address(0)) {
      vm.expectEmit(true, true, true, true);
      emit StableSwapAdded(_canonicalKey, _canonicalId, _canonicalDomain, stableSwap, _owner);
    }

    vm.expectEmit(true, true, true, true);
    emit AssetAdded(
      _canonicalKey,
      _canonicalId,
      _canonicalDomain,
      adoptedAssetId == address(0) ? asset : adoptedAssetId,
      asset,
      _owner
    );

    if (_cap > 0) {
      vm.expectEmit(true, true, true, true);
      emit LiquidityCapUpdated(_canonicalKey, _canonicalId, _canonicalDomain, _cap, _owner);
    }

    vm.prank(_owner);
    this.setupAssetWithDeployedRepresentation(
      TokenId(_canonicalDomain, _canonicalId),
      asset,
      adoptedAssetId,
      stableSwap,
      _cap
    );

    // verification
    TokenConfig memory config = s.tokenConfigs[_canonicalKey];
    assertTrue(config.approval);
    assertEq(config.adoptedDecimals, 18);
    assertEq(s.adoptedToCanonical[asset].domain, _canonicalDomain);
    assertEq(s.adoptedToCanonical[asset].id, _canonicalId);
    assertEq(config.adopted, asset);
    assertEq(config.adoptedToLocalExternalPools, stableSwap);
    if (s.domain != _canonicalDomain) {
      assertEq(config.representationDecimals, 18);
      assertEq(s.representationToCanonical[asset].domain, _canonicalDomain);
      assertEq(s.representationToCanonical[asset].id, _canonicalId);
      assertEq(config.representation, asset);
    }
  }

  // function test_TokenFacet__setupAsset_failIfRedundant() public {
  //   TokenId memory canonical = TokenId(_canonicalDomain, _canonicalId);
  //   address asset = address(new TestERC20("Test Token", "TEST"));
  //   s.tokenConfigs[_canonicalKey].approval = true;

  //   vm.prank(_owner);
  //   vm.expectRevert(TokenFacet.TokenFacet__addAssetId_alreadyAdded.selector);
  //   this.setupAsset(canonical, asset, address(0));
  // }

  // ============ addStableSwapPool ============
  function test_TokenFacet__addStableSwapPool_success() public {
    address stableSwap = address(65);

    vm.expectEmit(true, true, false, true);
    emit StableSwapAdded(_canonicalKey, _canonicalId, _canonicalDomain, stableSwap, _owner);

    TokenId memory canonical = TokenId(_canonicalDomain, _canonicalId);

    vm.prank(_owner);
    this.addStableSwapPool(canonical, stableSwap);
    assertEq(s.tokenConfigs[_canonicalKey].adoptedToLocalExternalPools, stableSwap);
  }

  function test_TokenFacet__addStableSwapPool_canDelete() public {
    address og = address(65);
    s.tokenConfigs[_canonicalId].adoptedToLocalExternalPools = og;
    address empty = address(0);

    vm.expectEmit(true, true, false, true);
    emit StableSwapAdded(_canonicalKey, _canonicalId, _canonicalDomain, empty, _owner);

    TokenId memory canonical = TokenId(_canonicalDomain, _canonicalId);

    vm.prank(_owner);
    this.addStableSwapPool(canonical, empty);
    assertEq(s.tokenConfigs[_canonicalKey].adoptedToLocalExternalPools, empty);
  }

  // ============ removeAssetId ============
  function test_TokenFacet__removeAssetId_worksOnCanonical() public {
    s.domain = _canonicalDomain;
    _adopted = address(0);
    _local = _canonical;
    _stableSwap = address(0);
<<<<<<< HEAD
    vm.mockCall(_local, abi.encodeWithSelector(IERC20.balanceOf.selector, address(this)), abi.encode(0));
=======

    vm.mockCall(_deployedLocal, abi.encodeWithSelector(IERC20.totalSupply.selector), abi.encode(0));
    vm.mockCall(_deployedLocal, abi.encodeWithSelector(IERC20Metadata.decimals.selector), abi.encode(18));

>>>>>>> 8edb599c
    setupAssetAndAssert(_adopted, bytes4(""));

    removeAssetAndAssert(utils_calculateCanonicalHash(), _deployedLocal, _adopted);
  }

  function test_TokenFacet__removeAssetId_worksOnRemote() public {
    s.domain = _canonicalDomain + 1;
    _adopted = address(12312391263);
<<<<<<< HEAD
    vm.mockCall(_adopted, abi.encodeWithSelector(IERC20Metadata.decimals.selector), abi.encode(18));

    setupAssetAndAssert(_adopted, bytes4(""));
=======
>>>>>>> 8edb599c

    vm.mockCall(_deployedLocal, abi.encodeWithSelector(IERC20.totalSupply.selector), abi.encode(0));
    vm.mockCall(_deployedLocal, abi.encodeWithSelector(IERC20Metadata.decimals.selector), abi.encode(18));

    setupAssetAndAssert(_adopted, bytes4(""));

    removeAssetAndAssert(utils_calculateCanonicalHash(), _adopted, _deployedLocal);
  }

  function test_TokenFacet__removeAssetId_failIfNotAlreadyApproved() public {
    vm.expectRevert(TokenFacet.TokenFacet__removeAssetId_notAdded.selector);

    vm.prank(_owner);
    this.removeAssetId(TokenId(_domain, _canonicalId), _local, _local);
  }

  function test_TokenFacet__removeAssetId_failIfNotConsistentPair() public {
    bytes32 key = utils_calculateCanonicalHash();
    s.tokenConfigs[key].approval = true;
    s.tokenConfigs[key].adopted = _local;
    s.tokenConfigs[key].representation = address(123);

    vm.expectRevert(TokenFacet.TokenFacet__removeAssetId_invalidParams.selector);

    vm.prank(_owner);
    this.removeAssetId(TokenId(_domain, _canonicalId), _local, _local);
  }

  function test_TokenFacet__removeAssetId_failIfOnCanonicalAndHasCustodied() public {
    bytes32 key = utils_calculateCanonicalHash();
    s.domain = _domain;
    s.tokenConfigs[key].approval = true;

    // Using canonical asset as adopted (and local) here.
    address adopted = TypeCasts.bytes32ToAddress(_canonicalId);

    s.tokenConfigs[key].adopted = adopted;
    s.tokenConfigs[key].representation = adopted;
    s.tokenConfigs[key].custodied = 123;

    vm.expectRevert(TokenFacet.TokenFacet__removeAssetId_remainsCustodied.selector);

    vm.prank(_owner);
    this.removeAssetId(TokenId(_domain, _canonicalId), adopted, adopted);
  }

  function test_TokenFacet__removeAssetId_failIfOnRemoteAndHasSupply() public {
    bytes32 key = utils_calculateCanonicalHash();
    s.domain = _domain + 1;
    s.tokenConfigs[key].approval = true;
    s.tokenConfigs[key].adopted = _local;
    s.tokenConfigs[key].representation = _local;

    vm.mockCall(_local, abi.encodeWithSelector(IERC20.totalSupply.selector), abi.encode(10));

    vm.expectRevert(TokenFacet.TokenFacet__removeAssetId_remainsCustodied.selector);

    vm.prank(_owner);
    this.removeAssetId(TokenId(_domain, _canonicalId), _local, _local);
  }

  // updateLiquidityCap
  function test_TokenFacet__updateLiquidityCap_failsIfNotCanonicalDomain() public {
    s.domain = 123123;
    vm.prank(_owner);
    vm.expectRevert(TokenFacet.TokenFacet__setLiquidityCap_notCanonicalDomain.selector);
    this.updateLiquidityCap(TokenId(_canonicalDomain, _canonicalId), 0);
  }

  function test_TokenFacet__updateLiquidityCap_worksIfZero() public {
    s.domain = _canonicalDomain;
    bytes32 key = utils_calculateCanonicalHash();
    uint256 updated;
    // If balance is 0, do nothing
    vm.expectEmit(true, true, true, true);
    emit LiquidityCapUpdated(key, _canonicalId, _canonicalDomain, updated, _owner);

    vm.prank(_owner);
    this.updateLiquidityCap(TokenId(_canonicalDomain, _canonicalId), updated);

    // assertEq
    assertEq(s.tokenConfigs[key].custodied, 0);
    assertEq(s.tokenConfigs[key].cap, updated);
  }

  function test_TokenFacet__updateLiquidityCap_works() public {
    s.domain = _canonicalDomain;
    bytes32 key = utils_calculateCanonicalHash();
    uint256 updated = 1 ether;
    uint256 balance = 2 ether;

    // If balance is nonzero, setup balance mock
    vm.mockCall(_canonical, abi.encodeWithSelector(TestERC20.balanceOf.selector, address(this)), abi.encode(balance));

    // Event emitted
    vm.expectEmit(true, true, true, true);
    emit LiquidityCapUpdated(key, _canonicalId, _canonicalDomain, updated, _owner);

    vm.prank(_owner);
    this.updateLiquidityCap(TokenId(_canonicalDomain, _canonicalId), updated);

    // assertEq
    assertEq(s.tokenConfigs[key].custodied, balance);
    assertEq(s.tokenConfigs[key].cap, updated);
  }
}<|MERGE_RESOLUTION|>--- conflicted
+++ resolved
@@ -122,10 +122,6 @@
 
     // Check: config is set up as expected
     assertEq(config.adopted, isCanonical ? _canonical : adoptedInput);
-<<<<<<< HEAD
-    console.log("adopted verified");
-=======
->>>>>>> 8edb599c
     assertEq(config.representationDecimals, 18);
     assertEq(config.adoptedDecimals, 18);
   }
@@ -399,14 +395,10 @@
     _adopted = address(0);
     _local = _canonical;
     _stableSwap = address(0);
-<<<<<<< HEAD
-    vm.mockCall(_local, abi.encodeWithSelector(IERC20.balanceOf.selector, address(this)), abi.encode(0));
-=======
 
     vm.mockCall(_deployedLocal, abi.encodeWithSelector(IERC20.totalSupply.selector), abi.encode(0));
     vm.mockCall(_deployedLocal, abi.encodeWithSelector(IERC20Metadata.decimals.selector), abi.encode(18));
 
->>>>>>> 8edb599c
     setupAssetAndAssert(_adopted, bytes4(""));
 
     removeAssetAndAssert(utils_calculateCanonicalHash(), _deployedLocal, _adopted);
@@ -415,15 +407,8 @@
   function test_TokenFacet__removeAssetId_worksOnRemote() public {
     s.domain = _canonicalDomain + 1;
     _adopted = address(12312391263);
-<<<<<<< HEAD
+
     vm.mockCall(_adopted, abi.encodeWithSelector(IERC20Metadata.decimals.selector), abi.encode(18));
-
-    setupAssetAndAssert(_adopted, bytes4(""));
-=======
->>>>>>> 8edb599c
-
-    vm.mockCall(_deployedLocal, abi.encodeWithSelector(IERC20.totalSupply.selector), abi.encode(0));
-    vm.mockCall(_deployedLocal, abi.encodeWithSelector(IERC20Metadata.decimals.selector), abi.encode(18));
 
     setupAssetAndAssert(_adopted, bytes4(""));
 
