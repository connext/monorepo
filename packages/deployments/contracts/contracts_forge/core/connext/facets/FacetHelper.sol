// SPDX-License-Identifier: UNLICENSED
pragma solidity 0.8.14;

import {IBridgeToken} from "../../../../contracts/core/connext/interfaces/IBridgeToken.sol";
import {ITokenRegistry} from "../../../../contracts/core/connext/interfaces/ITokenRegistry.sol";
import {IStableSwap} from "../../../../contracts/core/connext/interfaces/IStableSwap.sol";
import {IWrapped} from "../../../../contracts/core/connext/interfaces/IWrapped.sol";

import {ConnextMessage} from "../../../../contracts/core/connext/libraries/ConnextMessage.sol";
import {LibConnextStorage, AppStorage} from "../../../../contracts/core/connext/libraries/LibConnextStorage.sol";
import {TestERC20} from "../../../../contracts/test/TestERC20.sol";
import {ConnextMessage} from "../../../../contracts/core/connext/libraries/ConnextMessage.sol";
import {IStableSwap} from "../../../../contracts/core/connext/interfaces/IStableSwap.sol";

import {TestERC20} from "../../../../contracts/test/TestERC20.sol";

import {MockWrapper} from "../../../utils/Mock.sol";
import "../../../utils/ForgeHelper.sol";

contract FacetHelper is ForgeHelper {
<<<<<<< HEAD
  // domains
  uint32 _originDomain = 1000;
  uint32 _destinationDomain = 2000;

  // token registry / assets
  address _tokenRegistry = address(6);
  address _stableSwap = address(3333);

  // local asset for dest domain
  address _local;
  // adopted asset for dest domain
  address _adopted;
  // canonical token details
  address _canonical;
  bytes32 _canonicalTokenId;
  uint32 _canonicalDomain = _originDomain;

  // fees for liquidity
=======
  // ============ Storage ============
  // ============ Domains
  // domains
  uint32 _originDomain = 1000;
  uint32 _destinationDomain = 2000;
  // destination remote handler id
  bytes32 _remote = bytes32("remote");

  // ============ Assets
  // canonical token details
  address _canonical;
  bytes32 _canonicalId;
  uint32 _canonicalDomain = _originDomain;

  // adopted asset for this domain
  address _adopted;
  // local asset for this domain
  address _local;
  // native asset wrapper
  address _wrapper;

  // token registry
  address _tokenRegistry = address(6);
  // stable swap address
  address _stableSwap = address(5555555555555555555);

  // ============ Fees
  // fees
>>>>>>> f63abb67
  uint256 _liquidityFeeNumerator = 9995;
  uint256 _liquidityFeeDenominator = 10000;
  // fees for credit
  uint256 _portalFeeNumerator = 5;

  // ============ Utils ============

  // Sets fee values
  function utils_setFees() public {
    AppStorage storage s = LibConnextStorage.connextStorage();
<<<<<<< HEAD
    // set token registry
    s.tokenRegistry = ITokenRegistry(_tokenRegistry);

    // deploy canonical token
    _canonical = address(new TestERC20());
    // set Id
    _canonicalTokenId = bytes32(abi.encodePacked(_canonical));

    // set fees
=======
>>>>>>> f63abb67
    s.LIQUIDITY_FEE_NUMERATOR = _liquidityFeeNumerator;
    s.LIQUIDITY_FEE_DENOMINATOR = _liquidityFeeDenominator;
    s.aavePortalFeeNumerator = _portalFeeNumerator;
  }

  function setAssetContext(uint32 domain, bool localIsAdopted) public {
    AppStorage storage s = LibConnextStorage.connextStorage();
    // if the domain is the canonical domain, then the local asset is
    // the canonical asset
    if (domain == _canonicalDomain) {
      _local = _canonical;
      _adopted = _canonical;
    } else {
      // otherwise, you are on a remote domain requiring a local asset
      // adopted may or may not be this asset
      _local = address(new TestERC20());
      _adopted = localIsAdopted ? _local : address(new TestERC20());
    }

    // setup asset context
    s.adoptedToCanonical[_adopted] = ConnextMessage.TokenId(_canonicalDomain, _canonicalTokenId);
    s.adoptedToLocalPools[_canonicalTokenId] = IStableSwap(_stableSwap);
    s.canonicalToAdopted[_canonicalTokenId] = _adopted;

    // set mock to return canonical domain + id
    vm.mockCall(
      _tokenRegistry,
      abi.encodeWithSelector(ITokenRegistry.getTokenId.selector),
      abi.encode(_canonicalDomain, _canonicalTokenId)
    );

    // set mock to return local token address
    vm.mockCall(_tokenRegistry, abi.encodeWithSelector(ITokenRegistry.ensureLocalToken.selector), abi.encode(_local));

    // set mock to return proper is local
    vm.mockCall(
      _tokenRegistry,
      abi.encodeWithSelector(ITokenRegistry.isLocalOrigin.selector),
      abi.encode(domain == _canonicalDomain)
    );

    // set mock to return local address
    vm.mockCall(_tokenRegistry, abi.encodeWithSelector(ITokenRegistry.getLocalAddress.selector), abi.encode(_local));
  }

  function setRemoteRouterContext(address _origin, uint32 _domain) public {
    AppStorage storage s = LibConnextStorage.connextStorage();
    // set remote context
    s.remotes[_domain] = bytes32(abi.encodePacked(_origin));
  }

  // Sets remote router context
  function utils_setRemote(bool onOrigin) public {
    AppStorage storage s = LibConnextStorage.connextStorage();
    s.domain = onOrigin ? _originDomain : _destinationDomain;
    s.remotes[onOrigin ? _destinationDomain : _originDomain] = _remote;
  }

  // Deploys the wrapper, local, adopted, and canonical tokens. Also sets the
  // canonical id, token registry, wrapper
  function utils_deployAssetContracts() public {
    AppStorage storage s = LibConnextStorage.connextStorage();
    // Deploy the adopted token.
    _adopted = address(new TestERC20());
    // Deploy the local token.
    _local = address(new TestERC20());
    // Deploy the canonical token.
    _canonical = address(new TestERC20());
    _canonicalId = bytes32(abi.encodePacked(_canonical));
    // Deploy wrapper for native asset.
    s.wrapper = IWrapped(new MockWrapper());
    _wrapper = address(s.wrapper);
    vm.mockCall(_wrapper, abi.encodeWithSelector(IBridgeToken.name.selector), abi.encode("TestERC20"));
    vm.mockCall(_wrapper, abi.encodeWithSelector(IBridgeToken.symbol.selector), abi.encode("TEST"));
    vm.mockCall(_wrapper, abi.encodeWithSelector(IBridgeToken.decimals.selector), abi.encode(18));
    // Set token registry
    s.tokenRegistry = ITokenRegistry(_tokenRegistry);
  }

  // Sets the storage and token registry return results.
  function utils_setupAsset(bool localIsAdopted, bool onCanonical) public {
    AppStorage storage s = LibConnextStorage.connextStorage();
    if (onCanonical) {
      _local = _canonical;
      _canonicalDomain = _originDomain;
    } else {
      // If the local is already set to the canonical (i.e. from some defaults)
      // redeploy
      if (_local == _canonical) {
        _local = address(new TestERC20());
      }
      _canonicalDomain = _destinationDomain;
    }
    if (localIsAdopted) {
      _adopted = _local;
      _stableSwap = address(0);
    } else {
      // If the adopted is already set as the local, redeploy
      if (_adopted == _local) {
        _adopted = address(new TestERC20());
      }
      if (_stableSwap == address(0)) {
        _stableSwap = address(5555555555555555555);
      }
    }
    // token registry should always return the canonical
    vm.mockCall(
      _tokenRegistry,
      abi.encodeWithSelector(ITokenRegistry.getTokenId.selector),
      abi.encode(_canonicalDomain, _canonicalId)
    );

    // if you are not on canonical domain, ensure the local origin returns false
    // (indicates whether token should be burned or not)
    vm.mockCall(
      _tokenRegistry,
      abi.encodeWithSelector(ITokenRegistry.isLocalOrigin.selector, _local),
      abi.encode(onCanonical)
    );

    // ensure local token should always return the local token wrt current domain
    vm.mockCall(_tokenRegistry, abi.encodeWithSelector(ITokenRegistry.ensureLocalToken.selector), abi.encode(_local));

    // Ensure token registry is always returned properly
    vm.mockCall(_tokenRegistry, abi.encodeWithSelector(ITokenRegistry.getLocalAddress.selector), abi.encode(_local));

    // Setup the storage variables
    s.adoptedToCanonical[_adopted] = ConnextMessage.TokenId(_canonicalDomain, _canonicalId);
    s.adoptedToLocalPools[_canonicalId] = IStableSwap(_stableSwap);
    s.canonicalToAdopted[_canonicalId] = _adopted;

    // // Log stored vars
    // console.log("setup asset:");
    // console.log("- adopted:", _adopted);
    // console.log("- local:", _local);
    // console.log("- canonical:", _canonical);
    // console.log("- stableSwap:", _stableSwap);
    // console.log("- wrapper:", address(s.wrapper));
    // console.log("- isLocalOrigin", onCanonical);
  }

  function utils_setupNative(bool localIsAdopted, bool onCanonical) public {
    AppStorage storage s = LibConnextStorage.connextStorage();
    // When you are using the native asset:
    // - canonical asset will always be the wrapper
    // - adopted asset will always be the wrapper
    // - the local asset may or may not be the wrapper
    if (onCanonical) {
      // The wrapper is canonical when on the canonical domain
      // only
      _canonical = address(s.wrapper);
      _canonicalId = bytes32(abi.encodePacked(_canonical));
    } else {
      // If localIsAdopted, then the local asset is the wrapper
      if (localIsAdopted) {
        // this is like if madETH is adopted on cronos. in this case,
        // the wrapper must also have the `detailsHash()` functionality
        // this is handled in the other utility function (see `utils_formatMessage`)
        _local = address(new TestERC20());
        _adopted = _local;
      } else {
        // The adopted asset is the wrapper, local is bridge token
        _adopted = address(s.wrapper);
      }
    }
    utils_setupAsset(localIsAdopted, onCanonical);
  }
}<|MERGE_RESOLUTION|>--- conflicted
+++ resolved
@@ -18,26 +18,6 @@
 import "../../../utils/ForgeHelper.sol";
 
 contract FacetHelper is ForgeHelper {
-<<<<<<< HEAD
-  // domains
-  uint32 _originDomain = 1000;
-  uint32 _destinationDomain = 2000;
-
-  // token registry / assets
-  address _tokenRegistry = address(6);
-  address _stableSwap = address(3333);
-
-  // local asset for dest domain
-  address _local;
-  // adopted asset for dest domain
-  address _adopted;
-  // canonical token details
-  address _canonical;
-  bytes32 _canonicalTokenId;
-  uint32 _canonicalDomain = _originDomain;
-
-  // fees for liquidity
-=======
   // ============ Storage ============
   // ============ Domains
   // domains
@@ -66,7 +46,6 @@
 
   // ============ Fees
   // fees
->>>>>>> f63abb67
   uint256 _liquidityFeeNumerator = 9995;
   uint256 _liquidityFeeDenominator = 10000;
   // fees for credit
@@ -77,67 +56,9 @@
   // Sets fee values
   function utils_setFees() public {
     AppStorage storage s = LibConnextStorage.connextStorage();
-<<<<<<< HEAD
-    // set token registry
-    s.tokenRegistry = ITokenRegistry(_tokenRegistry);
-
-    // deploy canonical token
-    _canonical = address(new TestERC20());
-    // set Id
-    _canonicalTokenId = bytes32(abi.encodePacked(_canonical));
-
-    // set fees
-=======
->>>>>>> f63abb67
     s.LIQUIDITY_FEE_NUMERATOR = _liquidityFeeNumerator;
     s.LIQUIDITY_FEE_DENOMINATOR = _liquidityFeeDenominator;
     s.aavePortalFeeNumerator = _portalFeeNumerator;
-  }
-
-  function setAssetContext(uint32 domain, bool localIsAdopted) public {
-    AppStorage storage s = LibConnextStorage.connextStorage();
-    // if the domain is the canonical domain, then the local asset is
-    // the canonical asset
-    if (domain == _canonicalDomain) {
-      _local = _canonical;
-      _adopted = _canonical;
-    } else {
-      // otherwise, you are on a remote domain requiring a local asset
-      // adopted may or may not be this asset
-      _local = address(new TestERC20());
-      _adopted = localIsAdopted ? _local : address(new TestERC20());
-    }
-
-    // setup asset context
-    s.adoptedToCanonical[_adopted] = ConnextMessage.TokenId(_canonicalDomain, _canonicalTokenId);
-    s.adoptedToLocalPools[_canonicalTokenId] = IStableSwap(_stableSwap);
-    s.canonicalToAdopted[_canonicalTokenId] = _adopted;
-
-    // set mock to return canonical domain + id
-    vm.mockCall(
-      _tokenRegistry,
-      abi.encodeWithSelector(ITokenRegistry.getTokenId.selector),
-      abi.encode(_canonicalDomain, _canonicalTokenId)
-    );
-
-    // set mock to return local token address
-    vm.mockCall(_tokenRegistry, abi.encodeWithSelector(ITokenRegistry.ensureLocalToken.selector), abi.encode(_local));
-
-    // set mock to return proper is local
-    vm.mockCall(
-      _tokenRegistry,
-      abi.encodeWithSelector(ITokenRegistry.isLocalOrigin.selector),
-      abi.encode(domain == _canonicalDomain)
-    );
-
-    // set mock to return local address
-    vm.mockCall(_tokenRegistry, abi.encodeWithSelector(ITokenRegistry.getLocalAddress.selector), abi.encode(_local));
-  }
-
-  function setRemoteRouterContext(address _origin, uint32 _domain) public {
-    AppStorage storage s = LibConnextStorage.connextStorage();
-    // set remote context
-    s.remotes[_domain] = bytes32(abi.encodePacked(_origin));
   }
 
   // Sets remote router context
