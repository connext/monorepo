import { HardhatRuntimeEnvironment } from "hardhat/types";
import { DeployFunction } from "hardhat-deploy/types";
import { constants, Wallet } from "ethers";

import { SKIP_SETUP, WRAPPED_ETH_MAP } from "../src/constants";
import { getDeploymentName } from "../src/utils";
import { getDomainInfoFromChainId } from "../src/nomad";

/**
 * Hardhat task defining the contract deployments for nxtp
 *
 * @param hre Hardhat environment to deploy to
 */
const func: DeployFunction = async (hre: HardhatRuntimeEnvironment): Promise<void> => {
  const chainId = await hre.getChainId();

  let _deployer: any;
  ({ deployer: _deployer } = await hre.ethers.getNamedSigners());
  if (!_deployer) {
    [_deployer] = await hre.ethers.getUnnamedSigners();
  }
  const deployer = _deployer as Wallet;
  console.log("\n============================= Deploying Connext ===============================");
  console.log("deployer: ", deployer.address);

  const network = await hre.ethers.provider.getNetwork();
  const domainConfig = getDomainInfoFromChainId(network.chainId);

<<<<<<< HEAD
  console.log("Deploying relayer fee router...");
  // Get RelayerFeeRouter and TokenRegistry deployments.
  const relayerFeeRouterDeployment = await hre.deployments.getOrNull("RelayerFeeRouterUpgradeBeaconProxy");
  if (!relayerFeeRouterDeployment) {
    throw new Error(`RelayerFeRelayerFeeRoutere not deployed`);
  }
  const relayerFeeRouter = new hre.ethers.Contract(
    relayerFeeRouterDeployment.address,
    (await hre.deployments.getOrNull("RelayerFeeRouter"))!.abi,
  ).connect(deployer);

  // Get xapp connection manager
  const xappConnectionManagerDeployment = await hre.deployments.getOrNull("XAppConnectionManager");
  if (!xappConnectionManagerDeployment) {
    throw new Error(`XappConnectionManager not deployed`);
  }

  console.log("Deploying token registry...");
  const tokenRegistryDeployment = await hre.deployments.getOrNull("TokenRegistryUpgradeBeaconProxy");
=======
  console.log("Fetching bridge router...");
  const bridgeRouterDeploymentName = getDeploymentName("BridgeRouterUpgradeBeaconProxy");
  const bridgeRouterDeployment = await hre.deployments.getOrNull(bridgeRouterDeploymentName);
  if (!bridgeRouterDeployment) {
    throw new Error(`BridgeRouter not deployed`);
  }
  const bridge = new hre.ethers.Contract(
    bridgeRouterDeployment.address,
    (await hre.deployments.getOrNull(getDeploymentName("BridgeRouter")))!.abi,
  ).connect(deployer);

  console.log("Fetching token registry...");
  const tokenRegistryDeployment = await hre.deployments.getOrNull(getDeploymentName("TokenRegistryUpgradeBeaconProxy"));
>>>>>>> 59c4c23a
  if (!tokenRegistryDeployment) {
    throw new Error(`TokenRegistry not deployed`);
  }
  const tokenRegistry = new hre.ethers.Contract(
    tokenRegistryDeployment.address,
    (await hre.deployments.getOrNull(getDeploymentName("TokenRegistry")))!.abi,
  ).connect(deployer);

  // Deploy Connext logic libraries
<<<<<<< HEAD
  console.log("Deploying utils, permissions manager...");
  const connextUtils = await hre.deployments.deploy("ConnextUtils", {
=======

  console.log("Deploying asset logic, utils, permissions manager...");
  const assetLogicName = getDeploymentName("AssetLogic");
  const assetLogic = await hre.deployments.deploy(assetLogicName, {
    from: deployer.address,
    log: true,
    contract: "AssetLogic",
  });
  const utilsLogicName = getDeploymentName("ConnextUtils");
  const connextUtils = await hre.deployments.deploy(utilsLogicName, {
>>>>>>> 59c4c23a
    from: deployer.address,
    log: true,
    contract: "ConnextUtils",
  });
  const routersLogicName = getDeploymentName("RouterPermissionsManagerLogic");
  const routerPermissionsManagerLogic = await hre.deployments.deploy(routersLogicName, {
    from: deployer.address,
    log: true,
    contract: "RouterPermissionsManagerLogic",
  });

<<<<<<< HEAD
  // verify libs
  console.log("verifying connext libraries...");
  await Promise.all([
    connextUtils.newlyDeployed ? verify(hre, connextUtils.address) : Promise.resolve(),
    routerPermissionsManagerLogic.newlyDeployed
      ? verify(hre, routerPermissionsManagerLogic.address)
      : Promise.resolve(),
  ]);

=======
>>>>>>> 59c4c23a
  // Deploy connext contract
  console.log("Deploying connext...");
  const libraries = {
    ConnextUtils: connextUtils.address,
    RouterPermissionsManagerLogic: routerPermissionsManagerLogic.address,
  };
<<<<<<< HEAD
  const connext = await hre.deployments.deploy("ConnextHandler", {
=======
  const connextName = getDeploymentName("Connext");
  const connext = await hre.deployments.deploy(connextName, {
>>>>>>> 59c4c23a
    from: deployer.address,
    log: true,
    libraries,
    proxy: {
      execute: {
        init: {
          methodName: "initialize",
          args: [
<<<<<<< HEAD
            domain.domain,
            xappConnectionManagerDeployment.address,
=======
            domainConfig.domain,
            bridge.address,
>>>>>>> 59c4c23a
            tokenRegistry.address,
            WRAPPED_ETH_MAP.get(+chainId) ?? constants.AddressZero,
            relayerFeeRouter.address,
          ],
        },
      },
      proxyContract: "OpenZeppelinTransparentProxy",
      viaAdminContract: { name: getDeploymentName("ConnextProxyAdmin"), artifact: "ConnextProxyAdmin" },
    },
    contract: "Connext",
  });
  const connextAddress = connext.address;
  console.log("connextAddress: ", connextAddress);

<<<<<<< HEAD
  // Add connext to relayer fee router
  if ((await relayerFeeRouter.connext()) !== connextAddress) {
    console.log("setting connext on relayer fee router");
    const addTm = await relayerFeeRouter.connect(deployer).setConnext(connextAddress);
    await addTm.wait();
  } else {
    console.log("relayer fee router connext set");
  }

  // verify implementation
  if (connext.newlyDeployed) {
    console.log("verifying connext implementation...");
    await verify(hre, connext.implementation ?? connext.address, [], libraries);
=======
  // Add tm to bridge
  if ((await bridge.connext()) !== connextAddress) {
    console.log("setting connext on bridge");
    const addTm = await bridge.connect(deployer).setConnext(connextAddress);
    await addTm.wait();
  } else {
    console.log("bridge connext set");
>>>>>>> 59c4c23a
  }

  if (WRAPPED_ETH_MAP.has(+chainId)) {
    console.log("Deploying ConnextPriceOracle to configured chain");

    let deployedPriceOracleAddress;
    const priceOracleDeploymentName = getDeploymentName("ConnextPriceOracle");
    try {
      deployedPriceOracleAddress = (await hre.deployments.get(priceOracleDeploymentName)).address;
    } catch (e: unknown) {
      console.log("ConnextPriceOracle not deployed yet:", (e as Error).message);
    }
    await hre.deployments.deploy(priceOracleDeploymentName, {
      from: deployer.address,
      args: [WRAPPED_ETH_MAP.get(+chainId)],
      log: true,
      skipIfAlreadyDeployed: true,
      contract: "ConnextPriceOracle",
    });

    const priceOracleDeployment = await hre.deployments.get(priceOracleDeploymentName);
    const newPriceOracleAddress = priceOracleDeployment.address;
    if (deployedPriceOracleAddress && deployedPriceOracleAddress != newPriceOracleAddress) {
      console.log("Setting v1PriceOracle, v1PriceOracle: ", deployedPriceOracleAddress);
      const priceOracleContract = await hre.ethers.getContractAt(priceOracleDeploymentName, newPriceOracleAddress);
      const tx = await priceOracleContract.setV1PriceOracle(deployedPriceOracleAddress, { from: deployer });
      console.log("setV1PriceOracle tx: ", tx);
      await tx.wait();
    }
  }

  console.log("Deploying multicall...");
  const multicallName = getDeploymentName("Multicall");
  let deployment = await hre.deployments.deploy(multicallName, {
    from: deployer.address,
    log: true,
    skipIfAlreadyDeployed: true,
    contract: "Multicall",
  });

  if (!SKIP_SETUP.includes(parseInt(chainId))) {
    console.log("Deploying test token on non-mainnet chain...");
    // Note: NOT using special token for staging envs
    deployment = await hre.deployments.deploy("TestERC20", {
      from: deployer.address,
      log: true,
      // salt: keccak256("amarokrulez"),
      skipIfAlreadyDeployed: true,
    });
    console.log("TestERC20: ", deployment.address);
  } else {
    console.log("Skipping test setup on chainId: ", chainId);
  }
};

export default func;
func.tags = ["Connext"];
func.dependencies = ["Nomad"];<|MERGE_RESOLUTION|>--- conflicted
+++ resolved
@@ -26,7 +26,6 @@
   const network = await hre.ethers.provider.getNetwork();
   const domainConfig = getDomainInfoFromChainId(network.chainId);
 
-<<<<<<< HEAD
   console.log("Deploying relayer fee router...");
   // Get RelayerFeeRouter and TokenRegistry deployments.
   const relayerFeeRouterDeployment = await hre.deployments.getOrNull("RelayerFeeRouterUpgradeBeaconProxy");
@@ -44,9 +43,6 @@
     throw new Error(`XappConnectionManager not deployed`);
   }
 
-  console.log("Deploying token registry...");
-  const tokenRegistryDeployment = await hre.deployments.getOrNull("TokenRegistryUpgradeBeaconProxy");
-=======
   console.log("Fetching bridge router...");
   const bridgeRouterDeploymentName = getDeploymentName("BridgeRouterUpgradeBeaconProxy");
   const bridgeRouterDeployment = await hre.deployments.getOrNull(bridgeRouterDeploymentName);
@@ -59,22 +55,17 @@
   ).connect(deployer);
 
   console.log("Fetching token registry...");
-  const tokenRegistryDeployment = await hre.deployments.getOrNull(getDeploymentName("TokenRegistryUpgradeBeaconProxy"));
->>>>>>> 59c4c23a
+  const tokenRegistryDeployment = await hre.deployments.getOrNull("TokenRegistryUpgradeBeaconProxy");
   if (!tokenRegistryDeployment) {
     throw new Error(`TokenRegistry not deployed`);
   }
+  console.log("Deploying token registry...");
   const tokenRegistry = new hre.ethers.Contract(
     tokenRegistryDeployment.address,
     (await hre.deployments.getOrNull(getDeploymentName("TokenRegistry")))!.abi,
   ).connect(deployer);
 
   // Deploy Connext logic libraries
-<<<<<<< HEAD
-  console.log("Deploying utils, permissions manager...");
-  const connextUtils = await hre.deployments.deploy("ConnextUtils", {
-=======
-
   console.log("Deploying asset logic, utils, permissions manager...");
   const assetLogicName = getDeploymentName("AssetLogic");
   const assetLogic = await hre.deployments.deploy(assetLogicName, {
@@ -84,7 +75,6 @@
   });
   const utilsLogicName = getDeploymentName("ConnextUtils");
   const connextUtils = await hre.deployments.deploy(utilsLogicName, {
->>>>>>> 59c4c23a
     from: deployer.address,
     log: true,
     contract: "ConnextUtils",
@@ -96,7 +86,6 @@
     contract: "RouterPermissionsManagerLogic",
   });
 
-<<<<<<< HEAD
   // verify libs
   console.log("verifying connext libraries...");
   await Promise.all([
@@ -106,20 +95,13 @@
       : Promise.resolve(),
   ]);
 
-=======
->>>>>>> 59c4c23a
   // Deploy connext contract
   console.log("Deploying connext...");
   const libraries = {
     ConnextUtils: connextUtils.address,
     RouterPermissionsManagerLogic: routerPermissionsManagerLogic.address,
   };
-<<<<<<< HEAD
   const connext = await hre.deployments.deploy("ConnextHandler", {
-=======
-  const connextName = getDeploymentName("Connext");
-  const connext = await hre.deployments.deploy(connextName, {
->>>>>>> 59c4c23a
     from: deployer.address,
     log: true,
     libraries,
@@ -128,13 +110,8 @@
         init: {
           methodName: "initialize",
           args: [
-<<<<<<< HEAD
-            domain.domain,
-            xappConnectionManagerDeployment.address,
-=======
             domainConfig.domain,
             bridge.address,
->>>>>>> 59c4c23a
             tokenRegistry.address,
             WRAPPED_ETH_MAP.get(+chainId) ?? constants.AddressZero,
             relayerFeeRouter.address,
@@ -149,7 +126,6 @@
   const connextAddress = connext.address;
   console.log("connextAddress: ", connextAddress);
 
-<<<<<<< HEAD
   // Add connext to relayer fee router
   if ((await relayerFeeRouter.connext()) !== connextAddress) {
     console.log("setting connext on relayer fee router");
@@ -163,15 +139,6 @@
   if (connext.newlyDeployed) {
     console.log("verifying connext implementation...");
     await verify(hre, connext.implementation ?? connext.address, [], libraries);
-=======
-  // Add tm to bridge
-  if ((await bridge.connext()) !== connextAddress) {
-    console.log("setting connext on bridge");
-    const addTm = await bridge.connect(deployer).setConnext(connextAddress);
-    await addTm.wait();
-  } else {
-    console.log("bridge connext set");
->>>>>>> 59c4c23a
   }
 
   if (WRAPPED_ETH_MAP.has(+chainId)) {
