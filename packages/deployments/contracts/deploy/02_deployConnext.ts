import { HardhatRuntimeEnvironment } from "hardhat/types";
import { DeployFunction } from "hardhat-deploy/types";
import { Wallet, constants } from "ethers";

import { SKIP_SETUP, WRAPPED_ETH_MAP } from "../src/constants";
import { getDomainInfoFromChainId } from "../src/nomad";
import { verify } from "../src/utils";

/**
 * Hardhat task defining the contract deployments for nxtp
 *
 * @param hre Hardhat environment to deploy to
 */
const func: DeployFunction = async (hre: HardhatRuntimeEnvironment): Promise<void> => {
  const chainId = await hre.getChainId();

  let _deployer: any;
  ({ deployer: _deployer } = await hre.ethers.getNamedSigners());
  if (!_deployer) {
    [_deployer] = await hre.ethers.getUnnamedSigners();
  }
  const deployer = _deployer as Wallet;
  console.log("============================= Deploying Connext ===============================");
  console.log("deployer: ", deployer.address);

  const network = await hre.ethers.provider.getNetwork();
  const domain = getDomainInfoFromChainId(network.chainId);
  console.log("domain: ", domain);

  console.log("Deploying relayer fee router...");
  // Get RelayerFeeRouter and TokenRegistry deployments.
  const relayerFeeRouterDeployment = await hre.deployments.getOrNull("RelayerFeeRouterUpgradeBeaconProxy");
  if (!relayerFeeRouterDeployment) {
    throw new Error(`RelayerFeRelayerFeeRoutere not deployed`);
  }
  const relayerFeeRouter = new hre.ethers.Contract(
    relayerFeeRouterDeployment.address,
    (await hre.deployments.getOrNull("RelayerFeeRouter"))!.abi,
  ).connect(deployer);

  // Get xapp connection manager
  const xappConnectionManagerDeployment = await hre.deployments.getOrNull("XAppConnectionManager");
  if (!xappConnectionManagerDeployment) {
    throw new Error(`XappConnectionManager not deployed`);
  }

  console.log("Deploying token registry...");
  const tokenRegistryDeployment = await hre.deployments.getOrNull("TokenRegistryUpgradeBeaconProxy");
  if (!tokenRegistryDeployment) {
    throw new Error(`TokenRegistry not deployed`);
  }
  const tokenRegistry = new hre.ethers.Contract(
    tokenRegistryDeployment.address,
    (await hre.deployments.getOrNull("TokenRegistry"))!.abi,
  ).connect(deployer);

  // Deploy Connext logic libraries
<<<<<<< HEAD
  console.log("Deploying utils, permissions manager...");
=======

  console.log("Deploying asset logic, utils, permissions manager...");
  const assetLogic = await hre.deployments.deploy("AssetLogic", {
    from: deployer.address,
    log: true,
  });
>>>>>>> 84bb1d9b
  const connextUtils = await hre.deployments.deploy("ConnextUtils", {
    from: deployer.address,
    log: true,
  });
  const routerPermissionsManagerLogic = await hre.deployments.deploy("RouterPermissionsManagerLogic", {
    from: deployer.address,
    log: true,
  });

  // verify libs
  console.log("verifying connext libraries...");
  await Promise.all([
    assetLogic.newlyDeployed ? verify(hre, assetLogic.address) : Promise.resolve(),
    connextUtils.newlyDeployed ? verify(hre, connextUtils.address) : Promise.resolve(),
    routerPermissionsManagerLogic.newlyDeployed
      ? verify(hre, routerPermissionsManagerLogic.address)
      : Promise.resolve(),
  ]);

  // Deploy connext contract
  console.log("Deploying connext...");
  const libraries = {
    AssetLogic: assetLogic.address,
    ConnextUtils: connextUtils.address,
    RouterPermissionsManagerLogic: routerPermissionsManagerLogic.address,
  };
  const connext = await hre.deployments.deploy("ConnextHandler", {
    from: deployer.address,
    log: true,
<<<<<<< HEAD
    libraries: {
      ConnextUtils: connextUtils.address,
      RouterPermissionsManagerLogic: routerPermissionsManagerLogic.address,
    },
=======
    libraries,
>>>>>>> 84bb1d9b
    proxy: {
      execute: {
        init: {
          methodName: "initialize",
          args: [
            domain.domain,
            xappConnectionManagerDeployment.address,
            tokenRegistry.address,
            WRAPPED_ETH_MAP.get(+chainId) ?? constants.AddressZero,
            relayerFeeRouter.address,
          ],
        },
      },
      proxyContract: "OpenZeppelinTransparentProxy",
      viaAdminContract: "ConnextProxyAdmin",
    },
  });
  const connextAddress = connext.address;
  console.log("connextAddress: ", connextAddress);

<<<<<<< HEAD
  // Add connext to relayer fee router
  if ((await relayerFeeRouter.connext()) !== connextAddress) {
    console.log("setting connext on relayer fee router");
    const addTm = await relayerFeeRouter.connect(deployer).setConnext(connextAddress);
    await addTm.wait();
  } else {
    console.log("relayer fee router connext set");
=======
  // verify implementation
  if (connext.newlyDeployed) {
    console.log("verifying connext implementation...");
    await verify(hre, connext.implementation ?? connext.address, [], libraries);
>>>>>>> 84bb1d9b
  }

  if (WRAPPED_ETH_MAP.has(+chainId)) {
    console.log("Deploying ConnextPriceOracle to configured chain");

    let deployedPriceOracleAddress;
    try {
      deployedPriceOracleAddress = (await hre.deployments.get("ConnextPriceOracle")).address;
    } catch (e: unknown) {
      console.log("ConnextPriceOracle not deployed yet:", (e as Error).message);
    }
    const { newlyDeployed: oracleNewlyDeployed } = await hre.deployments.deploy("ConnextPriceOracle", {
      from: deployer.address,
      args: [WRAPPED_ETH_MAP.get(+chainId)],
      log: true,
      skipIfAlreadyDeployed: true,
    });

    const priceOracleDeployment = await hre.deployments.get("ConnextPriceOracle");
    const newPriceOracleAddress = priceOracleDeployment.address;
    if (deployedPriceOracleAddress && deployedPriceOracleAddress != newPriceOracleAddress) {
      console.log("Setting v1PriceOracle, v1PriceOracle: ", deployedPriceOracleAddress);
      const priceOracleContract = await hre.ethers.getContractAt("ConnextPriceOracle", newPriceOracleAddress);
      const tx = await priceOracleContract.setV1PriceOracle(deployedPriceOracleAddress, { from: deployer });
      console.log("setV1PriceOracle tx: ", tx);
      await tx.wait();
    }

    // verify
    if (oracleNewlyDeployed) {
      console.log("verifying price oracle...");
      await verify(hre, newPriceOracleAddress, [WRAPPED_ETH_MAP.get(+chainId)]);
    }
  }

  console.log("Deploying multicall...");
  let deployment = await hre.deployments.deploy("Multicall", {
    from: deployer.address,
    log: true,
    skipIfAlreadyDeployed: true,
  });

  // verify multicall
  console.log("verifying multicall...");
  if (deployment.newlyDeployed) {
    await verify(hre, deployment.address);
  }

  if (!SKIP_SETUP.includes(parseInt(chainId))) {
    console.log("Deploying test token on non-mainnet chain...");
    deployment = await hre.deployments.deploy("TestERC20", {
      from: deployer.address,
      log: true,
      // salt: keccak256("amarokrulez"),
      skipIfAlreadyDeployed: true,
    });
    // verify test erc20
    console.log("verifying token...");
    if (deployment.newlyDeployed) {
      await verify(hre, deployment.address);
    }
    console.log("TestERC20: ", deployment.address);
  } else {
    console.log("Skipping test setup on chainId: ", chainId);
  }
};

export default func;
func.tags = ["Connext"];
func.dependencies = ["Nomad"];<|MERGE_RESOLUTION|>--- conflicted
+++ resolved
@@ -55,16 +55,7 @@
   ).connect(deployer);
 
   // Deploy Connext logic libraries
-<<<<<<< HEAD
   console.log("Deploying utils, permissions manager...");
-=======
-
-  console.log("Deploying asset logic, utils, permissions manager...");
-  const assetLogic = await hre.deployments.deploy("AssetLogic", {
-    from: deployer.address,
-    log: true,
-  });
->>>>>>> 84bb1d9b
   const connextUtils = await hre.deployments.deploy("ConnextUtils", {
     from: deployer.address,
     log: true,
@@ -77,7 +68,6 @@
   // verify libs
   console.log("verifying connext libraries...");
   await Promise.all([
-    assetLogic.newlyDeployed ? verify(hre, assetLogic.address) : Promise.resolve(),
     connextUtils.newlyDeployed ? verify(hre, connextUtils.address) : Promise.resolve(),
     routerPermissionsManagerLogic.newlyDeployed
       ? verify(hre, routerPermissionsManagerLogic.address)
@@ -87,21 +77,13 @@
   // Deploy connext contract
   console.log("Deploying connext...");
   const libraries = {
-    AssetLogic: assetLogic.address,
     ConnextUtils: connextUtils.address,
     RouterPermissionsManagerLogic: routerPermissionsManagerLogic.address,
   };
   const connext = await hre.deployments.deploy("ConnextHandler", {
     from: deployer.address,
     log: true,
-<<<<<<< HEAD
-    libraries: {
-      ConnextUtils: connextUtils.address,
-      RouterPermissionsManagerLogic: routerPermissionsManagerLogic.address,
-    },
-=======
     libraries,
->>>>>>> 84bb1d9b
     proxy: {
       execute: {
         init: {
@@ -122,7 +104,6 @@
   const connextAddress = connext.address;
   console.log("connextAddress: ", connextAddress);
 
-<<<<<<< HEAD
   // Add connext to relayer fee router
   if ((await relayerFeeRouter.connext()) !== connextAddress) {
     console.log("setting connext on relayer fee router");
@@ -130,12 +111,12 @@
     await addTm.wait();
   } else {
     console.log("relayer fee router connext set");
-=======
+  }
+
   // verify implementation
   if (connext.newlyDeployed) {
     console.log("verifying connext implementation...");
     await verify(hre, connext.implementation ?? connext.address, [], libraries);
->>>>>>> 84bb1d9b
   }
 
   if (WRAPPED_ETH_MAP.has(+chainId)) {
