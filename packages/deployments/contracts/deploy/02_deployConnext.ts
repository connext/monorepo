import { HardhatRuntimeEnvironment } from "hardhat/types";
import { DeployFunction } from "hardhat-deploy/types";
import { constants, Wallet } from "ethers";

import { SKIP_SETUP, WRAPPED_ETH_MAP } from "../src/constants";
<<<<<<< HEAD
import { getDeploymentName, verify } from "../src/utils";
import { getDomainInfoFromChainId } from "../src/nomad";
=======
import { getDomainInfoFromChainId } from "../src/nomad";
import { verify } from "../src/utils";
>>>>>>> 91dcd543

/**
 * Hardhat task defining the contract deployments for nxtp
 *
 * @param hre Hardhat environment to deploy to
 */
const func: DeployFunction = async (hre: HardhatRuntimeEnvironment): Promise<void> => {
  const chainId = await hre.getChainId();

  let _deployer: any;
  ({ deployer: _deployer } = await hre.ethers.getNamedSigners());
  if (!_deployer) {
    [_deployer] = await hre.ethers.getUnnamedSigners();
  }
  const deployer = _deployer as Wallet;
  console.log("============================= Deploying Connext ===============================");
  console.log("deployer: ", deployer.address);

  const network = await hre.ethers.provider.getNetwork();
<<<<<<< HEAD
  const domainConfig = getDomainInfoFromChainId(network.chainId);
=======
  const domain = getDomainInfoFromChainId(network.chainId);
  console.log("domain: ", domain);
>>>>>>> 91dcd543

  console.log("Fetching bridge router...");
  // Get BridgeRouter and TokenRegistry deployments.
  const bridgeRouterDeploymentName = getDeploymentName("BridgeRouterUpgradeBeaconProxy");
  const bridgeRouterDeployment = await hre.deployments.getOrNull(bridgeRouterDeploymentName);
  if (!bridgeRouterDeployment) {
    throw new Error(`BridgeRouter not deployed`);
  }
  const bridge = new hre.ethers.Contract(
    bridgeRouterDeployment.address,
    (await hre.deployments.getOrNull(getDeploymentName("BridgeRouter")))!.abi,
  ).connect(deployer);

  console.log("Fetching token registry...");
  const tokenRegistryDeployment = await hre.deployments.getOrNull(getDeploymentName("TokenRegistryUpgradeBeaconProxy"));
  if (!tokenRegistryDeployment) {
    throw new Error(`TokenRegistry not deployed`);
  }
  const tokenRegistry = new hre.ethers.Contract(
    tokenRegistryDeployment.address,
    (await hre.deployments.getOrNull(getDeploymentName("TokenRegistry")))!.abi,
  ).connect(deployer);

  // Deploy Connext logic libraries

  console.log("Deploying asset logic, utils, permissions manager...");
  const assetLogicName = getDeploymentName("AssetLogic");
  const assetLogic = await hre.deployments.deploy(assetLogicName, {
    from: deployer.address,
    log: true,
    contract: "AssetLogic",
  });
  const utilsLogicName = getDeploymentName("ConnextUtils");
  const connextUtils = await hre.deployments.deploy(utilsLogicName, {
    from: deployer.address,
    log: true,
    contract: "ConnextUtils",
  });
  const routersLogicName = getDeploymentName("RouterPermissionsManagerLogic");
  const routerPermissionsManagerLogic = await hre.deployments.deploy(routersLogicName, {
    from: deployer.address,
    log: true,
    contract: "RouterPermissionsManagerLogic",
  });

  // verify libs
  console.log("verifying connext libraries...");
  await Promise.all([
    assetLogic.newlyDeployed ? verify(hre, assetLogic.address) : Promise.resolve(),
    connextUtils.newlyDeployed ? verify(hre, connextUtils.address) : Promise.resolve(),
    routerPermissionsManagerLogic.newlyDeployed
      ? verify(hre, routerPermissionsManagerLogic.address)
      : Promise.resolve(),
  ]);

  // Deploy connext contract
  console.log("Deploying connext...");
<<<<<<< HEAD
  const connextName = getDeploymentName("Connext");
  const connext = await hre.deployments.deploy(connextName, {
=======
  const libraries = {
    AssetLogic: assetLogic.address,
    ConnextUtils: connextUtils.address,
    RouterPermissionsManagerLogic: routerPermissionsManagerLogic.address,
  };
  const connext = await hre.deployments.deploy("Connext", {
>>>>>>> 91dcd543
    from: deployer.address,
    log: true,
    libraries,
    proxy: {
      execute: {
        init: {
          methodName: "initialize",
          args: [
<<<<<<< HEAD
            domainConfig.domain,
=======
            domain.domain,
>>>>>>> 91dcd543
            bridge.address,
            tokenRegistry.address,
            WRAPPED_ETH_MAP.get(+chainId) ?? constants.AddressZero,
          ],
        },
      },
      proxyContract: "OpenZeppelinTransparentProxy",
      viaAdminContract: { name: getDeploymentName("ConnextProxyAdmin"), artifact: "ConnextProxyAdmin" },
    },
    contract: "Connext",
  });
  const connextAddress = connext.address;
  console.log("connextAddress: ", connextAddress);

  // verify implementation
  if (connext.newlyDeployed) {
    console.log("verifying connext implementation...");
    await verify(hre, connext.implementation ?? connext.address, [], libraries);
  }

  // Add tm to bridge
  if ((await bridge.connext()) !== connextAddress) {
    console.log("setting connext on bridge");
    const addTm = await bridge.connect(deployer).setConnext(connextAddress);
    await addTm.wait();
  } else {
    console.log("bridge connext set");
  }

  if (WRAPPED_ETH_MAP.has(+chainId)) {
    console.log("Deploying ConnextPriceOracle to configured chain");

    let deployedPriceOracleAddress;
    const priceOracleDeploymentName = getDeploymentName("ConnextPriceOracle");
    try {
      deployedPriceOracleAddress = (await hre.deployments.get(priceOracleDeploymentName)).address;
    } catch (e: unknown) {
      console.log("ConnextPriceOracle not deployed yet:", (e as Error).message);
    }
    await hre.deployments.deploy(priceOracleDeploymentName, {
      from: deployer.address,
      args: [WRAPPED_ETH_MAP.get(+chainId)],
      log: true,
      skipIfAlreadyDeployed: true,
      contract: "ConnextPriceOracle",
    });

    const priceOracleDeployment = await hre.deployments.get(priceOracleDeploymentName);
    const newPriceOracleAddress = priceOracleDeployment.address;
    if (deployedPriceOracleAddress && deployedPriceOracleAddress != newPriceOracleAddress) {
      console.log("Setting v1PriceOracle, v1PriceOracle: ", deployedPriceOracleAddress);
      const priceOracleContract = await hre.ethers.getContractAt(priceOracleDeploymentName, newPriceOracleAddress);
      const tx = await priceOracleContract.setV1PriceOracle(deployedPriceOracleAddress, { from: deployer });
      console.log("setV1PriceOracle tx: ", tx);
      await tx.wait();
    }

<<<<<<< HEAD
    // verify deployment
    console.log("verifying ConnextPriceOracle");
    await verify(hre, priceOracleDeployment.address, [WRAPPED_ETH_MAP.get(+chainId)]);
=======
    // verify
    console.log("verifying price oracle...");
    await verify(hre, newPriceOracleAddress, [WRAPPED_ETH_MAP.get(+chainId)]);
>>>>>>> 91dcd543
  }

  console.log("Deploying multicall...");
  const multicallName = getDeploymentName("Multicall");
  let deployment = await hre.deployments.deploy(multicallName, {
    from: deployer.address,
    log: true,
    skipIfAlreadyDeployed: true,
    contract: "Multicall",
  });

  // verify multicall
  console.log("verifying multicall...");
  await verify(hre, deployment.address);

  if (!SKIP_SETUP.includes(parseInt(chainId))) {
    console.log("Deploying test token on non-mainnet chain...");
    // Note: NOT using special token for staging envs
    deployment = await hre.deployments.deploy("TestERC20", {
      from: deployer.address,
      log: true,
      // salt: keccak256("amarokrulez"),
      skipIfAlreadyDeployed: true,
    });
    // verify test erc20
    console.log("verifying token...");
    await verify(hre, deployment.address);
    console.log("TestERC20: ", deployment.address);

    // verify deployment
    console.log("verifying TestERC20");
    await verify(hre, deployment.address);
  } else {
    console.log("Skipping test setup on chainId: ", chainId);
  }

  // Verify libraries
  console.log("verifying AssetLogic implementation");
  await verify(hre, assetLogic.address);
  console.log("verifying ConnextUtils implementation");
  await verify(hre, connextUtils.address);
  console.log("verifying RouterPermissionsManagerLogic implementation");
  await verify(hre, routerPermissionsManagerLogic.address);

  // Verify connext implementation
  console.log("verifying connext implementation");
  const implementation = await hre.deployments.get(connextName + "_Implementation");
  await verify(hre, implementation.address, [], {
    AssetLogic: assetLogic.address,
    ConnextUtils: connextUtils.address,
    RouterPermissionsManagerLogic: routerPermissionsManagerLogic.address,
  });
};

export default func;
func.tags = ["Connext"];
func.dependencies = ["Nomad"];<|MERGE_RESOLUTION|>--- conflicted
+++ resolved
@@ -3,13 +3,8 @@
 import { constants, Wallet } from "ethers";
 
 import { SKIP_SETUP, WRAPPED_ETH_MAP } from "../src/constants";
-<<<<<<< HEAD
 import { getDeploymentName, verify } from "../src/utils";
 import { getDomainInfoFromChainId } from "../src/nomad";
-=======
-import { getDomainInfoFromChainId } from "../src/nomad";
-import { verify } from "../src/utils";
->>>>>>> 91dcd543
 
 /**
  * Hardhat task defining the contract deployments for nxtp
@@ -29,12 +24,7 @@
   console.log("deployer: ", deployer.address);
 
   const network = await hre.ethers.provider.getNetwork();
-<<<<<<< HEAD
   const domainConfig = getDomainInfoFromChainId(network.chainId);
-=======
-  const domain = getDomainInfoFromChainId(network.chainId);
-  console.log("domain: ", domain);
->>>>>>> 91dcd543
 
   console.log("Fetching bridge router...");
   // Get BridgeRouter and TokenRegistry deployments.
@@ -92,17 +82,13 @@
 
   // Deploy connext contract
   console.log("Deploying connext...");
-<<<<<<< HEAD
-  const connextName = getDeploymentName("Connext");
-  const connext = await hre.deployments.deploy(connextName, {
-=======
   const libraries = {
     AssetLogic: assetLogic.address,
     ConnextUtils: connextUtils.address,
     RouterPermissionsManagerLogic: routerPermissionsManagerLogic.address,
   };
-  const connext = await hre.deployments.deploy("Connext", {
->>>>>>> 91dcd543
+  const connextName = getDeploymentName("Connext");
+  const connext = await hre.deployments.deploy(connextName, {
     from: deployer.address,
     log: true,
     libraries,
@@ -111,11 +97,7 @@
         init: {
           methodName: "initialize",
           args: [
-<<<<<<< HEAD
             domainConfig.domain,
-=======
-            domain.domain,
->>>>>>> 91dcd543
             bridge.address,
             tokenRegistry.address,
             WRAPPED_ETH_MAP.get(+chainId) ?? constants.AddressZero,
@@ -173,15 +155,9 @@
       await tx.wait();
     }
 
-<<<<<<< HEAD
     // verify deployment
-    console.log("verifying ConnextPriceOracle");
+    console.log("verifying ConnextPriceOracle...");
     await verify(hre, priceOracleDeployment.address, [WRAPPED_ETH_MAP.get(+chainId)]);
-=======
-    // verify
-    console.log("verifying price oracle...");
-    await verify(hre, newPriceOracleAddress, [WRAPPED_ETH_MAP.get(+chainId)]);
->>>>>>> 91dcd543
   }
 
   console.log("Deploying multicall...");
