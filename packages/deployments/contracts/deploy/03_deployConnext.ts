import { HardhatRuntimeEnvironment } from "hardhat/types";
import { DeployFunction, Facet } from "hardhat-deploy/types";
import { constants, Contract, providers, Wallet } from "ethers";
import { ethers } from "hardhat";
import { FunctionFragment, Interface } from "ethers/lib/utils";
import { FacetCut, FacetCutAction, ExtendedArtifact, DeploymentSubmission } from "hardhat-deploy/dist/types";
import { mergeABIs } from "hardhat-deploy/dist/src/utils";

import { SKIP_SETUP } from "../src/constants";
import { getConnectorName, getDeploymentName, getProtocolNetwork } from "../src/utils";
import { chainIdToDomain } from "../src";
import { deployConfigs } from "../deployConfig";
import { MESSAGING_PROTOCOL_CONFIGS } from "../deployConfig/shared";

function sigsFromABI(abi: any[]): string[] {
  return abi
    .filter((fragment: any) => fragment.type === "function")
    .map((fragment: any) => Interface.getSighash(FunctionFragment.from(fragment as unknown as FunctionFragment)));
}

type FacetOptions = { name: string; contract: string; args: any[] };

const proposeDiamondUpgrade = async (
  facets: FacetOptions[],
  hre: HardhatRuntimeEnvironment,
  deployer: Wallet,
): Promise<{ cuts: FacetCut[]; tx: undefined | providers.TransactionResponse; abi: undefined | any[] }> => {
  // Get existing facets + selectors
  const existingDeployment = (await hre.deployments.getOrNull(getDeploymentName("ConnextHandler")))!;
  const contract = new Contract(existingDeployment.address, existingDeployment?.abi, deployer);

  const oldFacets: { facetAddress: string; functionSelectors: string[] }[] = await contract.facets();
  const oldSelectors: string[] = [];
  const oldSelectorsFacetAddress: { [selector: string]: string } = {};
  for (const oldFacet of oldFacets) {
    for (const selector of oldFacet.functionSelectors) {
      oldSelectors.push(selector);
      oldSelectorsFacetAddress[selector] = oldFacet.facetAddress;
    }
  }

  const diamondArtifact: ExtendedArtifact = await hre.deployments.getExtendedArtifact("Diamond");
  let abi: any[] = diamondArtifact.abi.concat([]);

  // Add DiamondLoupeFacet
  facets.push({ name: "_DefaultDiamondLoupeFacet", contract: "DiamondLoupeFacet", args: [] });

  let changesDetected = false;

  // Deploy new facets + retrieve selectors
  const newSelectors: string[] = [];
  const facetSnapshot: Facet[] = [];
  for (const facet of facets) {
    // NOTE: copied from: https://github.com/wighawag/hardhat-deploy/blob/3d08a33a6ae9404bf56187c4f49ec359427672eb/src/helpers.ts#L1792-L2443
    // NOTE: update if linkedData / libraries / facetArgs are included in deploy script

    // Deploy new facet if needed
    const implementation = await hre.deployments.deploy(facet.name, {
      contract: facet.contract,
      args: facet.args,
      from: deployer.address,
      log: true,
    });

    // Update selectors and snapshot
    const functionSelectors = sigsFromABI(implementation.abi);
    facetSnapshot.push({
      facetAddress: implementation.address,
      functionSelectors,
    });
    newSelectors.push(...functionSelectors);

    abi = mergeABIs([abi, implementation.abi], {
      check: true,
      skipSupportsInterface: false,
    });
  }

  // Find selectors to add and selectors to replace
  const facetCuts: FacetCut[] = [];
  for (const newFacet of facetSnapshot) {
    const selectorsToAdd: string[] = [];
    const selectorsToReplace: string[] = [];

    for (const selector of newFacet.functionSelectors) {
      if (oldSelectors.indexOf(selector) >= 0) {
        if (oldSelectorsFacetAddress[selector].toLowerCase() !== newFacet.facetAddress.toLowerCase()) {
          selectorsToReplace.push(selector);
        }
      } else {
        selectorsToAdd.push(selector);
      }
    }

    if (selectorsToReplace.length > 0) {
      changesDetected = true;
      facetCuts.push({
        facetAddress: newFacet.facetAddress,
        functionSelectors: selectorsToReplace,
        action: FacetCutAction.Replace,
      });
    }

    if (selectorsToAdd.length > 0) {
      changesDetected = true;
      facetCuts.push({
        facetAddress: newFacet.facetAddress,
        functionSelectors: selectorsToAdd,
        action: FacetCutAction.Add,
      });
    }

    console.log("trying to add:", selectorsToAdd);
    console.log("trying to replace:", selectorsToReplace);
  }

  // Get facet selectors to delete
  const selectorsToDelete: string[] = [];
  for (const selector of oldSelectors) {
    if (newSelectors.indexOf(selector) === -1) {
      selectorsToDelete.push(selector);
    }
  }

  console.log("trying to remove:", selectorsToDelete);
  if (selectorsToDelete.length > 0) {
    changesDetected = true;
    facetCuts.unshift({
      facetAddress: "0x0000000000000000000000000000000000000000",
      functionSelectors: selectorsToDelete,
      action: FacetCutAction.Remove,
    });
  }

  // If no changes detected, do nothing
  if (!changesDetected) {
    return { cuts: facetCuts, tx: undefined, abi: undefined };
  }

  // Make sure this isnt a duplicate proposal (i.e. you aren't just resetting times)
  const acceptanceTime = await contract.getAcceptanceTime(facetCuts, constants.AddressZero, "0x");
  if (!acceptanceTime.isZero()) {
    console.log(`cut has already been proposed`);
    return { cuts: facetCuts, tx: undefined, abi: undefined };
  }
  console.log("calling propose");

  // Propose facet cut
  return { cuts: facetCuts, tx: await contract.proposeDiamondCut(facetCuts, constants.AddressZero, "0x"), abi: abi };
};

/**
 * Hardhat task defining the contract deployments for nxtp
 *
 * @param hre Hardhat environment to deploy to
 */
const func: DeployFunction = async (hre: HardhatRuntimeEnvironment): Promise<void> => {
  const chainId = await hre.getChainId();

  const acceptanceDelay = 0; // 604800 = 7 days
  const ownershipDelay = 0; // 604800 = 7 days

  let _deployer: any;
  ({ deployer: _deployer } = await hre.ethers.getNamedSigners());
  if (!_deployer) {
    [_deployer] = await hre.ethers.getUnnamedSigners();
  }
  const deployer = _deployer as Wallet;
  console.log("\n============================= Deploying Connext Contracts ===============================");
  console.log("deployer: ", deployer.address);

  const network = await hre.ethers.provider.getNetwork();
  console.log("network: ", network);
  const domain = chainIdToDomain(network.chainId);
  console.log("domain: ", domain);
  const price = await hre.ethers.provider.getGasPrice();
  console.log("price: ", price.toString());

  const balance = await hre.ethers.provider.getBalance(deployer.address);
  console.log("balance: ", balance.toString());

  // Retrieve Router deployments, format into ethers.Contract objects:
  const relayerFeeRouterDeployment = await hre.deployments.getOrNull(
    getDeploymentName("RelayerFeeRouterUpgradeBeaconProxy"),
  );
  if (!relayerFeeRouterDeployment) {
    throw new Error("RelayerFeeRouterUpgradeBeaconProxy deployment not found!");
  }
  const relayerFeeRouter = await hre.ethers.getContractAt(
    "RelayerFeeRouter",
    relayerFeeRouterDeployment.address,
    deployer,
  );

  const deployConfig = deployConfigs[chainId];
  // Get connector manager
  const messagingNetwork = getProtocolNetwork(chainId);
  const protocol = MESSAGING_PROTOCOL_CONFIGS[messagingNetwork];

  if (!protocol.configs[protocol.hub]) {
    throw new Error(`Network ${messagingNetwork} is not supported! (no messaging config)`);
  }

  const connectorName = getConnectorName(protocol, +chainId);
  const connectorManagerDeployment = await hre.deployments.getOrNull(getDeploymentName(connectorName));
  if (!connectorManagerDeployment) {
    throw new Error(`${connectorName} not deployed`);
  }

  console.log("Fetching token registry...");
  let tokenRegistryAddress = deployConfig?.TokenRegistry;
  if (!tokenRegistryAddress) {
    const tokenRegistryDeployment = await hre.deployments.getOrNull(
      getDeploymentName("TokenRegistryUpgradeBeaconProxy"),
    );
    if (!tokenRegistryDeployment) {
      throw new Error(`TokenRegistry not deployed`);
    }
    tokenRegistryAddress = tokenRegistryDeployment.address;
  }
  const tokenRegistry = await hre.ethers.getContractAt("TokenRegistry", tokenRegistryAddress, deployer);

  const lpTokenDeployment = await hre.deployments.deploy("LPToken", {
    from: deployer.address,
    log: true,
    skipIfAlreadyDeployed: true,
  });

  if (lpTokenDeployment.newlyDeployed) {
    await hre.deployments.execute(
      "LPToken",
      { from: deployer.address, log: true },
      "initialize",
      "Nxtp Stable LP Token",
      "NxtpStableLPToken",
    );
  }

  // Deploy connext diamond contract
  console.log("Deploying connext diamond...");
  const isDiamondUpgrade = !!(await hre.deployments.getOrNull(getDeploymentName("ConnextHandler")));

  const facets: FacetOptions[] = [
    { name: getDeploymentName("AssetFacet"), contract: "AssetFacet", args: [] },
    { name: getDeploymentName("BridgeFacet"), contract: "BridgeFacet", args: [] },
    { name: getDeploymentName("NomadFacet"), contract: "NomadFacet", args: [] },
    { name: getDeploymentName("ProposedOwnableFacet"), contract: "ProposedOwnableFacet", args: [] },
    { name: getDeploymentName("RelayerFacet"), contract: "RelayerFacet", args: [] },
    { name: getDeploymentName("RoutersFacet"), contract: "RoutersFacet", args: [] },
    { name: getDeploymentName("StableSwapFacet"), contract: "StableSwapFacet", args: [] },
    { name: getDeploymentName("SwapAdminFacet"), contract: "SwapAdminFacet", args: [] },
    { name: getDeploymentName("VersionFacet"), contract: "VersionFacet", args: [] },
    { name: getDeploymentName("DiamondCutFacet"), contract: "DiamondCutFacet", args: [] },
  ];
  let connext;
  if (isDiamondUpgrade) {
    console.log("proposing upgrade...");

    connext = (await hre.deployments.getOrNull(getDeploymentName("ConnextHandler")))!;

    const { cuts, tx: proposalTx, abi } = await proposeDiamondUpgrade(facets, hre, deployer);
    if (!proposalTx || !cuts.length) {
      console.log(`No upgrade needed, using previous deployment`);
    } else {
      console.log(`Proposal tx:`, proposalTx.hash);
      const receipt = await proposalTx.wait();
      console.log(`Upgrade to diamond proposed`, receipt.transactionHash);
    }

    // Fallthrough after proposal, will either work or fail depending on delay
    try {
      if (cuts.length) {
        const contract = new Contract(connext.address, connext.abi, deployer);
        const acceptanceTime = (await contract.getAcceptanceTime(cuts, constants.AddressZero, "0x")).toNumber();
        const currentTimeStamp = Math.floor(Date.now() / 1000);
        if (acceptanceTime > currentTimeStamp) {
          console.log(`delay not elapsed. still wait for ${acceptanceTime - currentTimeStamp} sec`);
        } else {
          const upgradeTx = await contract.diamondCut(cuts, constants.AddressZero, "0x");
          console.log("upgrade transaction", upgradeTx.hash);
          const receipt = await upgradeTx.wait();
          console.log("upgrade receipt", receipt);

          // Save updated abi to Connext Deployment
          const diamondDeployment: DeploymentSubmission = {
            ...connext,
            abi: abi ?? connext.abi,
          };

          await hre.deployments.save(getDeploymentName("ConnextHandler"), diamondDeployment);
          console.log("upgraded abi");
        }
      }
    } catch (e: any) {
      console.log(`upgrade failed`, e);
    }
  } else {
    connext = await hre.deployments.diamond.deploy(getDeploymentName("ConnextHandler"), {
      from: deployer.address,
      owner: deployer.address,
      log: true,
      facets,
      defaultOwnershipFacet: false,
      defaultCutFacet: false,
      execute: isDiamondUpgrade
        ? undefined
        : {
            contract: "DiamondInit",
            methodName: "init",
<<<<<<< HEAD
            args: [domain, tokenRegistry.address, relayerFeeRouter.address, acceptanceDelay],
=======
            args: [domain, tokenRegistry.address, relayerFeeRouter.address, acceptanceDelay, ownershipDelay],
>>>>>>> 4bc556c3
          },
    });
  }

  const connextAddress = connext.address;
  console.log("connextAddress: ", connextAddress);

  // Sanity check: did token registry set
  const contract = new Contract(connext.address, connext.abi, ethers.provider);
  if ((await contract.tokenRegistry()).toLowerCase() !== tokenRegistry.address.toLowerCase()) {
    console.log("expected token registry:", tokenRegistry.address);
    console.log("init-d token registry:", await contract.tokenRegistry());
    console.log(`Improperly init-d token registry, setting TokenRegistry...`);
    const setTm = await contract.connect(deployer).setTokenRegistry(tokenRegistry.address);
    await setTm.wait();
    console.log(`New TokenRegistry address set!`);
  }

  // Add connext to relayer fee router
  if ((await relayerFeeRouter.connext()) !== connextAddress) {
    console.log("setting connext on relayer fee router");
    const addTm = await relayerFeeRouter.connect(deployer).setConnext(connextAddress);
    await addTm.wait();
  } else {
    console.log("relayer fee router connext set");
  }

  console.log("Deploying multicall...");
  const multicallName = getDeploymentName("Multicall");
  let deployment = await hre.deployments.deploy(multicallName, {
    from: deployer.address,
    log: true,
    skipIfAlreadyDeployed: true,
    contract: "Multicall",
  });

  if (!SKIP_SETUP.includes(parseInt(chainId))) {
    console.log("Deploying test token on non-mainnet chain...");
    // Note: NOT using special token for staging envs
    deployment = await hre.deployments.deploy("TestERC20", {
      from: deployer.address,
      log: true,
      skipIfAlreadyDeployed: true,
      args: ["Test Token", "TEST"],
    });
    console.log("TestERC20: ", deployment.address);

    deployment = await hre.deployments.deploy("TestWETH", {
      contract: "TestERC20",
      from: deployer.address,
      log: true,
      skipIfAlreadyDeployed: true,
      args: ["Test Wrapped Ether", "TWETH"],
    });
    console.log("TestERC20: ", deployment.address);
  } else {
    console.log("Skipping test setup on chainId: ", chainId);
  }
};

export default func;

func.tags = ["Connext", "prod", "local", "mainnet"];
// func.dependencies = ["Nomad"];
func.dependencies = ["Messaging"];<|MERGE_RESOLUTION|>--- conflicted
+++ resolved
@@ -307,11 +307,7 @@
         : {
             contract: "DiamondInit",
             methodName: "init",
-<<<<<<< HEAD
-            args: [domain, tokenRegistry.address, relayerFeeRouter.address, acceptanceDelay],
-=======
             args: [domain, tokenRegistry.address, relayerFeeRouter.address, acceptanceDelay, ownershipDelay],
->>>>>>> 4bc556c3
           },
     });
   }
