import { utils } from "ethers";

import { InitConfig } from "../../helpers";

export const MAINNET_PRODUCTION_INIT_CONFIG: InitConfig = {
  hub: "6648936", // MAINNET
  supportedDomains: [
    "6648936", // MAINNET
    "1869640809", // OPTIMISM
    "1886350457", // POLYGON
    "1634886255", // ARBITRUM ONE
    "6450786", // BNB
    "6778479", // GNOSIS
  ],
  // NOTE: ENSURE LPTOKEN AND BRIDGETOKEN NAMES ARE GENERATED CORRECTLY BASED
  // ON THE NAME GIVEN IN EACH ASSET ENTRY

  assets: [
    {
      name: "USDT",
      canonical: {
        domain: "6648936",
        address: "0xdAC17F958D2ee523a2206206994597C13D831ec7",
        decimals: 6,
        cap: utils.parseUnits("10000000", 6).toString(),
      },
      representations: {
        "1869640809": {
          local: "0x4cbb28fa12264cd8e87c62f4e1d9f5955ce67d20",
          adopted: "0x94b008aA00579c1307B0EF2c499aD98a8ce58e58",
        },
        "1886350457": {
          local: "0xe221c5a2a8348f12dcb2b0e88693522ebad2690f",
          adopted: "0xc2132D05D31c914a87C6611C10748AEb04B58e8F",
        },
        "1634886255": {
          local: "0x2fd7e61033b3904c65aa9a9b83dcd344fa19ffd2",
          adopted: "0xFd086bC7CD5C481DCC9C85ebE478A1C0b69FCbb9",
        },
        "6450786": {
          local: "0xd609f26b5547d5e31562b29150769cb7c774b97a",
          adopted: "0x55d398326f99059fF775485246999027B3197955",
        },
        "6778479": {
          local: "0xf4d944883d6fddc56d3534986fef82105cadbfa1",
          adopted: "0x4ECaBa5870353805a9F068101A40E0f32ed605C6",
        },
      },
    },
    {
      name: "DAI",
      canonical: {
        domain: "6648936",
        address: "0x6B175474E89094C44Da98b954EedeAC495271d0F",
        decimals: 18,
        cap: utils.parseUnits("10000000", 18).toString(),
      },
      representations: {
        "1869640809": {
          local: "0xd64bd028b560bbfc732ea18f282c64b86f3468e0",
          adopted: "0xDA10009cBd5D07dd0CeCc66161FC93D7c9000da1",
        },
        "1886350457": {
          local: "0xadce87b14d570665222c1172d18a221bf7690d5a",
          adopted: "0x8f3Cf7ad23Cd3CaDbD9735AFf958023239c6A063",
        },
        "1634886255": {
          local: "0xfde99b3b3fbb69553d7dae105ef34ba4fe971190",
          adopted: "0xDA10009cBd5D07dd0CeCc66161FC93D7c9000da1",
        },
        "6450786": {
          local: "0x86a343bcf17d79c475d300eed35f0145f137d0c9",
          adopted: "0x1AF3F329e8BE154074D8769D1FFa4eE058B1DBc3",
        },
        "6778479": {
          local: "0x0e1d5bcd2ac5cf2f71841a9667afc1e995caaf4f",
          adopted: "0xe91D153E0b41518A2Ce8Dd3D7944Fa863463a97d",
        },
      },
    },
    {
      name: "USDC",
      canonical: {
        domain: "6648936",
        address: "0xA0b86991c6218b36c1d19D4a2e9Eb0cE3606eB48",
        decimals: 6,
        cap: utils.parseUnits("10000000", 6).toString(),
      },
      representations: {
        "1869640809": {
          local: "0x67E51f46e8e14D4E4cab9dF48c59ad8F512486DD",
          adopted: "0x7F5c764cBc14f9669B88837ca1490cCa17c31607",
        },
        "1886350457": {
          local: "0xF96C6d2537e1af1a9503852eB2A4AF264272a5B6",
          adopted: "0x2791Bca1f2de4661ED88A30C99A7a9449Aa84174",
        },
        "1634886255": {
          local: "0x8c556cF37faa0eeDAC7aE665f1Bb0FbD4b2eae36",
          adopted: "0xFF970A61A04b1cA14834A43f5dE4533eBDDB5CC8",
        },
        "6450786": {
          local: "0x5e7D83dA751F4C9694b13aF351B30aC108f32C38",
          adopted: "0x8AC76a51cc950d9822D68b83fE1Ad97B32Cd580d",
        },
        "6778479": {
          local: "0x44CF74238d840a5fEBB0eAa089D05b763B73faB8",
          adopted: "0xDDAfbb505ad214D7b80b1f830fcCc89B60fb7A83",
        },
      },
    },
    {
      name: "WETH",
      canonical: {
        domain: "6648936",
        address: "0xC02aaA39b223FE8D0A0e5C4F27eAD9083C756Cc2",
        decimals: 18,
        cap: utils.parseUnits("10000000", 18).toString(),
      },
      representations: {
        "1869640809": {
          local: "0xbAD5B3c68F855EaEcE68203312Fd88AD3D365e50",
          adopted: "0x4200000000000000000000000000000000000006",
        },
        "1886350457": {
          local: "0x4b8BaC8Dd1CAA52E32C07755c17eFadeD6A0bbD0",
          adopted: "0x7ceB23fD6bC0adD59E62ac25578270cFf1b9f619",
        },
        "1634886255": {
          local: "0x2983bf5c334743Aa6657AD70A55041d720d225dB",
          adopted: "0x82aF49447D8a07e3bd95BD0d56f35241523fBab1",
        },
        "6450786": {
          local: "0xA9CB51C666D2AF451d87442Be50747B31BB7d805",
          adopted: "0x2170Ed0880ac9A755fd29B2688956BD959F933F8",
        },
        "6778479": {
          local: "0x538E2dDbfDf476D24cCb1477A518A82C9EA81326",
          adopted: "0x6A023CCd1ff6F2045C3309768eAd9E68F978f6e1",
        },
      },
    },
    {
      name: "KP3R",
      canonical: {
        domain: "6648936",
        address: "0x1cEB5cB57C4D4E2b2433641b95Dd330A33185A44",
        decimals: 18,
        cap: utils.parseUnits("10000000", 18).toString(),
      },
      representations: {
        // optimism
        "1869640809": {
          local: "0xca87472DBfB041c2e5a2672d319eA6184Ad9755e",
          adopted: "0xca87472DBfB041c2e5a2672d319eA6184Ad9755e",
        },
        // polygon
        "1886350457": {
          local: "0x4a2bE2075588BcE6A7E072574698a7DbbAc39b08",
          adopted: "0x4a2bE2075588BcE6A7E072574698a7DbbAc39b08",
        },
        // bnb
        "6450786": {
          local: "0x2aa48B3d6EFe651542D22CEF0CB7ea853D97A850",
          adopted: "0x2aa48B3d6EFe651542D22CEF0CB7ea853D97A850",
        },
        // gnosis
        "6778479": {
          local: "0x398bB7642BD0A5c7CB64f6255159BFABa5512342",
          adopted: "0x398bB7642BD0A5c7CB64f6255159BFABa5512342",
        },
        // arbtirum-one
        "1634886255": {
          local: "0x16aF9fe3f9E48547971af959fD631A8cDBE40484",
          adopted: "0x16aF9fe3f9E48547971af959fD631A8cDBE40484",
        },
      },
    },
    {
      name: "kLP",
      canonical: {
        domain: "6648936",
        address: "0x3f6740b5898c5D3650ec6eAce9a649Ac791e44D7",
        decimals: 18,
        cap: utils.parseUnits("10000000", 18).toString(),
      },
      representations: {
        // optimism
        "1869640809": {
          local: "0xf232D1Afbed9Df3880143d4FAD095f3698c4d1c6",
          adopted: "0xf232D1Afbed9Df3880143d4FAD095f3698c4d1c6",
        },
        // polygon
        "1886350457": {
          local: "0x7cf93c434260519537184631A347eE8AD0Bc68Cb",
          adopted: "0x7cf93c434260519537184631A347eE8AD0Bc68Cb",
        },
        // bnb
        "6450786": {
          local: "0xd00D9EE9238687A2041004Fe9D55a2299e0Af2fa",
          adopted: "0xd00D9EE9238687A2041004Fe9D55a2299e0Af2fa",
        },
        // gnosis
        "6778479": {
          local: "0x386508A233EE1494d31555Ab8aa2df6D6DC76E61",
          adopted: "0x386508A233EE1494d31555Ab8aa2df6D6DC76E61",
        },
        // arbtirum-one
        "1634886255": {
          local: "0x386E2699f89EDE6005c4913512bC88F05847607B",
          adopted: "0x386E2699f89EDE6005c4913512bC88F05847607B",
        },
      },
    },
    {
      name: "nextAlUSD",
      canonical: {
        domain: "6648936",
        address: "0xBC6DA0FE9aD5f3b0d58160288917AA56653660E9",
        decimals: 18,
        cap: utils.parseUnits("10000000", 18).toString(),
      },
      representations: {
        /// ARBITRUM
        "1634886255": {
          local: "0x49000f5e208349D2fA678263418e21365208E498",
          adopted: "0x49000f5e208349D2fA678263418e21365208E498",
        },
        /// OPTIMISM
        "1869640809": {
          local: "0x49000f5e208349D2fA678263418e21365208E498",
          adopted: "0x49000f5e208349D2fA678263418e21365208E498",
        },
        // polygon
        "1886350457": {
          local: "0x0000000000000000000000000000000000000000",
          adopted: "0x0000000000000000000000000000000000000000",
        },
        // bnb
        "6450786": {
          local: "0x0000000000000000000000000000000000000000",
          adopted: "0x0000000000000000000000000000000000000000",
        },
        // gnosis
        "6778479": {
          local: "0x0000000000000000000000000000000000000000",
          adopted: "0x0000000000000000000000000000000000000000",
        },
      },
    },
    {
      name: "nextAlETH",
      canonical: {
        domain: "6648936",
        address: "0x0100546F2cD4C9D97f798fFC9755E47865FF7Ee6",
        decimals: 18,
        cap: utils.parseUnits("10000000", 18).toString(),
      },
      representations: {
        /// ARBITRUM
        "1634886255": {
          local: "0x303241e2B3b4aeD0bb0F8623e7442368FED8Faf3",
          adopted: "0x303241e2B3b4aeD0bb0F8623e7442368FED8Faf3",
        },
        /// OPTIMISM
        "1869640809": {
          local: "0x303241e2B3b4aeD0bb0F8623e7442368FED8Faf3",
          adopted: "0x303241e2B3b4aeD0bb0F8623e7442368FED8Faf3",
        },
        // polygon
        "1886350457": {
          local: "0x0000000000000000000000000000000000000000",
          adopted: "0x0000000000000000000000000000000000000000",
        },
        // bnb
        "6450786": {
          local: "0x0000000000000000000000000000000000000000",
          adopted: "0x0000000000000000000000000000000000000000",
        },
        // gnosis
        "6778479": {
          local: "0x0000000000000000000000000000000000000000",
          adopted: "0x0000000000000000000000000000000000000000",
        },
      },
    },
    {
      name: "XOC",
      // polygon
      canonical: {
        domain: "1886350457",
        address: "0xa411c9Aa00E020e4f88Bc19996d29c5B7ADB4ACf",
        decimals: 18,
        cap: utils.parseUnits("25000", 18).toString(),
      },
      representations: {
        // mainnet
        "6648936": {
          local: "0x0000000000000000000000000000000000000000",
          adopted: "0x0000000000000000000000000000000000000000",
        },
        // optimism
        "1869640809": {
          local: "0x0000000000000000000000000000000000000000",
          adopted: "0x0000000000000000000000000000000000000000",
        },
        // arbitrum one
        "1634886255": {
          local: "0x0000000000000000000000000000000000000000",
          adopted: "0x0000000000000000000000000000000000000000",
        },
        // bsc
        "6450786": {
          local: "0xa411c9Aa00E020e4f88Bc19996d29c5B7ADB4ACf",
          adopted: "0xa411c9Aa00E020e4f88Bc19996d29c5B7ADB4ACf",
        },
        // gnosis
        "6778479": {
          local: "0xa411c9Aa00E020e4f88Bc19996d29c5B7ADB4ACf",
          adopted: "0xa411c9Aa00E020e4f88Bc19996d29c5B7ADB4ACf",
        },
      },
    },
    {
      name: "BTRST",
      canonical: {
        domain: "6648936",
        address: "0x799ebfABE77a6E34311eeEe9825190B9ECe32824",
        decimals: 18,
        cap: utils.parseUnits("10000000", 18).toString(),
      },
      representations: {
        /// POLYGON
        "1886350457": {
          local: "0x8C92DC2B9D6A8A567c7Bd80C5db7a1eDA4fA9A91",
          adopted: "0x8C92DC2B9D6A8A567c7Bd80C5db7a1eDA4fA9A91",
        },
      },
    },
    {
      name: "xRADAR",
      canonical: {
        domain: "6648936",
        address: "0x202426c15a18a0e0fE3294415E66421891E2EB7C",
        decimals: 18,
        cap: utils.parseUnits("10000000", 18).toString(),
      },
      representations: {
        /// BSC
        "6450786": {
          local: "0x489580eB70a50515296eF31E8179fF3e77E24965",
          adopted: "0x489580eB70a50515296eF31E8179fF3e77E24965",
        },
      },
    },
    {
      name: "NEXT",
      canonical: {
        domain: "6648936",
        address: "0x58b9cB810A68a7f3e1E4f8Cb45D1B9B3c79705E8",
        decimals: 18,
        cap: utils.parseUnits("500000000", 18).toString(),
      },
      representations: {
        // optimism
        "1869640809": {
          local: "0x58b9cB810A68a7f3e1E4f8Cb45D1B9B3c79705E8",
          adopted: "0x58b9cB810A68a7f3e1E4f8Cb45D1B9B3c79705E8",
        },
        // arbitrum one
        "1634886255": {
          local: "0x58b9cB810A68a7f3e1E4f8Cb45D1B9B3c79705E8",
          adopted: "0x58b9cB810A68a7f3e1E4f8Cb45D1B9B3c79705E8",
        },
        // polygon
        "1886350457": {
          local: "0x58b9cB810A68a7f3e1E4f8Cb45D1B9B3c79705E8",
          adopted: "0x58b9cB810A68a7f3e1E4f8Cb45D1B9B3c79705E8",
        },
        // bsc
        "6450786": {
          local: "0x58b9cB810A68a7f3e1E4f8Cb45D1B9B3c79705E8",
          adopted: "0x58b9cB810A68a7f3e1E4f8Cb45D1B9B3c79705E8",
        },
        // gnosis
        "6778479": {
          local: "0x58b9cB810A68a7f3e1E4f8Cb45D1B9B3c79705E8",
          adopted: "0x58b9cB810A68a7f3e1E4f8Cb45D1B9B3c79705E8",
        },
      },
    },
    {
<<<<<<< HEAD
      name: "xGrumpy Cat",
      canonical: {
        domain: "11111",
        address: "0x3B350F202473932411772C8Cb76DB7975f42397E",
        decimals: 18,
      },
      representations: {
        // mainnet
        "6648936": {
          local: "0x3B350F202473932411772C8Cb76DB7975f42397E",
          adopted: "0x3B350F202473932411772C8Cb76DB7975f42397E",
        },
        // Optimsim
        "1869640809": {
          local: "0x3B350F202473932411772C8Cb76DB7975f42397E",
          adopted: "0x3B350F202473932411772C8Cb76DB7975f42397E",
        },
        // Polygon
        "1886350457": {
          local: "0x3B350F202473932411772C8Cb76DB7975f42397E",
          adopted: "0x3B350F202473932411772C8Cb76DB7975f42397E",
        },
        // Binance
        "6450786": {
          local: "0x3B350F202473932411772C8Cb76DB7975f42397E",
          adopted: "0x3B350F202473932411772C8Cb76DB7975f42397E",
        },
        // Arbitrum
        "1634886255": {
          local: "0x3B350F202473932411772C8Cb76DB7975f42397E",
          adopted: "0x3B350F202473932411772C8Cb76DB7975f42397E",
=======
      name: "FRACTION",
      canonical: {
        domain: "11111",
        address: "0x4602e7CFE18d8b16ED13538603B00073F5c28bc8",
        decimals: 18,
      },
      representations: {
        // gnosis
        "6778479": {
          local: "0x4602e7CFE18d8b16ED13538603B00073F5c28bc8",
          adopted: "0x4602e7CFE18d8b16ED13538603B00073F5c28bc8",
        },
        // optimism
        "1869640809": {
          local: "0xbD80CFA9d93A87D1bb895f810ea348E496611cD4",
          adopted: "0xbD80CFA9d93A87D1bb895f810ea348E496611cD4",
        },
        // bnb
        "6450786": {
          local: "0xbD80CFA9d93A87D1bb895f810ea348E496611cD4",
          adopted: "0xbD80CFA9d93A87D1bb895f810ea348E496611cD4",
        },
        // polygon
        "1886350457": {
          local: "0xbD80CFA9d93A87D1bb895f810ea348E496611cD4",
          adopted: "0xbD80CFA9d93A87D1bb895f810ea348E496611cD4",
        },
        // arbtirum-one
        "1634886255": {
          local: "0x2bF2ba13735160624a0fEaE98f6aC8F70885eA61",
          adopted: "0x2bF2ba13735160624a0fEaE98f6aC8F70885eA61",
>>>>>>> 30e85490
        },
      },
    },
    {
      name: "xIXT",
      canonical: {
        // Pseudo-canonical domain
        domain: "11111",
        address: "0x8b04bf3358B88e3630aa64C1c76FF3B6C699C6a7",
        decimals: 18,
      },
      representations: {
        /// POLYGON
        "1886350457": {
          local: "0x8b04bf3358B88e3630aa64C1c76FF3B6C699C6a7",
          adopted: "0x8b04bf3358B88e3630aa64C1c76FF3B6C699C6a7",
        },
        /// MAINNET
        "6648936": {
          local: "0x8b04bf3358B88e3630aa64C1c76FF3B6C699C6a7",
          adopted: "0x8b04bf3358B88e3630aa64C1c76FF3B6C699C6a7",
        },
        /// ARBITRUM
        "1634886255": {
          local: "0x8b04bf3358B88e3630aa64C1c76FF3B6C699C6a7",
          adopted: "0x8b04bf3358B88e3630aa64C1c76FF3B6C699C6a7",
        },
        // BINANCE
        "6450786": {
          local: "0x8b04bf3358B88e3630aa64C1c76FF3B6C699C6a7",
          adopted: "0x8b04bf3358B88e3630aa64C1c76FF3B6C699C6a7",
        },
      },
    },
  ],
  agents: {
    relayerFeeVaults: {
      "6648936": "0x4d50a469fc788a3c0CdC8Fd67868877dCb246625",
      "1869640809": "0x6eCeD04DdC5A7709d5877c963cED0288Fb1c7348",
      "1886350457": "0x0970Adeb473609F91D03e9Bba85F49C445040cD7",
      "1634886255": "0x5C711DB90dEc0a5B81C626968DEa4187a7f9C1F2",
      "6450786": "0x9435Ba7C661a0Fd477deED640491de8c100325A7",
      "6778479": "0x7616Bc6d0dee5E250BA5b3dDa6cbbB71786FB638",
    },
    watchers: {
      allowlist: ["0xade09131C6f43fe22C2CbABb759636C43cFc181e"],
    },
    routers: {
      allowlist: [
        "0x76cf58ce587bc928fcc5ad895555fd040e06c61a", // BTRST
        "0x5d527765252003AceE6545416F6a9C8D15ae8402", // 01node
        "0x49a9E7ec76Bc8fDF658d09557305170d9F01D2fA", // BlockTech 3
        "0x6273c0965A1dB4F8A6277d490B4fD48715a42b96", // Xocalatl
        "0x9584Eb0356a380b25D7ED2C14c54De58a25f2581", // Mike Nai
        "0xC4Ae07F276768A3b74AE8c47bc108a2aF0e40eBa", // P2P 2
        "0xEca085906cb531bdf1F87eFA85c5bE46aA5C9d2c", // BlockTech 2
        "0x22831e4f21ce65b33ef45df0e212b5bebf130e5a", // BlockTech 1
        "0xbe7bc00382a50a711d037eaecad799bb8805dfa8", // Minerva
        "0x63Cda9C42db542bb91a7175E38673cFb00D402b0", // Consensys Mesh
        "0xF26c772C0fF3a6036bDdAbDAbA22cf65ECa9F97c", // Connext
        "0x97b9dcB1AA34fE5F12b728D9166ae353d1e7f5C4", // P2P 1
        "0x8cb19ce8eedf740389d428879a876a3b030b9170", // BWare
        "0x0e62f9fa1f9b3e49759dc94494f5bc37a83d1fad", // Bazilik
        "0x58507fed0cb11723dfb6848c92c59cf0bbeb9927", // Hashquark
        "0x7ce49752fFA7055622f444df3c69598748cb2E5f", // Vault Staking
        "0x33b2ad85f7dba818e719fb52095dc768e0ed93ec", // Ethereal
        "0x048a5EcC705C280b2248aefF88fd581AbbEB8587", // Gnosis
        "0x975574980a5Da77f5C90bC92431835D91B73669e", // 01node
        "0x6892d4D1f73A65B03063B7d78174dC6350Fcc406", // Unagii
        "0x32d63da9f776891843c90787cec54ada23abd4c2", // Ingag
        "0xFaAB88015477493cFAa5DFAA533099C590876F21", // Paradox
      ],
    },
    sequencers: {
      allowlist: ["0x4fFA5968857a6C8242E4A6Ded2418155D33e82E7"],
    },
    relayers: {
      allowlist: [
        "0x75bA5Af8EFFDCFca32E1e288806d54277D1fde99", // gelato (new)
        "0xaBcC9b596420A9E9172FD5938620E265a0f9Df92", // gelato 1balance
        "0x0ae392879A228B2484D9B1F80A5D0B7080FE79C2", // gelato arbitrum
        "0x43100a190c3feae37cb1f5d880e8fa8d81be5cb9", // gelato arbitrum
        "0x935AaAe0f5b02007c08512F0629a9d37Af2E1A47", // connext relayer
        "0x9B077C59fDe7de5AdCeF8093Bc38B61d43FC7007", // gelato mainnet
        "0xE2Fc8F14B6cEb1AD8165623E02953eDB100288bE", // gelato polygon
        "0xe8a5eE73f3c8F1Cd55915f6Eb5Fc7df4206f3C78", // gelato optimism
        "0x43728A95386D64384C76Afd416Dcc8118869BA6c", // gelato bsc
        "0x62B1a88CCc6BC5e6FF91FB2FCD29Ab4F819b35C6", // gelato gnosis
      ],
    },
  },
};<|MERGE_RESOLUTION|>--- conflicted
+++ resolved
@@ -390,7 +390,6 @@
       },
     },
     {
-<<<<<<< HEAD
       name: "xGrumpy Cat",
       canonical: {
         domain: "11111",
@@ -422,7 +421,10 @@
         "1634886255": {
           local: "0x3B350F202473932411772C8Cb76DB7975f42397E",
           adopted: "0x3B350F202473932411772C8Cb76DB7975f42397E",
-=======
+        },
+      },
+    },
+    {
       name: "FRACTION",
       canonical: {
         domain: "11111",
@@ -454,7 +456,6 @@
         "1634886255": {
           local: "0x2bF2ba13735160624a0fEaE98f6aC8F70885eA61",
           adopted: "0x2bF2ba13735160624a0fEaE98f6aC8F70885eA61",
->>>>>>> 30e85490
         },
       },
     },
