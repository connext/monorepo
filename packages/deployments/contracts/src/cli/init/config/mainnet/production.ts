--- conflicted
+++ resolved
@@ -389,27 +389,6 @@
         },
       },
     },
-<<<<<<< HEAD
-    // {
-    //   name: "MIVA",
-    //   canonical: {
-    //     domain: "11111",
-    //     address: "0x63e62989D9EB2d37dfDB1F93A22f063635b07d51",
-    //     decimals: 18,
-    //   },
-    //   representations: {
-    //     //gnosis
-    //     "6778479": {
-    //       local: "0x63e62989D9EB2d37dfDB1F93A22f063635b07d51",
-    //       adopted: "0x63e62989D9EB2d37dfDB1F93A22f063635b07d51",
-    //     },
-    //     // polygon
-    //     "1886350457": {
-    //       local: "0xC0b2983A17573660053BEEED6FDb1053107cf387",
-    //       adopted: "0xC0b2983A17573660053BEEED6FDb1053107cf387",
-    //     },
-    //   },
-    // },
     {
       name: "FRACTION",
       canonical: {
@@ -442,7 +421,9 @@
         "1634886255": {
           local: "0x2bF2ba13735160624a0fEaE98f6aC8F70885eA61",
           adopted: "0x2bF2ba13735160624a0fEaE98f6aC8F70885eA61",
-=======
+        },
+      },
+    },
     {
       name: "xIXT",
       canonical: {
@@ -471,7 +452,6 @@
         "6450786": {
           local: "0x8b04bf3358B88e3630aa64C1c76FF3B6C699C6a7",
           adopted: "0x8b04bf3358B88e3630aa64C1c76FF3B6C699C6a7",
->>>>>>> 0773bce1
         },
       },
     },
