--- conflicted
+++ resolved
@@ -301,7 +301,6 @@
       },
     },
     {
-<<<<<<< HEAD
       name: "Ramp",
       canonical: {
         domain: "1936027759",
@@ -318,7 +317,10 @@
         "9991": {
           local: "0x948830486C18AC9679Fd812B3134E68d6bDca511",
           adopted: "0x948830486C18AC9679Fd812B3134E68d6bDca511",
-=======
+        }
+      },
+    },
+    {
       name: "xezETH",
       canonical: {
         domain: "11111",
@@ -335,7 +337,6 @@
         "1735356532": {
           local: "0xe60EEEEE9503D59c7db940889228fAceB0aF5DF2",
           adopted: "0xe60EEEEE9503D59c7db940889228fAceB0aF5DF2",
->>>>>>> 90e7c5b0
         },
       },
     },
