--- conflicted
+++ resolved
@@ -7,18 +7,12 @@
     "1735356532", /// OPTIMISM-GOERLI
     // "1734439522", /// ARBITRUM-GOERLI
     "9991", /// MUMBAI
-<<<<<<< HEAD
     "11111",
-    "2053862260", /// ZKSYNC-TEST
-    "1668247156", /// CONSENSYS-ZKEVM-TEST
-    "1887071092", /// POLYGON-ZKEVM-TEST
-=======
     // "2053862260", /// ZKSYNC-TEST
     // "1668247156", /// LINGEA-GOERLI
     // "1887071092", /// POLYGON-ZKEVM-TEST
     "1650553703", /// BASE-GOERLI
     "2016506996", /// X1-TESTNET
->>>>>>> 9b6806cb
   ],
   assets: [
     {
