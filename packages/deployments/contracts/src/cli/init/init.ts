import * as fs from "fs";

import { providers, Wallet, utils } from "ethers";
import * as zk from "zksync-web3";
import commandLineArgs from "command-line-args";
import { ajv, domainToChainId, GELATO_RELAYER_ADDRESS, getChainData } from "@connext/nxtp-utils";
import { HttpNetworkUserConfig } from "hardhat/types";

import { canonizeId } from "../../domain";
import { hardhatNetworks } from "../../config";

import {
  ProtocolStack,
  getDeployments,
  updateIfNeeded,
  NetworkStack,
  HubMessagingDeployments,
  InitConfig,
  InitConfigSchema,
  AssetStack,
  SpokeMessagingDeployments,
} from "./helpers";
import { setupAsset } from "./helpers/assets";
import { setupMessaging } from "./helpers/messaging";
import { DEFAULT_INIT_CONFIG } from "./config";

export const optionDefinitions = [
  { name: "name", defaultOption: true },
  { name: "network", type: String },
  { name: "env", type: String },
  { name: "domains", type: String, multiple: true },
];

/**
 * Make sure config is set up properly and start initializtion.
 */
export const sanitizeAndInit = async () => {
  let cmdArgs: any;
  try {
    cmdArgs = commandLineArgs(optionDefinitions);
  } catch (err: any) {
    throw new Error(`Parsing arguments failed, cmdArgs: ${process.argv}`);
  }

  // Validate command line arguments
  const { network, env, domains: _domains } = cmdArgs;
  if (!["staging", "production"].includes(env as string)) {
    throw new Error(`Environment should be either staging or production, env: ${env}`);
  }

  if (!["testnet", "mainnet"].includes(network as string)) {
    throw new Error(`Network should be either testnet or mainnet, network: ${network}`);
  }

  const useStaging = env === "staging";
  console.log(`USING ${useStaging ? "STAGING" : "PRODUCTION"} AS ENVIRONMENT`);

  // Read init.json if exists
  const path = process.env.INIT_CONFIG_FILE ?? "init.json";
  let overrideConfig: any;
  if (fs.existsSync(path)) {
    const json = fs.readFileSync(path, { encoding: "utf-8" });
    overrideConfig = JSON.parse(json);
  }

  // Validate init config schema
  const initConfig: InitConfig = overrideConfig ?? (DEFAULT_INIT_CONFIG as any)[network as string][env];
  console.log(initConfig);
  const validate = ajv.compile(InitConfigSchema);
  const valid = validate(initConfig);

  if (!valid) {
    throw new Error(validate.errors?.map((err: unknown) => JSON.stringify(err, null, 2)).join(","));
  }

  const supported = initConfig.supportedDomains;
  const domains = _domains ?? supported;
  for (const domain of domains) {
    if (!supported.includes(domain as string)) {
      throw new Error(`Unsupported domain parsed!, domain: ${domain}, supported: ${supported}`);
    }
  }

  // Sanitation checks for hub domain and assets configuration
  const hubDomain = initConfig.hub;
  if (!supported.includes(hubDomain)) {
    throw new Error(`Supported domains MUST include the hub domain. hub: ${hubDomain}, supported: ${supported}`);
  }

  const _assets = initConfig.assets ?? [];
  for (const asset of _assets) {
    const assetDomains = [asset.canonical.domain].concat(Object.keys(asset.representations));

    const configuredDomains = supported.filter((domain) => assetDomains.includes(domain));
    if (JSON.stringify(configuredDomains) != JSON.stringify(supported)) {
      throw new Error(
        `Not configured asset domains, asset: ${asset.name}, canonical: (${asset.canonical.domain}, ${asset.canonical.address}), configured: ${configuredDomains}, parsed: ${domains}`,
      );
    }
  }

  // get assets configuration for given domains
  const assets = _assets.map((asset) => {
    const _extracted: AssetStack = {
      name: asset.name,
      canonical: {
        domain: asset.canonical.domain,
        address: asset.canonical.address,
        decimals: asset.canonical.decimals,
        cap: asset.canonical.cap,
      },
      representations: {},
    };

    for (const domain of domains) {
      if (domain === hubDomain) continue;
      _extracted.representations[domain] = asset.representations[domain];
    }

    return _extracted;
  });

  /// MARK - Deployer
  // Get deployer mnemonic, which should be provided in env if not in the config.
  const privateKey = process.env.PRIVATE_KEY;
  const mnemonic = process.env.DEPLOYER || process.env.DEPLOYER_MNEMONIC || process.env.MNEMONIC;
  if (!mnemonic && !privateKey) {
    throw new Error(
      "Deployer mnemonic was not specified. Please specify `deployer` in the config file, " +
        "or set DEPLOYER or DEPLOYER_MNEMONIC in env.",
    );
  }

  const networks: NetworkStack[] = [];

  const filteredHardhatNetworks: { [key: string]: any } = {};
  for (const key in hardhatNetworks) {
    const network = (hardhatNetworks as { [key: string]: any })[key];
    if (
      !key.includes("fork") &&
      Object.keys(network as object).includes("chainId") &&
      Object.keys(network as object).includes("url")
    ) {
      filteredHardhatNetworks[key] = network;
    }
  }

  // Get deployments for each domain if not specified in the config.
  for (const _domain of domains) {
    const domain = _domain as string;
    const chainId = domainToChainId(Number(domain));

    const chainConfig = Object.values(filteredHardhatNetworks).find(
      (networkConfig: any) => networkConfig["chainId"] == chainId,
    ) as HttpNetworkUserConfig & { zksync: boolean | undefined };

    if (!chainConfig || !chainConfig.url) {
      throw new Error(`Not configured network for chainId: ${chainId} in hardhat config`);
    }

    // Convert deployer from mnemonic to Wallet.
    let deployer;
    if (privateKey) {
      deployer = chainConfig.zksync ? new zk.Wallet(privateKey) : new Wallet(privateKey);
    } else {
      deployer = chainConfig.zksync ? zk.Wallet.fromMnemonic(mnemonic!) : Wallet.fromMnemonic(mnemonic!);
    }
    console.log("deployer: ", deployer.address);

    const rpc = chainConfig.zksync ? new zk.Provider(chainConfig.url) : new providers.JsonRpcProvider(chainConfig.url);

    const isHub = domain === hubDomain;
    const deployments = getDeployments({
      deployer,
      chainInfo: { chain: chainId.toString(), rpc, zksync: chainConfig.zksync || false },
      isHub,
      useStaging,
    });

    // TODO: relayers and agents should also be configured per-network. when this is done,
    // ensure the relayerFeeVault can be passed in
    networks.push({
      chain: chainId.toString(),
      domain,
      rpc,
      deployments,
      relayerFeeVault: deployments.messaging.RelayerProxy.address,
    });
  }

  const sanitized = {
    hub: hubDomain,
    networks,
    assets,
    agents: initConfig.agents,
  } as ProtocolStack;
  console.log("Sanitized protocol config:", sanitized);

  console.log("DEBUG: Logging all deployment names:");
  for (const network of sanitized.networks) {
    console.log(
      network.chain,
      "deployments:",
      "\n" +
        Object.entries(network.deployments)
          .map(([k, v]) => {
            if ((v as any).name) {
              return `${k}: ${(v as any).proxy}`;
            } else {
              return Object.entries(network.deployments[k as keyof typeof network.deployments] as unknown as object)
                .map(([k, v]) => {
                  if (k === "HubConnectors") {
                    const list: string = v.map((c: any) => c.name).join(", ");
                    return `${k}: [ ${list} ]`;
                  }
                  return `${k}: ${v.proxy ?? v.name}`;
                })
                .join(";\n");
            }
          })
          .join(";\n"),
      "\n",
    );
  }

  await initProtocol(sanitized);
};

/**
 * Handle configuration of the entire protocol, including messaging stack and connext diamond
 * contracts, across all listed domains.
 *
 * Should effectively be a diagnostic on the whole protocol, making sure that everything that
 * requires configuration and/or setup has been done so properly.
 */
// eslint-disable-next-line @typescript-eslint/no-unused-vars
export const initProtocol = async (protocol: ProtocolStack) => {
  /// ********************** SETUP **********************
  /// MARK - ChainData
  // Retrieve chain data for it to be saved locally; this will avoid those pesky logs and frontload the http request.
  const chainData = await getChainData();

  /// ********************* Messaging **********************
  /// MARK - Messaging
  // await setupMessaging(protocol);

<<<<<<< HEAD
  /// ********************* CONNEXT *********************
  /// MARK - Enroll Handlers
=======
  // /// ********************* CONNEXT *********************
  // /// MARK - Enroll Handlers
>>>>>>> 8ca06584
  // console.log("\n\nENROLLING HANDLERS");
  // for (let i = 0; i < protocol.networks.length; i++) {
  //   const targetNetwork = protocol.networks[i];
  //   const remoteNetworks = protocol.networks.filter((_, j) => j !== i);
  //   for (const remoteNetwork of remoteNetworks) {
  //     const desiredConnextion = remoteNetwork.deployments.Connext.address;
  //     await updateIfNeeded({
  //       deployment: targetNetwork.deployments.Connext,
  //       desired: desiredConnextion,
  //       read: { method: "remote", args: [remoteNetwork.domain] },
  //       write: {
  //         method: "enrollRemoteRouter",
  //         args: [remoteNetwork.domain, utils.hexlify(canonizeId(desiredConnextion))],
  //       },
  //       chainData,
  //     });
  //   }
  // }

<<<<<<< HEAD
  // /// MARK - Set relayerFeeVault
=======
  /// MARK - Set relayerFeeVault
>>>>>>> 8ca06584
  // console.log("\n\nENROLLING RELAYER FEE VAULT");
  // for (const network of protocol.networks) {
  //   const {
  //     relayerFeeVault,
  //     deployments: { Connext },
  //   } = network;

  //   await updateIfNeeded({
  //     deployment: Connext,
  //     desired: relayerFeeVault,
  //     read: { method: "relayerFeeVault" },
  //     write: { method: "setRelayerFeeVault", args: [relayerFeeVault] },
  //     chainData,
  //   });
  // }

<<<<<<< HEAD
  // /// ********************* Relayer Proxy **********************
  // /// MARK - relayer proxy
  // console.log("\n\nCONFIGURE RELAYER PROXY");
  // // On all domains, ensure the following are correctly set:
  // // - connext
  // // - spoke connector
  // // - gelato relayer -- TODO: need to update config
  // // - gelato fee collector -- TODO: need to update config
  // for (const network of protocol.networks) {
  //   const isHub = network.domain === protocol.hub;
  //   const { Connext, messaging } = network.deployments;

  //   // update connext
  //   await updateIfNeeded({
  //     deployment: messaging.RelayerProxy,
  //     desired: Connext.address,
  //     read: { method: "connext" },
  //     write: { method: "setConnext", args: [Connext.address] },
  //     chainData,
  //   });

  //   // update spoke -- use MainnetConnector key if on hub
  //   const spokeConnector = isHub
  //     ? (messaging as HubMessagingDeployments).MainnetConnector.address
  //     : (messaging as SpokeMessagingDeployments).SpokeConnector.address;
  //   await updateIfNeeded({
  //     deployment: messaging.RelayerProxy,
  //     desired: spokeConnector,
  //     read: { method: "spokeConnector" },
  //     write: { method: "setSpokeConnector", args: [spokeConnector] },
  //     chainData,
  //   });

  //   // TODO: gelato relayer
  //   // TODO: gelato fee connector

  //   // On hub, ensure the following are correctly set:
  //   // - root manager
  //   if (isHub) {
  //     const rootManager = (messaging as HubMessagingDeployments).RootManager.address;
  //     await updateIfNeeded({
  //       deployment: messaging.RelayerProxy,
  //       desired: rootManager,
  //       read: { method: "rootManager" },
  //       write: { method: "setRootManager", args: [rootManager] },
  //       chainData,
  //     });
  //   }
  // }
=======
  /// ********************* Relayer Proxy **********************
  /// MARK - relayer proxy
  console.log("\n\nCONFIGURE RELAYER PROXY");
  // On all domains, ensure the following are correctly set:
  // - connext
  // - spoke connector
  // - gelato relayer -- TODO: need to update config
  // - gelato fee collector -- TODO: need to update config
  for (const network of protocol.networks) {
    const isHub = network.domain === protocol.hub;
    const { Connext, messaging } = network.deployments;

    // update connext
    await updateIfNeeded({
      deployment: messaging.RelayerProxy,
      desired: Connext.address,
      read: { method: "connext" },
      write: { method: "setConnext", args: [Connext.address] },
      chainData,
    });

    // update spoke -- use MainnetConnector key if on hub
    const spokeConnector = isHub
      ? (messaging as HubMessagingDeployments).MainnetConnector.address
      : (messaging as SpokeMessagingDeployments).SpokeConnector.address;
    await updateIfNeeded({
      deployment: messaging.RelayerProxy,
      desired: spokeConnector,
      read: { method: "spokeConnector" },
      write: { method: "setSpokeConnector", args: [spokeConnector] },
      chainData,
    });

    // TODO: gelato relayer
    // TODO: gelato fee connector

    // On hub, ensure the following are correctly set:
    // - root manager
    if (isHub) {
      const rootManager = (messaging as HubMessagingDeployments).RootManager.address;
      await updateIfNeeded({
        deployment: messaging.RelayerProxy,
        desired: rootManager,
        read: { method: "rootManager" },
        write: { method: "setRootManager", args: [rootManager] },
        chainData,
      });
    }
  }
>>>>>>> 8ca06584

  /// ********************* ASSETS **********************
  /// MARK - Register Assets
  // console.log("\n\nREGISTER ASSETS");
  // // Convert asset addresses: get canonical ID, canonical domain, convert to `key` hash.
  // // Determine if a stableswap pool is needed - does asset have both `local` and `adopted`?
  // // If so, initialize stableswap pool with `initializeSwap`.
  // // Call `setupAsset` for each domain. This will:
  // // - Set up mappings for canonical ID / canonical domain / adopted asset address / etc.
  // // - Set up mapping for stableswap pool if applicable.
  // for (const asset of protocol.assets) {
  //   await setupAsset({
  //     asset,
  //     networks: protocol.networks,
  //     chainData,
  //   });
  // }

  /// ********************* AGENTS **********************
<<<<<<< HEAD
  // if (protocol.agents) {
  //   /// MARK - Watchers
  //   if (protocol.agents.watchers) {
  //     if (protocol.agents.watchers.allowlist) {
  //       console.log("\n\nWHITELIST WATCHERS");

  //       // Get hub domain for specific use.
  //       const hub: NetworkStack = protocol.networks.filter((d) => d.domain === protocol.hub)[0];

  //       /// MARK - Contracts
  //       // Convenience setup for contracts.
  //       const { WatcherManager } = hub.deployments.messaging as HubMessagingDeployments;

  //       // Watchers are a permissioned role with the ability to disconnect malicious connectors.
  //       // Allowlist watchers in RootManager.
  //       for (const watcher of protocol.agents.watchers.allowlist) {
  //         await updateIfNeeded({
  //           deployment: WatcherManager,
  //           desired: true,
  //           read: { method: "isWatcher", args: [watcher] },
  //           write: { method: "addWatcher", args: [watcher] },
  //           chainData,
  //         });
  //       }
  //     }
  //     // TODO: Blacklist/remove watchers.
  //   }

  //   /// MARK - Relayers
  //   if (protocol.agents.relayers) {
  //     if (protocol.agents.relayers.allowlist) {
  //       console.log("\n\nWHITELIST RELAYERS");

  //       for (const network of protocol.networks) {
  //         const relayerProxyAddress = network.deployments.messaging.RelayerProxy.address;
  //         await updateIfNeeded({
  //           deployment: network.deployments.Connext,
  //           desired: true,
  //           read: { method: "approvedRelayers", args: [relayerProxyAddress] },
  //           write: { method: "addRelayer", args: [relayerProxyAddress] },
  //           chainData,
  //         });

  //         await updateIfNeeded({
  //           deployment: network.deployments.messaging.RelayerProxy,
  //           desired: GELATO_RELAYER_ADDRESS,
  //           read: { method: "gelatoRelayer" },
  //           write: { method: "setGelatoRelayer", args: [GELATO_RELAYER_ADDRESS] },
  //           chainData,
  //         });

  //         const feeCollector = network.relayerFeeVault;
  //         await updateIfNeeded({
  //           deployment: network.deployments.messaging.RelayerProxy,
  //           desired: feeCollector,
  //           read: { method: "feeCollector" },
  //           write: { method: "setFeeCollector", args: [feeCollector] },
  //           chainData,
  //         });
  //       }

  //       // Whitelist named relayers for the Relayer Proxy, in order to call `execute`.
  //       for (const relayer of protocol.agents.relayers.allowlist) {
  //         for (const network of protocol.networks) {
  //           await updateIfNeeded({
  //             deployment: network.deployments.messaging.RelayerProxy,
  //             desired: true,
  //             read: { method: "allowedRelayer", args: [relayer] },
  //             write: { method: "addRelayer", args: [relayer] },
  //             chainData,
  //           });

  //           // also add relayers to the base connext contract
  //           await updateIfNeeded({
  //             deployment: network.deployments.Connext,
  //             desired: true,
  //             read: { method: "approvedRelayers", args: [relayer] },
  //             write: { method: "addRelayer", args: [relayer] },
  //             chainData,
  //           });
  //         }
  //       }
  //       // Additionally, approve relayers as callers for connectors and root manager.
  //     }
  //     // TODO: Blacklist/remove relayers.
  //   }

  //   /// MARK - Sequencers
  //   if (protocol.agents.sequencers) {
  //     if (protocol.agents.sequencers.allowlist) {
  //       console.log("\n\nWHITELIST SEQUENCERS");
  //       // Allowlist named sequencers.
  //       for (const sequencer of protocol.agents.sequencers.allowlist) {
  //         for (const network of protocol.networks) {
  //           await updateIfNeeded({
  //             deployment: network.deployments.Connext,
  //             desired: true,
  //             read: { method: "approvedSequencers", args: [sequencer] },
  //             write: { method: "addSequencer", args: [sequencer] },
  //             chainData,
  //           });
  //         }
  //       }
  //     }
  //     // TODO: Blacklist/remove sequencers.
  //   }

  //   /// MARK - Routers
  //   if (protocol.agents.routers) {
  //     if (protocol.agents.routers.allowlist) {
  //       console.log("\n\nWHITELIST ROUTERS");
  //       // Allowlist connext routers.
  //       for (const router of protocol.agents.routers.allowlist) {
  //         for (const network of protocol.networks) {
  //           await updateIfNeeded({
  //             deployment: network.deployments.Connext,
  //             desired: true,
  //             read: { method: "getRouterApproval", args: [router] },
  //             // TODO: Should we enable configuring owner and recipient for this script, too?
  //             write: { method: "approveRouter", args: [router] },
  //             chainData,
  //           });
  //         }
  //       }
  //     }
  //     // TODO: Blacklist/remove routers.
  //   }
  // }
=======
  if (protocol.agents) {
    /// MARK - Watchers
    // if (protocol.agents.watchers) {
    //   if (protocol.agents.watchers.allowlist) {
    //     console.log("\n\nWHITELIST WATCHERS");

    //     // Get hub domain for specific use.
    //     const hub: NetworkStack = protocol.networks.filter((d) => d.domain === protocol.hub)[0];

    //     /// MARK - Contracts
    //     // Convenience setup for contracts.
    //     const { WatcherManager } = hub.deployments.messaging as HubMessagingDeployments;

    //     // Watchers are a permissioned role with the ability to disconnect malicious connectors.
    //     // Allowlist watchers in RootManager.
    //     for (const watcher of protocol.agents.watchers.allowlist) {
    //       await updateIfNeeded({
    //         deployment: WatcherManager,
    //         desired: true,
    //         read: { method: "isWatcher", args: [watcher] },
    //         write: { method: "addWatcher", args: [watcher] },
    //         chainData,
    //       });
    //     }
    //   }
    //   // TODO: Blacklist/remove watchers.
    // }

    /// MARK - Relayers
    if (protocol.agents.relayers) {
      if (protocol.agents.relayers.allowlist) {
        console.log("\n\nWHITELIST RELAYERS");

        for (const network of protocol.networks) {
          const relayerProxyAddress = network.deployments.messaging.RelayerProxy.address;
          await updateIfNeeded({
            deployment: network.deployments.Connext,
            desired: true,
            read: { method: "approvedRelayers", args: [relayerProxyAddress] },
            write: { method: "addRelayer", args: [relayerProxyAddress] },
            chainData,
          });

          await updateIfNeeded({
            deployment: network.deployments.messaging.RelayerProxy,
            desired: GELATO_RELAYER_ADDRESS,
            read: { method: "gelatoRelayer" },
            write: { method: "setGelatoRelayer", args: [GELATO_RELAYER_ADDRESS] },
            chainData,
          });

          const feeCollector = network.relayerFeeVault;
          await updateIfNeeded({
            deployment: network.deployments.messaging.RelayerProxy,
            desired: feeCollector,
            read: { method: "feeCollector" },
            write: { method: "setFeeCollector", args: [feeCollector] },
            chainData,
          });
        }

        // Whitelist named relayers for the Relayer Proxy, in order to call `execute`.
        for (const relayer of protocol.agents.relayers.allowlist) {
          for (const network of protocol.networks) {
            await updateIfNeeded({
              deployment: network.deployments.messaging.RelayerProxy,
              desired: true,
              read: { method: "allowedRelayer", args: [relayer] },
              write: { method: "addRelayer", args: [relayer] },
              chainData,
            });

            // also add relayers to the base connext contract
            await updateIfNeeded({
              deployment: network.deployments.Connext,
              desired: true,
              read: { method: "approvedRelayers", args: [relayer] },
              write: { method: "addRelayer", args: [relayer] },
              chainData,
            });
          }
        }
        // Additionally, approve relayers as callers for connectors and root manager.
      }
      // TODO: Blacklist/remove relayers.
    }

    // /// MARK - Sequencers
    // if (protocol.agents.sequencers) {
    //   if (protocol.agents.sequencers.allowlist) {
    //     console.log("\n\nWHITELIST SEQUENCERS");
    //     // Allowlist named sequencers.
    //     for (const sequencer of protocol.agents.sequencers.allowlist) {
    //       for (const network of protocol.networks) {
    //         await updateIfNeeded({
    //           deployment: network.deployments.Connext,
    //           desired: true,
    //           read: { method: "approvedSequencers", args: [sequencer] },
    //           write: { method: "addSequencer", args: [sequencer] },
    //           chainData,
    //         });
    //       }
    //     }
    //   }
    //   // TODO: Blacklist/remove sequencers.
    // }

    /// MARK - Routers
    // if (protocol.agents.routers) {
    //   if (protocol.agents.routers.allowlist) {
    //     console.log("\n\nWHITELIST ROUTERS");
    //     // Allowlist connext routers.
    //     for (const router of protocol.agents.routers.allowlist) {
    //       for (const network of protocol.networks) {
    //         await updateIfNeeded({
    //           deployment: network.deployments.Connext,
    //           desired: true,
    //           read: { method: "getRouterApproval", args: [router] },
    //           // TODO: Should we enable configuring owner and recipient for this script, too?
    //           write: { method: "approveRouter", args: [router] },
    //           chainData,
    //         });
    //       }
    //     }
    //   }
    //   // TODO: Blacklist/remove routers.
    // }
  }
>>>>>>> 8ca06584
};<|MERGE_RESOLUTION|>--- conflicted
+++ resolved
@@ -244,13 +244,8 @@
   /// MARK - Messaging
   // await setupMessaging(protocol);
 
-<<<<<<< HEAD
   /// ********************* CONNEXT *********************
   /// MARK - Enroll Handlers
-=======
-  // /// ********************* CONNEXT *********************
-  // /// MARK - Enroll Handlers
->>>>>>> 8ca06584
   // console.log("\n\nENROLLING HANDLERS");
   // for (let i = 0; i < protocol.networks.length; i++) {
   //   const targetNetwork = protocol.networks[i];
@@ -270,11 +265,7 @@
   //   }
   // }
 
-<<<<<<< HEAD
   // /// MARK - Set relayerFeeVault
-=======
-  /// MARK - Set relayerFeeVault
->>>>>>> 8ca06584
   // console.log("\n\nENROLLING RELAYER FEE VAULT");
   // for (const network of protocol.networks) {
   //   const {
@@ -291,7 +282,6 @@
   //   });
   // }
 
-<<<<<<< HEAD
   // /// ********************* Relayer Proxy **********************
   // /// MARK - relayer proxy
   // console.log("\n\nCONFIGURE RELAYER PROXY");
@@ -341,57 +331,6 @@
   //     });
   //   }
   // }
-=======
-  /// ********************* Relayer Proxy **********************
-  /// MARK - relayer proxy
-  console.log("\n\nCONFIGURE RELAYER PROXY");
-  // On all domains, ensure the following are correctly set:
-  // - connext
-  // - spoke connector
-  // - gelato relayer -- TODO: need to update config
-  // - gelato fee collector -- TODO: need to update config
-  for (const network of protocol.networks) {
-    const isHub = network.domain === protocol.hub;
-    const { Connext, messaging } = network.deployments;
-
-    // update connext
-    await updateIfNeeded({
-      deployment: messaging.RelayerProxy,
-      desired: Connext.address,
-      read: { method: "connext" },
-      write: { method: "setConnext", args: [Connext.address] },
-      chainData,
-    });
-
-    // update spoke -- use MainnetConnector key if on hub
-    const spokeConnector = isHub
-      ? (messaging as HubMessagingDeployments).MainnetConnector.address
-      : (messaging as SpokeMessagingDeployments).SpokeConnector.address;
-    await updateIfNeeded({
-      deployment: messaging.RelayerProxy,
-      desired: spokeConnector,
-      read: { method: "spokeConnector" },
-      write: { method: "setSpokeConnector", args: [spokeConnector] },
-      chainData,
-    });
-
-    // TODO: gelato relayer
-    // TODO: gelato fee connector
-
-    // On hub, ensure the following are correctly set:
-    // - root manager
-    if (isHub) {
-      const rootManager = (messaging as HubMessagingDeployments).RootManager.address;
-      await updateIfNeeded({
-        deployment: messaging.RelayerProxy,
-        desired: rootManager,
-        read: { method: "rootManager" },
-        write: { method: "setRootManager", args: [rootManager] },
-        chainData,
-      });
-    }
-  }
->>>>>>> 8ca06584
 
   /// ********************* ASSETS **********************
   /// MARK - Register Assets
@@ -411,7 +350,6 @@
   // }
 
   /// ********************* AGENTS **********************
-<<<<<<< HEAD
   // if (protocol.agents) {
   //   /// MARK - Watchers
   //   if (protocol.agents.watchers) {
@@ -540,134 +478,4 @@
   //     // TODO: Blacklist/remove routers.
   //   }
   // }
-=======
-  if (protocol.agents) {
-    /// MARK - Watchers
-    // if (protocol.agents.watchers) {
-    //   if (protocol.agents.watchers.allowlist) {
-    //     console.log("\n\nWHITELIST WATCHERS");
-
-    //     // Get hub domain for specific use.
-    //     const hub: NetworkStack = protocol.networks.filter((d) => d.domain === protocol.hub)[0];
-
-    //     /// MARK - Contracts
-    //     // Convenience setup for contracts.
-    //     const { WatcherManager } = hub.deployments.messaging as HubMessagingDeployments;
-
-    //     // Watchers are a permissioned role with the ability to disconnect malicious connectors.
-    //     // Allowlist watchers in RootManager.
-    //     for (const watcher of protocol.agents.watchers.allowlist) {
-    //       await updateIfNeeded({
-    //         deployment: WatcherManager,
-    //         desired: true,
-    //         read: { method: "isWatcher", args: [watcher] },
-    //         write: { method: "addWatcher", args: [watcher] },
-    //         chainData,
-    //       });
-    //     }
-    //   }
-    //   // TODO: Blacklist/remove watchers.
-    // }
-
-    /// MARK - Relayers
-    if (protocol.agents.relayers) {
-      if (protocol.agents.relayers.allowlist) {
-        console.log("\n\nWHITELIST RELAYERS");
-
-        for (const network of protocol.networks) {
-          const relayerProxyAddress = network.deployments.messaging.RelayerProxy.address;
-          await updateIfNeeded({
-            deployment: network.deployments.Connext,
-            desired: true,
-            read: { method: "approvedRelayers", args: [relayerProxyAddress] },
-            write: { method: "addRelayer", args: [relayerProxyAddress] },
-            chainData,
-          });
-
-          await updateIfNeeded({
-            deployment: network.deployments.messaging.RelayerProxy,
-            desired: GELATO_RELAYER_ADDRESS,
-            read: { method: "gelatoRelayer" },
-            write: { method: "setGelatoRelayer", args: [GELATO_RELAYER_ADDRESS] },
-            chainData,
-          });
-
-          const feeCollector = network.relayerFeeVault;
-          await updateIfNeeded({
-            deployment: network.deployments.messaging.RelayerProxy,
-            desired: feeCollector,
-            read: { method: "feeCollector" },
-            write: { method: "setFeeCollector", args: [feeCollector] },
-            chainData,
-          });
-        }
-
-        // Whitelist named relayers for the Relayer Proxy, in order to call `execute`.
-        for (const relayer of protocol.agents.relayers.allowlist) {
-          for (const network of protocol.networks) {
-            await updateIfNeeded({
-              deployment: network.deployments.messaging.RelayerProxy,
-              desired: true,
-              read: { method: "allowedRelayer", args: [relayer] },
-              write: { method: "addRelayer", args: [relayer] },
-              chainData,
-            });
-
-            // also add relayers to the base connext contract
-            await updateIfNeeded({
-              deployment: network.deployments.Connext,
-              desired: true,
-              read: { method: "approvedRelayers", args: [relayer] },
-              write: { method: "addRelayer", args: [relayer] },
-              chainData,
-            });
-          }
-        }
-        // Additionally, approve relayers as callers for connectors and root manager.
-      }
-      // TODO: Blacklist/remove relayers.
-    }
-
-    // /// MARK - Sequencers
-    // if (protocol.agents.sequencers) {
-    //   if (protocol.agents.sequencers.allowlist) {
-    //     console.log("\n\nWHITELIST SEQUENCERS");
-    //     // Allowlist named sequencers.
-    //     for (const sequencer of protocol.agents.sequencers.allowlist) {
-    //       for (const network of protocol.networks) {
-    //         await updateIfNeeded({
-    //           deployment: network.deployments.Connext,
-    //           desired: true,
-    //           read: { method: "approvedSequencers", args: [sequencer] },
-    //           write: { method: "addSequencer", args: [sequencer] },
-    //           chainData,
-    //         });
-    //       }
-    //     }
-    //   }
-    //   // TODO: Blacklist/remove sequencers.
-    // }
-
-    /// MARK - Routers
-    // if (protocol.agents.routers) {
-    //   if (protocol.agents.routers.allowlist) {
-    //     console.log("\n\nWHITELIST ROUTERS");
-    //     // Allowlist connext routers.
-    //     for (const router of protocol.agents.routers.allowlist) {
-    //       for (const network of protocol.networks) {
-    //         await updateIfNeeded({
-    //           deployment: network.deployments.Connext,
-    //           desired: true,
-    //           read: { method: "getRouterApproval", args: [router] },
-    //           // TODO: Should we enable configuring owner and recipient for this script, too?
-    //           write: { method: "approveRouter", args: [router] },
-    //           chainData,
-    //         });
-    //       }
-    //     }
-    //   }
-    //   // TODO: Blacklist/remove routers.
-    // }
-  }
->>>>>>> 8ca06584
 };