--- conflicted
+++ resolved
@@ -73,13 +73,8 @@
         },
         /// ARBITRUM-GOERLI
         "1734439522": {
-<<<<<<< HEAD
           local: "0x949891ca2C36Ad949c46b30cfc150a1507E2556A",
           adopted: "0xC033378c6eEa969C001CE9438973ca4d6460999a",
-=======
-          local: "0x1346786E6A5e07b90184a1Ba58E55444b99DC4A2",
-          adopted: "0x1346786E6A5e07b90184a1Ba58E55444b99DC4A2",
->>>>>>> 70a588eb
         },
       },
     },
