/* Autogenerated file. Do not edit manually. */
/* tslint:disable */
/* eslint-disable */
import type {
  BaseContract,
  BigNumber,
  BigNumberish,
  BytesLike,
  CallOverrides,
  ContractTransaction,
  Overrides,
  PopulatedTransaction,
  Signer,
  utils,
} from "ethers";
import type {
  FunctionFragment,
  Result,
  EventFragment,
} from "@ethersproject/abi";
import type { Listener, Provider } from "@ethersproject/providers";
import type {
  TypedEventFilter,
  TypedEvent,
  TypedListener,
  OnEvent,
  PromiseOrValue,
} from "../../common";

export interface RootManagerInterface extends utils.Interface {
  functions: {
    "MERKLE()": FunctionFragment;
    "acceptProposedOwner()": FunctionFragment;
    "addConnector(uint32,address)": FunctionFragment;
    "aggregate(uint32,bytes32)": FunctionFragment;
    "connectors(uint256)": FunctionFragment;
    "connectorsHash()": FunctionFragment;
    "delay()": FunctionFragment;
    "delayBlocks()": FunctionFragment;
    "domains(uint256)": FunctionFragment;
    "domainsHash()": FunctionFragment;
    "getConnectorForDomain(uint32)": FunctionFragment;
    "getDomainIndex(uint32)": FunctionFragment;
    "getPendingInboundRootsCount()": FunctionFragment;
    "isDomainSupported(uint32)": FunctionFragment;
    "owner()": FunctionFragment;
    "pause()": FunctionFragment;
    "paused()": FunctionFragment;
    "pendingInboundRoots()": FunctionFragment;
<<<<<<< HEAD
    "propagate(uint32[],address[])": FunctionFragment;
=======
    "propagate(address[],uint256[],bytes[])": FunctionFragment;
>>>>>>> 2ccddf2c
    "proposeNewOwner(address)": FunctionFragment;
    "proposed()": FunctionFragment;
    "proposedTimestamp()": FunctionFragment;
    "removeConnector(uint32)": FunctionFragment;
    "renounceOwnership()": FunctionFragment;
    "renounced()": FunctionFragment;
    "setDelayBlocks(uint256)": FunctionFragment;
    "setWatcherManager(address)": FunctionFragment;
    "unpause()": FunctionFragment;
    "validateConnectors(address[])": FunctionFragment;
    "validateDomains(uint32[],address[])": FunctionFragment;
  };

  getFunction(
    nameOrSignatureOrTopic:
      | "MERKLE"
      | "acceptProposedOwner"
      | "addConnector"
      | "aggregate"
      | "connectors"
      | "connectorsHash"
      | "delay"
      | "delayBlocks"
      | "domains"
      | "domainsHash"
      | "getConnectorForDomain"
      | "getDomainIndex"
      | "getPendingInboundRootsCount"
      | "isDomainSupported"
      | "owner"
      | "pause"
      | "paused"
      | "pendingInboundRoots"
      | "propagate"
      | "proposeNewOwner"
      | "proposed"
      | "proposedTimestamp"
      | "removeConnector"
      | "renounceOwnership"
      | "renounced"
      | "setDelayBlocks"
      | "setWatcherManager"
      | "unpause"
      | "validateConnectors"
      | "validateDomains"
  ): FunctionFragment;

  encodeFunctionData(functionFragment: "MERKLE", values?: undefined): string;
  encodeFunctionData(
    functionFragment: "acceptProposedOwner",
    values?: undefined
  ): string;
  encodeFunctionData(
    functionFragment: "addConnector",
    values: [PromiseOrValue<BigNumberish>, PromiseOrValue<string>]
  ): string;
  encodeFunctionData(
    functionFragment: "aggregate",
    values: [PromiseOrValue<BigNumberish>, PromiseOrValue<BytesLike>]
  ): string;
  encodeFunctionData(
    functionFragment: "connectors",
    values: [PromiseOrValue<BigNumberish>]
  ): string;
  encodeFunctionData(
    functionFragment: "connectorsHash",
    values?: undefined
  ): string;
  encodeFunctionData(functionFragment: "delay", values?: undefined): string;
  encodeFunctionData(
    functionFragment: "delayBlocks",
    values?: undefined
  ): string;
  encodeFunctionData(
    functionFragment: "domains",
    values: [PromiseOrValue<BigNumberish>]
  ): string;
  encodeFunctionData(
    functionFragment: "domainsHash",
    values?: undefined
  ): string;
  encodeFunctionData(
    functionFragment: "getConnectorForDomain",
    values: [PromiseOrValue<BigNumberish>]
  ): string;
  encodeFunctionData(
    functionFragment: "getDomainIndex",
    values: [PromiseOrValue<BigNumberish>]
  ): string;
  encodeFunctionData(
    functionFragment: "getPendingInboundRootsCount",
    values?: undefined
  ): string;
  encodeFunctionData(
    functionFragment: "isDomainSupported",
    values: [PromiseOrValue<BigNumberish>]
  ): string;
  encodeFunctionData(functionFragment: "owner", values?: undefined): string;
  encodeFunctionData(functionFragment: "pause", values?: undefined): string;
  encodeFunctionData(functionFragment: "paused", values?: undefined): string;
  encodeFunctionData(
    functionFragment: "pendingInboundRoots",
    values?: undefined
  ): string;
  encodeFunctionData(
    functionFragment: "propagate",
<<<<<<< HEAD
    values: [PromiseOrValue<BigNumberish>[], PromiseOrValue<string>[]]
=======
    values: [
      PromiseOrValue<string>[],
      PromiseOrValue<BigNumberish>[],
      PromiseOrValue<BytesLike>[]
    ]
>>>>>>> 2ccddf2c
  ): string;
  encodeFunctionData(
    functionFragment: "proposeNewOwner",
    values: [PromiseOrValue<string>]
  ): string;
  encodeFunctionData(functionFragment: "proposed", values?: undefined): string;
  encodeFunctionData(
    functionFragment: "proposedTimestamp",
    values?: undefined
  ): string;
  encodeFunctionData(
    functionFragment: "removeConnector",
    values: [PromiseOrValue<BigNumberish>]
  ): string;
  encodeFunctionData(
    functionFragment: "renounceOwnership",
    values?: undefined
  ): string;
  encodeFunctionData(functionFragment: "renounced", values?: undefined): string;
  encodeFunctionData(
    functionFragment: "setDelayBlocks",
    values: [PromiseOrValue<BigNumberish>]
  ): string;
  encodeFunctionData(
    functionFragment: "setWatcherManager",
    values: [PromiseOrValue<string>]
  ): string;
  encodeFunctionData(functionFragment: "unpause", values?: undefined): string;
  encodeFunctionData(
    functionFragment: "validateConnectors",
    values: [PromiseOrValue<string>[]]
  ): string;
  encodeFunctionData(
    functionFragment: "validateDomains",
    values: [PromiseOrValue<BigNumberish>[], PromiseOrValue<string>[]]
  ): string;

  decodeFunctionResult(functionFragment: "MERKLE", data: BytesLike): Result;
  decodeFunctionResult(
    functionFragment: "acceptProposedOwner",
    data: BytesLike
  ): Result;
  decodeFunctionResult(
    functionFragment: "addConnector",
    data: BytesLike
  ): Result;
  decodeFunctionResult(functionFragment: "aggregate", data: BytesLike): Result;
  decodeFunctionResult(functionFragment: "connectors", data: BytesLike): Result;
  decodeFunctionResult(
    functionFragment: "connectorsHash",
    data: BytesLike
  ): Result;
  decodeFunctionResult(functionFragment: "delay", data: BytesLike): Result;
  decodeFunctionResult(
    functionFragment: "delayBlocks",
    data: BytesLike
  ): Result;
  decodeFunctionResult(functionFragment: "domains", data: BytesLike): Result;
  decodeFunctionResult(
    functionFragment: "domainsHash",
    data: BytesLike
  ): Result;
  decodeFunctionResult(
    functionFragment: "getConnectorForDomain",
    data: BytesLike
  ): Result;
  decodeFunctionResult(
    functionFragment: "getDomainIndex",
    data: BytesLike
  ): Result;
  decodeFunctionResult(
    functionFragment: "getPendingInboundRootsCount",
    data: BytesLike
  ): Result;
  decodeFunctionResult(
    functionFragment: "isDomainSupported",
    data: BytesLike
  ): Result;
  decodeFunctionResult(functionFragment: "owner", data: BytesLike): Result;
  decodeFunctionResult(functionFragment: "pause", data: BytesLike): Result;
  decodeFunctionResult(functionFragment: "paused", data: BytesLike): Result;
  decodeFunctionResult(
    functionFragment: "pendingInboundRoots",
    data: BytesLike
  ): Result;
  decodeFunctionResult(functionFragment: "propagate", data: BytesLike): Result;
  decodeFunctionResult(
    functionFragment: "proposeNewOwner",
    data: BytesLike
  ): Result;
  decodeFunctionResult(functionFragment: "proposed", data: BytesLike): Result;
  decodeFunctionResult(
    functionFragment: "proposedTimestamp",
    data: BytesLike
  ): Result;
  decodeFunctionResult(
    functionFragment: "removeConnector",
    data: BytesLike
  ): Result;
  decodeFunctionResult(
    functionFragment: "renounceOwnership",
    data: BytesLike
  ): Result;
  decodeFunctionResult(functionFragment: "renounced", data: BytesLike): Result;
  decodeFunctionResult(
    functionFragment: "setDelayBlocks",
    data: BytesLike
  ): Result;
  decodeFunctionResult(
    functionFragment: "setWatcherManager",
    data: BytesLike
  ): Result;
  decodeFunctionResult(functionFragment: "unpause", data: BytesLike): Result;
  decodeFunctionResult(
    functionFragment: "validateConnectors",
    data: BytesLike
  ): Result;
  decodeFunctionResult(
    functionFragment: "validateDomains",
    data: BytesLike
  ): Result;

  events: {
    "ConnectorAdded(uint32,address,uint32[],address[])": EventFragment;
    "ConnectorRemoved(uint32,address,uint32[],address[],address)": EventFragment;
    "DelayBlocksUpdated(uint256,uint256)": EventFragment;
    "OwnershipProposed(address)": EventFragment;
    "OwnershipTransferred(address,address)": EventFragment;
    "Paused(address)": EventFragment;
<<<<<<< HEAD
    "RootAggregated(uint32,bytes32,uint256)": EventFragment;
    "RootPropagated(bytes32,uint256,uint32[],bytes32[])": EventFragment;
=======
    "RootPropagated(bytes32,uint256,bytes32)": EventFragment;
    "RootReceived(uint32,bytes32,uint256)": EventFragment;
    "RootsAggregated(bytes32,uint256,bytes32[])": EventFragment;
>>>>>>> 2ccddf2c
    "Unpaused(address)": EventFragment;
    "WatcherManagerChanged(address)": EventFragment;
  };

  getEvent(nameOrSignatureOrTopic: "ConnectorAdded"): EventFragment;
  getEvent(nameOrSignatureOrTopic: "ConnectorRemoved"): EventFragment;
  getEvent(nameOrSignatureOrTopic: "DelayBlocksUpdated"): EventFragment;
  getEvent(nameOrSignatureOrTopic: "OwnershipProposed"): EventFragment;
  getEvent(nameOrSignatureOrTopic: "OwnershipTransferred"): EventFragment;
  getEvent(nameOrSignatureOrTopic: "Paused"): EventFragment;
  getEvent(nameOrSignatureOrTopic: "RootAggregated"): EventFragment;
  getEvent(nameOrSignatureOrTopic: "RootPropagated"): EventFragment;
  getEvent(nameOrSignatureOrTopic: "Unpaused"): EventFragment;
  getEvent(nameOrSignatureOrTopic: "WatcherManagerChanged"): EventFragment;
}

export interface ConnectorAddedEventObject {
  domain: number;
  connector: string;
  domains: number[];
  connectors: string[];
}
export type ConnectorAddedEvent = TypedEvent<
  [number, string, number[], string[]],
  ConnectorAddedEventObject
>;

export type ConnectorAddedEventFilter = TypedEventFilter<ConnectorAddedEvent>;

export interface ConnectorRemovedEventObject {
  domain: number;
  connector: string;
  domains: number[];
  connectors: string[];
  caller: string;
}
export type ConnectorRemovedEvent = TypedEvent<
  [number, string, number[], string[], string],
  ConnectorRemovedEventObject
>;

export type ConnectorRemovedEventFilter =
  TypedEventFilter<ConnectorRemovedEvent>;

export interface DelayBlocksUpdatedEventObject {
  previous: BigNumber;
  updated: BigNumber;
}
export type DelayBlocksUpdatedEvent = TypedEvent<
  [BigNumber, BigNumber],
  DelayBlocksUpdatedEventObject
>;

export type DelayBlocksUpdatedEventFilter =
  TypedEventFilter<DelayBlocksUpdatedEvent>;

export interface OwnershipProposedEventObject {
  proposedOwner: string;
}
export type OwnershipProposedEvent = TypedEvent<
  [string],
  OwnershipProposedEventObject
>;

export type OwnershipProposedEventFilter =
  TypedEventFilter<OwnershipProposedEvent>;

export interface OwnershipTransferredEventObject {
  previousOwner: string;
  newOwner: string;
}
export type OwnershipTransferredEvent = TypedEvent<
  [string, string],
  OwnershipTransferredEventObject
>;

export type OwnershipTransferredEventFilter =
  TypedEventFilter<OwnershipTransferredEvent>;

export interface PausedEventObject {
  account: string;
}
export type PausedEvent = TypedEvent<[string], PausedEventObject>;

export type PausedEventFilter = TypedEventFilter<PausedEvent>;

<<<<<<< HEAD
export interface RootAggregatedEventObject {
=======
export interface RootPropagatedEventObject {
  aggregateRoot: string;
  count: BigNumber;
  domainsHash: string;
}
export type RootPropagatedEvent = TypedEvent<
  [string, BigNumber, string],
  RootPropagatedEventObject
>;

export type RootPropagatedEventFilter = TypedEventFilter<RootPropagatedEvent>;

export interface RootReceivedEventObject {
>>>>>>> 2ccddf2c
  domain: number;
  receivedRoot: string;
  queueIndex: BigNumber;
}
export type RootAggregatedEvent = TypedEvent<
  [number, string, BigNumber],
  RootAggregatedEventObject
>;

export type RootAggregatedEventFilter = TypedEventFilter<RootAggregatedEvent>;

export interface RootPropagatedEventObject {
  aggregateRoot: string;
  count: BigNumber;
  domains: number[];
  aggregatedMessageRoots: string[];
}
export type RootPropagatedEvent = TypedEvent<
  [string, BigNumber, number[], string[]],
  RootPropagatedEventObject
>;

export type RootPropagatedEventFilter = TypedEventFilter<RootPropagatedEvent>;

export interface UnpausedEventObject {
  account: string;
}
export type UnpausedEvent = TypedEvent<[string], UnpausedEventObject>;

export type UnpausedEventFilter = TypedEventFilter<UnpausedEvent>;

export interface WatcherManagerChangedEventObject {
  watcherManager: string;
}
export type WatcherManagerChangedEvent = TypedEvent<
  [string],
  WatcherManagerChangedEventObject
>;

export type WatcherManagerChangedEventFilter =
  TypedEventFilter<WatcherManagerChangedEvent>;

export interface RootManager extends BaseContract {
  connect(signerOrProvider: Signer | Provider | string): this;
  attach(addressOrName: string): this;
  deployed(): Promise<this>;

  interface: RootManagerInterface;

  queryFilter<TEvent extends TypedEvent>(
    event: TypedEventFilter<TEvent>,
    fromBlockOrBlockhash?: string | number | undefined,
    toBlock?: string | number | undefined
  ): Promise<Array<TEvent>>;

  listeners<TEvent extends TypedEvent>(
    eventFilter?: TypedEventFilter<TEvent>
  ): Array<TypedListener<TEvent>>;
  listeners(eventName?: string): Array<Listener>;
  removeAllListeners<TEvent extends TypedEvent>(
    eventFilter: TypedEventFilter<TEvent>
  ): this;
  removeAllListeners(eventName?: string): this;
  off: OnEvent<this>;
  on: OnEvent<this>;
  once: OnEvent<this>;
  removeListener: OnEvent<this>;

  functions: {
    MERKLE(overrides?: CallOverrides): Promise<[string]>;

    acceptProposedOwner(
      overrides?: Overrides & { from?: PromiseOrValue<string> }
    ): Promise<ContractTransaction>;

    addConnector(
      _domain: PromiseOrValue<BigNumberish>,
      _connector: PromiseOrValue<string>,
      overrides?: Overrides & { from?: PromiseOrValue<string> }
    ): Promise<ContractTransaction>;

    aggregate(
      _domain: PromiseOrValue<BigNumberish>,
      _inbound: PromiseOrValue<BytesLike>,
      overrides?: Overrides & { from?: PromiseOrValue<string> }
    ): Promise<ContractTransaction>;

    connectors(
      arg0: PromiseOrValue<BigNumberish>,
      overrides?: CallOverrides
    ): Promise<[string]>;

    connectorsHash(overrides?: CallOverrides): Promise<[string]>;

    delay(overrides?: CallOverrides): Promise<[BigNumber]>;

    delayBlocks(overrides?: CallOverrides): Promise<[BigNumber]>;

    domains(
      arg0: PromiseOrValue<BigNumberish>,
      overrides?: CallOverrides
    ): Promise<[number]>;

    domainsHash(overrides?: CallOverrides): Promise<[string]>;

    getConnectorForDomain(
      _domain: PromiseOrValue<BigNumberish>,
      overrides?: CallOverrides
    ): Promise<[string]>;

    getDomainIndex(
      _domain: PromiseOrValue<BigNumberish>,
      overrides?: CallOverrides
    ): Promise<[BigNumber]>;

    getPendingInboundRootsCount(
      overrides?: CallOverrides
    ): Promise<[BigNumber]>;

    isDomainSupported(
      _domain: PromiseOrValue<BigNumberish>,
      overrides?: CallOverrides
    ): Promise<[boolean]>;

    owner(overrides?: CallOverrides): Promise<[string]>;

    pause(
      overrides?: Overrides & { from?: PromiseOrValue<string> }
    ): Promise<ContractTransaction>;

    paused(overrides?: CallOverrides): Promise<[boolean]>;

    pendingInboundRoots(
      overrides?: CallOverrides
    ): Promise<[BigNumber, BigNumber] & { first: BigNumber; last: BigNumber }>;

    propagate(
      _connectors: PromiseOrValue<string>[],
      overrides?: Overrides & { from?: PromiseOrValue<string> }
    ): Promise<ContractTransaction>;

    proposeNewOwner(
      newlyProposed: PromiseOrValue<string>,
      overrides?: Overrides & { from?: PromiseOrValue<string> }
    ): Promise<ContractTransaction>;

    proposed(overrides?: CallOverrides): Promise<[string]>;

    proposedTimestamp(overrides?: CallOverrides): Promise<[BigNumber]>;

    removeConnector(
      _domain: PromiseOrValue<BigNumberish>,
      overrides?: Overrides & { from?: PromiseOrValue<string> }
    ): Promise<ContractTransaction>;

    renounceOwnership(
      overrides?: Overrides & { from?: PromiseOrValue<string> }
    ): Promise<ContractTransaction>;

    renounced(overrides?: CallOverrides): Promise<[boolean]>;

    setDelayBlocks(
      _delayBlocks: PromiseOrValue<BigNumberish>,
      overrides?: Overrides & { from?: PromiseOrValue<string> }
    ): Promise<ContractTransaction>;

    setWatcherManager(
      _watcherManager: PromiseOrValue<string>,
      overrides?: Overrides & { from?: PromiseOrValue<string> }
    ): Promise<ContractTransaction>;

    unpause(
      overrides?: Overrides & { from?: PromiseOrValue<string> }
    ): Promise<ContractTransaction>;

    validateConnectors(
      _connectors: PromiseOrValue<string>[],
      overrides?: CallOverrides
    ): Promise<[void]>;

    validateDomains(
      _domains: PromiseOrValue<BigNumberish>[],
      _connectors: PromiseOrValue<string>[],
      overrides?: CallOverrides
    ): Promise<[void]>;
  };

  MERKLE(overrides?: CallOverrides): Promise<string>;

  acceptProposedOwner(
    overrides?: Overrides & { from?: PromiseOrValue<string> }
  ): Promise<ContractTransaction>;

  addConnector(
    _domain: PromiseOrValue<BigNumberish>,
    _connector: PromiseOrValue<string>,
    overrides?: Overrides & { from?: PromiseOrValue<string> }
  ): Promise<ContractTransaction>;

  aggregate(
    _domain: PromiseOrValue<BigNumberish>,
    _inbound: PromiseOrValue<BytesLike>,
    overrides?: Overrides & { from?: PromiseOrValue<string> }
  ): Promise<ContractTransaction>;

  connectors(
    arg0: PromiseOrValue<BigNumberish>,
    overrides?: CallOverrides
  ): Promise<string>;

  connectorsHash(overrides?: CallOverrides): Promise<string>;

  delay(overrides?: CallOverrides): Promise<BigNumber>;

  delayBlocks(overrides?: CallOverrides): Promise<BigNumber>;

  domains(
    arg0: PromiseOrValue<BigNumberish>,
    overrides?: CallOverrides
  ): Promise<number>;

  domainsHash(overrides?: CallOverrides): Promise<string>;

  getConnectorForDomain(
    _domain: PromiseOrValue<BigNumberish>,
    overrides?: CallOverrides
  ): Promise<string>;

  getDomainIndex(
    _domain: PromiseOrValue<BigNumberish>,
    overrides?: CallOverrides
  ): Promise<BigNumber>;

  getPendingInboundRootsCount(overrides?: CallOverrides): Promise<BigNumber>;

  isDomainSupported(
    _domain: PromiseOrValue<BigNumberish>,
    overrides?: CallOverrides
  ): Promise<boolean>;

  owner(overrides?: CallOverrides): Promise<string>;

  pause(
    overrides?: Overrides & { from?: PromiseOrValue<string> }
  ): Promise<ContractTransaction>;

  paused(overrides?: CallOverrides): Promise<boolean>;

  pendingInboundRoots(
    overrides?: CallOverrides
  ): Promise<[BigNumber, BigNumber] & { first: BigNumber; last: BigNumber }>;

  propagate(
    _connectors: PromiseOrValue<string>[],
    overrides?: Overrides & { from?: PromiseOrValue<string> }
  ): Promise<ContractTransaction>;

  proposeNewOwner(
    newlyProposed: PromiseOrValue<string>,
    overrides?: Overrides & { from?: PromiseOrValue<string> }
  ): Promise<ContractTransaction>;

  proposed(overrides?: CallOverrides): Promise<string>;

  proposedTimestamp(overrides?: CallOverrides): Promise<BigNumber>;

  removeConnector(
    _domain: PromiseOrValue<BigNumberish>,
    overrides?: Overrides & { from?: PromiseOrValue<string> }
  ): Promise<ContractTransaction>;

  renounceOwnership(
    overrides?: Overrides & { from?: PromiseOrValue<string> }
  ): Promise<ContractTransaction>;

  renounced(overrides?: CallOverrides): Promise<boolean>;

  setDelayBlocks(
    _delayBlocks: PromiseOrValue<BigNumberish>,
    overrides?: Overrides & { from?: PromiseOrValue<string> }
  ): Promise<ContractTransaction>;

  setWatcherManager(
    _watcherManager: PromiseOrValue<string>,
    overrides?: Overrides & { from?: PromiseOrValue<string> }
  ): Promise<ContractTransaction>;

  unpause(
    overrides?: Overrides & { from?: PromiseOrValue<string> }
  ): Promise<ContractTransaction>;

  validateConnectors(
    _connectors: PromiseOrValue<string>[],
    overrides?: CallOverrides
  ): Promise<void>;

  validateDomains(
    _domains: PromiseOrValue<BigNumberish>[],
    _connectors: PromiseOrValue<string>[],
    overrides?: CallOverrides
  ): Promise<void>;

  callStatic: {
    MERKLE(overrides?: CallOverrides): Promise<string>;

    acceptProposedOwner(overrides?: CallOverrides): Promise<void>;

    addConnector(
      _domain: PromiseOrValue<BigNumberish>,
      _connector: PromiseOrValue<string>,
      overrides?: CallOverrides
    ): Promise<void>;

    aggregate(
      _domain: PromiseOrValue<BigNumberish>,
      _inbound: PromiseOrValue<BytesLike>,
      overrides?: CallOverrides
    ): Promise<void>;

    connectors(
      arg0: PromiseOrValue<BigNumberish>,
      overrides?: CallOverrides
    ): Promise<string>;

    connectorsHash(overrides?: CallOverrides): Promise<string>;

    delay(overrides?: CallOverrides): Promise<BigNumber>;

    delayBlocks(overrides?: CallOverrides): Promise<BigNumber>;

    domains(
      arg0: PromiseOrValue<BigNumberish>,
      overrides?: CallOverrides
    ): Promise<number>;

    domainsHash(overrides?: CallOverrides): Promise<string>;

    getConnectorForDomain(
      _domain: PromiseOrValue<BigNumberish>,
      overrides?: CallOverrides
    ): Promise<string>;

    getDomainIndex(
      _domain: PromiseOrValue<BigNumberish>,
      overrides?: CallOverrides
    ): Promise<BigNumber>;

    getPendingInboundRootsCount(overrides?: CallOverrides): Promise<BigNumber>;

    isDomainSupported(
      _domain: PromiseOrValue<BigNumberish>,
      overrides?: CallOverrides
    ): Promise<boolean>;

    owner(overrides?: CallOverrides): Promise<string>;

    pause(overrides?: CallOverrides): Promise<void>;

    paused(overrides?: CallOverrides): Promise<boolean>;

    pendingInboundRoots(
      overrides?: CallOverrides
    ): Promise<[BigNumber, BigNumber] & { first: BigNumber; last: BigNumber }>;

    propagate(
      _connectors: PromiseOrValue<string>[],
      overrides?: CallOverrides
    ): Promise<void>;

    proposeNewOwner(
      newlyProposed: PromiseOrValue<string>,
      overrides?: CallOverrides
    ): Promise<void>;

    proposed(overrides?: CallOverrides): Promise<string>;

    proposedTimestamp(overrides?: CallOverrides): Promise<BigNumber>;

    removeConnector(
      _domain: PromiseOrValue<BigNumberish>,
      overrides?: CallOverrides
    ): Promise<void>;

    renounceOwnership(overrides?: CallOverrides): Promise<void>;

    renounced(overrides?: CallOverrides): Promise<boolean>;

    setDelayBlocks(
      _delayBlocks: PromiseOrValue<BigNumberish>,
      overrides?: CallOverrides
    ): Promise<void>;

    setWatcherManager(
      _watcherManager: PromiseOrValue<string>,
      overrides?: CallOverrides
    ): Promise<void>;

    unpause(overrides?: CallOverrides): Promise<void>;

    validateConnectors(
      _connectors: PromiseOrValue<string>[],
      overrides?: CallOverrides
    ): Promise<void>;

    validateDomains(
      _domains: PromiseOrValue<BigNumberish>[],
      _connectors: PromiseOrValue<string>[],
      overrides?: CallOverrides
    ): Promise<void>;
  };

  filters: {
    "ConnectorAdded(uint32,address,uint32[],address[])"(
      domain?: null,
      connector?: null,
      domains?: null,
      connectors?: null
    ): ConnectorAddedEventFilter;
    ConnectorAdded(
      domain?: null,
      connector?: null,
      domains?: null,
      connectors?: null
    ): ConnectorAddedEventFilter;

    "ConnectorRemoved(uint32,address,uint32[],address[],address)"(
      domain?: null,
      connector?: null,
      domains?: null,
      connectors?: null,
      caller?: null
    ): ConnectorRemovedEventFilter;
    ConnectorRemoved(
      domain?: null,
      connector?: null,
      domains?: null,
      connectors?: null,
      caller?: null
    ): ConnectorRemovedEventFilter;

    "DelayBlocksUpdated(uint256,uint256)"(
      previous?: null,
      updated?: null
    ): DelayBlocksUpdatedEventFilter;
    DelayBlocksUpdated(
      previous?: null,
      updated?: null
    ): DelayBlocksUpdatedEventFilter;

    "OwnershipProposed(address)"(
      proposedOwner?: PromiseOrValue<string> | null
    ): OwnershipProposedEventFilter;
    OwnershipProposed(
      proposedOwner?: PromiseOrValue<string> | null
    ): OwnershipProposedEventFilter;

    "OwnershipTransferred(address,address)"(
      previousOwner?: PromiseOrValue<string> | null,
      newOwner?: PromiseOrValue<string> | null
    ): OwnershipTransferredEventFilter;
    OwnershipTransferred(
      previousOwner?: PromiseOrValue<string> | null,
      newOwner?: PromiseOrValue<string> | null
    ): OwnershipTransferredEventFilter;

    "Paused(address)"(account?: null): PausedEventFilter;
    Paused(account?: null): PausedEventFilter;

<<<<<<< HEAD
    "RootAggregated(uint32,bytes32,uint256)"(
=======
    "RootPropagated(bytes32,uint256,bytes32)"(
      aggregateRoot?: null,
      count?: null,
      domainsHash?: null
    ): RootPropagatedEventFilter;
    RootPropagated(
      aggregateRoot?: null,
      count?: null,
      domainsHash?: null
    ): RootPropagatedEventFilter;

    "RootReceived(uint32,bytes32,uint256)"(
>>>>>>> 2ccddf2c
      domain?: null,
      receivedRoot?: null,
      queueIndex?: null
    ): RootAggregatedEventFilter;
    RootAggregated(
      domain?: null,
      receivedRoot?: null,
      queueIndex?: null
    ): RootAggregatedEventFilter;

    "RootPropagated(bytes32,uint256,uint32[],bytes32[])"(
      aggregateRoot?: null,
      count?: null,
      domains?: null,
      aggregatedMessageRoots?: null
    ): RootPropagatedEventFilter;
    RootPropagated(
      aggregateRoot?: null,
      count?: null,
      domains?: null,
      aggregatedMessageRoots?: null
    ): RootPropagatedEventFilter;

    "Unpaused(address)"(account?: null): UnpausedEventFilter;
    Unpaused(account?: null): UnpausedEventFilter;

    "WatcherManagerChanged(address)"(
      watcherManager?: null
    ): WatcherManagerChangedEventFilter;
    WatcherManagerChanged(
      watcherManager?: null
    ): WatcherManagerChangedEventFilter;
  };

  estimateGas: {
    MERKLE(overrides?: CallOverrides): Promise<BigNumber>;

    acceptProposedOwner(
      overrides?: Overrides & { from?: PromiseOrValue<string> }
    ): Promise<BigNumber>;

    addConnector(
      _domain: PromiseOrValue<BigNumberish>,
      _connector: PromiseOrValue<string>,
      overrides?: Overrides & { from?: PromiseOrValue<string> }
    ): Promise<BigNumber>;

    aggregate(
      _domain: PromiseOrValue<BigNumberish>,
      _inbound: PromiseOrValue<BytesLike>,
      overrides?: Overrides & { from?: PromiseOrValue<string> }
    ): Promise<BigNumber>;

    connectors(
      arg0: PromiseOrValue<BigNumberish>,
      overrides?: CallOverrides
    ): Promise<BigNumber>;

    connectorsHash(overrides?: CallOverrides): Promise<BigNumber>;

    delay(overrides?: CallOverrides): Promise<BigNumber>;

    delayBlocks(overrides?: CallOverrides): Promise<BigNumber>;

    domains(
      arg0: PromiseOrValue<BigNumberish>,
      overrides?: CallOverrides
    ): Promise<BigNumber>;

    domainsHash(overrides?: CallOverrides): Promise<BigNumber>;

    getConnectorForDomain(
      _domain: PromiseOrValue<BigNumberish>,
      overrides?: CallOverrides
    ): Promise<BigNumber>;

    getDomainIndex(
      _domain: PromiseOrValue<BigNumberish>,
      overrides?: CallOverrides
    ): Promise<BigNumber>;

    getPendingInboundRootsCount(overrides?: CallOverrides): Promise<BigNumber>;

    isDomainSupported(
      _domain: PromiseOrValue<BigNumberish>,
      overrides?: CallOverrides
    ): Promise<BigNumber>;

    owner(overrides?: CallOverrides): Promise<BigNumber>;

    pause(
      overrides?: Overrides & { from?: PromiseOrValue<string> }
    ): Promise<BigNumber>;

    paused(overrides?: CallOverrides): Promise<BigNumber>;

    pendingInboundRoots(overrides?: CallOverrides): Promise<BigNumber>;

    propagate(
      _connectors: PromiseOrValue<string>[],
      overrides?: Overrides & { from?: PromiseOrValue<string> }
    ): Promise<BigNumber>;

    proposeNewOwner(
      newlyProposed: PromiseOrValue<string>,
      overrides?: Overrides & { from?: PromiseOrValue<string> }
    ): Promise<BigNumber>;

    proposed(overrides?: CallOverrides): Promise<BigNumber>;

    proposedTimestamp(overrides?: CallOverrides): Promise<BigNumber>;

    removeConnector(
      _domain: PromiseOrValue<BigNumberish>,
      overrides?: Overrides & { from?: PromiseOrValue<string> }
    ): Promise<BigNumber>;

    renounceOwnership(
      overrides?: Overrides & { from?: PromiseOrValue<string> }
    ): Promise<BigNumber>;

    renounced(overrides?: CallOverrides): Promise<BigNumber>;

    setDelayBlocks(
      _delayBlocks: PromiseOrValue<BigNumberish>,
      overrides?: Overrides & { from?: PromiseOrValue<string> }
    ): Promise<BigNumber>;

    setWatcherManager(
      _watcherManager: PromiseOrValue<string>,
      overrides?: Overrides & { from?: PromiseOrValue<string> }
    ): Promise<BigNumber>;

    unpause(
      overrides?: Overrides & { from?: PromiseOrValue<string> }
    ): Promise<BigNumber>;

    validateConnectors(
      _connectors: PromiseOrValue<string>[],
      overrides?: CallOverrides
    ): Promise<BigNumber>;

    validateDomains(
      _domains: PromiseOrValue<BigNumberish>[],
      _connectors: PromiseOrValue<string>[],
      overrides?: CallOverrides
    ): Promise<BigNumber>;
  };

  populateTransaction: {
    MERKLE(overrides?: CallOverrides): Promise<PopulatedTransaction>;

    acceptProposedOwner(
      overrides?: Overrides & { from?: PromiseOrValue<string> }
    ): Promise<PopulatedTransaction>;

    addConnector(
      _domain: PromiseOrValue<BigNumberish>,
      _connector: PromiseOrValue<string>,
      overrides?: Overrides & { from?: PromiseOrValue<string> }
    ): Promise<PopulatedTransaction>;

    aggregate(
      _domain: PromiseOrValue<BigNumberish>,
      _inbound: PromiseOrValue<BytesLike>,
      overrides?: Overrides & { from?: PromiseOrValue<string> }
    ): Promise<PopulatedTransaction>;

    connectors(
      arg0: PromiseOrValue<BigNumberish>,
      overrides?: CallOverrides
    ): Promise<PopulatedTransaction>;

    connectorsHash(overrides?: CallOverrides): Promise<PopulatedTransaction>;

    delay(overrides?: CallOverrides): Promise<PopulatedTransaction>;

    delayBlocks(overrides?: CallOverrides): Promise<PopulatedTransaction>;

    domains(
      arg0: PromiseOrValue<BigNumberish>,
      overrides?: CallOverrides
    ): Promise<PopulatedTransaction>;

    domainsHash(overrides?: CallOverrides): Promise<PopulatedTransaction>;

    getConnectorForDomain(
      _domain: PromiseOrValue<BigNumberish>,
      overrides?: CallOverrides
    ): Promise<PopulatedTransaction>;

    getDomainIndex(
      _domain: PromiseOrValue<BigNumberish>,
      overrides?: CallOverrides
    ): Promise<PopulatedTransaction>;

    getPendingInboundRootsCount(
      overrides?: CallOverrides
    ): Promise<PopulatedTransaction>;

    isDomainSupported(
      _domain: PromiseOrValue<BigNumberish>,
      overrides?: CallOverrides
    ): Promise<PopulatedTransaction>;

    owner(overrides?: CallOverrides): Promise<PopulatedTransaction>;

    pause(
      overrides?: Overrides & { from?: PromiseOrValue<string> }
    ): Promise<PopulatedTransaction>;

    paused(overrides?: CallOverrides): Promise<PopulatedTransaction>;

    pendingInboundRoots(
      overrides?: CallOverrides
    ): Promise<PopulatedTransaction>;

    propagate(
      _connectors: PromiseOrValue<string>[],
      overrides?: Overrides & { from?: PromiseOrValue<string> }
    ): Promise<PopulatedTransaction>;

    proposeNewOwner(
      newlyProposed: PromiseOrValue<string>,
      overrides?: Overrides & { from?: PromiseOrValue<string> }
    ): Promise<PopulatedTransaction>;

    proposed(overrides?: CallOverrides): Promise<PopulatedTransaction>;

    proposedTimestamp(overrides?: CallOverrides): Promise<PopulatedTransaction>;

    removeConnector(
      _domain: PromiseOrValue<BigNumberish>,
      overrides?: Overrides & { from?: PromiseOrValue<string> }
    ): Promise<PopulatedTransaction>;

    renounceOwnership(
      overrides?: Overrides & { from?: PromiseOrValue<string> }
    ): Promise<PopulatedTransaction>;

    renounced(overrides?: CallOverrides): Promise<PopulatedTransaction>;

    setDelayBlocks(
      _delayBlocks: PromiseOrValue<BigNumberish>,
      overrides?: Overrides & { from?: PromiseOrValue<string> }
    ): Promise<PopulatedTransaction>;

    setWatcherManager(
      _watcherManager: PromiseOrValue<string>,
      overrides?: Overrides & { from?: PromiseOrValue<string> }
    ): Promise<PopulatedTransaction>;

    unpause(
      overrides?: Overrides & { from?: PromiseOrValue<string> }
    ): Promise<PopulatedTransaction>;

    validateConnectors(
      _connectors: PromiseOrValue<string>[],
      overrides?: CallOverrides
    ): Promise<PopulatedTransaction>;

    validateDomains(
      _domains: PromiseOrValue<BigNumberish>[],
      _connectors: PromiseOrValue<string>[],
      overrides?: CallOverrides
    ): Promise<PopulatedTransaction>;
  };
}<|MERGE_RESOLUTION|>--- conflicted
+++ resolved
@@ -13,19 +13,9 @@
   Signer,
   utils,
 } from "ethers";
-import type {
-  FunctionFragment,
-  Result,
-  EventFragment,
-} from "@ethersproject/abi";
+import type { FunctionFragment, Result, EventFragment } from "@ethersproject/abi";
 import type { Listener, Provider } from "@ethersproject/providers";
-import type {
-  TypedEventFilter,
-  TypedEvent,
-  TypedListener,
-  OnEvent,
-  PromiseOrValue,
-} from "../../common";
+import type { TypedEventFilter, TypedEvent, TypedListener, OnEvent, PromiseOrValue } from "../../common";
 
 export interface RootManagerInterface extends utils.Interface {
   functions: {
@@ -47,11 +37,7 @@
     "pause()": FunctionFragment;
     "paused()": FunctionFragment;
     "pendingInboundRoots()": FunctionFragment;
-<<<<<<< HEAD
-    "propagate(uint32[],address[])": FunctionFragment;
-=======
     "propagate(address[],uint256[],bytes[])": FunctionFragment;
->>>>>>> 2ccddf2c
     "proposeNewOwner(address)": FunctionFragment;
     "proposed()": FunctionFragment;
     "proposedTimestamp()": FunctionFragment;
@@ -96,198 +82,82 @@
       | "setWatcherManager"
       | "unpause"
       | "validateConnectors"
-      | "validateDomains"
+      | "validateDomains",
   ): FunctionFragment;
 
   encodeFunctionData(functionFragment: "MERKLE", values?: undefined): string;
-  encodeFunctionData(
-    functionFragment: "acceptProposedOwner",
-    values?: undefined
-  ): string;
+  encodeFunctionData(functionFragment: "acceptProposedOwner", values?: undefined): string;
   encodeFunctionData(
     functionFragment: "addConnector",
-    values: [PromiseOrValue<BigNumberish>, PromiseOrValue<string>]
+    values: [PromiseOrValue<BigNumberish>, PromiseOrValue<string>],
   ): string;
   encodeFunctionData(
     functionFragment: "aggregate",
-    values: [PromiseOrValue<BigNumberish>, PromiseOrValue<BytesLike>]
+    values: [PromiseOrValue<BigNumberish>, PromiseOrValue<BytesLike>],
   ): string;
-  encodeFunctionData(
-    functionFragment: "connectors",
-    values: [PromiseOrValue<BigNumberish>]
-  ): string;
-  encodeFunctionData(
-    functionFragment: "connectorsHash",
-    values?: undefined
-  ): string;
+  encodeFunctionData(functionFragment: "connectors", values: [PromiseOrValue<BigNumberish>]): string;
+  encodeFunctionData(functionFragment: "connectorsHash", values?: undefined): string;
   encodeFunctionData(functionFragment: "delay", values?: undefined): string;
-  encodeFunctionData(
-    functionFragment: "delayBlocks",
-    values?: undefined
-  ): string;
-  encodeFunctionData(
-    functionFragment: "domains",
-    values: [PromiseOrValue<BigNumberish>]
-  ): string;
-  encodeFunctionData(
-    functionFragment: "domainsHash",
-    values?: undefined
-  ): string;
-  encodeFunctionData(
-    functionFragment: "getConnectorForDomain",
-    values: [PromiseOrValue<BigNumberish>]
-  ): string;
-  encodeFunctionData(
-    functionFragment: "getDomainIndex",
-    values: [PromiseOrValue<BigNumberish>]
-  ): string;
-  encodeFunctionData(
-    functionFragment: "getPendingInboundRootsCount",
-    values?: undefined
-  ): string;
-  encodeFunctionData(
-    functionFragment: "isDomainSupported",
-    values: [PromiseOrValue<BigNumberish>]
-  ): string;
+  encodeFunctionData(functionFragment: "delayBlocks", values?: undefined): string;
+  encodeFunctionData(functionFragment: "domains", values: [PromiseOrValue<BigNumberish>]): string;
+  encodeFunctionData(functionFragment: "domainsHash", values?: undefined): string;
+  encodeFunctionData(functionFragment: "getConnectorForDomain", values: [PromiseOrValue<BigNumberish>]): string;
+  encodeFunctionData(functionFragment: "getDomainIndex", values: [PromiseOrValue<BigNumberish>]): string;
+  encodeFunctionData(functionFragment: "getPendingInboundRootsCount", values?: undefined): string;
+  encodeFunctionData(functionFragment: "isDomainSupported", values: [PromiseOrValue<BigNumberish>]): string;
   encodeFunctionData(functionFragment: "owner", values?: undefined): string;
   encodeFunctionData(functionFragment: "pause", values?: undefined): string;
   encodeFunctionData(functionFragment: "paused", values?: undefined): string;
-  encodeFunctionData(
-    functionFragment: "pendingInboundRoots",
-    values?: undefined
-  ): string;
+  encodeFunctionData(functionFragment: "pendingInboundRoots", values?: undefined): string;
   encodeFunctionData(
     functionFragment: "propagate",
-<<<<<<< HEAD
-    values: [PromiseOrValue<BigNumberish>[], PromiseOrValue<string>[]]
-=======
-    values: [
-      PromiseOrValue<string>[],
-      PromiseOrValue<BigNumberish>[],
-      PromiseOrValue<BytesLike>[]
-    ]
->>>>>>> 2ccddf2c
+    values: [PromiseOrValue<string>[], PromiseOrValue<BigNumberish>[], PromiseOrValue<BytesLike>[]],
   ): string;
-  encodeFunctionData(
-    functionFragment: "proposeNewOwner",
-    values: [PromiseOrValue<string>]
-  ): string;
+  encodeFunctionData(functionFragment: "proposeNewOwner", values: [PromiseOrValue<string>]): string;
   encodeFunctionData(functionFragment: "proposed", values?: undefined): string;
-  encodeFunctionData(
-    functionFragment: "proposedTimestamp",
-    values?: undefined
-  ): string;
-  encodeFunctionData(
-    functionFragment: "removeConnector",
-    values: [PromiseOrValue<BigNumberish>]
-  ): string;
-  encodeFunctionData(
-    functionFragment: "renounceOwnership",
-    values?: undefined
-  ): string;
+  encodeFunctionData(functionFragment: "proposedTimestamp", values?: undefined): string;
+  encodeFunctionData(functionFragment: "removeConnector", values: [PromiseOrValue<BigNumberish>]): string;
+  encodeFunctionData(functionFragment: "renounceOwnership", values?: undefined): string;
   encodeFunctionData(functionFragment: "renounced", values?: undefined): string;
-  encodeFunctionData(
-    functionFragment: "setDelayBlocks",
-    values: [PromiseOrValue<BigNumberish>]
-  ): string;
-  encodeFunctionData(
-    functionFragment: "setWatcherManager",
-    values: [PromiseOrValue<string>]
-  ): string;
+  encodeFunctionData(functionFragment: "setDelayBlocks", values: [PromiseOrValue<BigNumberish>]): string;
+  encodeFunctionData(functionFragment: "setWatcherManager", values: [PromiseOrValue<string>]): string;
   encodeFunctionData(functionFragment: "unpause", values?: undefined): string;
-  encodeFunctionData(
-    functionFragment: "validateConnectors",
-    values: [PromiseOrValue<string>[]]
-  ): string;
+  encodeFunctionData(functionFragment: "validateConnectors", values: [PromiseOrValue<string>[]]): string;
   encodeFunctionData(
     functionFragment: "validateDomains",
-    values: [PromiseOrValue<BigNumberish>[], PromiseOrValue<string>[]]
+    values: [PromiseOrValue<BigNumberish>[], PromiseOrValue<string>[]],
   ): string;
 
   decodeFunctionResult(functionFragment: "MERKLE", data: BytesLike): Result;
-  decodeFunctionResult(
-    functionFragment: "acceptProposedOwner",
-    data: BytesLike
-  ): Result;
-  decodeFunctionResult(
-    functionFragment: "addConnector",
-    data: BytesLike
-  ): Result;
+  decodeFunctionResult(functionFragment: "acceptProposedOwner", data: BytesLike): Result;
+  decodeFunctionResult(functionFragment: "addConnector", data: BytesLike): Result;
   decodeFunctionResult(functionFragment: "aggregate", data: BytesLike): Result;
   decodeFunctionResult(functionFragment: "connectors", data: BytesLike): Result;
-  decodeFunctionResult(
-    functionFragment: "connectorsHash",
-    data: BytesLike
-  ): Result;
+  decodeFunctionResult(functionFragment: "connectorsHash", data: BytesLike): Result;
   decodeFunctionResult(functionFragment: "delay", data: BytesLike): Result;
-  decodeFunctionResult(
-    functionFragment: "delayBlocks",
-    data: BytesLike
-  ): Result;
+  decodeFunctionResult(functionFragment: "delayBlocks", data: BytesLike): Result;
   decodeFunctionResult(functionFragment: "domains", data: BytesLike): Result;
-  decodeFunctionResult(
-    functionFragment: "domainsHash",
-    data: BytesLike
-  ): Result;
-  decodeFunctionResult(
-    functionFragment: "getConnectorForDomain",
-    data: BytesLike
-  ): Result;
-  decodeFunctionResult(
-    functionFragment: "getDomainIndex",
-    data: BytesLike
-  ): Result;
-  decodeFunctionResult(
-    functionFragment: "getPendingInboundRootsCount",
-    data: BytesLike
-  ): Result;
-  decodeFunctionResult(
-    functionFragment: "isDomainSupported",
-    data: BytesLike
-  ): Result;
+  decodeFunctionResult(functionFragment: "domainsHash", data: BytesLike): Result;
+  decodeFunctionResult(functionFragment: "getConnectorForDomain", data: BytesLike): Result;
+  decodeFunctionResult(functionFragment: "getDomainIndex", data: BytesLike): Result;
+  decodeFunctionResult(functionFragment: "getPendingInboundRootsCount", data: BytesLike): Result;
+  decodeFunctionResult(functionFragment: "isDomainSupported", data: BytesLike): Result;
   decodeFunctionResult(functionFragment: "owner", data: BytesLike): Result;
   decodeFunctionResult(functionFragment: "pause", data: BytesLike): Result;
   decodeFunctionResult(functionFragment: "paused", data: BytesLike): Result;
-  decodeFunctionResult(
-    functionFragment: "pendingInboundRoots",
-    data: BytesLike
-  ): Result;
+  decodeFunctionResult(functionFragment: "pendingInboundRoots", data: BytesLike): Result;
   decodeFunctionResult(functionFragment: "propagate", data: BytesLike): Result;
-  decodeFunctionResult(
-    functionFragment: "proposeNewOwner",
-    data: BytesLike
-  ): Result;
+  decodeFunctionResult(functionFragment: "proposeNewOwner", data: BytesLike): Result;
   decodeFunctionResult(functionFragment: "proposed", data: BytesLike): Result;
-  decodeFunctionResult(
-    functionFragment: "proposedTimestamp",
-    data: BytesLike
-  ): Result;
-  decodeFunctionResult(
-    functionFragment: "removeConnector",
-    data: BytesLike
-  ): Result;
-  decodeFunctionResult(
-    functionFragment: "renounceOwnership",
-    data: BytesLike
-  ): Result;
+  decodeFunctionResult(functionFragment: "proposedTimestamp", data: BytesLike): Result;
+  decodeFunctionResult(functionFragment: "removeConnector", data: BytesLike): Result;
+  decodeFunctionResult(functionFragment: "renounceOwnership", data: BytesLike): Result;
   decodeFunctionResult(functionFragment: "renounced", data: BytesLike): Result;
-  decodeFunctionResult(
-    functionFragment: "setDelayBlocks",
-    data: BytesLike
-  ): Result;
-  decodeFunctionResult(
-    functionFragment: "setWatcherManager",
-    data: BytesLike
-  ): Result;
+  decodeFunctionResult(functionFragment: "setDelayBlocks", data: BytesLike): Result;
+  decodeFunctionResult(functionFragment: "setWatcherManager", data: BytesLike): Result;
   decodeFunctionResult(functionFragment: "unpause", data: BytesLike): Result;
-  decodeFunctionResult(
-    functionFragment: "validateConnectors",
-    data: BytesLike
-  ): Result;
-  decodeFunctionResult(
-    functionFragment: "validateDomains",
-    data: BytesLike
-  ): Result;
+  decodeFunctionResult(functionFragment: "validateConnectors", data: BytesLike): Result;
+  decodeFunctionResult(functionFragment: "validateDomains", data: BytesLike): Result;
 
   events: {
     "ConnectorAdded(uint32,address,uint32[],address[])": EventFragment;
@@ -296,14 +166,9 @@
     "OwnershipProposed(address)": EventFragment;
     "OwnershipTransferred(address,address)": EventFragment;
     "Paused(address)": EventFragment;
-<<<<<<< HEAD
-    "RootAggregated(uint32,bytes32,uint256)": EventFragment;
-    "RootPropagated(bytes32,uint256,uint32[],bytes32[])": EventFragment;
-=======
     "RootPropagated(bytes32,uint256,bytes32)": EventFragment;
     "RootReceived(uint32,bytes32,uint256)": EventFragment;
     "RootsAggregated(bytes32,uint256,bytes32[])": EventFragment;
->>>>>>> 2ccddf2c
     "Unpaused(address)": EventFragment;
     "WatcherManagerChanged(address)": EventFragment;
   };
@@ -326,10 +191,7 @@
   domains: number[];
   connectors: string[];
 }
-export type ConnectorAddedEvent = TypedEvent<
-  [number, string, number[], string[]],
-  ConnectorAddedEventObject
->;
+export type ConnectorAddedEvent = TypedEvent<[number, string, number[], string[]], ConnectorAddedEventObject>;
 
 export type ConnectorAddedEventFilter = TypedEventFilter<ConnectorAddedEvent>;
 
@@ -345,43 +207,30 @@
   ConnectorRemovedEventObject
 >;
 
-export type ConnectorRemovedEventFilter =
-  TypedEventFilter<ConnectorRemovedEvent>;
+export type ConnectorRemovedEventFilter = TypedEventFilter<ConnectorRemovedEvent>;
 
 export interface DelayBlocksUpdatedEventObject {
   previous: BigNumber;
   updated: BigNumber;
 }
-export type DelayBlocksUpdatedEvent = TypedEvent<
-  [BigNumber, BigNumber],
-  DelayBlocksUpdatedEventObject
->;
-
-export type DelayBlocksUpdatedEventFilter =
-  TypedEventFilter<DelayBlocksUpdatedEvent>;
+export type DelayBlocksUpdatedEvent = TypedEvent<[BigNumber, BigNumber], DelayBlocksUpdatedEventObject>;
+
+export type DelayBlocksUpdatedEventFilter = TypedEventFilter<DelayBlocksUpdatedEvent>;
 
 export interface OwnershipProposedEventObject {
   proposedOwner: string;
 }
-export type OwnershipProposedEvent = TypedEvent<
-  [string],
-  OwnershipProposedEventObject
->;
-
-export type OwnershipProposedEventFilter =
-  TypedEventFilter<OwnershipProposedEvent>;
+export type OwnershipProposedEvent = TypedEvent<[string], OwnershipProposedEventObject>;
+
+export type OwnershipProposedEventFilter = TypedEventFilter<OwnershipProposedEvent>;
 
 export interface OwnershipTransferredEventObject {
   previousOwner: string;
   newOwner: string;
 }
-export type OwnershipTransferredEvent = TypedEvent<
-  [string, string],
-  OwnershipTransferredEventObject
->;
-
-export type OwnershipTransferredEventFilter =
-  TypedEventFilter<OwnershipTransferredEvent>;
+export type OwnershipTransferredEvent = TypedEvent<[string, string], OwnershipTransferredEventObject>;
+
+export type OwnershipTransferredEventFilter = TypedEventFilter<OwnershipTransferredEvent>;
 
 export interface PausedEventObject {
   account: string;
@@ -390,31 +239,21 @@
 
 export type PausedEventFilter = TypedEventFilter<PausedEvent>;
 
-<<<<<<< HEAD
-export interface RootAggregatedEventObject {
-=======
 export interface RootPropagatedEventObject {
   aggregateRoot: string;
   count: BigNumber;
   domainsHash: string;
 }
-export type RootPropagatedEvent = TypedEvent<
-  [string, BigNumber, string],
-  RootPropagatedEventObject
->;
+export type RootPropagatedEvent = TypedEvent<[string, BigNumber, string], RootPropagatedEventObject>;
 
 export type RootPropagatedEventFilter = TypedEventFilter<RootPropagatedEvent>;
 
 export interface RootReceivedEventObject {
->>>>>>> 2ccddf2c
   domain: number;
   receivedRoot: string;
   queueIndex: BigNumber;
 }
-export type RootAggregatedEvent = TypedEvent<
-  [number, string, BigNumber],
-  RootAggregatedEventObject
->;
+export type RootAggregatedEvent = TypedEvent<[number, string, BigNumber], RootAggregatedEventObject>;
 
 export type RootAggregatedEventFilter = TypedEventFilter<RootAggregatedEvent>;
 
@@ -424,10 +263,7 @@
   domains: number[];
   aggregatedMessageRoots: string[];
 }
-export type RootPropagatedEvent = TypedEvent<
-  [string, BigNumber, number[], string[]],
-  RootPropagatedEventObject
->;
+export type RootPropagatedEvent = TypedEvent<[string, BigNumber, number[], string[]], RootPropagatedEventObject>;
 
 export type RootPropagatedEventFilter = TypedEventFilter<RootPropagatedEvent>;
 
@@ -441,13 +277,9 @@
 export interface WatcherManagerChangedEventObject {
   watcherManager: string;
 }
-export type WatcherManagerChangedEvent = TypedEvent<
-  [string],
-  WatcherManagerChangedEventObject
->;
-
-export type WatcherManagerChangedEventFilter =
-  TypedEventFilter<WatcherManagerChangedEvent>;
+export type WatcherManagerChangedEvent = TypedEvent<[string], WatcherManagerChangedEventObject>;
+
+export type WatcherManagerChangedEventFilter = TypedEventFilter<WatcherManagerChangedEvent>;
 
 export interface RootManager extends BaseContract {
   connect(signerOrProvider: Signer | Provider | string): this;
@@ -459,16 +291,12 @@
   queryFilter<TEvent extends TypedEvent>(
     event: TypedEventFilter<TEvent>,
     fromBlockOrBlockhash?: string | number | undefined,
-    toBlock?: string | number | undefined
+    toBlock?: string | number | undefined,
   ): Promise<Array<TEvent>>;
 
-  listeners<TEvent extends TypedEvent>(
-    eventFilter?: TypedEventFilter<TEvent>
-  ): Array<TypedListener<TEvent>>;
+  listeners<TEvent extends TypedEvent>(eventFilter?: TypedEventFilter<TEvent>): Array<TypedListener<TEvent>>;
   listeners(eventName?: string): Array<Listener>;
-  removeAllListeners<TEvent extends TypedEvent>(
-    eventFilter: TypedEventFilter<TEvent>
-  ): this;
+  removeAllListeners<TEvent extends TypedEvent>(eventFilter: TypedEventFilter<TEvent>): this;
   removeAllListeners(eventName?: string): this;
   off: OnEvent<this>;
   on: OnEvent<this>;
@@ -478,26 +306,21 @@
   functions: {
     MERKLE(overrides?: CallOverrides): Promise<[string]>;
 
-    acceptProposedOwner(
-      overrides?: Overrides & { from?: PromiseOrValue<string> }
+    acceptProposedOwner(overrides?: Overrides & { from?: PromiseOrValue<string> }): Promise<ContractTransaction>;
+
+    addConnector(
+      _domain: PromiseOrValue<BigNumberish>,
+      _connector: PromiseOrValue<string>,
+      overrides?: Overrides & { from?: PromiseOrValue<string> },
     ): Promise<ContractTransaction>;
 
-    addConnector(
-      _domain: PromiseOrValue<BigNumberish>,
-      _connector: PromiseOrValue<string>,
-      overrides?: Overrides & { from?: PromiseOrValue<string> }
+    aggregate(
+      _domain: PromiseOrValue<BigNumberish>,
+      _inbound: PromiseOrValue<BytesLike>,
+      overrides?: Overrides & { from?: PromiseOrValue<string> },
     ): Promise<ContractTransaction>;
 
-    aggregate(
-      _domain: PromiseOrValue<BigNumberish>,
-      _inbound: PromiseOrValue<BytesLike>,
-      overrides?: Overrides & { from?: PromiseOrValue<string> }
-    ): Promise<ContractTransaction>;
-
-    connectors(
-      arg0: PromiseOrValue<BigNumberish>,
-      overrides?: CallOverrides
-    ): Promise<[string]>;
+    connectors(arg0: PromiseOrValue<BigNumberish>, overrides?: CallOverrides): Promise<[string]>;
 
     connectorsHash(overrides?: CallOverrides): Promise<[string]>;
 
@@ -505,52 +328,36 @@
 
     delayBlocks(overrides?: CallOverrides): Promise<[BigNumber]>;
 
-    domains(
-      arg0: PromiseOrValue<BigNumberish>,
-      overrides?: CallOverrides
-    ): Promise<[number]>;
+    domains(arg0: PromiseOrValue<BigNumberish>, overrides?: CallOverrides): Promise<[number]>;
 
     domainsHash(overrides?: CallOverrides): Promise<[string]>;
 
-    getConnectorForDomain(
-      _domain: PromiseOrValue<BigNumberish>,
-      overrides?: CallOverrides
-    ): Promise<[string]>;
-
-    getDomainIndex(
-      _domain: PromiseOrValue<BigNumberish>,
-      overrides?: CallOverrides
-    ): Promise<[BigNumber]>;
-
-    getPendingInboundRootsCount(
-      overrides?: CallOverrides
-    ): Promise<[BigNumber]>;
-
-    isDomainSupported(
-      _domain: PromiseOrValue<BigNumberish>,
-      overrides?: CallOverrides
-    ): Promise<[boolean]>;
+    getConnectorForDomain(_domain: PromiseOrValue<BigNumberish>, overrides?: CallOverrides): Promise<[string]>;
+
+    getDomainIndex(_domain: PromiseOrValue<BigNumberish>, overrides?: CallOverrides): Promise<[BigNumber]>;
+
+    getPendingInboundRootsCount(overrides?: CallOverrides): Promise<[BigNumber]>;
+
+    isDomainSupported(_domain: PromiseOrValue<BigNumberish>, overrides?: CallOverrides): Promise<[boolean]>;
 
     owner(overrides?: CallOverrides): Promise<[string]>;
 
-    pause(
-      overrides?: Overrides & { from?: PromiseOrValue<string> }
-    ): Promise<ContractTransaction>;
+    pause(overrides?: Overrides & { from?: PromiseOrValue<string> }): Promise<ContractTransaction>;
 
     paused(overrides?: CallOverrides): Promise<[boolean]>;
 
     pendingInboundRoots(
-      overrides?: CallOverrides
+      overrides?: CallOverrides,
     ): Promise<[BigNumber, BigNumber] & { first: BigNumber; last: BigNumber }>;
 
     propagate(
       _connectors: PromiseOrValue<string>[],
-      overrides?: Overrides & { from?: PromiseOrValue<string> }
+      overrides?: Overrides & { from?: PromiseOrValue<string> },
     ): Promise<ContractTransaction>;
 
     proposeNewOwner(
       newlyProposed: PromiseOrValue<string>,
-      overrides?: Overrides & { from?: PromiseOrValue<string> }
+      overrides?: Overrides & { from?: PromiseOrValue<string> },
     ): Promise<ContractTransaction>;
 
     proposed(overrides?: CallOverrides): Promise<[string]>;
@@ -559,63 +366,51 @@
 
     removeConnector(
       _domain: PromiseOrValue<BigNumberish>,
-      overrides?: Overrides & { from?: PromiseOrValue<string> }
+      overrides?: Overrides & { from?: PromiseOrValue<string> },
     ): Promise<ContractTransaction>;
 
-    renounceOwnership(
-      overrides?: Overrides & { from?: PromiseOrValue<string> }
-    ): Promise<ContractTransaction>;
+    renounceOwnership(overrides?: Overrides & { from?: PromiseOrValue<string> }): Promise<ContractTransaction>;
 
     renounced(overrides?: CallOverrides): Promise<[boolean]>;
 
     setDelayBlocks(
       _delayBlocks: PromiseOrValue<BigNumberish>,
-      overrides?: Overrides & { from?: PromiseOrValue<string> }
+      overrides?: Overrides & { from?: PromiseOrValue<string> },
     ): Promise<ContractTransaction>;
 
     setWatcherManager(
       _watcherManager: PromiseOrValue<string>,
-      overrides?: Overrides & { from?: PromiseOrValue<string> }
+      overrides?: Overrides & { from?: PromiseOrValue<string> },
     ): Promise<ContractTransaction>;
 
-    unpause(
-      overrides?: Overrides & { from?: PromiseOrValue<string> }
-    ): Promise<ContractTransaction>;
-
-    validateConnectors(
-      _connectors: PromiseOrValue<string>[],
-      overrides?: CallOverrides
-    ): Promise<[void]>;
+    unpause(overrides?: Overrides & { from?: PromiseOrValue<string> }): Promise<ContractTransaction>;
+
+    validateConnectors(_connectors: PromiseOrValue<string>[], overrides?: CallOverrides): Promise<[void]>;
 
     validateDomains(
       _domains: PromiseOrValue<BigNumberish>[],
       _connectors: PromiseOrValue<string>[],
-      overrides?: CallOverrides
+      overrides?: CallOverrides,
     ): Promise<[void]>;
   };
 
   MERKLE(overrides?: CallOverrides): Promise<string>;
 
-  acceptProposedOwner(
-    overrides?: Overrides & { from?: PromiseOrValue<string> }
-  ): Promise<ContractTransaction>;
+  acceptProposedOwner(overrides?: Overrides & { from?: PromiseOrValue<string> }): Promise<ContractTransaction>;
 
   addConnector(
     _domain: PromiseOrValue<BigNumberish>,
     _connector: PromiseOrValue<string>,
-    overrides?: Overrides & { from?: PromiseOrValue<string> }
+    overrides?: Overrides & { from?: PromiseOrValue<string> },
   ): Promise<ContractTransaction>;
 
   aggregate(
     _domain: PromiseOrValue<BigNumberish>,
     _inbound: PromiseOrValue<BytesLike>,
-    overrides?: Overrides & { from?: PromiseOrValue<string> }
+    overrides?: Overrides & { from?: PromiseOrValue<string> },
   ): Promise<ContractTransaction>;
 
-  connectors(
-    arg0: PromiseOrValue<BigNumberish>,
-    overrides?: CallOverrides
-  ): Promise<string>;
+  connectors(arg0: PromiseOrValue<BigNumberish>, overrides?: CallOverrides): Promise<string>;
 
   connectorsHash(overrides?: CallOverrides): Promise<string>;
 
@@ -623,50 +418,36 @@
 
   delayBlocks(overrides?: CallOverrides): Promise<BigNumber>;
 
-  domains(
-    arg0: PromiseOrValue<BigNumberish>,
-    overrides?: CallOverrides
-  ): Promise<number>;
+  domains(arg0: PromiseOrValue<BigNumberish>, overrides?: CallOverrides): Promise<number>;
 
   domainsHash(overrides?: CallOverrides): Promise<string>;
 
-  getConnectorForDomain(
-    _domain: PromiseOrValue<BigNumberish>,
-    overrides?: CallOverrides
-  ): Promise<string>;
-
-  getDomainIndex(
-    _domain: PromiseOrValue<BigNumberish>,
-    overrides?: CallOverrides
-  ): Promise<BigNumber>;
+  getConnectorForDomain(_domain: PromiseOrValue<BigNumberish>, overrides?: CallOverrides): Promise<string>;
+
+  getDomainIndex(_domain: PromiseOrValue<BigNumberish>, overrides?: CallOverrides): Promise<BigNumber>;
 
   getPendingInboundRootsCount(overrides?: CallOverrides): Promise<BigNumber>;
 
-  isDomainSupported(
-    _domain: PromiseOrValue<BigNumberish>,
-    overrides?: CallOverrides
-  ): Promise<boolean>;
+  isDomainSupported(_domain: PromiseOrValue<BigNumberish>, overrides?: CallOverrides): Promise<boolean>;
 
   owner(overrides?: CallOverrides): Promise<string>;
 
-  pause(
-    overrides?: Overrides & { from?: PromiseOrValue<string> }
-  ): Promise<ContractTransaction>;
+  pause(overrides?: Overrides & { from?: PromiseOrValue<string> }): Promise<ContractTransaction>;
 
   paused(overrides?: CallOverrides): Promise<boolean>;
 
   pendingInboundRoots(
-    overrides?: CallOverrides
+    overrides?: CallOverrides,
   ): Promise<[BigNumber, BigNumber] & { first: BigNumber; last: BigNumber }>;
 
   propagate(
     _connectors: PromiseOrValue<string>[],
-    overrides?: Overrides & { from?: PromiseOrValue<string> }
+    overrides?: Overrides & { from?: PromiseOrValue<string> },
   ): Promise<ContractTransaction>;
 
   proposeNewOwner(
     newlyProposed: PromiseOrValue<string>,
-    overrides?: Overrides & { from?: PromiseOrValue<string> }
+    overrides?: Overrides & { from?: PromiseOrValue<string> },
   ): Promise<ContractTransaction>;
 
   proposed(overrides?: CallOverrides): Promise<string>;
@@ -675,38 +456,31 @@
 
   removeConnector(
     _domain: PromiseOrValue<BigNumberish>,
-    overrides?: Overrides & { from?: PromiseOrValue<string> }
+    overrides?: Overrides & { from?: PromiseOrValue<string> },
   ): Promise<ContractTransaction>;
 
-  renounceOwnership(
-    overrides?: Overrides & { from?: PromiseOrValue<string> }
-  ): Promise<ContractTransaction>;
+  renounceOwnership(overrides?: Overrides & { from?: PromiseOrValue<string> }): Promise<ContractTransaction>;
 
   renounced(overrides?: CallOverrides): Promise<boolean>;
 
   setDelayBlocks(
     _delayBlocks: PromiseOrValue<BigNumberish>,
-    overrides?: Overrides & { from?: PromiseOrValue<string> }
+    overrides?: Overrides & { from?: PromiseOrValue<string> },
   ): Promise<ContractTransaction>;
 
   setWatcherManager(
     _watcherManager: PromiseOrValue<string>,
-    overrides?: Overrides & { from?: PromiseOrValue<string> }
+    overrides?: Overrides & { from?: PromiseOrValue<string> },
   ): Promise<ContractTransaction>;
 
-  unpause(
-    overrides?: Overrides & { from?: PromiseOrValue<string> }
-  ): Promise<ContractTransaction>;
-
-  validateConnectors(
-    _connectors: PromiseOrValue<string>[],
-    overrides?: CallOverrides
-  ): Promise<void>;
+  unpause(overrides?: Overrides & { from?: PromiseOrValue<string> }): Promise<ContractTransaction>;
+
+  validateConnectors(_connectors: PromiseOrValue<string>[], overrides?: CallOverrides): Promise<void>;
 
   validateDomains(
     _domains: PromiseOrValue<BigNumberish>[],
     _connectors: PromiseOrValue<string>[],
-    overrides?: CallOverrides
+    overrides?: CallOverrides,
   ): Promise<void>;
 
   callStatic: {
@@ -717,19 +491,16 @@
     addConnector(
       _domain: PromiseOrValue<BigNumberish>,
       _connector: PromiseOrValue<string>,
-      overrides?: CallOverrides
+      overrides?: CallOverrides,
     ): Promise<void>;
 
     aggregate(
       _domain: PromiseOrValue<BigNumberish>,
       _inbound: PromiseOrValue<BytesLike>,
-      overrides?: CallOverrides
+      overrides?: CallOverrides,
     ): Promise<void>;
 
-    connectors(
-      arg0: PromiseOrValue<BigNumberish>,
-      overrides?: CallOverrides
-    ): Promise<string>;
+    connectors(arg0: PromiseOrValue<BigNumberish>, overrides?: CallOverrides): Promise<string>;
 
     connectorsHash(overrides?: CallOverrides): Promise<string>;
 
@@ -737,29 +508,17 @@
 
     delayBlocks(overrides?: CallOverrides): Promise<BigNumber>;
 
-    domains(
-      arg0: PromiseOrValue<BigNumberish>,
-      overrides?: CallOverrides
-    ): Promise<number>;
+    domains(arg0: PromiseOrValue<BigNumberish>, overrides?: CallOverrides): Promise<number>;
 
     domainsHash(overrides?: CallOverrides): Promise<string>;
 
-    getConnectorForDomain(
-      _domain: PromiseOrValue<BigNumberish>,
-      overrides?: CallOverrides
-    ): Promise<string>;
-
-    getDomainIndex(
-      _domain: PromiseOrValue<BigNumberish>,
-      overrides?: CallOverrides
-    ): Promise<BigNumber>;
+    getConnectorForDomain(_domain: PromiseOrValue<BigNumberish>, overrides?: CallOverrides): Promise<string>;
+
+    getDomainIndex(_domain: PromiseOrValue<BigNumberish>, overrides?: CallOverrides): Promise<BigNumber>;
 
     getPendingInboundRootsCount(overrides?: CallOverrides): Promise<BigNumber>;
 
-    isDomainSupported(
-      _domain: PromiseOrValue<BigNumberish>,
-      overrides?: CallOverrides
-    ): Promise<boolean>;
+    isDomainSupported(_domain: PromiseOrValue<BigNumberish>, overrides?: CallOverrides): Promise<boolean>;
 
     owner(overrides?: CallOverrides): Promise<string>;
 
@@ -768,53 +527,35 @@
     paused(overrides?: CallOverrides): Promise<boolean>;
 
     pendingInboundRoots(
-      overrides?: CallOverrides
+      overrides?: CallOverrides,
     ): Promise<[BigNumber, BigNumber] & { first: BigNumber; last: BigNumber }>;
 
-    propagate(
-      _connectors: PromiseOrValue<string>[],
-      overrides?: CallOverrides
-    ): Promise<void>;
-
-    proposeNewOwner(
-      newlyProposed: PromiseOrValue<string>,
-      overrides?: CallOverrides
-    ): Promise<void>;
+    propagate(_connectors: PromiseOrValue<string>[], overrides?: CallOverrides): Promise<void>;
+
+    proposeNewOwner(newlyProposed: PromiseOrValue<string>, overrides?: CallOverrides): Promise<void>;
 
     proposed(overrides?: CallOverrides): Promise<string>;
 
     proposedTimestamp(overrides?: CallOverrides): Promise<BigNumber>;
 
-    removeConnector(
-      _domain: PromiseOrValue<BigNumberish>,
-      overrides?: CallOverrides
-    ): Promise<void>;
+    removeConnector(_domain: PromiseOrValue<BigNumberish>, overrides?: CallOverrides): Promise<void>;
 
     renounceOwnership(overrides?: CallOverrides): Promise<void>;
 
     renounced(overrides?: CallOverrides): Promise<boolean>;
 
-    setDelayBlocks(
-      _delayBlocks: PromiseOrValue<BigNumberish>,
-      overrides?: CallOverrides
-    ): Promise<void>;
-
-    setWatcherManager(
-      _watcherManager: PromiseOrValue<string>,
-      overrides?: CallOverrides
-    ): Promise<void>;
+    setDelayBlocks(_delayBlocks: PromiseOrValue<BigNumberish>, overrides?: CallOverrides): Promise<void>;
+
+    setWatcherManager(_watcherManager: PromiseOrValue<string>, overrides?: CallOverrides): Promise<void>;
 
     unpause(overrides?: CallOverrides): Promise<void>;
 
-    validateConnectors(
-      _connectors: PromiseOrValue<string>[],
-      overrides?: CallOverrides
-    ): Promise<void>;
+    validateConnectors(_connectors: PromiseOrValue<string>[], overrides?: CallOverrides): Promise<void>;
 
     validateDomains(
       _domains: PromiseOrValue<BigNumberish>[],
       _connectors: PromiseOrValue<string>[],
-      overrides?: CallOverrides
+      overrides?: CallOverrides,
     ): Promise<void>;
   };
 
@@ -823,131 +564,95 @@
       domain?: null,
       connector?: null,
       domains?: null,
-      connectors?: null
+      connectors?: null,
     ): ConnectorAddedEventFilter;
-    ConnectorAdded(
-      domain?: null,
-      connector?: null,
-      domains?: null,
-      connectors?: null
-    ): ConnectorAddedEventFilter;
+    ConnectorAdded(domain?: null, connector?: null, domains?: null, connectors?: null): ConnectorAddedEventFilter;
 
     "ConnectorRemoved(uint32,address,uint32[],address[],address)"(
       domain?: null,
       connector?: null,
       domains?: null,
       connectors?: null,
-      caller?: null
+      caller?: null,
     ): ConnectorRemovedEventFilter;
     ConnectorRemoved(
       domain?: null,
       connector?: null,
       domains?: null,
       connectors?: null,
-      caller?: null
+      caller?: null,
     ): ConnectorRemovedEventFilter;
 
-    "DelayBlocksUpdated(uint256,uint256)"(
-      previous?: null,
-      updated?: null
-    ): DelayBlocksUpdatedEventFilter;
-    DelayBlocksUpdated(
-      previous?: null,
-      updated?: null
-    ): DelayBlocksUpdatedEventFilter;
-
-    "OwnershipProposed(address)"(
-      proposedOwner?: PromiseOrValue<string> | null
-    ): OwnershipProposedEventFilter;
-    OwnershipProposed(
-      proposedOwner?: PromiseOrValue<string> | null
-    ): OwnershipProposedEventFilter;
+    "DelayBlocksUpdated(uint256,uint256)"(previous?: null, updated?: null): DelayBlocksUpdatedEventFilter;
+    DelayBlocksUpdated(previous?: null, updated?: null): DelayBlocksUpdatedEventFilter;
+
+    "OwnershipProposed(address)"(proposedOwner?: PromiseOrValue<string> | null): OwnershipProposedEventFilter;
+    OwnershipProposed(proposedOwner?: PromiseOrValue<string> | null): OwnershipProposedEventFilter;
 
     "OwnershipTransferred(address,address)"(
       previousOwner?: PromiseOrValue<string> | null,
-      newOwner?: PromiseOrValue<string> | null
+      newOwner?: PromiseOrValue<string> | null,
     ): OwnershipTransferredEventFilter;
     OwnershipTransferred(
       previousOwner?: PromiseOrValue<string> | null,
-      newOwner?: PromiseOrValue<string> | null
+      newOwner?: PromiseOrValue<string> | null,
     ): OwnershipTransferredEventFilter;
 
     "Paused(address)"(account?: null): PausedEventFilter;
     Paused(account?: null): PausedEventFilter;
 
-<<<<<<< HEAD
-    "RootAggregated(uint32,bytes32,uint256)"(
-=======
     "RootPropagated(bytes32,uint256,bytes32)"(
       aggregateRoot?: null,
       count?: null,
-      domainsHash?: null
+      domainsHash?: null,
     ): RootPropagatedEventFilter;
-    RootPropagated(
-      aggregateRoot?: null,
-      count?: null,
-      domainsHash?: null
-    ): RootPropagatedEventFilter;
+    RootPropagated(aggregateRoot?: null, count?: null, domainsHash?: null): RootPropagatedEventFilter;
 
     "RootReceived(uint32,bytes32,uint256)"(
->>>>>>> 2ccddf2c
       domain?: null,
       receivedRoot?: null,
-      queueIndex?: null
+      queueIndex?: null,
     ): RootAggregatedEventFilter;
-    RootAggregated(
-      domain?: null,
-      receivedRoot?: null,
-      queueIndex?: null
-    ): RootAggregatedEventFilter;
+    RootAggregated(domain?: null, receivedRoot?: null, queueIndex?: null): RootAggregatedEventFilter;
 
     "RootPropagated(bytes32,uint256,uint32[],bytes32[])"(
       aggregateRoot?: null,
       count?: null,
       domains?: null,
-      aggregatedMessageRoots?: null
+      aggregatedMessageRoots?: null,
     ): RootPropagatedEventFilter;
     RootPropagated(
       aggregateRoot?: null,
       count?: null,
       domains?: null,
-      aggregatedMessageRoots?: null
+      aggregatedMessageRoots?: null,
     ): RootPropagatedEventFilter;
 
     "Unpaused(address)"(account?: null): UnpausedEventFilter;
     Unpaused(account?: null): UnpausedEventFilter;
 
-    "WatcherManagerChanged(address)"(
-      watcherManager?: null
-    ): WatcherManagerChangedEventFilter;
-    WatcherManagerChanged(
-      watcherManager?: null
-    ): WatcherManagerChangedEventFilter;
+    "WatcherManagerChanged(address)"(watcherManager?: null): WatcherManagerChangedEventFilter;
+    WatcherManagerChanged(watcherManager?: null): WatcherManagerChangedEventFilter;
   };
 
   estimateGas: {
     MERKLE(overrides?: CallOverrides): Promise<BigNumber>;
 
-    acceptProposedOwner(
-      overrides?: Overrides & { from?: PromiseOrValue<string> }
+    acceptProposedOwner(overrides?: Overrides & { from?: PromiseOrValue<string> }): Promise<BigNumber>;
+
+    addConnector(
+      _domain: PromiseOrValue<BigNumberish>,
+      _connector: PromiseOrValue<string>,
+      overrides?: Overrides & { from?: PromiseOrValue<string> },
     ): Promise<BigNumber>;
 
-    addConnector(
-      _domain: PromiseOrValue<BigNumberish>,
-      _connector: PromiseOrValue<string>,
-      overrides?: Overrides & { from?: PromiseOrValue<string> }
+    aggregate(
+      _domain: PromiseOrValue<BigNumberish>,
+      _inbound: PromiseOrValue<BytesLike>,
+      overrides?: Overrides & { from?: PromiseOrValue<string> },
     ): Promise<BigNumber>;
 
-    aggregate(
-      _domain: PromiseOrValue<BigNumberish>,
-      _inbound: PromiseOrValue<BytesLike>,
-      overrides?: Overrides & { from?: PromiseOrValue<string> }
-    ): Promise<BigNumber>;
-
-    connectors(
-      arg0: PromiseOrValue<BigNumberish>,
-      overrides?: CallOverrides
-    ): Promise<BigNumber>;
+    connectors(arg0: PromiseOrValue<BigNumberish>, overrides?: CallOverrides): Promise<BigNumber>;
 
     connectorsHash(overrides?: CallOverrides): Promise<BigNumber>;
 
@@ -955,35 +660,21 @@
 
     delayBlocks(overrides?: CallOverrides): Promise<BigNumber>;
 
-    domains(
-      arg0: PromiseOrValue<BigNumberish>,
-      overrides?: CallOverrides
-    ): Promise<BigNumber>;
+    domains(arg0: PromiseOrValue<BigNumberish>, overrides?: CallOverrides): Promise<BigNumber>;
 
     domainsHash(overrides?: CallOverrides): Promise<BigNumber>;
 
-    getConnectorForDomain(
-      _domain: PromiseOrValue<BigNumberish>,
-      overrides?: CallOverrides
-    ): Promise<BigNumber>;
-
-    getDomainIndex(
-      _domain: PromiseOrValue<BigNumberish>,
-      overrides?: CallOverrides
-    ): Promise<BigNumber>;
+    getConnectorForDomain(_domain: PromiseOrValue<BigNumberish>, overrides?: CallOverrides): Promise<BigNumber>;
+
+    getDomainIndex(_domain: PromiseOrValue<BigNumberish>, overrides?: CallOverrides): Promise<BigNumber>;
 
     getPendingInboundRootsCount(overrides?: CallOverrides): Promise<BigNumber>;
 
-    isDomainSupported(
-      _domain: PromiseOrValue<BigNumberish>,
-      overrides?: CallOverrides
-    ): Promise<BigNumber>;
+    isDomainSupported(_domain: PromiseOrValue<BigNumberish>, overrides?: CallOverrides): Promise<BigNumber>;
 
     owner(overrides?: CallOverrides): Promise<BigNumber>;
 
-    pause(
-      overrides?: Overrides & { from?: PromiseOrValue<string> }
-    ): Promise<BigNumber>;
+    pause(overrides?: Overrides & { from?: PromiseOrValue<string> }): Promise<BigNumber>;
 
     paused(overrides?: CallOverrides): Promise<BigNumber>;
 
@@ -991,12 +682,12 @@
 
     propagate(
       _connectors: PromiseOrValue<string>[],
-      overrides?: Overrides & { from?: PromiseOrValue<string> }
+      overrides?: Overrides & { from?: PromiseOrValue<string> },
     ): Promise<BigNumber>;
 
     proposeNewOwner(
       newlyProposed: PromiseOrValue<string>,
-      overrides?: Overrides & { from?: PromiseOrValue<string> }
+      overrides?: Overrides & { from?: PromiseOrValue<string> },
     ): Promise<BigNumber>;
 
     proposed(overrides?: CallOverrides): Promise<BigNumber>;
@@ -1005,117 +696,90 @@
 
     removeConnector(
       _domain: PromiseOrValue<BigNumberish>,
-      overrides?: Overrides & { from?: PromiseOrValue<string> }
+      overrides?: Overrides & { from?: PromiseOrValue<string> },
     ): Promise<BigNumber>;
 
-    renounceOwnership(
-      overrides?: Overrides & { from?: PromiseOrValue<string> }
-    ): Promise<BigNumber>;
+    renounceOwnership(overrides?: Overrides & { from?: PromiseOrValue<string> }): Promise<BigNumber>;
 
     renounced(overrides?: CallOverrides): Promise<BigNumber>;
 
     setDelayBlocks(
       _delayBlocks: PromiseOrValue<BigNumberish>,
-      overrides?: Overrides & { from?: PromiseOrValue<string> }
+      overrides?: Overrides & { from?: PromiseOrValue<string> },
     ): Promise<BigNumber>;
 
     setWatcherManager(
       _watcherManager: PromiseOrValue<string>,
-      overrides?: Overrides & { from?: PromiseOrValue<string> }
+      overrides?: Overrides & { from?: PromiseOrValue<string> },
     ): Promise<BigNumber>;
 
-    unpause(
-      overrides?: Overrides & { from?: PromiseOrValue<string> }
-    ): Promise<BigNumber>;
-
-    validateConnectors(
-      _connectors: PromiseOrValue<string>[],
-      overrides?: CallOverrides
-    ): Promise<BigNumber>;
+    unpause(overrides?: Overrides & { from?: PromiseOrValue<string> }): Promise<BigNumber>;
+
+    validateConnectors(_connectors: PromiseOrValue<string>[], overrides?: CallOverrides): Promise<BigNumber>;
 
     validateDomains(
       _domains: PromiseOrValue<BigNumberish>[],
       _connectors: PromiseOrValue<string>[],
-      overrides?: CallOverrides
+      overrides?: CallOverrides,
     ): Promise<BigNumber>;
   };
 
   populateTransaction: {
     MERKLE(overrides?: CallOverrides): Promise<PopulatedTransaction>;
 
-    acceptProposedOwner(
-      overrides?: Overrides & { from?: PromiseOrValue<string> }
+    acceptProposedOwner(overrides?: Overrides & { from?: PromiseOrValue<string> }): Promise<PopulatedTransaction>;
+
+    addConnector(
+      _domain: PromiseOrValue<BigNumberish>,
+      _connector: PromiseOrValue<string>,
+      overrides?: Overrides & { from?: PromiseOrValue<string> },
     ): Promise<PopulatedTransaction>;
 
-    addConnector(
-      _domain: PromiseOrValue<BigNumberish>,
-      _connector: PromiseOrValue<string>,
-      overrides?: Overrides & { from?: PromiseOrValue<string> }
+    aggregate(
+      _domain: PromiseOrValue<BigNumberish>,
+      _inbound: PromiseOrValue<BytesLike>,
+      overrides?: Overrides & { from?: PromiseOrValue<string> },
     ): Promise<PopulatedTransaction>;
 
-    aggregate(
-      _domain: PromiseOrValue<BigNumberish>,
-      _inbound: PromiseOrValue<BytesLike>,
-      overrides?: Overrides & { from?: PromiseOrValue<string> }
+    connectors(arg0: PromiseOrValue<BigNumberish>, overrides?: CallOverrides): Promise<PopulatedTransaction>;
+
+    connectorsHash(overrides?: CallOverrides): Promise<PopulatedTransaction>;
+
+    delay(overrides?: CallOverrides): Promise<PopulatedTransaction>;
+
+    delayBlocks(overrides?: CallOverrides): Promise<PopulatedTransaction>;
+
+    domains(arg0: PromiseOrValue<BigNumberish>, overrides?: CallOverrides): Promise<PopulatedTransaction>;
+
+    domainsHash(overrides?: CallOverrides): Promise<PopulatedTransaction>;
+
+    getConnectorForDomain(
+      _domain: PromiseOrValue<BigNumberish>,
+      overrides?: CallOverrides,
     ): Promise<PopulatedTransaction>;
 
-    connectors(
-      arg0: PromiseOrValue<BigNumberish>,
-      overrides?: CallOverrides
-    ): Promise<PopulatedTransaction>;
-
-    connectorsHash(overrides?: CallOverrides): Promise<PopulatedTransaction>;
-
-    delay(overrides?: CallOverrides): Promise<PopulatedTransaction>;
-
-    delayBlocks(overrides?: CallOverrides): Promise<PopulatedTransaction>;
-
-    domains(
-      arg0: PromiseOrValue<BigNumberish>,
-      overrides?: CallOverrides
-    ): Promise<PopulatedTransaction>;
-
-    domainsHash(overrides?: CallOverrides): Promise<PopulatedTransaction>;
-
-    getConnectorForDomain(
-      _domain: PromiseOrValue<BigNumberish>,
-      overrides?: CallOverrides
-    ): Promise<PopulatedTransaction>;
-
-    getDomainIndex(
-      _domain: PromiseOrValue<BigNumberish>,
-      overrides?: CallOverrides
-    ): Promise<PopulatedTransaction>;
-
-    getPendingInboundRootsCount(
-      overrides?: CallOverrides
-    ): Promise<PopulatedTransaction>;
-
-    isDomainSupported(
-      _domain: PromiseOrValue<BigNumberish>,
-      overrides?: CallOverrides
-    ): Promise<PopulatedTransaction>;
+    getDomainIndex(_domain: PromiseOrValue<BigNumberish>, overrides?: CallOverrides): Promise<PopulatedTransaction>;
+
+    getPendingInboundRootsCount(overrides?: CallOverrides): Promise<PopulatedTransaction>;
+
+    isDomainSupported(_domain: PromiseOrValue<BigNumberish>, overrides?: CallOverrides): Promise<PopulatedTransaction>;
 
     owner(overrides?: CallOverrides): Promise<PopulatedTransaction>;
 
-    pause(
-      overrides?: Overrides & { from?: PromiseOrValue<string> }
-    ): Promise<PopulatedTransaction>;
+    pause(overrides?: Overrides & { from?: PromiseOrValue<string> }): Promise<PopulatedTransaction>;
 
     paused(overrides?: CallOverrides): Promise<PopulatedTransaction>;
 
-    pendingInboundRoots(
-      overrides?: CallOverrides
-    ): Promise<PopulatedTransaction>;
+    pendingInboundRoots(overrides?: CallOverrides): Promise<PopulatedTransaction>;
 
     propagate(
       _connectors: PromiseOrValue<string>[],
-      overrides?: Overrides & { from?: PromiseOrValue<string> }
+      overrides?: Overrides & { from?: PromiseOrValue<string> },
     ): Promise<PopulatedTransaction>;
 
     proposeNewOwner(
       newlyProposed: PromiseOrValue<string>,
-      overrides?: Overrides & { from?: PromiseOrValue<string> }
+      overrides?: Overrides & { from?: PromiseOrValue<string> },
     ): Promise<PopulatedTransaction>;
 
     proposed(overrides?: CallOverrides): Promise<PopulatedTransaction>;
@@ -1124,38 +788,31 @@
 
     removeConnector(
       _domain: PromiseOrValue<BigNumberish>,
-      overrides?: Overrides & { from?: PromiseOrValue<string> }
+      overrides?: Overrides & { from?: PromiseOrValue<string> },
     ): Promise<PopulatedTransaction>;
 
-    renounceOwnership(
-      overrides?: Overrides & { from?: PromiseOrValue<string> }
-    ): Promise<PopulatedTransaction>;
+    renounceOwnership(overrides?: Overrides & { from?: PromiseOrValue<string> }): Promise<PopulatedTransaction>;
 
     renounced(overrides?: CallOverrides): Promise<PopulatedTransaction>;
 
     setDelayBlocks(
       _delayBlocks: PromiseOrValue<BigNumberish>,
-      overrides?: Overrides & { from?: PromiseOrValue<string> }
+      overrides?: Overrides & { from?: PromiseOrValue<string> },
     ): Promise<PopulatedTransaction>;
 
     setWatcherManager(
       _watcherManager: PromiseOrValue<string>,
-      overrides?: Overrides & { from?: PromiseOrValue<string> }
+      overrides?: Overrides & { from?: PromiseOrValue<string> },
     ): Promise<PopulatedTransaction>;
 
-    unpause(
-      overrides?: Overrides & { from?: PromiseOrValue<string> }
-    ): Promise<PopulatedTransaction>;
-
-    validateConnectors(
-      _connectors: PromiseOrValue<string>[],
-      overrides?: CallOverrides
-    ): Promise<PopulatedTransaction>;
+    unpause(overrides?: Overrides & { from?: PromiseOrValue<string> }): Promise<PopulatedTransaction>;
+
+    validateConnectors(_connectors: PromiseOrValue<string>[], overrides?: CallOverrides): Promise<PopulatedTransaction>;
 
     validateDomains(
       _domains: PromiseOrValue<BigNumberish>[],
       _connectors: PromiseOrValue<string>[],
-      overrides?: CallOverrides
+      overrides?: CallOverrides,
     ): Promise<PopulatedTransaction>;
   };
 }