--- conflicted
+++ resolved
@@ -4,10 +4,7 @@
 export * as connext from "./connext";
 export * as promise from "./promise";
 export * as relayerFee from "./relayer-fee";
-<<<<<<< HEAD
 export * as shared from "./shared";
-=======
->>>>>>> 5a2f8ed4
 export { Router__factory } from "./Router__factory";
 export { Version__factory } from "./Version__factory";
 export { XAppConnectionClient__factory } from "./XAppConnectionClient__factory";