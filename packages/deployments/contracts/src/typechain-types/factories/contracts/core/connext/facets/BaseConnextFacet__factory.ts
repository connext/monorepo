/* Autogenerated file. Do not edit manually. */
/* tslint:disable */
/* eslint-disable */
import { Signer, utils, Contract, ContractFactory, Overrides } from "ethers";
import type { Provider, TransactionRequest } from "@ethersproject/providers";
import type { PromiseOrValue } from "../../../../../common";
import type {
  BaseConnextFacet,
  BaseConnextFacetInterface,
} from "../../../../../contracts/core/connext/facets/BaseConnextFacet";

const _abi = [
  {
    inputs: [],
    name: "BaseConnextFacet__getAdoptedAsset_notWhitelisted",
    type: "error",
  },
  {
    inputs: [],
    name: "BaseConnextFacet__getApprovedCanonicalId_notWhitelisted",
    type: "error",
  },
  {
    inputs: [],
    name: "BaseConnextFacet__mustGetLocalAsset_noLocalAssetFound",
    type: "error",
  },
  {
    inputs: [],
    name: "BaseConnextFacet__nonReentrant_reentrantCall",
    type: "error",
  },
  {
    inputs: [],
    name: "BaseConnextFacet__onlyBridgeRouter_notBridgeRouter",
    type: "error",
  },
  {
    inputs: [],
    name: "BaseConnextFacet__onlyOwnerOrAdmin_notOwnerOrAdmin",
    type: "error",
  },
  {
    inputs: [],
    name: "BaseConnextFacet__onlyOwnerOrRouter_notOwnerOrRouter",
    type: "error",
  },
  {
    inputs: [],
    name: "BaseConnextFacet__onlyOwnerOrWatcher_notOwnerOrWatcher",
    type: "error",
  },
  {
    inputs: [],
    name: "BaseConnextFacet__onlyOwner_notOwner",
    type: "error",
  },
  {
    inputs: [],
    name: "BaseConnextFacet__onlyProposed_notProposedOwner",
    type: "error",
  },
  {
    inputs: [],
    name: "BaseConnextFacet__whenNotPaused_paused",
    type: "error",
  },
];

const _bytecode =
<<<<<<< HEAD
  "0x6080604052348015600f57600080fd5b50603f80601d6000396000f3fe6080604052600080fdfea2646970667358221220963093e467942ae291e595821512b571fe40cc2e0f20ede8d1dae5a6090edab164736f6c634300080f0033";
=======
  "0x6080604052348015600f57600080fd5b50603f80601d6000396000f3fe6080604052600080fdfea264697066735822122084de30b5b853267508b311e718ea68a02d6c1fec7506626092644056305803ad64736f6c634300080f0033";
>>>>>>> 7d720579

type BaseConnextFacetConstructorParams =
  | [signer?: Signer]
  | ConstructorParameters<typeof ContractFactory>;

const isSuperArgs = (
  xs: BaseConnextFacetConstructorParams
): xs is ConstructorParameters<typeof ContractFactory> => xs.length > 1;

export class BaseConnextFacet__factory extends ContractFactory {
  constructor(...args: BaseConnextFacetConstructorParams) {
    if (isSuperArgs(args)) {
      super(...args);
    } else {
      super(_abi, _bytecode, args[0]);
    }
  }

  override deploy(
    overrides?: Overrides & { from?: PromiseOrValue<string> }
  ): Promise<BaseConnextFacet> {
    return super.deploy(overrides || {}) as Promise<BaseConnextFacet>;
  }
  override getDeployTransaction(
    overrides?: Overrides & { from?: PromiseOrValue<string> }
  ): TransactionRequest {
    return super.getDeployTransaction(overrides || {});
  }
  override attach(address: string): BaseConnextFacet {
    return super.attach(address) as BaseConnextFacet;
  }
  override connect(signer: Signer): BaseConnextFacet__factory {
    return super.connect(signer) as BaseConnextFacet__factory;
  }

  static readonly bytecode = _bytecode;
  static readonly abi = _abi;
  static createInterface(): BaseConnextFacetInterface {
    return new utils.Interface(_abi) as BaseConnextFacetInterface;
  }
  static connect(
    address: string,
    signerOrProvider: Signer | Provider
  ): BaseConnextFacet {
    return new Contract(address, _abi, signerOrProvider) as BaseConnextFacet;
  }
}<|MERGE_RESOLUTION|>--- conflicted
+++ resolved
@@ -68,19 +68,12 @@
 ];
 
 const _bytecode =
-<<<<<<< HEAD
-  "0x6080604052348015600f57600080fd5b50603f80601d6000396000f3fe6080604052600080fdfea2646970667358221220963093e467942ae291e595821512b571fe40cc2e0f20ede8d1dae5a6090edab164736f6c634300080f0033";
-=======
   "0x6080604052348015600f57600080fd5b50603f80601d6000396000f3fe6080604052600080fdfea264697066735822122084de30b5b853267508b311e718ea68a02d6c1fec7506626092644056305803ad64736f6c634300080f0033";
->>>>>>> 7d720579
 
-type BaseConnextFacetConstructorParams =
-  | [signer?: Signer]
-  | ConstructorParameters<typeof ContractFactory>;
+type BaseConnextFacetConstructorParams = [signer?: Signer] | ConstructorParameters<typeof ContractFactory>;
 
-const isSuperArgs = (
-  xs: BaseConnextFacetConstructorParams
-): xs is ConstructorParameters<typeof ContractFactory> => xs.length > 1;
+const isSuperArgs = (xs: BaseConnextFacetConstructorParams): xs is ConstructorParameters<typeof ContractFactory> =>
+  xs.length > 1;
 
 export class BaseConnextFacet__factory extends ContractFactory {
   constructor(...args: BaseConnextFacetConstructorParams) {
@@ -91,14 +84,10 @@
     }
   }
 
-  override deploy(
-    overrides?: Overrides & { from?: PromiseOrValue<string> }
-  ): Promise<BaseConnextFacet> {
+  override deploy(overrides?: Overrides & { from?: PromiseOrValue<string> }): Promise<BaseConnextFacet> {
     return super.deploy(overrides || {}) as Promise<BaseConnextFacet>;
   }
-  override getDeployTransaction(
-    overrides?: Overrides & { from?: PromiseOrValue<string> }
-  ): TransactionRequest {
+  override getDeployTransaction(overrides?: Overrides & { from?: PromiseOrValue<string> }): TransactionRequest {
     return super.getDeployTransaction(overrides || {});
   }
   override attach(address: string): BaseConnextFacet {
@@ -113,10 +102,7 @@
   static createInterface(): BaseConnextFacetInterface {
     return new utils.Interface(_abi) as BaseConnextFacetInterface;
   }
-  static connect(
-    address: string,
-    signerOrProvider: Signer | Provider
-  ): BaseConnextFacet {
+  static connect(address: string, signerOrProvider: Signer | Provider): BaseConnextFacet {
     return new Contract(address, _abi, signerOrProvider) as BaseConnextFacet;
   }
 }