--- conflicted
+++ resolved
@@ -63,19 +63,12 @@
 ] as const;
 
 const _bytecode =
-<<<<<<< HEAD
-  "0x60566037600b82828239805160001a607314602a57634e487b7160e01b600052600060045260246000fd5b30600052607381538281f3fe73000000000000000000000000000000000000000030146080604052600080fdfea2646970667358221220061b16fa817f4b0ca2b5a6583c9fa676f05525b52a19811ea25e293073a52e6e64736f6c63430008110033";
-=======
   "0x00000001012001900000000b0000613d0000008001000039000000400010043f0000000001000416000000000110004c0000000b0000c13d0000002001000039000001000010044300000120000004430010000c0000040f0010000e0000040f0000000501000041000000110001042e000000000100001900000012000104300000001000000432000000110001042e0000001200010430000000000000000000000002000000000000000000000000000000400000010000000000000000000000000000000000000000000000000000000000000000000000000000000000";
->>>>>>> 861f554c
 
-type AmplificationUtilsConstructorParams =
-  | [signer?: Signer]
-  | ConstructorParameters<typeof ContractFactory>;
+type AmplificationUtilsConstructorParams = [signer?: Signer] | ConstructorParameters<typeof ContractFactory>;
 
-const isSuperArgs = (
-  xs: AmplificationUtilsConstructorParams
-): xs is ConstructorParameters<typeof ContractFactory> => xs.length > 1;
+const isSuperArgs = (xs: AmplificationUtilsConstructorParams): xs is ConstructorParameters<typeof ContractFactory> =>
+  xs.length > 1;
 
 export class AmplificationUtils__factory extends ContractFactory {
   constructor(...args: AmplificationUtilsConstructorParams) {
@@ -86,14 +79,10 @@
     }
   }
 
-  override deploy(
-    overrides?: Overrides & { from?: PromiseOrValue<string> }
-  ): Promise<AmplificationUtils> {
+  override deploy(overrides?: Overrides & { from?: PromiseOrValue<string> }): Promise<AmplificationUtils> {
     return super.deploy(overrides || {}) as Promise<AmplificationUtils>;
   }
-  override getDeployTransaction(
-    overrides?: Overrides & { from?: PromiseOrValue<string> }
-  ): TransactionRequest {
+  override getDeployTransaction(overrides?: Overrides & { from?: PromiseOrValue<string> }): TransactionRequest {
     return super.getDeployTransaction(overrides || {});
   }
   override attach(address: string): AmplificationUtils {
@@ -108,10 +97,7 @@
   static createInterface(): AmplificationUtilsInterface {
     return new utils.Interface(_abi) as AmplificationUtilsInterface;
   }
-  static connect(
-    address: string,
-    signerOrProvider: Signer | Provider
-  ): AmplificationUtils {
+  static connect(address: string, signerOrProvider: Signer | Provider): AmplificationUtils {
     return new Contract(address, _abi, signerOrProvider) as AmplificationUtils;
   }
 }