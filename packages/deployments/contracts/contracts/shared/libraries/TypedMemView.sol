--- conflicted
+++ resolved
@@ -332,17 +332,10 @@
     require(len_ == _len && loc_ == _loc, "!truncated");
 
     assembly {
-<<<<<<< HEAD
       // solium-disable-previous-line security/no-inline-assembly
-      newView := shl(_uint96Bits, or(newView, _type)) // insert type
+      newView := shl(_uint96Bits, _type) // insert type
       newView := shl(_uint96Bits, or(newView, loc_)) // insert loc
       newView := shl(_emptyBits, or(newView, len_)) // empty bottom 3 bytes
-=======
-      // solhint-disable-previous-line no-inline-assembly
-      newView := shl(96, _type) // insert type
-      newView := shl(96, or(newView, _loc)) // insert loc
-      newView := shl(24, or(newView, _len)) // empty bottom 3 bytes
->>>>>>> 6a0f542b
     }
   }
 
