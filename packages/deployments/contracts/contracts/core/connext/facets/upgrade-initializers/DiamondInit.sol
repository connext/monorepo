// SPDX-License-Identifier: MIT
pragma solidity ^0.8.0;

/******************************************************************************\
* Author: Nick Mudge <nick@perfectabstractions.com> (https://twitter.com/mudgen)
* EIP-2535 Diamonds: https://eips.ethereum.org/EIPS/eip-2535
*
* Implementation of a diamond.
/******************************************************************************/

import {IDiamondLoupe} from "../../interfaces/IDiamondLoupe.sol";
import {IDiamondCut} from "../../interfaces/IDiamondCut.sol";
import {IERC165} from "../../interfaces/IERC165.sol";
import {IWeth} from "../../interfaces/IWeth.sol";
import {ITokenRegistry} from "../../interfaces/ITokenRegistry.sol";

import {LibDiamond} from "../../libraries/LibDiamond.sol";

import {BaseConnextFacet} from "../BaseConnextFacet.sol";

import {IProposedOwnable} from "../../../../shared/interfaces/IProposedOwnable.sol";
import {RelayerFeeRouter} from "../../../relayer-fee/RelayerFeeRouter.sol";
<<<<<<< HEAD
import {PromiseRouter} from "../../../promise/PromiseRouter.sol";
import {IConnectorManager} from "../../../../messaging/interfaces/IConnectorManager.sol";
=======
>>>>>>> ad5833a1

// It is expected that this contract is customized if you want to deploy your diamond
// with data from a deployment script. Use the init function to initialize state variables
// of your diamond. Add parameters to the init funciton if you need to.

contract DiamondInit is BaseConnextFacet {
  // You can add parameters to this function in order to pass in
  // data to set your own state variables
  function init(
    uint32 _domain,
    address _tokenRegistry, // Nomad token registry
    address _relayerFeeRouter,
<<<<<<< HEAD
    address payable _promiseRouter,
    uint256 _acceptanceDelay,
    address _xAppConnectionManager
=======
    uint256 _acceptanceDelay,
    uint256 _ownershipDelay
>>>>>>> ad5833a1
  ) external {
    // adding ERC165 data
    LibDiamond.DiamondStorage storage ds = LibDiamond.diamondStorage();
    ds.supportedInterfaces[type(IERC165).interfaceId] = true;
    ds.supportedInterfaces[type(IDiamondCut).interfaceId] = true;
    ds.supportedInterfaces[type(IDiamondLoupe).interfaceId] = true;
    ds.supportedInterfaces[type(IProposedOwnable).interfaceId] = true;
    ds.acceptanceDelay = _acceptanceDelay;

    // add your own state variables
    // EIP-2535 specifies that the `diamondCut` function takes two optional
    // arguments: address _init and bytes calldata _calldata
    // These arguments are used to execute an arbitrary function using delegatecall
    // in order to set state variables in the diamond during deployment or an upgrade
    // More info here: https://eips.ethereum.org/EIPS/eip-2535#diamond-interface

    if (!s.initialized) {
      // ensure this is the owner
      LibDiamond.enforceIsContractOwner();

      s.initialized = true;

      // __ReentrancyGuard_init_unchained
      s._status = _NOT_ENTERED;

      // ConnextHandler
      s.domain = _domain;
      s.relayerFeeRouter = RelayerFeeRouter(_relayerFeeRouter);
      s.tokenRegistry = ITokenRegistry(_tokenRegistry);
      s.LIQUIDITY_FEE_NUMERATOR = 9995;
      s.maxRoutersPerTransfer = 5;
<<<<<<< HEAD
      s.xAppConnectionManager = IConnectorManager(_xAppConnectionManager);
=======
      s._ownershipDelay = _ownershipDelay;
>>>>>>> ad5833a1
    }
  }
}<|MERGE_RESOLUTION|>--- conflicted
+++ resolved
@@ -20,11 +20,7 @@
 
 import {IProposedOwnable} from "../../../../shared/interfaces/IProposedOwnable.sol";
 import {RelayerFeeRouter} from "../../../relayer-fee/RelayerFeeRouter.sol";
-<<<<<<< HEAD
-import {PromiseRouter} from "../../../promise/PromiseRouter.sol";
 import {IConnectorManager} from "../../../../messaging/interfaces/IConnectorManager.sol";
-=======
->>>>>>> ad5833a1
 
 // It is expected that this contract is customized if you want to deploy your diamond
 // with data from a deployment script. Use the init function to initialize state variables
@@ -37,14 +33,9 @@
     uint32 _domain,
     address _tokenRegistry, // Nomad token registry
     address _relayerFeeRouter,
-<<<<<<< HEAD
-    address payable _promiseRouter,
-    uint256 _acceptanceDelay,
-    address _xAppConnectionManager
-=======
+    address _xAppConnectionManager,
     uint256 _acceptanceDelay,
     uint256 _ownershipDelay
->>>>>>> ad5833a1
   ) external {
     // adding ERC165 data
     LibDiamond.DiamondStorage storage ds = LibDiamond.diamondStorage();
@@ -76,11 +67,8 @@
       s.tokenRegistry = ITokenRegistry(_tokenRegistry);
       s.LIQUIDITY_FEE_NUMERATOR = 9995;
       s.maxRoutersPerTransfer = 5;
-<<<<<<< HEAD
       s.xAppConnectionManager = IConnectorManager(_xAppConnectionManager);
-=======
       s._ownershipDelay = _ownershipDelay;
->>>>>>> ad5833a1
     }
   }
 }