--- conflicted
+++ resolved
@@ -175,15 +175,11 @@
    * Whereas the `_cap` can only be added on the canonical domain
    *
    * @param _canonical - The canonical asset to add by id and domain. All representations
-<<<<<<< HEAD
-   * will be whitelisted as well
+   * will be allowlisted as well
    * @param _canonicalDecimals - The decimals of the canonical asset (will be used for deployed
    * representation)
    * @param _representationName - The name to be used for the deployed asset
    * @param _representationSymbol - The symbol used for the deployed asset
-=======
-   * will be allowlisted as well
->>>>>>> a2528aa6
    * @param _adoptedAssetId - The used asset id for this domain (e.g. PoS USDC for
    * polygon)
    * @param _stableSwapPool - The address of the local stableswap pool, if it exists.
