--- conflicted
+++ resolved
@@ -429,34 +429,22 @@
     if (config.adopted != _adoptedAssetId || config.representation != _representation)
       revert TokenFacet__removeAssetId_invalidParams();
 
-<<<<<<< HEAD
-    // Delete from config mapping
-    delete s.tokenConfigs[_key];
-=======
-    bool onCanonical = s.domain == _canonical.domain;
-    if (onCanonical) {
-      // Sanity check: no value custodied if on canonical domain
+    if (s.domain == _canonical.domain) {
+      // Sanity check: no value custodied if on canonical domain.
       address canonicalAsset = TypeCasts.bytes32ToAddress(_canonical.id);
       // Check custodied amount for the given canonical asset address.
       if (s.custodied[canonicalAsset] > 0) {
         revert TokenFacet__removeAssetId_remainsCustodied();
       }
     } else {
-      // Sanity check: supply is 0 if on remote domain
+      // Sanity check: supply is 0 if on remote domain.
       if (IBridgeToken(_representation).totalSupply() > 0) {
         revert TokenFacet__removeAssetId_remainsCustodied();
       }
     }
 
-    // Delete from approved assets mapping
-    delete s.approvedAssets[_key];
-
-    // Update caps
-    delete s.caps[_key];
-
-    // Delete from pools
-    delete s.adoptedToLocalExternalPools[_key];
->>>>>>> 08bb691a
+    // Delete token config from configs mapping.
+    delete s.tokenConfigs[_key];
 
     // Delete from reverse lookups
     delete s.representationToCanonical[_representation];
