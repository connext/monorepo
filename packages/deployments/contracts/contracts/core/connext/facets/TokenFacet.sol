// SPDX-License-Identifier: MIT
pragma solidity 0.8.17;

import {IERC20} from "@openzeppelin/contracts/token/ERC20/IERC20.sol";

import {TypeCasts} from "../../../shared/libraries/TypeCasts.sol";

import {TokenId} from "../libraries/TokenId.sol";
import {AssetLogic} from "../libraries/AssetLogic.sol";

import {IStableSwap} from "../interfaces/IStableSwap.sol";
import {IBridgeToken} from "../interfaces/IBridgeToken.sol";

import {BridgeToken} from "../helpers/BridgeToken.sol";

import {BaseConnextFacet} from "./BaseConnextFacet.sol";

contract TokenFacet is BaseConnextFacet {
  // ========== Custom Errors ===========
  error TokenFacet__setupAsset_invalidCanonicalConfiguration();
  error TokenFacet__addAssetId_nativeAsset();
  error TokenFacet__addAssetId_alreadyAdded();
  error TokenFacet__removeAssetId_notAdded();
  error TokenFacet__removeAssetId_invalidParams();
  error TokenFacet__updateDetails_localNotFound();
  error TokenFacet__enrollAdoptedAndLocalAssets_emptyCanonical();
  error TokenFacet__setupAssetWithDeployedRepresentation_onCanonicalDomain();
  error TokenFacet__setLiquidityCap_notCanonicalDomain();

  // ============ Events ============

  /**
   * @notice emitted when a representation token contract is deployed
   * @param domain the domain of the chain where the canonical asset is deployed
   * @param id the bytes32 address of the canonical token contract
   * @param representation the address of the newly locally deployed representation contract
   */
  event TokenDeployed(uint32 indexed domain, bytes32 indexed id, address indexed representation);

  /**
   * @notice Emitted when a new stable-swap AMM is added for the local <> adopted token
   * @param key - The key in the mapping (hash of canonical id and domain)
   * @param canonicalId - The canonical identifier of the token the local <> adopted AMM is for
   * @param domain - The domain of the canonical token for the local <> adopted amm
   * @param swapPool - The address of the AMM
   * @param caller - The account that called the function
   */
  event StableSwapAdded(
    bytes32 indexed key,
    bytes32 indexed canonicalId,
    uint32 indexed domain,
    address swapPool,
    address caller
  );

  /**
   * @notice Emitted when a liquidity cap is updated
   * @param key - The key in the mapping (hash of canonical id and domain)
   * @param canonicalId - The canonical identifier of the token the local <> adopted AMM is for
   * @param domain - The domain of the canonical token for the local <> adopted amm
   * @param cap - The newly enforced liquidity cap (if it is 0, no cap is enforced)
   * @param caller - The account that called the function
   */
  event LiquidityCapUpdated(
    bytes32 indexed key,
    bytes32 indexed canonicalId,
    uint32 indexed domain,
    uint256 cap,
    address caller
  );

  /**
   * @notice Emitted when a new asset is added
   * @param key - The key in the mapping (hash of canonical id and domain)
   * @param canonicalId - The canonical identifier of the token the local <> adopted AMM is for
   * @param domain - The domain of the canonical token for the local <> adopted amm
   * @param adoptedAsset - The address of the adopted (user-expected) asset
   * @param localAsset - The address of the local asset
   * @param caller - The account that called the function
   */
  event AssetAdded(
    bytes32 indexed key,
    bytes32 indexed canonicalId,
    uint32 indexed domain,
    address adoptedAsset,
    address localAsset,
    address caller
  );

  /**
   * @notice Emitted when an asset is removed from whitelists
   * @param key - The hash of the canonical identifier and domain of the token removed
   * @param caller - The account that called the function
   */
  event AssetRemoved(bytes32 indexed key, address caller);

  // ============ Getters ============

  function canonicalToAdopted(bytes32 _key) public view returns (address) {
    return _getAdoptedAsset(_key);
  }

  function canonicalToAdopted(TokenId calldata _canonical) public view returns (address) {
    return _getAdoptedAsset(AssetLogic.calculateCanonicalHash(_canonical.id, _canonical.domain));
  }

  function adoptedToCanonical(address _adopted) public view returns (TokenId memory) {
    TokenId memory canonical = TokenId(s.adoptedToCanonical[_adopted].domain, s.adoptedToCanonical[_adopted].id);
    return canonical;
  }

  function canonicalToRepresentation(bytes32 _key) public view returns (address) {
    return _getRepresentationAsset(_key);
  }

  function canonicalToRepresentation(TokenId calldata _canonical) public view returns (address) {
    return _getRepresentationAsset(AssetLogic.calculateCanonicalHash(_canonical.id, _canonical.domain));
  }

  function representationToCanonical(address _representation) public view returns (TokenId memory) {
    TokenId memory canonical = TokenId(
      s.representationToCanonical[_representation].domain,
      s.representationToCanonical[_representation].id
    );
    return canonical;
  }

  function getTokenId(address _candidate) public view returns (TokenId memory) {
    return _getCanonicalTokenId(_candidate);
  }

  function getLocalAndAdoptedToken(bytes32 _id, uint32 _domain) public view returns (address, address) {
    return _getLocalAndAdoptedToken(AssetLogic.calculateCanonicalHash(_id, _domain), _id, _domain);
  }

  function approvedAssets(bytes32 _key) public view returns (bool) {
    return s.approvedAssets[_key];
  }

  function approvedAssets(TokenId calldata _canonical) public view returns (bool) {
    return approvedAssets(AssetLogic.calculateCanonicalHash(_canonical.id, _canonical.domain));
  }

  function adoptedToLocalExternalPools(bytes32 _key) public view returns (IStableSwap) {
    return s.adoptedToLocalExternalPools[_key];
  }

  function adoptedToLocalExternalPools(TokenId calldata _canonical) public view returns (IStableSwap) {
    return adoptedToLocalExternalPools(AssetLogic.calculateCanonicalHash(_canonical.id, _canonical.domain));
  }

  // ============ Admin functions ============

  /**
   * @notice Used to add supported assets. This is an admin only function
   *
   * @dev When whitelisting the canonical asset, all representational assets would be
   * whitelisted as well. In the event you have a different adopted asset (i.e. PoS USDC
   * on polygon), you should *not* whitelist the adopted asset. The stable swap pool
   * address used should allow you to swap between the local <> adopted asset.
   *
   * @param _canonical - The canonical asset to add by id and domain. All representations
   * will be whitelisted as well
   * @param _adoptedAssetId - The used asset id for this domain (e.g. PoS USDC for
   * polygon)
   * @param _stableSwapPool - The address of the local stableswap pool, if it exists.
   */
  function setupAsset(
    TokenId calldata _canonical,
    uint8 _canonicalDecimals,
    string memory _representationName,
    string memory _representationSymbol,
    address _adoptedAssetId,
    address _stableSwapPool,
    uint256 _cap
  ) external onlyOwnerOrAdmin returns (address _local) {
    if (_canonical.domain != s.domain) {
      // On remote, deploy a local representation
      _local = _deployRepresentation(
        _canonical.id,
        _canonical.domain,
        _canonicalDecimals,
        _representationName,
        _representationSymbol
      );
<<<<<<< HEAD
    } else {
      // Get the local address
      _local = TypeCasts.bytes32ToAddress(_canonical.id);

      // You are on the canonical domain, ensure the adopted asset is empty
      if ((_adoptedAssetId != _local && _adoptedAssetId != address(0)) || _stableSwapPool != address(0)) {
        revert TokenFacet__setupAsset_invalidCanonicalConfiguration();
      }
    }
=======
>>>>>>> f098b40e

      // enroll the assets
      _enrollAdoptedAndLocalAssets(_adoptedAssetId, _local, _stableSwapPool, _canonical);
      return _local;
    }
    // On the canonical domain, the local is the canonical address
    _local = TypeCasts.bytes32ToAddress(_canonical.id);
    // Enroll the asset
    bytes32 key = _enrollAdoptedAndLocalAssets(_adoptedAssetId, _local, _stableSwapPool, _canonical);
    if (_cap > 0) {
      _setLiquidityCap(_canonical, _cap, key);
    }
  }

  function setupAssetWithDeployedRepresentation(
    TokenId calldata _canonical,
    address _representation,
    address _adoptedAssetId,
    address _stableSwapPool,
    uint256 _cap
  ) external onlyOwnerOrAdmin returns (address) {
    if (_canonical.domain == s.domain) {
      revert TokenFacet__setupAssetWithDeployedRepresentation_onCanonicalDomain();
    }
    bytes32 key = _enrollAdoptedAndLocalAssets(_adoptedAssetId, _representation, _stableSwapPool, _canonical);
    if (_cap != 0) {
      _setLiquidityCap(_canonical, _cap, key);
    }
    return _representation;
  }

  /**
   * @notice Adds a stable swap pool for the local <> adopted asset.
   * @dev Must pass in the _canonical information so it can be emitted in event
   */
  function addStableSwapPool(TokenId calldata _canonical, address _stableSwapPool) external onlyOwnerOrAdmin {
    bytes32 key = AssetLogic.calculateCanonicalHash(_canonical.id, _canonical.domain);
    _addStableSwapPool(_canonical, _stableSwapPool, key);
  }

  /**
   * @notice Adds a stable swap pool for the local <> adopted asset.
   * @dev Must pass in the _canonical information so it can be emitted in event
   */
  function updateLiquidityCap(TokenId calldata _canonical, uint256 _updated) external onlyOwnerOrAdmin {
    bytes32 key = AssetLogic.calculateCanonicalHash(_canonical.id, _canonical.domain);
    _setLiquidityCap(_canonical, _updated, key);
  }

  /**
   * @notice Used to remove assets from the whitelist
   * @param _key - The hash of the canonical id and domain to remove (mapping key)
   * @param _adoptedAssetId - Corresponding adopted asset to remove
   */
  function removeAssetId(
    bytes32 _key,
    address _adoptedAssetId,
    address _representation
  ) external onlyOwnerOrAdmin {
    _removeAssetId(_key, _adoptedAssetId, _representation);
  }

  /**
   * @notice Used to remove assets from the whitelist
   * @param _canonical - The canonical id and domain to remove
   * @param _adoptedAssetId - Corresponding adopted asset to remove
   */
  function removeAssetId(
    TokenId calldata _canonical,
    address _adoptedAssetId,
    address _representation
  ) external onlyOwnerOrAdmin {
    bytes32 key = AssetLogic.calculateCanonicalHash(_canonical.id, _canonical.domain);
    _removeAssetId(key, _adoptedAssetId, _representation);
  }

  /**
   * @notice Used to update the name and symbol of a local token
   * @param _canonical - The canonical id and domain to remove
   * @param _name - The new name
   * @param _symbol - The new symbol
   */
  function updateDetails(
    TokenId calldata _canonical,
    string memory _name,
    string memory _symbol
  ) external onlyOwnerOrAdmin {
    bytes32 key = AssetLogic.calculateCanonicalHash(_canonical.id, _canonical.domain);
    address local = s.canonicalToRepresentation[key];
    if (local == address(0)) {
      revert TokenFacet__updateDetails_localNotFound();
    }
    IBridgeToken(local).setDetails(_name, _symbol);
  }

  // ============ Private Functions ============

  function _enrollAdoptedAndLocalAssets(
    address _adopted,
    address _local,
    address _stableSwapPool,
    TokenId calldata _canonical
  ) internal returns (bytes32 _key) {
    // Sanity check: canonical ID and domain are not 0.
    if (_canonical.domain == 0 || _canonical.id == bytes32("")) {
      revert TokenFacet__enrollAdoptedAndLocalAssets_emptyCanonical();
    }

    // Get the key
    _key = AssetLogic.calculateCanonicalHash(_canonical.id, _canonical.domain);

    // Get true adopted
    address adopted = _adopted == address(0) ? _local : _adopted;

    // Sanity check: needs approval
    if (s.approvedAssets[_key]) revert TokenFacet__addAssetId_alreadyAdded();

    // Update approved assets mapping
    s.approvedAssets[_key] = true;

    // Update the adopted mapping using convention of local == adopted iff (_adopted == address(0))
    s.adoptedToCanonical[adopted].domain = _canonical.domain;
    s.adoptedToCanonical[adopted].id = _canonical.id;

    // Update the canonical mapping
    s.canonicalToAdopted[_key] = adopted;

    // representations only exist on non-canonical domains
    if (s.domain != _canonical.domain) {
      // Update the local <> canonical
      s.representationToCanonical[_local].domain = _canonical.domain;
      s.representationToCanonical[_local].id = _canonical.id;

      // Update the canonical <> local
      s.canonicalToRepresentation[_key] = _local;
      // Add the swap pool if specified
      if (_stableSwapPool != address(0)) {
        _addStableSwapPool(_canonical, _stableSwapPool, _key);
      }
    } // on the canonical domain, there is no representation (no pool either)

    // Emit event
    emit AssetAdded(_key, _canonical.id, _canonical.domain, adopted, _local, msg.sender);
  }

  /**
   * @notice Used to add an AMM for adopted <> local assets
   * @param _canonical - The canonical TokenId to add (domain and id)
   * @param _stableSwap - The address of the amm to add
   * @param _key - The hash of the canonical id and domain
   */
  function _addStableSwapPool(
    TokenId calldata _canonical,
    address _stableSwap,
    bytes32 _key
  ) internal {
    // Update the pool mapping
    s.adoptedToLocalExternalPools[_key] = IStableSwap(_stableSwap);

    emit StableSwapAdded(_key, _canonical.id, _canonical.domain, _stableSwap, msg.sender);
  }

  /**
   * @notice Used to add a cap on amount of custodied canonical asset
   * @dev The `custodied` amount will only increase in real time as router liquidity
   * and xcall are used and the cap is set (i.e. if cap is removed, `custodied` values are
   * no longer updated or enforced).
   *
   * When the `cap` is updated, the `custodied` value is set to the balance of the contract,
   * which is distinct from *retrievable* funds from the contracts (i.e. could include the
   * value someone just sent directly to the contract). Whenever you are updating the cap, you
   * should set the value with this in mind.
   *
   * @param _canonical - The canonical TokenId to add (domain and id)
   * @param _updated - The updated liquidity cap value
   * @param _key - The hash of the canonical id and domain
   */
  function _setLiquidityCap(
    TokenId calldata _canonical,
    uint256 _updated,
    bytes32 _key
  ) internal {
    if (s.domain != _canonical.domain) {
      revert TokenFacet__setLiquidityCap_notCanonicalDomain();
    }
    // Update the stored cap
    s.caps[_key] = _updated;

    if (_updated > 0) {
      // Update the custodied value to be the balance of this contract
      address canonical = TypeCasts.bytes32ToAddress(_canonical.id);
      s.custodied[canonical] = IERC20(canonical).balanceOf(address(this));
    }

    emit LiquidityCapUpdated(_key, _canonical.id, _canonical.domain, _updated, msg.sender);
  }

  /**
   * @notice Used to remove assets from the whitelist
   * @param _key - The hash of the canonical id and domain to remove (mapping key)
   * @param _adoptedAssetId - Corresponding adopted asset to remove
   */
  function _removeAssetId(
    bytes32 _key,
    address _adoptedAssetId,
    address _representation
  ) internal {
    // Sanity check: already approval
    if (!s.approvedAssets[_key]) revert TokenFacet__removeAssetId_notAdded();

    // Sanity check: consistent set of params
    if (s.canonicalToAdopted[_key] != _adoptedAssetId || s.canonicalToRepresentation[_key] != _representation)
      revert TokenFacet__removeAssetId_invalidParams();

    // Delete from approved assets mapping
    delete s.approvedAssets[_key];

    // Update caps
    delete s.caps[_key];

    // Delete from pools
    delete s.adoptedToLocalExternalPools[_key];

    // Delete from adopted mapping
    delete s.adoptedToCanonical[_adoptedAssetId];

    // Delete from representation mapping
    delete s.representationToCanonical[_representation];

    // Delete from canonical mapping
    delete s.canonicalToAdopted[_key];
    delete s.canonicalToRepresentation[_key];

    // Emit event
    emit AssetRemoved(_key, msg.sender);
  }

  /**
   * @notice Deploy and initialize a new token contract
   * @dev Each token contract is a proxy which
   * points to the token upgrade beacon
   * @return _token the address of the token contract
   */
  function _deployRepresentation(
    bytes32 _id,
    uint32 _domain,
    uint8 _decimals,
    string memory _name,
    string memory _symbol
  ) internal returns (address _token) {
    // deploy the token contract
    _token = address(new BridgeToken(_decimals, _name, _symbol));
    // emit event upon deploying new token
    emit TokenDeployed(_domain, _id, _token);
  }
}<|MERGE_RESOLUTION|>--- conflicted
+++ resolved
@@ -174,7 +174,8 @@
     address _stableSwapPool,
     uint256 _cap
   ) external onlyOwnerOrAdmin returns (address _local) {
-    if (_canonical.domain != s.domain) {
+    bool onCanonical = _canonical.domain == s.domain;
+    if (!onCanonical) {
       // On remote, deploy a local representation
       _local = _deployRepresentation(
         _canonical.id,
@@ -183,7 +184,6 @@
         _representationName,
         _representationSymbol
       );
-<<<<<<< HEAD
     } else {
       // Get the local address
       _local = TypeCasts.bytes32ToAddress(_canonical.id);
@@ -193,18 +193,10 @@
         revert TokenFacet__setupAsset_invalidCanonicalConfiguration();
       }
     }
-=======
->>>>>>> f098b40e
-
-      // enroll the assets
-      _enrollAdoptedAndLocalAssets(_adoptedAssetId, _local, _stableSwapPool, _canonical);
-      return _local;
-    }
-    // On the canonical domain, the local is the canonical address
-    _local = TypeCasts.bytes32ToAddress(_canonical.id);
+
     // Enroll the asset
     bytes32 key = _enrollAdoptedAndLocalAssets(_adoptedAssetId, _local, _stableSwapPool, _canonical);
-    if (_cap > 0) {
+    if (_cap > 0 && onCanonical) {
       _setLiquidityCap(_canonical, _cap, key);
     }
   }
