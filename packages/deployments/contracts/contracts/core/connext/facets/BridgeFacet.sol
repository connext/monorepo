--- conflicted
+++ resolved
@@ -254,15 +254,10 @@
         revert BridgeFacet__xcall_emptyTo();
       }
 
-<<<<<<< HEAD
       // If callback address is not set, callback fee should be 0.
       if (_args.params.callback == address(0) && _args.params.callbackFee > 0) {
         revert BridgeFacet__xcall_nonZeroCallbackFeeForCallback();
       }
-=======
-    // Store the relayer fee
-    s.relayerFees[transferId] = _args.params.relayerFee;
->>>>>>> 67664f77
 
       // Callback is contract if supplied.
       if (_args.params.callback != address(0) && !Address.isContract(_args.params.callback)) {
@@ -302,7 +297,7 @@
       s.nonce += 1;
 
       // Store the relayer fee
-      s.relayerFees[transferId] = _args.relayerFee;
+      s.relayerFees[transferId] = _args.params.relayerFee;
 
       // Transfer funds of transacting asset to the contract from the user.
       // NOTE: Will wrap any native asset transferred to wrapped-native automatically.
@@ -409,8 +404,6 @@
     emit TransferRelayerFeesUpdated(_transferId, s.relayerFees[_transferId], msg.sender);
   }
 
-<<<<<<< HEAD
-=======
   /**
    * @notice A user-specified agent can call this to accept the local asset instead of the
    * previously specified adopted asset.
@@ -446,128 +439,6 @@
 
   // ============ Private Functions ============
 
-  /**
-   * @notice Performs some sanity checks for `xcall`
-   * @dev Need this to prevent stack too deep
-   */
-  function _xcallSanityChecks(XCallArgs calldata _args) internal view {
-    // ensure this is the right domain
-    if (_args.params.originDomain != s.domain) {
-      revert BridgeFacet__xcall_wrongDomain();
-    }
-
-    // ensure theres a recipient defined
-    if (_args.params.to == address(0)) {
-      revert BridgeFacet__xcall_emptyTo();
-    }
-
-    // ensure callback fee is zero when callback address is empty
-    if (_args.params.callback == address(0) && _args.params.callbackFee > 0) {
-      revert BridgeFacet__xcall_nonZeroCallbackFeeForCallback();
-    }
-
-    // ensure callback is contract if supplied
-    if (_args.params.callback != address(0) && !Address.isContract(_args.params.callback)) {
-      revert BridgeFacet__xcall_callbackNotAContract();
-    }
-  }
-
->>>>>>> 67664f77
-  /**
-   * @notice A user-specified agent can call this to accept the local asset instead of the
-   * previously specified adopted asset.
-   * @dev Should be called in situations where transfers are facing unfavorable slippage
-   * conditions for extended periods
-   * @param _params - The call params for the transaction
-   * @param _amount - The amount of transferring asset the tx called xcall with
-   * @param _nonce - The nonce for the transfer
-   * @param _canonicalId - The identifier of the canonical asseted associated with the transfer
-   * @param _canonicalDomain - The domain of the canonical asseted associated with the transfer
-   * @param _originSender - The msg.sender of the origin call
-   */
-<<<<<<< HEAD
-  function forceReceiveLocal(
-    CallParams calldata _params,
-    uint256 _amount,
-    uint256 _nonce,
-    bytes32 _canonicalId,
-    uint32 _canonicalDomain,
-    address _originSender
-  ) external {
-    // Enforce caller
-    if (msg.sender != _params.agent) revert BridgeFacet__forceReceiveLocal_invalidSender();
-
-    // Calculate transfer id
-    bytes32 transferId = _calculateTransferId(_params, _amount, _nonce, _canonicalId, _canonicalDomain, _originSender);
-
-    // Store receive local
-    s.receiveLocalOverrides[transferId] = true;
-
-    // Emit event
-    emit ForcedReceiveLocal(transferId, _canonicalId, _canonicalDomain, _amount);
-  }
-
-  // ============ Private Functions ============
-
-=======
-  function _xcallProcess(XCallArgs calldata _args)
-    internal
-    returns (
-      bytes32,
-      bytes memory,
-      XCalledEventArgs memory
-    )
-  {
-    // get remote BridgeRouter address; revert if not found
-    bytes32 remote = _mustHaveRemote(_args.params.destinationDomain);
-
-    address transactingAssetId = _args.transactingAssetId == address(0) ? address(s.wrapper) : _args.transactingAssetId;
-
-    // check that the asset is supported -- can be either adopted or local
-    ConnextMessage.TokenId memory canonical = s.adoptedToCanonical[transactingAssetId];
-    if (canonical.id == bytes32(0)) {
-      revert BridgeFacet__xcall_notSupportedAsset();
-    }
-
-    // transfer funds of transacting asset to the contract from user
-    // NOTE: will wrap any native asset transferred to wrapped-native automatically
-    (, uint256 amount) = AssetLogic.handleIncomingAsset(
-      _args.transactingAssetId,
-      _args.amount,
-      _args.params.relayerFee + _args.params.callbackFee
-    );
-
-    // swap to the local asset from adopted
-    (uint256 bridgedAmt, address bridged) = AssetLogic.swapToLocalAssetIfNeeded(
-      canonical,
-      transactingAssetId,
-      amount,
-      _args.params.slippageTol
-    );
-
-    bytes32 transferId = _getTransferId(_args, canonical);
-
-    // Transfer callback fee to PromiseRouter if set
-    if (_args.params.callbackFee != 0) {
-      s.promiseRouter.initCallbackFee{value: _args.params.callbackFee}(transferId);
-    }
-
-    bytes memory message = _formatMessage(_args, bridged, transferId, bridgedAmt);
-    s.xAppConnectionManager.home().dispatch(_args.params.destinationDomain, remote, message);
-
-    return (
-      transferId,
-      message,
-      XCalledEventArgs({
-        transactingAssetId: transactingAssetId,
-        amount: amount,
-        bridgedAmt: bridgedAmt,
-        bridged: bridged
-      })
-    );
-  }
-
->>>>>>> 67664f77
   /**
    * @notice Formats a nomad message generated by `xcall`
    * @dev Need this to prevent stack too deep
@@ -714,11 +585,7 @@
    * @dev Need this to prevent stack too deep
    */
   function _executeSanityChecks(ExecuteArgs calldata _args) private view returns (bytes32, bool) {
-<<<<<<< HEAD
     // If the sender is not approved relayer, revert
-=======
-    // If the sender is not approved relayer, revert()
->>>>>>> 67664f77
     if (!s.approvedRelayers[msg.sender] && msg.sender != _args.params.agent) {
       revert BridgeFacet__execute_unapprovedSender();
     }
