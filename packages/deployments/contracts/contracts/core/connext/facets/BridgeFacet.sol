// SPDX-License-Identifier: UNLICENSED
pragma solidity 0.8.15;

import {SafeERC20} from "@openzeppelin/contracts/token/ERC20/utils/SafeERC20.sol";
import {IERC20} from "@openzeppelin/contracts/token/ERC20/IERC20.sol";
import {ECDSA} from "@openzeppelin/contracts/utils/cryptography/ECDSA.sol";
import {Address} from "@openzeppelin/contracts/utils/Address.sol";
import {TypedMemView} from "../../../nomad-core/libs/TypedMemView.sol";
import {TypeCasts} from "../../../nomad-core/contracts/XAppConnectionManager.sol";

import {BaseConnextFacet} from "./BaseConnextFacet.sol";

import {AssetLogic} from "../libraries/AssetLogic.sol";
import {XCallArgs, ExecuteArgs, CallParams, TokenId} from "../libraries/LibConnextStorage.sol";
import {LibCrossDomainProperty} from "../libraries/LibCrossDomainProperty.sol";

import {PromiseRouter} from "../../promise/PromiseRouter.sol";

import {IWeth} from "../interfaces/IWeth.sol";
import {ITokenRegistry} from "../interfaces/ITokenRegistry.sol";
import {IExecutor} from "../interfaces/IExecutor.sol";
import {IAavePool} from "../interfaces/IAavePool.sol";
import {ISponsorVault} from "../interfaces/ISponsorVault.sol";

contract BridgeFacet is BaseConnextFacet {
  // ============ Libraries ============
  using TypedMemView for bytes;
  using TypedMemView for bytes29;

  // ========== Structs ===========

  struct XCalledEventArgs {
    address transactingAssetId;
    uint256 amount;
    uint256 bridgedAmt;
    address bridged;
  }

  // ========== Custom Errors ===========

  error BridgeFacet__setPromiseRouter_invalidPromiseRouter();
  error BridgeFacet__setExecutor_invalidExecutor();
  error BridgeFacet__setSponsorVault_invalidSponsorVault();
  error BridgeFacet__addConnextion_invalidDomain();
  error BridgeFacet__xcall_wrongDomain();
  error BridgeFacet__xcall_destinationNotSupported();
  error BridgeFacet__xcall_emptyToOrRecovery();
  error BridgeFacet__xcall_notSupportedAsset();
  error BridgeFacet__xcall_nonZeroCallbackFeeForCallback();
  error BridgeFacet__xcall_callbackNotAContract();
  error BridgeFacet__xcall_missingAgent();
  error BridgeFacet__xcall_invalidSlippageTol();
  error BridgeFacet__execute_unapprovedSender();
  error BridgeFacet__execute_wrongDomain();
  error BridgeFacet__execute_maxRoutersExceeded();
  error BridgeFacet__execute_notSupportedRouter();
  error BridgeFacet__execute_invalidRouterSignature();
  error BridgeFacet__execute_alreadyExecuted();
  error BridgeFacet__execute_notApprovedForPortals();
  error BridgeFacet__execute_alreadyReconciled();
  error BridgeFacet__execute_notReconciled();
  error BridgeFacet__handleExecuteTransaction_invalidSponsoredAmount();
  error BridgeFacet__executePortalTransfer_insufficientAmountWithdrawn();
  error BridgeFacet__bumpTransfer_valueIsZero();
  error BridgeFacet__forceReceiveLocal_invalidSender();

  // ============ Properties ============

  uint16 public constant AAVE_REFERRAL_CODE = 0;

  // ============ Events ============

  /**
   * @notice Emitted when `xcall` is called on the origin domain
   */
  event XCalled(
    bytes32 indexed transferId,
    uint256 indexed nonce,
    XCallArgs xcallArgs,
    XCalledEventArgs args,
    address caller
  );

  /**
   * @notice Emitted when `execute` is called on the destination chain
   * @dev `execute` may be called when providing fast liquidity *or* when processing a reconciled transfer
   * @param transferId - The unique identifier of the crosschain transfer
   * @param to - The CallParams.to provided, created as indexed parameter
   * @param args - The ExecuteArgs provided to the function
   * @param transactingAsset - The asset the to gets or the external call is executed with. Should be the
   * adopted asset on that chain.
   * @param transactingAmount - The amount of transferring asset the to address receives or the external call is
   * executed with
   * @param caller - The account that called the function
   */
  event Executed(
    bytes32 indexed transferId,
    address indexed to,
    ExecuteArgs args,
    address transactingAsset,
    uint256 transactingAmount,
    address caller
  );

  /**
   * @notice Emitted when `bumpTransfer` is called by an user on the origin domain
   * @param transferId - The unique identifier of the crosschain transaction
   * @param relayerFee - The updated amount of relayer fee in native asset
   * @param caller - The account that called the function
   */
  event TransferRelayerFeesUpdated(bytes32 indexed transferId, uint256 relayerFee, address caller);

  /**
   * @notice Emitted when a transfer will accept the local asset instead of the
   * previously specified adopted asset.
   * @param transferId - The unique identifier of the crosschain transaction
   * @param canonicalId - The canonical identifier for the local asset
   * @param canonicalDomain - The canonical domain for the local asset
   * @param amount - The amount for the transfer
   */
  event ForcedReceiveLocal(
    bytes32 indexed transferId,
    bytes32 indexed canonicalId,
    uint32 canonicalDomain,
    uint256 amount
  );

  /**
   * @notice Emitted when a router used Aave Portal liquidity for fast transfer
   * @param transferId - The unique identifier of the crosschain transaction
   * @param router - The authorized router that used Aave Portal liquidity
   * @param asset - The asset that was provided by Aave Portal
   * @param amount - The amount of asset that was provided by Aave Portal
   */
  event AavePortalMintUnbacked(bytes32 indexed transferId, address indexed router, address asset, uint256 amount);

  /**
   * @notice Emitted when the sponsorVault variable is updated
   * @param oldSponsorVault - The sponsorVault old value
   * @param newSponsorVault - The sponsorVault new value
   * @param caller - The account that called the function
   */
  event SponsorVaultUpdated(address oldSponsorVault, address newSponsorVault, address caller);

  /**
   * @notice Emitted when the promiseRouter variable is updated
   * @param oldRouter - The promiseRouter old value
   * @param newRouter - The promiseRouter new value
   * @param caller - The account that called the function
   */
  event PromiseRouterUpdated(address oldRouter, address newRouter, address caller);

  /**
   * @notice Emitted when the executor variable is updated
   * @param oldExecutor - The executor old value
   * @param newExecutor - The executor new value
   * @param caller - The account that called the function
   */
  event ExecutorUpdated(address oldExecutor, address newExecutor, address caller);

  /**
   * @notice Emitted when a new connext instance is added
   * @param domain - The domain the connext instance is on
   * @param connext - The address of the connext instance
   * @param caller - The account that called the function
   */
  event ConnextionAdded(uint32 domain, address connext, address caller);

  // ============ Getters ============

  function relayerFees(bytes32 _transferId) public view returns (uint256) {
    return s.relayerFees[_transferId];
  }

  function routedTransfers(bytes32 _transferId) public view returns (address[] memory) {
    return s.routedTransfers[_transferId];
  }

  function reconciledTransfers(bytes32 _transferId) public view returns (bool) {
    return s.reconciledTransfers[_transferId];
  }

  function connextion(uint32 _domain) public view returns (address) {
    return TypeCasts.bytes32ToAddress(s.connextions[_domain]);
  }

  function domain() public view returns (uint32) {
    return s.domain;
  }

  function executor() public view returns (IExecutor) {
    return s.executor;
  }

  function nonce() public view returns (uint256) {
    return s.nonce;
  }

  function sponsorVault() public view returns (ISponsorVault) {
    return s.sponsorVault;
  }

  function promiseRouter() external view returns (PromiseRouter) {
    return s.promiseRouter;
  }

  // ============ Admin methods ==============

  function setPromiseRouter(address payable _promiseRouter) external onlyOwner {
    address old = address(s.promiseRouter);
    if (old == _promiseRouter || !Address.isContract(_promiseRouter))
      revert BridgeFacet__setPromiseRouter_invalidPromiseRouter();

    s.promiseRouter = PromiseRouter(_promiseRouter);
    emit PromiseRouterUpdated(old, _promiseRouter, msg.sender);
  }

  function setExecutor(address _executor) external onlyOwner {
    address old = address(s.executor);
    if (old == _executor || !Address.isContract(_executor)) revert BridgeFacet__setExecutor_invalidExecutor();

    s.executor = IExecutor(_executor);
    emit ExecutorUpdated(old, _executor, msg.sender);
  }

  function setSponsorVault(address _sponsorVault) external onlyOwner {
    address old = address(s.sponsorVault);
    if (old == _sponsorVault || !Address.isContract(_sponsorVault))
      revert BridgeFacet__setSponsorVault_invalidSponsorVault();

    s.sponsorVault = ISponsorVault(_sponsorVault);
    emit SponsorVaultUpdated(old, _sponsorVault, msg.sender);
  }

  function addConnextion(uint32 _domain, address _connext) external onlyOwner {
    // Make sure we aren't setting the current domain as the connextion.
    if (_domain == s.domain) {
      revert BridgeFacet__addConnextion_invalidDomain();
    }

    s.connextions[_domain] = TypeCasts.addressToBytes32(_connext);
    emit ConnextionAdded(_domain, _connext, msg.sender);
  }

  // ============ Public methods ==============

  /**
   * @notice Initiates a cross-chain transfer of funds, calldata, and/or various named properties using the nomad
   * network.
   *
   * @dev For ERC20 transfers, this contract must have approval to transfer the input (transacting) assets. The adopted
   * assets will be swapped for their local nomad asset counterparts (i.e. bridgeable tokens) via the configured AMM if
   * necessary. In the event that the adopted assets *are* local nomad assets, no swap is needed. The local tokens will
   * then be sent via the bridge router. If the local assets are representational for an asset on another chain, we will
   * burn the tokens here. If the local assets are canonical (meaning that the adopted<>local asset pairing is native
   * to this chain), we will custody the tokens here.
   *
   * For native transfers, the native asset will be wrapped by depositing them to the configured Wrapper contract. Next,
   * the wrapper tokens (e.g. WETH) are swapped for their local nomad asset counterparts via the configured AMM.
   * Those local tokens will then be sent via the bridge router. Since the local assets would always be canonical in this
   * case, custody of the local assets will be kept here.
   *
   * @param _args - The XCallArgs arguments.
   * @return bytes32 - The transfer ID of the newly created crosschain transfer.
   */
  function xcall(XCallArgs calldata _args) external payable nonReentrant whenNotPaused returns (bytes32) {
    // Sanity checks.
    bytes32 remoteInstance;
    {
      // Correct origin domain.
      if (_args.params.originDomain != s.domain) {
        revert BridgeFacet__xcall_wrongDomain();
      }

      // Destination domain is supported.
      // NOTE: This check implicitly also checks that `_args.params.destinationDomain != s.domain`, because the index
      // `s.domain` of `s.connextions` should always be `bytes32(0)`.
      remoteInstance = s.connextions[_args.params.destinationDomain];
      if (remoteInstance == bytes32(0)) {
        revert BridgeFacet__xcall_destinationNotSupported();
      }

      // Recipient and recovery defined.
      if (_args.params.to == address(0) || _args.params.recovery == address(0)) {
        revert BridgeFacet__xcall_emptyToOrRecovery();
      }

      // If the user might be receiving adopted assets on the destination chain, they ought to have a defined agent
      // so that they can call `forceReceiveLocal` if need be.
      if (_args.params.agent == address(0) && !_args.params.receiveLocal) {
        revert BridgeFacet__xcall_missingAgent();
      }

      if (_args.params.callback != address(0)) {
        // Callback address must be a contract if it is supplied.
        if (!Address.isContract(_args.params.callback)) {
          revert BridgeFacet__xcall_callbackNotAContract();
        }
      } else if (_args.params.callbackFee != 0) {
        // Othewrise, if callback address is not set, callback fee should be 0.
        revert BridgeFacet__xcall_nonZeroCallbackFeeForCallback();
      }

      // Slippage tolerance must be less than the LIQUIDITY_FEE_DENOMINATOR, otherwise the min amount received would
      // be greater than the target amount received, meaning the `execute` could only revert and funds would get stuck
      // at the destination.
      if (_args.params.slippageTol > s.LIQUIDITY_FEE_DENOMINATOR) {
        revert BridgeFacet__xcall_invalidSlippageTol();
      }
    }

    bytes32 transferId;
    uint256 _sNonce;
    XCalledEventArgs memory eventArgs;
    {
      // Get the true transacting asset ID (using wrapper instead of native, if applicable).
      address transactingAssetId = _args.transactingAssetId == address(0)
        ? address(s.wrapper)
        : _args.transactingAssetId;

      // Check that the asset is supported -- can be either adopted or local.
      TokenId memory canonical = s.adoptedToCanonical[transactingAssetId];
      if (canonical.id == bytes32(0)) {
        // Here, the asset is *not* the adopted asset. The only other valid option
        // is for this asset to be the local asset (i.e. transferring madEth on optimism)
        // NOTE: it *cannot* be the canonical asset. the canonical asset is only used on
        // the canonical domain, where it is *also* the adopted asset.
        if (s.tokenRegistry.isLocalOrigin(transactingAssetId)) {
          // revert, using a token of local origin that is not registered as adopted
          revert BridgeFacet__xcall_notSupportedAsset();
        }

        (uint32 canonicalDomain, bytes32 canonicalId) = s.tokenRegistry.getTokenId(transactingAssetId);
        canonical = TokenId(canonicalDomain, canonicalId);
      }

      // Transfer funds of transacting asset to the contract from the user.
      // NOTE: Will wrap any native asset transferred to wrapped-native automatically.
      AssetLogic.handleIncomingAsset(
        _args.transactingAssetId,
        _args.amount,
        _args.params.relayerFee + _args.params.callbackFee
      );

      // Swap to the local asset from adopted if applicable.
      (uint256 bridgedAmt, address bridged) = AssetLogic.swapToLocalAssetIfNeeded(
        canonical,
        transactingAssetId,
<<<<<<< HEAD
        amount,
        _args.originSlippageTol
=======
        _args.amount,
        _args.params.slippageTol
>>>>>>> 49965a90
      );

      // Calculate the transfer id
      transferId = _getTransferId(_args, canonical, bridgedAmt);
      _sNonce = s.nonce++;

      // Store the relayer fee
      // NOTE: this has to be done *after* transferring in + swapping assets because
      // the transfer id uses the amount that is bridged (i.e. amount in local asset)
      s.relayerFees[transferId] = _args.params.relayerFee;

      // Transfer callback fee to PromiseRouter if set
      if (_args.params.callbackFee != 0) {
        s.promiseRouter.initCallbackFee{value: _args.params.callbackFee}(transferId);
      }

      // Approve bridge router
      SafeERC20.safeApprove(IERC20(bridged), address(s.bridgeRouter), 0);
      SafeERC20.safeIncreaseAllowance(IERC20(bridged), address(s.bridgeRouter), bridgedAmt);

      // Send message
      s.bridgeRouter.sendToHook(
        bridged,
        bridgedAmt,
        _args.params.destinationDomain,
        remoteInstance,
        abi.encodePacked(transferId)
      );

      // Format arguments for XCalled event that will be emitted below.
      eventArgs = XCalledEventArgs({
        transactingAssetId: transactingAssetId,
        amount: _args.amount,
        bridgedAmt: bridgedAmt,
        bridged: bridged
      });
    }

    // emit event
    emit XCalled(transferId, _sNonce, _args, eventArgs, msg.sender);

    return transferId;
  }

  /**
   * @notice Called on a destination domain to disburse correct assets to end recipient and execute any included
   * calldata.
   *
   * @dev Can be called before or after `handle` [reconcile] is called (regarding the same transfer), depending on
   * whether the fast liquidity route (i.e. funds provided by routers) is being used for this transfer. As a result,
   * executed calldata (including properties like `originSender`) may or may not be verified depending on whether the
   * reconcile has been completed (i.e. the optimistic confirmation period has elapsed).
   *
   * @param _args - ExecuteArgs arguments.
   * @return bytes32 - The transfer ID of the crosschain transfer. Should match the xcall's transfer ID in order for
   * reconciliation to occur.
   */
  function execute(ExecuteArgs calldata _args) external nonReentrant whenNotPaused returns (bytes32) {
    // Retrieve canonical domain and ID for the transacting asset.
    (uint32 canonicalDomain, bytes32 canonicalId) = s.tokenRegistry.getTokenId(_args.local);

    (bytes32 transferId, bool reconciled) = _executeSanityChecks(_args, canonicalDomain, canonicalId);

    // Set the relayer for this transaction to allow for future claim
    s.transferRelayer[transferId] = msg.sender;

    // execute router liquidity when this is a fast transfer
    // asset will be adopted unless specified to be local in params
    (uint256 amount, address asset) = _handleExecuteLiquidity(transferId, canonicalId, !reconciled, _args);

    // execute the transaction
    uint256 amountWithSponsors = _handleExecuteTransaction(_args, amount, asset, transferId, reconciled);

    // emit event
    emit Executed(transferId, _args.params.to, _args, asset, amountWithSponsors, msg.sender);

    return transferId;
  }

  /**
   * @notice Anyone can call this function on the origin domain to increase the relayer fee for a transfer.
   * @param _transferId - The unique identifier of the crosschain transaction
   */
  function bumpTransfer(bytes32 _transferId) external payable whenNotPaused {
    if (msg.value == 0) revert BridgeFacet__bumpTransfer_valueIsZero();

    s.relayerFees[_transferId] += msg.value;

    emit TransferRelayerFeesUpdated(_transferId, s.relayerFees[_transferId], msg.sender);
  }

  /**
   * @notice A user-specified agent can call this to accept the local asset instead of the
   * previously specified adopted asset.
   * @dev Should be called in situations where transfers are facing unfavorable slippage
   * conditions for extended periods
   * @param _params - The call params for the transaction
   * @param _amount - The amount of transferring asset the tx called xcall with
   * @param _nonce - The nonce for the transfer
   * @param _canonicalId - The identifier of the canonical asset associated with the transfer
   * @param _canonicalDomain - The domain of the canonical asset associated with the transfer
   * @param _originSender - The msg.sender of the origin call
   */
  function forceReceiveLocal(
    CallParams calldata _params,
    uint256 _amount,
    uint256 _nonce,
    bytes32 _canonicalId,
    uint32 _canonicalDomain,
    address _originSender
  ) external {
    // Enforce caller
    if (msg.sender != _params.agent) revert BridgeFacet__forceReceiveLocal_invalidSender();

    // Calculate transfer id
    bytes32 transferId = _calculateTransferId(_params, _amount, _nonce, _canonicalId, _canonicalDomain, _originSender);

    // Store receive local
    s.receiveLocalOverrides[transferId] = true;

    // Emit event
    emit ForcedReceiveLocal(transferId, _canonicalId, _canonicalDomain, _amount);
  }

  // ============ Private Functions ============

  /**
   * @notice Holds the logic to recover the signer from an encoded payload.
   * @dev Will hash and convert to an eth signed message.
   * @param _signed The hash that was signed
   * @param _sig The signature you are recovering the signer from
   */
  function _recoverSignature(bytes32 _signed, bytes calldata _sig) internal pure returns (address) {
    // Recover
    return ECDSA.recover(ECDSA.toEthSignedMessageHash(_signed), _sig);
  }

  /**
   * @notice Performs some sanity checks for `execute`
   * @dev Need this to prevent stack too deep
   */
  function _executeSanityChecks(
    ExecuteArgs calldata _args,
    uint32 canonicalDomain,
    bytes32 canonicalId
  ) private view returns (bytes32, bool) {
    // If the sender is not approved relayer, revert
    if (!s.approvedRelayers[msg.sender] && msg.sender != _args.params.agent) {
      revert BridgeFacet__execute_unapprovedSender();
    }

    // If this is not the destination domain revert
    if (_args.params.destinationDomain != s.domain) {
      revert BridgeFacet__execute_wrongDomain();
    }

    // Path length refers to the number of facilitating routers. A transfer is considered 'multipath'
    // if multiple routers provide liquidity (in even 'shares') for it.
    uint256 pathLength = _args.routers.length;

    // Make sure number of routers is below the configured maximum.
    if (pathLength > s.maxRoutersPerTransfer) revert BridgeFacet__execute_maxRoutersExceeded();

    // Derive transfer ID based on given arguments.
    bytes32 transferId = _getTransferId(_args, canonicalDomain, canonicalId);

    // Retrieve the reconciled record. If the transfer is `forceSlow` then it must be reconciled first
    // before it's executed.
    bool reconciled = s.reconciledTransfers[transferId];
    if (_args.params.forceSlow && !reconciled) revert BridgeFacet__execute_notReconciled();

    // Hash the payload for which each router should have produced a signature.
    // Each router should have signed the `transferId` (which implicitly signs call params,
    // amount, and tokenId) as well as the `pathLength`, or the number of routers with which
    // they are splitting liquidity provision.
    bytes32 routerHash = keccak256(abi.encode(transferId, pathLength));

    // check the reconciled status is correct
    // (i.e. if there are routers provided, the transfer must *not* be reconciled)
    if (pathLength != 0) // make sure routers are all approved if needed
    {
      if (reconciled) revert BridgeFacet__execute_alreadyReconciled();

      for (uint256 i; i < pathLength; ) {
        // Make sure the router is approved, if applicable.
        // If router ownership is renounced (_RouterOwnershipRenounced() is true), then the router whitelist
        // no longer applies and we can skip this approval step.
        if (!_isRouterOwnershipRenounced() && !s.routerPermissionInfo.approvedRouters[_args.routers[i]]) {
          revert BridgeFacet__execute_notSupportedRouter();
        }

        // Validate the signature. We'll recover the signer's address using the expected payload and basic ECDSA
        // signature scheme recovery. The address for each signature must match the router's address.
        if (_args.routers[i] != _recoverSignature(routerHash, _args.routerSignatures[i])) {
          revert BridgeFacet__execute_invalidRouterSignature();
        }

        unchecked {
          ++i;
        }
      }
    } else {
      // If there are no routers for this transfer, this `execute` must be a slow liquidity route; in which
      // case, we must make sure the transfer's been reconciled.
      if (!reconciled) revert BridgeFacet__execute_notReconciled();
    }

    // Require that this transfer has not already been executed. If it were executed, the `transferRelayer`
    // would have been set in the previous call (to enable the caller to claim relayer fees).
    if (s.transferRelayer[transferId] != address(0)) {
      revert BridgeFacet__execute_alreadyExecuted();
    }

    return (transferId, reconciled);
  }

  /**
   * @notice Calculates a transferId based on `xcall` arguments
   * @dev Need this to prevent stack too deep
   */
  function _getTransferId(
    XCallArgs calldata _args,
    TokenId memory _canonical,
    uint256 bridgedAmt
  ) private view returns (bytes32) {
    return _calculateTransferId(_args.params, bridgedAmt, s.nonce, _canonical.id, _canonical.domain, msg.sender);
  }

  /**
   * @notice Calculates a transferId based on `execute` arguments
   * @dev Need this to prevent stack too deep
   */
  function _getTransferId(
    ExecuteArgs calldata _args,
    uint32 canonicalDomain,
    bytes32 canonicalId
  ) private pure returns (bytes32) {
    return
      _calculateTransferId(_args.params, _args.amount, _args.nonce, canonicalId, canonicalDomain, _args.originSender);
  }

  /**
   * @notice Calculates fast transfer amount.
   * @param _amount Transfer amount
   * @param _numerator Numerator
   * @param _denominator Denominator
   */
  function _muldiv(
    uint256 _amount,
    uint256 _numerator,
    uint256 _denominator
  ) private pure returns (uint256) {
    return (_amount * _numerator) / _denominator;
  }

  /**
   * @notice Execute liquidity process used when calling `execute`
   * @dev Need this to prevent stack too deep
   */
  function _handleExecuteLiquidity(
    bytes32 _transferId,
    bytes32 _canonicalId,
    bool _isFast,
    ExecuteArgs calldata _args
  ) private returns (uint256, address) {
    if (_args.amount == 0) {
      return (0, _args.local);
    }

    uint256 toSwap = _args.amount;
    // If this is a fast liquidity path, we should handle deducting from applicable routers' liquidity.
    // If this is a slow liquidity path, the transfer must have been reconciled (if we've reached this point),
    // and the funds would have been custodied in this contract. The exact custodied amount is untracked in state
    // (since the amount is hashed in the transfer ID itself) - thus, no updates are required.
    if (_isFast) {
      uint256 pathLen = _args.routers.length;

      // Calculate amount that routers will provide with the fast-liquidity fee deducted.
      toSwap = _muldiv(_args.amount, s.LIQUIDITY_FEE_NUMERATOR, s.LIQUIDITY_FEE_DENOMINATOR);

      // Save the addresses of all routers providing liquidity for this transfer.
      s.routedTransfers[_transferId] = _args.routers;

      if (pathLen == 1) {
        // If router does not have enough liquidity, try to use Aave Portals.
        // only one router should be responsible for taking on this credit risk, and it should only
        // deal with transfers expecting adopted assets (to avoid introducing runtime slippage).
        if (
          !_args.params.receiveLocal &&
          s.routerBalances[_args.routers[0]][_args.local] < toSwap &&
          s.aavePool != address(0)
        ) {
          if (!s.routerPermissionInfo.approvedForPortalRouters[_args.routers[0]])
            revert BridgeFacet__execute_notApprovedForPortals();

          // Portal provides the adopted asset so we early return here
          return _executePortalTransfer(_transferId, _canonicalId, toSwap, _args.routers[0]);
        } else {
          // Decrement the router's liquidity.
          s.routerBalances[_args.routers[0]][_args.local] -= toSwap;
        }
      } else {
        // For each router, assert they are approved, and deduct liquidity.
        uint256 routerAmount = toSwap / pathLen;
        for (uint256 i; i < pathLen - 1; ) {
          // Decrement router's liquidity.
          s.routerBalances[_args.routers[i]][_args.local] -= routerAmount;

          unchecked {
            ++i;
          }
        }
        // The last router in the multipath will sweep the remaining balance to account for remainder dust.
        uint256 toSweep = routerAmount + (toSwap % pathLen);
        s.routerBalances[_args.routers[pathLen - 1]][_args.local] -= toSweep;
      }
    }

    // if the local asset is specified, or the adopted asset was overridden (i.e. when
    // user facing slippage conditions outside of their boundaries), exit
    if (_args.params.receiveLocal || s.receiveLocalOverrides[_transferId]) {
      return (toSwap, _args.local);
    }

    // swap out of mad* asset into adopted asset if needed
    return AssetLogic.swapFromLocalAssetIfNeeded(_canonicalId, _args.local, toSwap, _args.params.slippageTol);
  }

  /**
   * @notice Process the transfer, and calldata if needed, when calling `execute`
   * @dev Need this to prevent stack too deep
   */
  function _handleExecuteTransaction(
    ExecuteArgs calldata _args,
    uint256 _amount,
    address _asset, // adopted (or local if specified)
    bytes32 _transferId,
    bool _reconciled
  ) private returns (uint256) {
    // If the domain if sponsored
    if (address(s.sponsorVault) != address(0)) {
      // fast liquidity path
      if (!_reconciled) {
        // Vault will return the amount of the fee they sponsored in the native fee
        // NOTE: some considerations here around fee on transfer tokens and ensuring
        // there are no malicious `Vaults` that do not transfer the correct amount. Should likely do a
        // balance read about it

        uint256 starting = IERC20(_asset).balanceOf(address(this));
        uint256 denom = s.LIQUIDITY_FEE_DENOMINATOR;
        uint256 liquidityFee = _muldiv(_args.amount, (denom - s.LIQUIDITY_FEE_NUMERATOR), denom);

        (bool success, bytes memory data) = address(s.sponsorVault).call(
          abi.encodeWithSelector(s.sponsorVault.reimburseLiquidityFees.selector, _asset, liquidityFee, _args.params.to)
        );

        if (success) {
          uint256 sponsored = abi.decode(data, (uint256));

          // Validate correct amounts are transferred
          if (IERC20(_asset).balanceOf(address(this)) != starting + sponsored) {
            revert BridgeFacet__handleExecuteTransaction_invalidSponsoredAmount();
          }

          _amount = _amount + sponsored;
        }
      }

      // Should dust the recipient with the lesser of a vault-defined cap or the converted relayer fee
      // If there is no conversion available (i.e. no oracles for origin domain asset <> dest asset pair),
      // then the vault should just pay out the configured constant
      address(s.sponsorVault).call(
        abi.encodeWithSelector(
          s.sponsorVault.reimburseRelayerFees.selector,
          _args.params.originDomain,
          payable(_args.params.to),
          _args.params.relayerFee
        )
      );
    }

    // execute the the transaction
    if (keccak256(_args.params.callData) == EMPTY) {
      // no call data, send funds to the user
      AssetLogic.handleOutgoingAsset(_asset, _args.params.to, _amount);
    } else {
      // execute calldata w/funds
      address transferred = AssetLogic.handleOutgoingAsset(_asset, address(s.executor), _amount);

      (bool success, bytes memory returnData) = s.executor.execute{value: transferred == address(0) ? _amount : 0}(
        IExecutor.ExecutorArgs(
          _transferId,
          _amount,
          _args.params.to,
          _args.params.recovery,
          transferred,
          _reconciled
            ? LibCrossDomainProperty.formatDomainAndSenderBytes(_args.params.originDomain, _args.originSender)
            : LibCrossDomainProperty.EMPTY_BYTES,
          _args.params.callData
        )
      );

      // If callback address is not zero, send on the PromiseRouter
      if (_args.params.callback != address(0)) {
        s.promiseRouter.send(_args.params.originDomain, _transferId, _args.params.callback, success, returnData);
      }
    }

    return _amount;
  }

  /**
   * @notice Uses Aave Portals to provide fast liquidity
   */
  function _executePortalTransfer(
    bytes32 _transferId,
    bytes32 _canonicalId,
    uint256 _fastTransferAmount,
    address _router
  ) internal returns (uint256, address) {
    // Calculate local to adopted swap output if needed
    address adopted = s.canonicalToAdopted[_canonicalId];

    IAavePool(s.aavePool).mintUnbacked(adopted, _fastTransferAmount, address(this), AAVE_REFERRAL_CODE);

    // Improvement: Instead of withdrawing to address(this), withdraw directly to the user or executor to save 1 transfer
    uint256 amountWithdrawn = IAavePool(s.aavePool).withdraw(adopted, _fastTransferAmount, address(this));

    if (amountWithdrawn < _fastTransferAmount) revert BridgeFacet__executePortalTransfer_insufficientAmountWithdrawn();

    // Store principle debt
    s.portalDebt[_transferId] = _fastTransferAmount;

    // Store fee debt
    s.portalFeeDebt[_transferId] = (s.aavePortalFeeNumerator * _fastTransferAmount) / s.LIQUIDITY_FEE_DENOMINATOR;

    emit AavePortalMintUnbacked(_transferId, _router, adopted, _fastTransferAmount);

    return (_fastTransferAmount, adopted);
  }
}<|MERGE_RESOLUTION|>--- conflicted
+++ resolved
@@ -346,13 +346,8 @@
       (uint256 bridgedAmt, address bridged) = AssetLogic.swapToLocalAssetIfNeeded(
         canonical,
         transactingAssetId,
-<<<<<<< HEAD
-        amount,
+        _args.amount,
         _args.originSlippageTol
-=======
-        _args.amount,
-        _args.params.slippageTol
->>>>>>> 49965a90
       );
 
       // Calculate the transfer id
