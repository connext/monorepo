// SPDX-License-Identifier: UNLICENSED
pragma solidity 0.8.15;

import {SafeERC20} from "@openzeppelin/contracts/token/ERC20/utils/SafeERC20.sol";
import {IERC20} from "@openzeppelin/contracts/token/ERC20/IERC20.sol";
import {ERC20} from "@openzeppelin/contracts/token/ERC20/ERC20.sol";
import {ECDSA} from "@openzeppelin/contracts/utils/cryptography/ECDSA.sol";
import {Address} from "@openzeppelin/contracts/utils/Address.sol";

import {ExcessivelySafeCall} from "../../../shared/libraries/ExcessivelySafeCall.sol";
import {TypedMemView} from "../../../shared/libraries/TypedMemView.sol";
import {TypeCasts} from "../../../shared/libraries/TypeCasts.sol";
import {ProposedOwnable} from "../../../shared/ProposedOwnable.sol";

import {IOutbox} from "../../../messaging/interfaces/IOutbox.sol";
import {IConnectorManager} from "../../../messaging/interfaces/IConnectorManager.sol";

import {BaseConnextFacet} from "./BaseConnextFacet.sol";

import {AssetLogic} from "../libraries/AssetLogic.sol";
import {ExecuteArgs, CallParams, TokenId} from "../libraries/LibConnextStorage.sol";
<<<<<<< HEAD
=======
import {BridgeMessage} from "../libraries/BridgeMessage.sol";

import {Router} from "../../Router.sol";
>>>>>>> 4bc556c3

import {IWeth} from "../interfaces/IWeth.sol";
import {ITokenRegistry} from "../interfaces/ITokenRegistry.sol";
import {IXReceiver} from "../interfaces/IXReceiver.sol";
import {IAavePool} from "../interfaces/IAavePool.sol";
<<<<<<< HEAD
=======
import {IBridgeHook} from "../interfaces/IBridgeHook.sol";
import {IBridgeToken} from "../interfaces/IBridgeToken.sol";
>>>>>>> 4bc556c3

contract BridgeFacet is BaseConnextFacet {
  // ============ Libraries ============
  using TypedMemView for bytes;
  using TypedMemView for bytes29;
  using BridgeMessage for bytes29;
  using SafeERC20 for IERC20;

  // ========== Custom Errors ===========

<<<<<<< HEAD
  error BridgeFacet__onlyDelegate_notDelegate();
  error BridgeFacet__addConnextion_invalidDomain();
  error BridgeFacet__addSequencer_alreadyApproved();
  error BridgeFacet__removeSequencer_notApproved();
  error BridgeFacet__xcall_nativeAssetNotSupported();
  error BridgeFacet__xcall_destinationNotSupported();
  error BridgeFacet__xcall_emptyTo();
  error BridgeFacet__xcall_notSupportedAsset();
  error BridgeFacet__xcall_invalidSlippage();
=======
  error BridgeFacet__addRemote_invalidDomain();
  error BridgeFacet__onlyDelegate_notDelegate();
  error BridgeFacet__addSequencer_alreadyApproved();
  error BridgeFacet__removeSequencer_notApproved();
  error BridgeFacet__xcall_nativeAssetNotSupported();
  error BridgeFacet__xcall_emptyTo();
  error BridgeFacet__xcall_notSupportedAsset();
  error BridgeFacet__xcall_invalidSlippage();
  error BridgeFacet__xcall_canonicalAssetNotReceived();
>>>>>>> 4bc556c3
  error BridgeFacet__execute_unapprovedSender();
  error BridgeFacet__execute_wrongDomain();
  error BridgeFacet__execute_notSupportedSequencer();
  error BridgeFacet__execute_invalidSequencerSignature();
  error BridgeFacet__execute_maxRoutersExceeded();
  error BridgeFacet__execute_notSupportedRouter();
  error BridgeFacet__execute_invalidRouterSignature();
  error BridgeFacet__execute_alreadyExecuted();
  error BridgeFacet__execute_notApprovedForPortals();
  error BridgeFacet__execute_alreadyReconciled();
  error BridgeFacet__execute_notReconciled();
  error BridgeFacet__executePortalTransfer_insufficientAmountWithdrawn();
  error BridgeFacet__bumpTransfer_valueIsZero();
  error BridgeFacet__forceUpdateSlippage_invalidSlippage();
  error BridgeFacet__forceUpdateSlippage_notDestination();
<<<<<<< HEAD
=======
  error BridgeFacet__mustHaveRemote_destinationNotSupported();
>>>>>>> 4bc556c3

  // ============ Properties ============

  uint16 public constant AAVE_REFERRAL_CODE = 0;
  uint256 public constant DUST_AMOUNT = 0.06 ether;

  // ============ Events ============

  /**
   * @notice Emitted when `xcall` is called on the origin domain of a transfer.
   * @param transferId - The unique identifier of the crosschain transfer.
   * @param nonce - The bridge nonce of the transfer on the origin domain.
<<<<<<< HEAD
   * @param params - The `CallParams` provided to the function.
   */
  event XCalled(bytes32 indexed transferId, uint256 indexed nonce, bytes32 indexed messageHash, CallParams params);

  /**
   * @notice Emitted when a transfer has its external data executed
   * @param transferId - The unique identifier of the crosschain transfer.
   * @param success - Whether calldata succeeded
   * @param returnData - Return bytes from the IXReceiver
   */
  event ExternalCalldataExecuted(bytes32 indexed transferId, bool success, bytes returnData);
=======
   * @param messageHash - The hash of the message bytes (containing all transfer info) that were bridged.
   * @param params - The `CallParams` provided to the function.
   * @param local - The address of the local asset (i.e. bridged token) used in the transfer.
   */
  event XCalled(
    bytes32 indexed transferId,
    uint256 indexed nonce,
    bytes32 indexed messageHash,
    CallParams params,
    address local
  );
>>>>>>> 4bc556c3

  /**
   * @notice Emitted when a transfer has its external data executed
   * @param transferId - The unique identifier of the crosschain transfer.
   * @param success - Whether calldata succeeded
   * @param returnData - Return bytes from the IXReceiver
   */
  event ExternalCalldataExecuted(bytes32 indexed transferId, bool success, bytes returnData);

  /**
   * @notice Emitted when `execute` is called on the destination domain of a transfer.
   * @dev `execute` may be called when providing fast liquidity or when processing a reconciled (slow) transfer.
   * @param transferId - The unique identifier of the crosschain transfer.
   * @param to - The recipient `CallParams.to` provided, created as indexed parameter.
<<<<<<< HEAD
   * @param args - The `ExecuteArgs` provided to the function.
   * @param asset - The asset the to gets or the external call is executed with. Should be the
   * adopted asset on that chain.
   * @param amount - The amount of transferring asset the to address receives or the external call is
=======
   * @param asset - The asset the recipient is given or the external call is executed with. Should be the
   * adopted asset on that chain.
   * @param args - The `ExecuteArgs` provided to the function.
   * @param local - The local asset that was either supplied by the router for a fast-liquidity transfer or
   * minted by the bridge in a reconciled (slow) transfer. Could be the same as the adopted `asset` param.
   * @param amount - The amount of transferring asset the recipient address receives or the external call is
>>>>>>> 4bc556c3
   * executed with.
   * @param caller - The account that called the function.
   */
  event Executed(
    bytes32 indexed transferId,
    address indexed to,
    address indexed asset,
    ExecuteArgs args,
<<<<<<< HEAD
    address asset,
=======
    address local,
>>>>>>> 4bc556c3
    uint256 amount,
    address caller
  );

  /**
   * @notice Emitted when `bumpTransfer` is called by an user on the origin domain
   * @param transferId - The unique identifier of the crosschain transaction
   * @param relayerFee - The updated amount of relayer fee in native asset
   * @param caller - The account that called the function
   */
  event TransferRelayerFeesUpdated(bytes32 indexed transferId, uint256 relayerFee, address caller);

  /**
   * @notice Emitted when `forceUpdateSlippage` is called by an user on the destination domain
   * @param transferId - The unique identifier of the crosschain transaction
   * @param slippage - The updated slippage boundary
   */
  event SlippageUpdated(bytes32 indexed transferId, uint256 slippage);

  /**
   * @notice Emitted when a router used Aave Portal liquidity for fast transfer
   * @param transferId - The unique identifier of the crosschain transaction
   * @param router - The authorized router that used Aave Portal liquidity
   * @param asset - The asset that was provided by Aave Portal
   * @param amount - The amount of asset that was provided by Aave Portal
   */
  event AavePortalMintUnbacked(bytes32 indexed transferId, address indexed router, address asset, uint256 amount);

  /**
<<<<<<< HEAD
   * @notice Emitted when a new connext instance is added
   * @param domain - The domain the connext instance is on
   * @param connext - The address of the connext instance
=======
   * @notice Emitted when the executor variable is updated
   * @param oldExecutor - The executor old value
   * @param newExecutor - The executor new value
   * @param caller - The account that called the function
   */
  event ExecutorUpdated(address oldExecutor, address newExecutor, address caller);

  /**
   * @notice Emitted when a new remote instance is added
   * @param domain - The domain the remote instance is on
   * @param remote - The address of the remote instance
>>>>>>> 4bc556c3
   * @param caller - The account that called the function
   */
  event RemoteAdded(uint32 domain, address remote, address caller);

  /**
   * @notice Emitted when a sequencer is added or removed from whitelists
   * @param sequencer - The sequencer address to be added or removed
   * @param caller - The account that called the function
   */
  event SequencerAdded(address sequencer, address caller);

  /**
   * @notice Emitted when a sequencer is added or removed from whitelists
   * @param sequencer - The sequencer address to be added or removed
   * @param caller - The account that called the function
   */
  event SequencerRemoved(address sequencer, address caller);

<<<<<<< HEAD
  // ============ Modifiers ============
=======
  /**
   * @notice emitted when tokens are sent from this domain to another domain
   * @param token the address of the token contract
   * @param from the address sending tokens
   * @param toDomain the domain of the chain the tokens are being sent to
   * @param toId the bytes32 address of the recipient of the tokens
   * @param amount the amount of tokens sent
   * @param toHook True if sent to a hook, on the remote chain, false
   *        otherwise
   */
  event Send(
    address indexed token,
    address indexed from,
    uint32 indexed toDomain,
    bytes32 toId,
    uint256 amount,
    bool toHook
  );

  // ============ Modifiers ============

  /**
   * @notice Only accept a transfer's designated delegate.
   * @param _params The CallParams of the transfer.
   */
>>>>>>> 4bc556c3
  modifier onlyDelegate(CallParams calldata _params) {
    if (_params.delegate != msg.sender) revert BridgeFacet__onlyDelegate_notDelegate();
    _;
  }

  // ============ Getters ============

  function relayerFees(bytes32 _transferId) public view returns (uint256) {
    return s.relayerFees[_transferId];
  }

  function routedTransfers(bytes32 _transferId) public view returns (address[] memory) {
    return s.routedTransfers[_transferId];
  }

  function reconciledTransfers(bytes32 _transferId) public view returns (bool) {
    return s.reconciledTransfers[_transferId];
  }

  function remote(uint32 _domain) public view returns (address) {
    return TypeCasts.bytes32ToAddress(s.remotes[_domain]);
  }

  function domain() public view returns (uint32) {
    return s.domain;
  }

  function nonce() public view returns (uint256) {
    return s.nonce;
  }

  function approvedSequencers(address _sequencer) external view returns (bool) {
    return s.approvedSequencers[_sequencer];
  }

  // ============ Admin Functions ==============

<<<<<<< HEAD
  function addConnextion(uint32 _domain, address _connext) external onlyOwner {
=======
  /**
   * @notice Used to add an approved sequencer to the whitelist.
   * @param _sequencer - The sequencer address to add.
   */
  function addSequencer(address _sequencer) external onlyOwner {
    if (s.approvedSequencers[_sequencer]) revert BridgeFacet__addSequencer_alreadyApproved();
    s.approvedSequencers[_sequencer] = true;

    emit SequencerAdded(_sequencer, msg.sender);
  }

  /**
   * @notice Used to remove an approved sequencer from the whitelist.
   * @param _sequencer - The sequencer address to remove.
   */
  function removeSequencer(address _sequencer) external onlyOwner {
    if (!s.approvedSequencers[_sequencer]) revert BridgeFacet__removeSequencer_notApproved();
    delete s.approvedSequencers[_sequencer];

    emit SequencerRemoved(_sequencer, msg.sender);
  }

  /**
   * @notice Modify the contract the xApp uses to validate Replica contracts
   * @param _xAppConnectionManager The address of the xAppConnectionManager contract
   */
  function setXAppConnectionManager(address _xAppConnectionManager) external onlyOwner {
    s.xAppConnectionManager = IConnectorManager(_xAppConnectionManager);
  }

  /**
   * @notice Register the address of a Router contract for the same xApp on a remote chain
   * @param _domain The domain of the remote xApp Router
   * @param _router The address of the remote xApp Router
   */
  function enrollRemoteRouter(uint32 _domain, bytes32 _router) external onlyOwner {
>>>>>>> 4bc556c3
    // Make sure we aren't setting the current domain as the connextion.
    if (_domain == s.domain) {
      revert BridgeFacet__addRemote_invalidDomain();
    }
    s.remotes[_domain] = _router;
    emit RemoteAdded(_domain, TypeCasts.bytes32ToAddress(_router), msg.sender);
  }

  /**
   * @notice Enroll a custom token. This allows projects to work with
   *         governance to specify a custom representation.
   * @param _domain the domain of the canonical Token to enroll
   * @param _id the bytes32 ID of the canonical of the Token to enroll
   * @param _custom the address of the custom implementation to use.
   */
  function enrollCustom(
    uint32 _domain,
    bytes32 _id,
    address _custom
  ) external onlyOwner {
    // Sanity check. Ensures that human error doesn't cause an
    // unpermissioned contract to be enrolled.
    IBridgeToken(_custom).mint(address(this), 1);
    IBridgeToken(_custom).burn(address(this), 1);
    s.tokenRegistry.enrollCustom(_domain, _id, _custom);
  }

  // ============ Public Functions: Bridge ==============

  function xcall(
    uint32 _destination,
    address _to,
    address _asset,
    address _delegate,
    uint256 _amount,
    uint256 _slippage,
    bytes calldata _callData
  ) external payable returns (bytes32) {
    // NOTE: These CallParams fill in as much information as they can, but
    // some info is left blank and will be assigned in the internal _xcall
    // function (i.e. normalizedIn, bridgedAmt, canonical info, etc).
    CallParams memory params = CallParams({
      to: _to,
      callData: _callData,
      originDomain: s.domain,
      destinationDomain: _destination,
      delegate: _delegate,
      receiveLocal: false, // Always swap into adopted in xcall pass.
      slippage: _slippage,
      originSender: msg.sender,
      // The following values should be assigned in _xcall.
      nonce: 0,
      canonicalDomain: 0,
      bridgedAmt: 0,
      normalizedIn: 0,
      canonicalId: bytes32(0)
    });
    return _xcall(params, _asset, _amount);
  }

  function xcallIntoLocal(
    uint32 _destination,
    address _to,
    address _asset,
    address _delegate,
    uint256 _amount,
    uint256 _slippage,
    bytes calldata _callData
  ) external payable returns (bytes32) {
    // NOTE: These CallParams fill in as much information as they can, but
    // some info is left blank and will be assigned in the internal _xcall
    // function (i.e. normalizedIn, bridgedAmt, canonical info, etc).
    CallParams memory params = CallParams({
      to: _to,
      callData: _callData,
      originDomain: s.domain,
      destinationDomain: _destination,
      delegate: _delegate,
      receiveLocal: true, // Don't swap into adopted.
      slippage: _slippage,
      originSender: msg.sender,
      // The following values should be assigned in _xcall.
      nonce: 0,
      canonicalDomain: 0,
      bridgedAmt: 0,
      normalizedIn: 0,
      canonicalId: bytes32(0)
    });
    return _xcall(params, _asset, _amount);
  }

  /**
   * @notice Called on a destination domain to disburse correct assets to end recipient and execute any included
   * calldata.
   *
   * @dev Can be called before or after `handle` [reconcile] is called (regarding the same transfer), depending on
   * whether the fast liquidity route (i.e. funds provided by routers) is being used for this transfer. As a result,
   * executed calldata (including properties like `originSender`) may or may not be verified depending on whether the
   * reconcile has been completed (i.e. the optimistic confirmation period has elapsed).
   *
   * @param _args - ExecuteArgs arguments.
   * @return bytes32 - The transfer ID of the crosschain transfer. Should match the xcall's transfer ID in order for
   * reconciliation to occur.
   */
  function execute(ExecuteArgs calldata _args) external nonReentrant whenNotPaused returns (bytes32) {
    (bytes32 transferId, bool reconciled) = _executeSanityChecks(_args);

    // Set the relayer for this transfer to enable the relayer to submit a future claim of their owed relayer fee.
    s.transferRelayer[transferId] = msg.sender;

    // Supply assets to target recipient. Use router liquidity when this is a fast transfer, or mint bridge tokens
    // when this is a slow transfer.
    // NOTE: Asset will be adopted unless specified to `receiveLocal` in params.
    (uint256 amountOut, address asset, address local) = _handleExecuteLiquidity(
      transferId,
      _calculateCanonicalHash(_args.params.canonicalId, _args.params.canonicalDomain),
      !reconciled,
      _args
    );

    // Execute the transaction using the designated calldata.
    uint256 amount = _handleExecuteTransaction(_args, amountOut, asset, transferId, reconciled);

    // Emit event.
    emit Executed(transferId, _args.params.to, asset, _args, local, amount, msg.sender);

    return transferId;
  }

  /**
   * @notice Anyone can call this function on the origin domain to increase the relayer fee for a transfer.
   * @param _transferId - The unique identifier of the crosschain transaction
   */
  function bumpTransfer(bytes32 _transferId) external payable nonReentrant whenNotPaused {
    if (msg.value == 0) revert BridgeFacet__bumpTransfer_valueIsZero();

    s.relayerFees[_transferId] += msg.value;

    emit TransferRelayerFeesUpdated(_transferId, s.relayerFees[_transferId], msg.sender);
  }

  /**
   * @notice Allows a user-specified account to update the slippage they are willing
   * to take on destination transfers.
   *
   * @param _params CallParams associated with the transfer
   * @param _slippage The updated slippage
   */
  function forceUpdateSlippage(CallParams calldata _params, uint256 _slippage) external onlyDelegate(_params) {
    // Sanity check slippage
    if (_slippage > BPS_FEE_DENOMINATOR) {
      revert BridgeFacet__forceUpdateSlippage_invalidSlippage();
    }

    // Should only be called on destination domain
    if (_params.destinationDomain != s.domain) {
      revert BridgeFacet__forceUpdateSlippage_notDestination();
    }

    // Get transferId
    bytes32 transferId = _calculateTransferId(_params);

    // Store overrides
    s.slippage[transferId] = _slippage;

    // Emit event
    emit SlippageUpdated(transferId, _slippage);
  }

  // ============ Internal: Bridge ============

  function xcall(
    uint32 _destination,
    address _to,
    address _asset,
    address _delegate,
    uint256 _amount,
    uint256 _slippage,
    bytes calldata _callData
  ) external payable returns (bytes32) {
    // NOTE: These CallParams fill in as much information as they can, but
    // some info is left blank and will be assigned in the internal _xcall
    // function (i.e. normalizedIn, bridgedAmt, canonical info, etc).
    CallParams memory params = CallParams({
      to: _to,
      callData: _callData,
      originDomain: s.domain,
      destinationDomain: _destination,
      delegate: _delegate,
      receiveLocal: false, // Always swap into adopted in xcall pass.
      slippage: _slippage,
      originSender: msg.sender,
      // The following values should be assigned in _xcall.
      nonce: 0,
      canonicalDomain: 0,
      bridgedAmt: 0,
      normalizedIn: 0,
      canonicalId: bytes32(0)
    });
    return _xcall(params, _asset, _amount);
  }

  function xcallIntoLocal(
    uint32 _destination,
    address _to,
    address _asset,
    address _delegate,
    uint256 _amount,
    uint256 _slippage,
    bytes calldata _callData
  ) external payable returns (bytes32) {
    // NOTE: These CallParams fill in as much information as they can, but
    // some info is left blank and will be assigned in the internal _xcall
    // function (i.e. normalizedIn, bridgedAmt, canonical info, etc).
    CallParams memory params = CallParams({
      to: _to,
      callData: _callData,
      originDomain: s.domain,
      destinationDomain: _destination,
      delegate: _delegate,
      receiveLocal: true, // Don't swap into adopted.
      slippage: _slippage,
      originSender: msg.sender,
      // The following values should be assigned in _xcall.
      nonce: 0,
      canonicalDomain: 0,
      bridgedAmt: 0,
      normalizedIn: 0,
      canonicalId: bytes32(0)
    });
    return _xcall(params, _asset, _amount);
  }

  /**
   * @notice Called on a destination domain to disburse correct assets to end recipient and execute any included
   * calldata.
   *
   * @dev Can be called before or after `handle` [reconcile] is called (regarding the same transfer), depending on
   * whether the fast liquidity route (i.e. funds provided by routers) is being used for this transfer. As a result,
   * executed calldata (including properties like `originSender`) may or may not be verified depending on whether the
   * reconcile has been completed (i.e. the optimistic confirmation period has elapsed).
   *
   * @param _args - ExecuteArgs arguments.
   * @return bytes32 - The transfer ID of the crosschain transfer. Should match the xcall's transfer ID in order for
   * reconciliation to occur.
   */
  function execute(ExecuteArgs calldata _args) external nonReentrant whenNotPaused returns (bytes32) {
    (bytes32 transferId, bool reconciled) = _executeSanityChecks(_args);

    // Set the relayer for this transaction to allow for future claim
    s.transferRelayer[transferId] = msg.sender;

    // execute router liquidity when this is a fast transfer
    // asset will be adopted unless specified to be local in params
    (uint256 amountOut, address asset) = _handleExecuteLiquidity(
      transferId,
      _calculateCanonicalHash(_args.params.canonicalId, _args.params.canonicalDomain),
      !reconciled,
      _args
    );

    // execute the transaction
    uint256 amountWithSponsors = _handleExecuteTransaction(_args, amountOut, asset, transferId, reconciled);

    // emit event
    emit Executed(transferId, _args.params.to, _args, asset, amountWithSponsors, msg.sender);

    return transferId;
  }

  /**
   * @notice Anyone can call this function on the origin domain to increase the relayer fee for a transfer.
   * @param _transferId - The unique identifier of the crosschain transaction
   */
  function bumpTransfer(bytes32 _transferId) external payable nonReentrant whenNotPaused {
    if (msg.value == 0) revert BridgeFacet__bumpTransfer_valueIsZero();

    s.relayerFees[_transferId] += msg.value;

    emit TransferRelayerFeesUpdated(_transferId, s.relayerFees[_transferId], msg.sender);
  }

  /**
   * @notice Allows a user-specified account to update the slippage they are willing
   * to take on destination transfers.
   *
   * @param _params CallParams associated with the transfer
   * @param _slippage The updated slippage
   */
  function forceUpdateSlippage(CallParams calldata _params, uint256 _slippage) external onlyDelegate(_params) {
    // Sanity check slippage
    if (_slippage > BPS_FEE_DENOMINATOR) {
      revert BridgeFacet__forceUpdateSlippage_invalidSlippage();
    }

    // Should only be called on destination domain
    if (_params.destinationDomain != s.domain) {
      revert BridgeFacet__forceUpdateSlippage_notDestination();
    }

    // Get transferId
    bytes32 transferId = _calculateTransferId(_params);

    // Store overrides
    s.slippage[transferId] = _slippage;

    // Emit event
    emit SlippageUpdated(transferId, _slippage);
  }

  // ============ Private Functions ============

  /**
   * @notice Initiates a cross-chain transfer of funds, calldata, and/or various named properties using the nomad
   * network.
   *
   * @dev For ERC20 transfers, this contract must have approval to transfer the input (transacting) assets. The adopted
   * assets will be swapped for their local nomad asset counterparts (i.e. bridgeable tokens) via the configured AMM if
   * necessary. In the event that the adopted assets *are* local nomad assets, no swap is needed. The local tokens will
   * then be sent via the bridge router. If the local assets are representational for an asset on another chain, we will
   * burn the tokens here. If the local assets are canonical (meaning that the adopted<>local asset pairing is native
   * to this chain), we will custody the tokens here.
   *
   * @param _params - The CallParams arguments.
   * @return bytes32 - The transfer ID of the newly created crosschain transfer.
   */
  function _xcall(
    CallParams memory _params,
    address _asset,
    uint256 _amount
<<<<<<< HEAD
  ) internal nonReentrant whenNotPaused returns (bytes32) {
=======
  ) internal whenNotPaused returns (bytes32) {
>>>>>>> 4bc556c3
    // Sanity checks.
    bytes32 remoteInstance;
    {
      // Not native asset.
      // NOTE: We support using address(0) as an intuitive default if you are sending a 0-value
      // transfer. In that edge case, address(0) will not be registered as a supported asset, but should
      // pass the `isLocalOrigin` check on the TokenRegistry.
      if (_asset == address(0) && _amount != 0) {
        revert BridgeFacet__xcall_nativeAssetNotSupported();
      }

      // Destination domain is supported.
<<<<<<< HEAD
      // NOTE: This check implicitly also checks that `.params.destinationDomain != s.domain`, because the index
      // `s.domain` of `s.connextions` should always be `bytes32(0)`.
      remoteInstance = s.connextions[_params.destinationDomain];
      if (remoteInstance == bytes32(0)) {
        revert BridgeFacet__xcall_destinationNotSupported();
      }
=======
      // NOTE: This check implicitly also checks that `_params.destinationDomain != s.domain`, because the index
      // `s.domain` of `s.remotes` should always be `bytes32(0)`.
      remoteInstance = _mustHaveRemote(_params.destinationDomain);
>>>>>>> 4bc556c3

      // Recipient defined.
      if (_params.to == address(0)) {
        revert BridgeFacet__xcall_emptyTo();
      }

      if (_params.slippage > BPS_FEE_DENOMINATOR) {
        revert BridgeFacet__xcall_invalidSlippage();
      }
    }

    // NOTE: The local asset will stay address(0) if input asset is address(0) in the event of a
    // 0-value transfer. Otherwise, the local address will be retrieved from the TokenRegistry below.
    address local;
    bytes32 transferId;
<<<<<<< HEAD
    bytes32 messageHash;
    {
      // Check that the asset is supported -- can be either adopted or local.
      TokenId memory canonical;

=======
    TokenId memory canonical;
    bool isCanonical;
    {
      // Check that the asset is supported -- can be either adopted or local.
>>>>>>> 4bc556c3
      // NOTE: Above we check that you can only have `address(0)` as the input asset if this is a
      // 0-value transfer. Because 0-value transfers short-circuit all checks on mappings keyed on
      // hash(canonicalId, canonicalDomain), this is safe even when the address(0) asset is not
      // whitelisted.
      if (_asset != address(0)) {
        // Retrieve the canonical token information.
        canonical = s.adoptedToCanonical[_asset];

        if (canonical.id == bytes32(0)) {
          // Here, the asset is *not* the adopted asset. The only other valid option
          // is for this asset to be the local asset (e.g. transferring madEth on optimism).
          // NOTE: It *cannot* be the canonical asset; the canonical asset is only used on
          // the canonical domain, where it is *also* the adopted asset.
          if (s.tokenRegistry.isLocalOrigin(_asset)) {
            // Revert, using a token of local origin that is not registered as adopted.
            revert BridgeFacet__xcall_notSupportedAsset();
          }
<<<<<<< HEAD
          // The input asset is the local asset.
          local = _asset;

          // Get the global Token ID for this token.
          (uint32 canonicalDomain, bytes32 canonicalId) = s.tokenRegistry.getTokenId(_asset);
          canonical = TokenId(canonicalDomain, canonicalId);
        } else {
          // Input asset is either an adopted asset or the canonical asset.
          // Retrieve the local asset address. If the input asset is the canonical asset,
          // this call will just return the input asset address.
          local = s.tokenRegistry.getLocalAddress(canonical.domain, canonical.id);
=======
          // The input asset is the local/representational asset.
          local = _asset;

          // Get the global Token ID for this token from the token registry.
          (uint32 canonicalDomain, bytes32 canonicalId) = s.tokenRegistry.getTokenId(_asset);
          canonical = TokenId(canonicalDomain, canonicalId);
        } else {
          // Input asset is an adopted asset.
          // It could be the canonical asset, or it could be a representational asset if the
          // representational asset is adopted on this domain.

          // Retrieve the local asset address.
          local = s.tokenRegistry.getLocalAddress(canonical.domain, canonical.id);
          // Determine whether this is the canonical asset. If the TokenRegistry returned the input
          // asset as the local asset, and we're on the canonical domain, then this must be the
          // canonical asset.
          isCanonical = _params.originDomain == canonical.domain && local == _asset;
>>>>>>> 4bc556c3
        }

        // Update CallParams to reflect the canonical token information.
        _params.canonicalDomain = canonical.domain;
        _params.canonicalId = canonical.id;
      }

      if (_amount > 0) {
<<<<<<< HEAD
        // Transfer funds of transacting asset to the contract from the user.
        AssetLogic.transferAssetToContract(_asset, _amount);

        // Swap to the local asset from adopted if applicable.
=======
        // Transfer funds of input asset to the contract from the user.
        AssetLogic.transferAssetToContract(_asset, _amount);

        // Swap to the local asset from adopted if applicable.
        // TODO: drop the "IfNeeded", instead just check whether the asset is already local / needs swap here.
>>>>>>> 4bc556c3
        _params.bridgedAmt = AssetLogic.swapToLocalAssetIfNeeded(
          _params.canonicalId,
          _params.canonicalDomain,
          _asset,
          local,
          _amount,
          _params.slippage
        );
<<<<<<< HEAD

        // Approve bridge router
        SafeERC20.safeApprove(IERC20(local), address(s.bridgeRouter), 0);
        SafeERC20.safeIncreaseAllowance(IERC20(local), address(s.bridgeRouter), _params.bridgedAmt);
      }

      // Get the normalized amount in (amount sent in by user in 18 decimals).
      uint256 normalized = _asset == address(0)
        ? 0 // we know from assertions above this is the case IFF amount == 0
        : AssetLogic.normalizeDecimals(ERC20(_asset).decimals(), uint8(18), _amount);
      _params.normalizedIn = normalized;

      // Calculate the transfer ID.
      transferId = _calculateTransferId(_params);
      _params.nonce = s.nonce++;
    }

    {
      // Store the relayer fee.
      // NOTE: This has to be done *after* transferring in + swapping assets because
      // the transfer id uses the amount that is bridged (i.e. amount in local asset).
      s.relayerFees[transferId] += msg.value;

      // Send the crosschain message.
      messageHash = s.bridgeRouter.sendToHook(
        local,
        _params.bridgedAmt,
        _params.destinationDomain,
        remoteInstance,
        abi.encode(transferId)
      );
    }

    // emit event
    emit XCalled(transferId, _params.nonce, messageHash, _params);
=======
      }

      // Get the normalized amount in (amount sent in by user in 18 decimals).
      _params.normalizedIn = _asset == address(0)
        ? 0 // we know from assertions above this is the case IFF amount == 0
        : AssetLogic.normalizeDecimals(ERC20(_asset).decimals(), uint8(18), _amount);

      // Calculate the transfer ID.
      transferId = _calculateTransferId(_params);
      _params.nonce = s.nonce++;
    }

    // Store the relayer fee.
    // NOTE: This has to be done *after* transferring in + swapping assets because
    // the transfer id uses the amount that is bridged (i.e. amount in local asset).
    s.relayerFees[transferId] += msg.value;

    // Send the crosschain message.
    bytes32 messageHash = _sendMessage(
      transferId,
      _params.destinationDomain,
      remoteInstance,
      canonical,
      local,
      _params.bridgedAmt,
      isCanonical
    );

    // emit event
    emit XCalled(transferId, _params.nonce, messageHash, _params, local);
>>>>>>> 4bc556c3

    return transferId;
  }

  /**
   * @notice Holds the logic to recover the signer from an encoded payload.
   * @dev Will hash and convert to an eth signed message.
   * @param _signed The hash that was signed
   * @param _sig The signature you are recovering the signer from
   */
  function _recoverSignature(bytes32 _signed, bytes calldata _sig) internal pure returns (address) {
    // Recover
    return ECDSA.recover(ECDSA.toEthSignedMessageHash(_signed), _sig);
  }

  /**
   * @notice Performs some sanity checks for `execute`.
   * @dev Need this to prevent stack too deep.
   */
  function _executeSanityChecks(ExecuteArgs calldata _args) private view returns (bytes32, bool) {
    // If the sender is not approved relayer, revert
    if (!s.approvedRelayers[msg.sender] && msg.sender != _args.params.delegate) {
      revert BridgeFacet__execute_unapprovedSender();
    }

    // If this is not the destination domain revert
    if (_args.params.destinationDomain != s.domain) {
      revert BridgeFacet__execute_wrongDomain();
    }

    // Path length refers to the number of facilitating routers. A transfer is considered 'multipath'
    // if multiple routers provide liquidity (in even 'shares') for it.
    uint256 pathLength = _args.routers.length;

    // Make sure number of routers is below the configured maximum.
    if (pathLength > s.maxRoutersPerTransfer) revert BridgeFacet__execute_maxRoutersExceeded();

    // Derive transfer ID based on given arguments.
    bytes32 transferId = _calculateTransferId(_args.params);

    // Retrieve the reconciled record.
    bool reconciled = s.reconciledTransfers[transferId];

    // Hash the payload for which each router should have produced a signature.
    // Each router should have signed the `transferId` (which implicitly signs call params,
    // amount, and tokenId) as well as the `pathLength`, or the number of routers with which
    // they are splitting liquidity provision.
    bytes32 routerHash = keccak256(abi.encode(transferId, pathLength));

    if (pathLength != 0) {
      // Check to make sure the transfer has not been reconciled (no need for routers if the transfer is
      // already reconciled; i.e. if there are routers provided, the transfer must *not* be reconciled).
      if (reconciled) revert BridgeFacet__execute_alreadyReconciled();

      // NOTE: The sequencer address may be empty and no signature needs to be provided in the case of the
      // slow liquidity route (i.e. no routers involved). Additionally, the sequencer does not need to be the
      // msg.sender.
      // Check to make sure the sequencer address provided is approved
      if (!s.approvedSequencers[_args.sequencer]) {
        revert BridgeFacet__execute_notSupportedSequencer();
      }
      // Check to make sure the sequencer provided did sign the transfer ID and router path provided.
      if (
        _args.sequencer != _recoverSignature(keccak256(abi.encode(transferId, _args.routers)), _args.sequencerSignature)
      ) {
        revert BridgeFacet__execute_invalidSequencerSignature();
      }

      for (uint256 i; i < pathLength; ) {
        // Make sure the router is approved, if applicable.
        // If router ownership is renounced (_RouterOwnershipRenounced() is true), then the router whitelist
        // no longer applies and we can skip this approval step.
        if (!_isRouterWhitelistRemoved() && !s.routerPermissionInfo.approvedRouters[_args.routers[i]]) {
          revert BridgeFacet__execute_notSupportedRouter();
        }

        // Validate the signature. We'll recover the signer's address using the expected payload and basic ECDSA
        // signature scheme recovery. The address for each signature must match the router's address.
        if (_args.routers[i] != _recoverSignature(routerHash, _args.routerSignatures[i])) {
          revert BridgeFacet__execute_invalidRouterSignature();
        }

        unchecked {
          ++i;
        }
      }
    } else {
      // If there are no routers for this transfer, this `execute` must be a slow liquidity route; in which
      // case, we must make sure the transfer's been reconciled.
      if (!reconciled) revert BridgeFacet__execute_notReconciled();
    }

    // Require that this transfer has not already been executed. If it were executed, the `transferRelayer`
    // would have been set in the previous call (to enable the caller to claim relayer fees).
    if (s.transferRelayer[transferId] != address(0)) {
      revert BridgeFacet__execute_alreadyExecuted();
    }

    return (transferId, reconciled);
  }

  /**
   * @notice Calculates fast transfer amount.
   * @param _amount Transfer amount
   * @param _numerator Numerator
   * @param _denominator Denominator
   */
  function _muldiv(
    uint256 _amount,
    uint256 _numerator,
    uint256 _denominator
  ) private pure returns (uint256) {
    return (_amount * _numerator) / _denominator;
  }

  /**
   * @notice Execute liquidity process used when calling `execute`.
   * @dev Will revert with underflow if any router in the path has insufficient liquidity to provide
   * for the transfer.
   * @dev Need this to prevent stack too deep.
   */
  function _handleExecuteLiquidity(
    bytes32 _transferId,
    bytes32 _key,
    bool _isFast,
    ExecuteArgs calldata _args
  )
    private
    returns (
      uint256,
      address,
      address
    )
  {
    // Save the addresses of all routers providing liquidity for this transfer.
    s.routedTransfers[_transferId] = _args.routers;

<<<<<<< HEAD
    // Get the local asset
    address local = s.tokenRegistry.getLocalAddress(_args.params.canonicalDomain, _args.params.canonicalId);

    if (_args.params.bridgedAmt == 0) {
      return (0, local);
    }
=======
    // Get the local asset contract address.
    address local = s.tokenRegistry.getLocalAddress(_args.params.canonicalDomain, _args.params.canonicalId);

    // If this is a zero-value transfer, short-circuit remaining logic.
    if (_args.params.bridgedAmt == 0) {
      return (0, local, local);
    }

>>>>>>> 4bc556c3
    uint256 toSwap = _args.params.bridgedAmt;
    // If this is a fast liquidity path, we should handle deducting from applicable routers' liquidity.
    // If this is a slow liquidity path, the transfer must have been reconciled (if we've reached this point),
    // and the funds would have been custodied in this contract. The exact custodied amount is untracked in state
    // (since the amount is hashed in the transfer ID itself) - thus, no updates are required.
    if (_isFast) {
      uint256 pathLen = _args.routers.length;

      // Calculate amount that routers will provide with the fast-liquidity fee deducted.
      toSwap = _muldiv(_args.params.bridgedAmt, s.LIQUIDITY_FEE_NUMERATOR, BPS_FEE_DENOMINATOR);

      if (pathLen == 1) {
        // If router does not have enough liquidity, try to use Aave Portals.
<<<<<<< HEAD
        // only one router should be responsible for taking on this credit risk, and it should only
        // deal with transfers expecting adopted assets (to avoid introducing runtime slippage).
=======
        // NOTE: Only one router should be responsible for taking on this credit risk, and it should only deal
        // with transfers expecting adopted assets (to avoid introducing runtime slippage).
>>>>>>> 4bc556c3
        if (
          !_args.params.receiveLocal && s.routerBalances[_args.routers[0]][local] < toSwap && s.aavePool != address(0)
        ) {
          if (!s.routerPermissionInfo.approvedForPortalRouters[_args.routers[0]])
            revert BridgeFacet__execute_notApprovedForPortals();

          // Portals deliver the adopted asset directly; return after portal execution is completed.
          (uint256 portalDeliveredAmount, address adoptedAsset) = _executePortalTransfer(
            _transferId,
            _key,
            toSwap,
            _args.routers[0]
          );
          return (portalDeliveredAmount, adoptedAsset, local);
        } else {
          // Decrement the router's liquidity.
          s.routerBalances[_args.routers[0]][local] -= toSwap;
        }
      } else {
        // For each router, assert they are approved, and deduct liquidity.
        uint256 routerAmount = toSwap / pathLen;
        for (uint256 i; i < pathLen - 1; ) {
          // Decrement router's liquidity.
<<<<<<< HEAD
=======
          // NOTE: If any router in the path has insufficient liquidity, this will revert with an underflow error.
>>>>>>> 4bc556c3
          s.routerBalances[_args.routers[i]][local] -= routerAmount;

          unchecked {
            ++i;
          }
        }
        // The last router in the multipath will sweep the remaining balance to account for remainder dust.
        uint256 toSweep = routerAmount + (toSwap % pathLen);
        s.routerBalances[_args.routers[pathLen - 1]][local] -= toSweep;
      }
    }

<<<<<<< HEAD
    // if the local asset is specified, or the adopted asset was overridden (i.e. when
    // user facing slippage conditions outside of their boundaries), exit
    if (_args.params.receiveLocal) {
      return (toSwap, local);
    }

    // swap out of mad* asset into adopted asset if needed
    uint256 slippageOverride = s.slippage[_transferId];
    return
      AssetLogic.swapFromLocalAssetIfNeeded(
        _key,
        local,
        toSwap,
        slippageOverride != 0 ? slippageOverride : _args.params.slippage,
        _args.params.normalizedIn
      );
=======
    // If the local asset is specified, or the adopted asset was overridden (e.g. when user facing slippage
    // conditions outside of their boundaries), exit without swapping.
    if (_args.params.receiveLocal) {
      return (toSwap, local, local);
    }

    // Swap out of representational asset into adopted asset if needed.
    uint256 slippageOverride = s.slippage[_transferId];
    (uint256 amount, address adopted) = AssetLogic.swapFromLocalAssetIfNeeded(
      _key,
      local,
      toSwap,
      slippageOverride != 0 ? slippageOverride : _args.params.slippage,
      _args.params.normalizedIn
    );
    return (amount, adopted, local);
>>>>>>> 4bc556c3
  }

  /**
   * @notice Process the transfer, and calldata if needed, when calling `execute`
   * @dev Need this to prevent stack too deep
   */
  function _handleExecuteTransaction(
    ExecuteArgs calldata _args,
    uint256 _amountOut,
    address _asset, // adopted (or local if specified)
    bytes32 _transferId,
    bool _reconciled
  ) private returns (uint256) {
    // transfer funds to recipient
    AssetLogic.handleOutgoingAsset(_asset, _args.params.to, _amountOut);

    // execute the calldata
    _executeCalldata(_transferId, _amountOut, _asset, _reconciled, _args.params);

    return _amountOut;
  }

  /**
   * @notice Executes external calldata.
   * 
   * @dev Once a transfer is reconciled (i.e. data is authenticated), external calls will
   * fail gracefully. This means errors will be emitted in an event, but the function itself
   * will not revert.

   * In the case where a transaction is *not* reconciled (i.e. data is unauthenticated), this
   * external call will fail loudly. This allows all functions that rely on authenticated data
   * (using a specific check on the origin sender), to be forced into the slow path for
   * execution to succeed.
   * 
   */
  function _executeCalldata(
    bytes32 _transferId,
    uint256 _amount,
    address _asset,
    bool _reconciled,
    CallParams calldata _params
  ) internal {
    // execute the calldata
    if (keccak256(_params.callData) == EMPTY_HASH) {
      // no call data, return amount out
      return;
    }

    bool success;
    bytes memory returnData;

    // See above devnote
    if (_reconciled) {
      // after this function executes:
      // - 2 events are emitted
      // - transfer id is returned
      // -> reserve 10K gas
<<<<<<< HEAD

      // FIXME: should the values used here be settable constants?

=======

      // FIXME: should the values used here be settable constants?

>>>>>>> 4bc556c3
      // Use SafeCall here
      (success, returnData) = ExcessivelySafeCall.excessivelySafeCall(
        _params.to,
        gasleft() - 10_000,
        0, // native asset value (always 0)
        256, // only copy 256 bytes back as calldata
        abi.encodeWithSelector(
          IXReceiver.xReceive.selector,
          _transferId,
          _amount,
          _asset,
          _params.originSender, // use passed in value iff authenticated
          _params.originDomain,
          _params.callData
        )
      );
    } else {
      // use address(0) for origin sender on fast path
      returnData = IXReceiver(_params.to).xReceive(
        _transferId,
        _amount,
        _asset,
        address(0),
        _params.originDomain,
        _params.callData
      );
      success = true;
    }

    emit ExternalCalldataExecuted(_transferId, success, returnData);
  }

  /**
   * @notice Uses Aave Portals to provide fast liquidity
   */
  function _executePortalTransfer(
    bytes32 _transferId,
    bytes32 _key,
    uint256 _fastTransferAmount,
    address _router
  ) internal returns (uint256, address) {
    // Calculate local to adopted swap output if needed
    address adopted = _getAdoptedAsset(_key);

    IAavePool(s.aavePool).mintUnbacked(adopted, _fastTransferAmount, address(this), AAVE_REFERRAL_CODE);

    // Improvement: Instead of withdrawing to address(this), withdraw directly to the user or executor to save 1 transfer
    uint256 amountWithdrawn = IAavePool(s.aavePool).withdraw(adopted, _fastTransferAmount, address(this));

    if (amountWithdrawn < _fastTransferAmount) revert BridgeFacet__executePortalTransfer_insufficientAmountWithdrawn();

    // Store principle debt
    s.portalDebt[_transferId] = _fastTransferAmount;

    // Store fee debt
    s.portalFeeDebt[_transferId] = (s.aavePortalFeeNumerator * _fastTransferAmount) / BPS_FEE_DENOMINATOR;

    emit AavePortalMintUnbacked(_transferId, _router, adopted, _fastTransferAmount);

    return (_fastTransferAmount, adopted);
  }

  // ============ Internal: Send ============

  /**
   * @notice Format and send transfer message to a remote chain.
   *
   * @param _transferId Unique identifier for the transfer.
   * @param _destination The destination domain.
   * @param _connextion The connext instance on the destination domain.
   * @param _canonical The canonical token ID/domain info.
   * @param _local The local token address.
   * @param _amount The token amount.
   * @param _isCanonical Whether or not the local token is the canonical asset (i.e. this is the token's
   * "home" chain).
   */
  function _sendMessage(
    bytes32 _transferId,
    uint32 _destination,
    bytes32 _connextion,
    TokenId memory _canonical,
    address _local,
    uint256 _amount,
    bool _isCanonical
  ) private returns (bytes32) {
    IBridgeToken _token = IBridgeToken(_local);

    // Get the formatted token ID and details hash.
    bytes29 _tokenId = BridgeMessage.formatTokenId(_canonical.domain, _canonical.id);
    bytes32 _detailsHash;
    if (_local != address(0)) {
      _detailsHash = _isCanonical
        ? BridgeMessage.getDetailsHash(_token.name(), _token.symbol(), _token.decimals())
        : _token.detailsHash();
    }

    // Remove tokens from circulation on this chain if applicable.
    if (_amount > 0) {
      if (!_isCanonical) {
        // If the token originates on a remote chain, burn the representational tokens on this chain.
        _token.burn(address(this), _amount);
      }
      // IFF the token IS the canonical token (i.e. originates on this chain), we lock the input tokens in escrow
      // in this contract, as an equal amount of representational assets will be minted on the destination chain.
      // NOTE: The tokens should be in the contract already at this point from xcall.
    }

    // Format hook action.
    bytes29 _action = BridgeMessage.formatTransfer(_amount, _detailsHash, _transferId);
    // Send message to destination chain bridge router.
    bytes32 _messageHash = IOutbox(s.xAppConnectionManager.home()).dispatch(
      _destination,
      _connextion,
      BridgeMessage.formatMessage(_tokenId, _action)
    );

    // Emit Send event to record message details.
    emit Send(_local, msg.sender, _destination, _connextion, _amount, true);
    return _messageHash;
  }

  /**
   * @notice Assert that the given domain has a xApp Router registered and return its address
   * @param _domain The domain of the chain for which to get the xApp Router
   * @return _remote The address of the remote xApp Router on _domain
   */
  function _mustHaveRemote(uint32 _domain) internal view returns (bytes32 _remote) {
    _remote = s.remotes[_domain];
    if (_remote == bytes32(0)) {
      revert BridgeFacet__mustHaveRemote_destinationNotSupported();
    }
  }
}<|MERGE_RESOLUTION|>--- conflicted
+++ resolved
@@ -19,22 +19,16 @@
 
 import {AssetLogic} from "../libraries/AssetLogic.sol";
 import {ExecuteArgs, CallParams, TokenId} from "../libraries/LibConnextStorage.sol";
-<<<<<<< HEAD
-=======
 import {BridgeMessage} from "../libraries/BridgeMessage.sol";
 
 import {Router} from "../../Router.sol";
->>>>>>> 4bc556c3
 
 import {IWeth} from "../interfaces/IWeth.sol";
 import {ITokenRegistry} from "../interfaces/ITokenRegistry.sol";
 import {IXReceiver} from "../interfaces/IXReceiver.sol";
 import {IAavePool} from "../interfaces/IAavePool.sol";
-<<<<<<< HEAD
-=======
 import {IBridgeHook} from "../interfaces/IBridgeHook.sol";
 import {IBridgeToken} from "../interfaces/IBridgeToken.sol";
->>>>>>> 4bc556c3
 
 contract BridgeFacet is BaseConnextFacet {
   // ============ Libraries ============
@@ -45,17 +39,6 @@
 
   // ========== Custom Errors ===========
 
-<<<<<<< HEAD
-  error BridgeFacet__onlyDelegate_notDelegate();
-  error BridgeFacet__addConnextion_invalidDomain();
-  error BridgeFacet__addSequencer_alreadyApproved();
-  error BridgeFacet__removeSequencer_notApproved();
-  error BridgeFacet__xcall_nativeAssetNotSupported();
-  error BridgeFacet__xcall_destinationNotSupported();
-  error BridgeFacet__xcall_emptyTo();
-  error BridgeFacet__xcall_notSupportedAsset();
-  error BridgeFacet__xcall_invalidSlippage();
-=======
   error BridgeFacet__addRemote_invalidDomain();
   error BridgeFacet__onlyDelegate_notDelegate();
   error BridgeFacet__addSequencer_alreadyApproved();
@@ -65,7 +48,6 @@
   error BridgeFacet__xcall_notSupportedAsset();
   error BridgeFacet__xcall_invalidSlippage();
   error BridgeFacet__xcall_canonicalAssetNotReceived();
->>>>>>> 4bc556c3
   error BridgeFacet__execute_unapprovedSender();
   error BridgeFacet__execute_wrongDomain();
   error BridgeFacet__execute_notSupportedSequencer();
@@ -81,10 +63,7 @@
   error BridgeFacet__bumpTransfer_valueIsZero();
   error BridgeFacet__forceUpdateSlippage_invalidSlippage();
   error BridgeFacet__forceUpdateSlippage_notDestination();
-<<<<<<< HEAD
-=======
   error BridgeFacet__mustHaveRemote_destinationNotSupported();
->>>>>>> 4bc556c3
 
   // ============ Properties ============
 
@@ -97,19 +76,6 @@
    * @notice Emitted when `xcall` is called on the origin domain of a transfer.
    * @param transferId - The unique identifier of the crosschain transfer.
    * @param nonce - The bridge nonce of the transfer on the origin domain.
-<<<<<<< HEAD
-   * @param params - The `CallParams` provided to the function.
-   */
-  event XCalled(bytes32 indexed transferId, uint256 indexed nonce, bytes32 indexed messageHash, CallParams params);
-
-  /**
-   * @notice Emitted when a transfer has its external data executed
-   * @param transferId - The unique identifier of the crosschain transfer.
-   * @param success - Whether calldata succeeded
-   * @param returnData - Return bytes from the IXReceiver
-   */
-  event ExternalCalldataExecuted(bytes32 indexed transferId, bool success, bytes returnData);
-=======
    * @param messageHash - The hash of the message bytes (containing all transfer info) that were bridged.
    * @param params - The `CallParams` provided to the function.
    * @param local - The address of the local asset (i.e. bridged token) used in the transfer.
@@ -121,7 +87,6 @@
     CallParams params,
     address local
   );
->>>>>>> 4bc556c3
 
   /**
    * @notice Emitted when a transfer has its external data executed
@@ -136,19 +101,12 @@
    * @dev `execute` may be called when providing fast liquidity or when processing a reconciled (slow) transfer.
    * @param transferId - The unique identifier of the crosschain transfer.
    * @param to - The recipient `CallParams.to` provided, created as indexed parameter.
-<<<<<<< HEAD
-   * @param args - The `ExecuteArgs` provided to the function.
-   * @param asset - The asset the to gets or the external call is executed with. Should be the
-   * adopted asset on that chain.
-   * @param amount - The amount of transferring asset the to address receives or the external call is
-=======
    * @param asset - The asset the recipient is given or the external call is executed with. Should be the
    * adopted asset on that chain.
    * @param args - The `ExecuteArgs` provided to the function.
    * @param local - The local asset that was either supplied by the router for a fast-liquidity transfer or
    * minted by the bridge in a reconciled (slow) transfer. Could be the same as the adopted `asset` param.
    * @param amount - The amount of transferring asset the recipient address receives or the external call is
->>>>>>> 4bc556c3
    * executed with.
    * @param caller - The account that called the function.
    */
@@ -157,11 +115,7 @@
     address indexed to,
     address indexed asset,
     ExecuteArgs args,
-<<<<<<< HEAD
-    address asset,
-=======
     address local,
->>>>>>> 4bc556c3
     uint256 amount,
     address caller
   );
@@ -191,11 +145,6 @@
   event AavePortalMintUnbacked(bytes32 indexed transferId, address indexed router, address asset, uint256 amount);
 
   /**
-<<<<<<< HEAD
-   * @notice Emitted when a new connext instance is added
-   * @param domain - The domain the connext instance is on
-   * @param connext - The address of the connext instance
-=======
    * @notice Emitted when the executor variable is updated
    * @param oldExecutor - The executor old value
    * @param newExecutor - The executor new value
@@ -207,7 +156,6 @@
    * @notice Emitted when a new remote instance is added
    * @param domain - The domain the remote instance is on
    * @param remote - The address of the remote instance
->>>>>>> 4bc556c3
    * @param caller - The account that called the function
    */
   event RemoteAdded(uint32 domain, address remote, address caller);
@@ -226,9 +174,6 @@
    */
   event SequencerRemoved(address sequencer, address caller);
 
-<<<<<<< HEAD
-  // ============ Modifiers ============
-=======
   /**
    * @notice emitted when tokens are sent from this domain to another domain
    * @param token the address of the token contract
@@ -254,7 +199,6 @@
    * @notice Only accept a transfer's designated delegate.
    * @param _params The CallParams of the transfer.
    */
->>>>>>> 4bc556c3
   modifier onlyDelegate(CallParams calldata _params) {
     if (_params.delegate != msg.sender) revert BridgeFacet__onlyDelegate_notDelegate();
     _;
@@ -292,9 +236,6 @@
 
   // ============ Admin Functions ==============
 
-<<<<<<< HEAD
-  function addConnextion(uint32 _domain, address _connext) external onlyOwner {
-=======
   /**
    * @notice Used to add an approved sequencer to the whitelist.
    * @param _sequencer - The sequencer address to add.
@@ -331,7 +272,6 @@
    * @param _router The address of the remote xApp Router
    */
   function enrollRemoteRouter(uint32 _domain, bytes32 _router) external onlyOwner {
->>>>>>> 4bc556c3
     // Make sure we aren't setting the current domain as the connextion.
     if (_domain == s.domain) {
       revert BridgeFacet__addRemote_invalidDomain();
@@ -503,147 +443,6 @@
 
   // ============ Internal: Bridge ============
 
-  function xcall(
-    uint32 _destination,
-    address _to,
-    address _asset,
-    address _delegate,
-    uint256 _amount,
-    uint256 _slippage,
-    bytes calldata _callData
-  ) external payable returns (bytes32) {
-    // NOTE: These CallParams fill in as much information as they can, but
-    // some info is left blank and will be assigned in the internal _xcall
-    // function (i.e. normalizedIn, bridgedAmt, canonical info, etc).
-    CallParams memory params = CallParams({
-      to: _to,
-      callData: _callData,
-      originDomain: s.domain,
-      destinationDomain: _destination,
-      delegate: _delegate,
-      receiveLocal: false, // Always swap into adopted in xcall pass.
-      slippage: _slippage,
-      originSender: msg.sender,
-      // The following values should be assigned in _xcall.
-      nonce: 0,
-      canonicalDomain: 0,
-      bridgedAmt: 0,
-      normalizedIn: 0,
-      canonicalId: bytes32(0)
-    });
-    return _xcall(params, _asset, _amount);
-  }
-
-  function xcallIntoLocal(
-    uint32 _destination,
-    address _to,
-    address _asset,
-    address _delegate,
-    uint256 _amount,
-    uint256 _slippage,
-    bytes calldata _callData
-  ) external payable returns (bytes32) {
-    // NOTE: These CallParams fill in as much information as they can, but
-    // some info is left blank and will be assigned in the internal _xcall
-    // function (i.e. normalizedIn, bridgedAmt, canonical info, etc).
-    CallParams memory params = CallParams({
-      to: _to,
-      callData: _callData,
-      originDomain: s.domain,
-      destinationDomain: _destination,
-      delegate: _delegate,
-      receiveLocal: true, // Don't swap into adopted.
-      slippage: _slippage,
-      originSender: msg.sender,
-      // The following values should be assigned in _xcall.
-      nonce: 0,
-      canonicalDomain: 0,
-      bridgedAmt: 0,
-      normalizedIn: 0,
-      canonicalId: bytes32(0)
-    });
-    return _xcall(params, _asset, _amount);
-  }
-
-  /**
-   * @notice Called on a destination domain to disburse correct assets to end recipient and execute any included
-   * calldata.
-   *
-   * @dev Can be called before or after `handle` [reconcile] is called (regarding the same transfer), depending on
-   * whether the fast liquidity route (i.e. funds provided by routers) is being used for this transfer. As a result,
-   * executed calldata (including properties like `originSender`) may or may not be verified depending on whether the
-   * reconcile has been completed (i.e. the optimistic confirmation period has elapsed).
-   *
-   * @param _args - ExecuteArgs arguments.
-   * @return bytes32 - The transfer ID of the crosschain transfer. Should match the xcall's transfer ID in order for
-   * reconciliation to occur.
-   */
-  function execute(ExecuteArgs calldata _args) external nonReentrant whenNotPaused returns (bytes32) {
-    (bytes32 transferId, bool reconciled) = _executeSanityChecks(_args);
-
-    // Set the relayer for this transaction to allow for future claim
-    s.transferRelayer[transferId] = msg.sender;
-
-    // execute router liquidity when this is a fast transfer
-    // asset will be adopted unless specified to be local in params
-    (uint256 amountOut, address asset) = _handleExecuteLiquidity(
-      transferId,
-      _calculateCanonicalHash(_args.params.canonicalId, _args.params.canonicalDomain),
-      !reconciled,
-      _args
-    );
-
-    // execute the transaction
-    uint256 amountWithSponsors = _handleExecuteTransaction(_args, amountOut, asset, transferId, reconciled);
-
-    // emit event
-    emit Executed(transferId, _args.params.to, _args, asset, amountWithSponsors, msg.sender);
-
-    return transferId;
-  }
-
-  /**
-   * @notice Anyone can call this function on the origin domain to increase the relayer fee for a transfer.
-   * @param _transferId - The unique identifier of the crosschain transaction
-   */
-  function bumpTransfer(bytes32 _transferId) external payable nonReentrant whenNotPaused {
-    if (msg.value == 0) revert BridgeFacet__bumpTransfer_valueIsZero();
-
-    s.relayerFees[_transferId] += msg.value;
-
-    emit TransferRelayerFeesUpdated(_transferId, s.relayerFees[_transferId], msg.sender);
-  }
-
-  /**
-   * @notice Allows a user-specified account to update the slippage they are willing
-   * to take on destination transfers.
-   *
-   * @param _params CallParams associated with the transfer
-   * @param _slippage The updated slippage
-   */
-  function forceUpdateSlippage(CallParams calldata _params, uint256 _slippage) external onlyDelegate(_params) {
-    // Sanity check slippage
-    if (_slippage > BPS_FEE_DENOMINATOR) {
-      revert BridgeFacet__forceUpdateSlippage_invalidSlippage();
-    }
-
-    // Should only be called on destination domain
-    if (_params.destinationDomain != s.domain) {
-      revert BridgeFacet__forceUpdateSlippage_notDestination();
-    }
-
-    // Get transferId
-    bytes32 transferId = _calculateTransferId(_params);
-
-    // Store overrides
-    s.slippage[transferId] = _slippage;
-
-    // Emit event
-    emit SlippageUpdated(transferId, _slippage);
-  }
-
-  // ============ Private Functions ============
-
   /**
    * @notice Initiates a cross-chain transfer of funds, calldata, and/or various named properties using the nomad
    * network.
@@ -662,11 +461,7 @@
     CallParams memory _params,
     address _asset,
     uint256 _amount
-<<<<<<< HEAD
-  ) internal nonReentrant whenNotPaused returns (bytes32) {
-=======
   ) internal whenNotPaused returns (bytes32) {
->>>>>>> 4bc556c3
     // Sanity checks.
     bytes32 remoteInstance;
     {
@@ -679,18 +474,9 @@
       }
 
       // Destination domain is supported.
-<<<<<<< HEAD
-      // NOTE: This check implicitly also checks that `.params.destinationDomain != s.domain`, because the index
-      // `s.domain` of `s.connextions` should always be `bytes32(0)`.
-      remoteInstance = s.connextions[_params.destinationDomain];
-      if (remoteInstance == bytes32(0)) {
-        revert BridgeFacet__xcall_destinationNotSupported();
-      }
-=======
       // NOTE: This check implicitly also checks that `_params.destinationDomain != s.domain`, because the index
       // `s.domain` of `s.remotes` should always be `bytes32(0)`.
       remoteInstance = _mustHaveRemote(_params.destinationDomain);
->>>>>>> 4bc556c3
 
       // Recipient defined.
       if (_params.to == address(0)) {
@@ -706,18 +492,10 @@
     // 0-value transfer. Otherwise, the local address will be retrieved from the TokenRegistry below.
     address local;
     bytes32 transferId;
-<<<<<<< HEAD
-    bytes32 messageHash;
-    {
-      // Check that the asset is supported -- can be either adopted or local.
-      TokenId memory canonical;
-
-=======
     TokenId memory canonical;
     bool isCanonical;
     {
       // Check that the asset is supported -- can be either adopted or local.
->>>>>>> 4bc556c3
       // NOTE: Above we check that you can only have `address(0)` as the input asset if this is a
       // 0-value transfer. Because 0-value transfers short-circuit all checks on mappings keyed on
       // hash(canonicalId, canonicalDomain), this is safe even when the address(0) asset is not
@@ -735,19 +513,6 @@
             // Revert, using a token of local origin that is not registered as adopted.
             revert BridgeFacet__xcall_notSupportedAsset();
           }
-<<<<<<< HEAD
-          // The input asset is the local asset.
-          local = _asset;
-
-          // Get the global Token ID for this token.
-          (uint32 canonicalDomain, bytes32 canonicalId) = s.tokenRegistry.getTokenId(_asset);
-          canonical = TokenId(canonicalDomain, canonicalId);
-        } else {
-          // Input asset is either an adopted asset or the canonical asset.
-          // Retrieve the local asset address. If the input asset is the canonical asset,
-          // this call will just return the input asset address.
-          local = s.tokenRegistry.getLocalAddress(canonical.domain, canonical.id);
-=======
           // The input asset is the local/representational asset.
           local = _asset;
 
@@ -765,7 +530,6 @@
           // asset as the local asset, and we're on the canonical domain, then this must be the
           // canonical asset.
           isCanonical = _params.originDomain == canonical.domain && local == _asset;
->>>>>>> 4bc556c3
         }
 
         // Update CallParams to reflect the canonical token information.
@@ -774,18 +538,11 @@
       }
 
       if (_amount > 0) {
-<<<<<<< HEAD
-        // Transfer funds of transacting asset to the contract from the user.
-        AssetLogic.transferAssetToContract(_asset, _amount);
-
-        // Swap to the local asset from adopted if applicable.
-=======
         // Transfer funds of input asset to the contract from the user.
         AssetLogic.transferAssetToContract(_asset, _amount);
 
         // Swap to the local asset from adopted if applicable.
         // TODO: drop the "IfNeeded", instead just check whether the asset is already local / needs swap here.
->>>>>>> 4bc556c3
         _params.bridgedAmt = AssetLogic.swapToLocalAssetIfNeeded(
           _params.canonicalId,
           _params.canonicalDomain,
@@ -794,43 +551,6 @@
           _amount,
           _params.slippage
         );
-<<<<<<< HEAD
-
-        // Approve bridge router
-        SafeERC20.safeApprove(IERC20(local), address(s.bridgeRouter), 0);
-        SafeERC20.safeIncreaseAllowance(IERC20(local), address(s.bridgeRouter), _params.bridgedAmt);
-      }
-
-      // Get the normalized amount in (amount sent in by user in 18 decimals).
-      uint256 normalized = _asset == address(0)
-        ? 0 // we know from assertions above this is the case IFF amount == 0
-        : AssetLogic.normalizeDecimals(ERC20(_asset).decimals(), uint8(18), _amount);
-      _params.normalizedIn = normalized;
-
-      // Calculate the transfer ID.
-      transferId = _calculateTransferId(_params);
-      _params.nonce = s.nonce++;
-    }
-
-    {
-      // Store the relayer fee.
-      // NOTE: This has to be done *after* transferring in + swapping assets because
-      // the transfer id uses the amount that is bridged (i.e. amount in local asset).
-      s.relayerFees[transferId] += msg.value;
-
-      // Send the crosschain message.
-      messageHash = s.bridgeRouter.sendToHook(
-        local,
-        _params.bridgedAmt,
-        _params.destinationDomain,
-        remoteInstance,
-        abi.encode(transferId)
-      );
-    }
-
-    // emit event
-    emit XCalled(transferId, _params.nonce, messageHash, _params);
-=======
       }
 
       // Get the normalized amount in (amount sent in by user in 18 decimals).
@@ -861,7 +581,6 @@
 
     // emit event
     emit XCalled(transferId, _params.nonce, messageHash, _params, local);
->>>>>>> 4bc556c3
 
     return transferId;
   }
@@ -999,14 +718,6 @@
     // Save the addresses of all routers providing liquidity for this transfer.
     s.routedTransfers[_transferId] = _args.routers;
 
-<<<<<<< HEAD
-    // Get the local asset
-    address local = s.tokenRegistry.getLocalAddress(_args.params.canonicalDomain, _args.params.canonicalId);
-
-    if (_args.params.bridgedAmt == 0) {
-      return (0, local);
-    }
-=======
     // Get the local asset contract address.
     address local = s.tokenRegistry.getLocalAddress(_args.params.canonicalDomain, _args.params.canonicalId);
 
@@ -1015,7 +726,6 @@
       return (0, local, local);
     }
 
->>>>>>> 4bc556c3
     uint256 toSwap = _args.params.bridgedAmt;
     // If this is a fast liquidity path, we should handle deducting from applicable routers' liquidity.
     // If this is a slow liquidity path, the transfer must have been reconciled (if we've reached this point),
@@ -1029,13 +739,8 @@
 
       if (pathLen == 1) {
         // If router does not have enough liquidity, try to use Aave Portals.
-<<<<<<< HEAD
-        // only one router should be responsible for taking on this credit risk, and it should only
-        // deal with transfers expecting adopted assets (to avoid introducing runtime slippage).
-=======
         // NOTE: Only one router should be responsible for taking on this credit risk, and it should only deal
         // with transfers expecting adopted assets (to avoid introducing runtime slippage).
->>>>>>> 4bc556c3
         if (
           !_args.params.receiveLocal && s.routerBalances[_args.routers[0]][local] < toSwap && s.aavePool != address(0)
         ) {
@@ -1059,10 +764,7 @@
         uint256 routerAmount = toSwap / pathLen;
         for (uint256 i; i < pathLen - 1; ) {
           // Decrement router's liquidity.
-<<<<<<< HEAD
-=======
           // NOTE: If any router in the path has insufficient liquidity, this will revert with an underflow error.
->>>>>>> 4bc556c3
           s.routerBalances[_args.routers[i]][local] -= routerAmount;
 
           unchecked {
@@ -1075,24 +777,6 @@
       }
     }
 
-<<<<<<< HEAD
-    // if the local asset is specified, or the adopted asset was overridden (i.e. when
-    // user facing slippage conditions outside of their boundaries), exit
-    if (_args.params.receiveLocal) {
-      return (toSwap, local);
-    }
-
-    // swap out of mad* asset into adopted asset if needed
-    uint256 slippageOverride = s.slippage[_transferId];
-    return
-      AssetLogic.swapFromLocalAssetIfNeeded(
-        _key,
-        local,
-        toSwap,
-        slippageOverride != 0 ? slippageOverride : _args.params.slippage,
-        _args.params.normalizedIn
-      );
-=======
     // If the local asset is specified, or the adopted asset was overridden (e.g. when user facing slippage
     // conditions outside of their boundaries), exit without swapping.
     if (_args.params.receiveLocal) {
@@ -1109,7 +793,6 @@
       _args.params.normalizedIn
     );
     return (amount, adopted, local);
->>>>>>> 4bc556c3
   }
 
   /**
@@ -1167,15 +850,9 @@
       // - 2 events are emitted
       // - transfer id is returned
       // -> reserve 10K gas
-<<<<<<< HEAD
 
       // FIXME: should the values used here be settable constants?
 
-=======
-
-      // FIXME: should the values used here be settable constants?
-
->>>>>>> 4bc556c3
       // Use SafeCall here
       (success, returnData) = ExcessivelySafeCall.excessivelySafeCall(
         _params.to,
