--- conflicted
+++ resolved
@@ -43,11 +43,7 @@
   error BridgeFacet__xcall_nativeAssetNotSupported();
   error BridgeFacet__xcall_emptyTo();
   error BridgeFacet__xcall_invalidSlippage();
-<<<<<<< HEAD
-  error BridgeFacet__xcall_canonicalAssetNotReceived();
   error BridgeFacet_xcall__emptyLocalAsset();
-=======
->>>>>>> 107c7785
   error BridgeFacet__xcall_capReached();
   error BridgeFacet__execute_unapprovedSender();
   error BridgeFacet__execute_wrongDomain();
@@ -498,12 +494,7 @@
         revert BridgeFacet__xcall_emptyTo();
       }
 
-<<<<<<< HEAD
-      // Reasonable slippage
-      if (_params.slippage > BPS_FEE_DENOMINATOR) {
-=======
       if (_params.slippage > Constants.BPS_FEE_DENOMINATOR) {
->>>>>>> 107c7785
         revert BridgeFacet__xcall_invalidSlippage();
       }
     }
