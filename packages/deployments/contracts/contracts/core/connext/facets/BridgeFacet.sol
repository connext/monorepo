--- conflicted
+++ resolved
@@ -17,11 +17,8 @@
 import {AssetLogic} from "../libraries/AssetLogic.sol";
 import {ExecuteArgs, TransferInfo, DestinationTransferStatus} from "../libraries/LibConnextStorage.sol";
 import {BridgeMessage} from "../libraries/BridgeMessage.sol";
-<<<<<<< HEAD
 import {Constants} from "../libraries/Constants.sol";
-=======
 import {TokenId} from "../libraries/TokenId.sol";
->>>>>>> bc5ab210
 
 import {IXReceiver} from "../interfaces/IXReceiver.sol";
 import {IAavePool} from "../interfaces/IAavePool.sol";
@@ -561,16 +558,13 @@
         // TODO: drop the "IfNeeded", instead just check whether the asset is already local / needs swap here.
         _params.bridgedAmt = AssetLogic.swapToLocalAssetIfNeeded(key, _asset, local, _amount, _params.slippage);
 
-<<<<<<< HEAD
-      // Get the normalized amount in (amount sent in by user in 18 decimals).
-      _params.normalizedIn = _asset == address(0)
-        ? 0 // we know from assertions above this is the case IFF amount == 0
-        : AssetLogic.normalizeDecimals(ERC20(_asset).decimals(), Constants.DEFAULT_NORMALIZED_DECIMALS, _amount);
-=======
         // Get the normalized amount in (amount sent in by user in 18 decimals).
-        _params.normalizedIn = AssetLogic.normalizeDecimals(IERC20Metadata(_asset).decimals(), uint8(18), _amount);
-      }
->>>>>>> bc5ab210
+        _params.normalizedIn = AssetLogic.normalizeDecimals(
+          IERC20Metadata(_asset).decimals(),
+          Constants.DEFAULT_NORMALIZED_DECIMALS,
+          _amount
+        );
+      }
 
       // Calculate the transfer ID.
       _params.nonce = s.nonce++;
@@ -870,21 +864,16 @@
       // after this function executes:
       // - 2 events are emitted
       // - transfer id is returned
-      // -> reserve 10K gas
-      uint256 reserve = 10_000;
-
-      if (gasleft() < reserve + 1) {
+      // -> reserve `EXECUTE_CALLDATA_RESERVE_GAS` in gas units
+
+      if (gasleft() < EXECUTE_CALLDATA_RESERVE_GAS + 1) {
         revert BridgeFacet__excecute_insufficientGas();
       }
 
       // Use SafeCall here
       (success, returnData) = ExcessivelySafeCall.excessivelySafeCall(
         _params.to,
-<<<<<<< HEAD
         gasleft() - EXECUTE_CALLDATA_RESERVE_GAS,
-=======
-        gasleft() - reserve,
->>>>>>> bc5ab210
         0, // native asset value (always 0)
         Constants.DEFAULT_COPY_BYTES, // only copy 256 bytes back as calldata
         abi.encodeWithSelector(
