// SPDX-License-Identifier: UNLICENSED
pragma solidity 0.8.15;

import {SafeERC20} from "@openzeppelin/contracts/token/ERC20/utils/SafeERC20.sol";
import {IERC20} from "@openzeppelin/contracts/token/ERC20/IERC20.sol";
import {ECDSA} from "@openzeppelin/contracts/utils/cryptography/ECDSA.sol";
import {Address} from "@openzeppelin/contracts/utils/Address.sol";

import {ExcessivelySafeCall} from "../../../shared/libraries/ExcessivelySafeCall.sol";
import {TypedMemView} from "../../../shared/libraries/TypedMemView.sol";
import {TypeCasts} from "../../../shared/libraries/TypeCasts.sol";

import {BaseConnextFacet} from "./BaseConnextFacet.sol";

import {AssetLogic} from "../libraries/AssetLogic.sol";
import {XCallArgs, ExecuteArgs, CallParams, TokenId, TransferIdInformation} from "../libraries/LibConnextStorage.sol";

import {IWeth} from "../interfaces/IWeth.sol";
import {ITokenRegistry} from "../interfaces/ITokenRegistry.sol";
import {IXReceiver} from "../interfaces/IXReceiver.sol";
import {IAavePool} from "../interfaces/IAavePool.sol";

contract BridgeFacet is BaseConnextFacet {
  // ============ Libraries ============
  using TypedMemView for bytes;
  using TypedMemView for bytes29;

  // ========== Structs ===========

  // ========== Custom Errors ===========

<<<<<<< HEAD
  error BridgeFacet__setExecutor_invalidExecutor();
=======
  error BridgeFacet__setPromiseRouter_invalidPromiseRouter();
  error BridgeFacet__setSponsorVault_invalidSponsorVault();
>>>>>>> 48835230
  error BridgeFacet__addConnextion_invalidDomain();
  error BridgeFacet__addSequencer_alreadyApproved();
  error BridgeFacet__removeSequencer_notApproved();
  error BridgeFacet__xcall_nativeAssetNotSupported();
  error BridgeFacet__xcall_destinationNotSupported();
  error BridgeFacet__xcall_emptyTo();
  error BridgeFacet__xcall_notSupportedAsset();
  error BridgeFacet__xcall_missingAgent();
  error BridgeFacet__xcall_invalidSlippageTol();
  error BridgeFacet__execute_unapprovedSender();
  error BridgeFacet__execute_wrongDomain();
  error BridgeFacet__execute_notSupportedSequencer();
  error BridgeFacet__execute_invalidSequencerSignature();
  error BridgeFacet__execute_maxRoutersExceeded();
  error BridgeFacet__execute_notSupportedRouter();
  error BridgeFacet__execute_invalidRouterSignature();
  error BridgeFacet__execute_alreadyExecuted();
  error BridgeFacet__execute_notApprovedForPortals();
  error BridgeFacet__execute_alreadyReconciled();
  error BridgeFacet__execute_notReconciled();
  error BridgeFacet__handleExecuteTransaction_invalidSponsoredAmount();
  error BridgeFacet__executePortalTransfer_insufficientAmountWithdrawn();
  error BridgeFacet__bumpTransfer_valueIsZero();
  error BridgeFacet__forceReceiveLocal_invalidSender();

  // ============ Properties ============

  uint16 public constant AAVE_REFERRAL_CODE = 0;

  // ============ Events ============

  /**
   * @notice Emitted when `xcall` is called on the origin domain
   * @param transferId - The unique identifier of the crosschain transfer.
   * @param nonce - The bridge nonce of the transfer on the origin domain.
   * @param xcallArgs - The `XCallArgs` provided to the function.
   * @param bridgedAsset - The local (mad) asset being bridged. Could be the same as the asset (adopted
   * asset), or may be different (indicating the asset was swapped for this bridgedAsset).
   * @param bridgedAmount - The amount of the bridgedAsset being sent, after AMM swap from adopted asset if it was
   * necessary.
   * @param caller - The account that called the function.
   */
  event XCalled(
    bytes32 indexed transferId,
    uint256 indexed nonce,
    bytes32 indexed messageHash,
    XCallArgs xcallArgs,
    address bridgedAsset,
    uint256 bridgedAmount,
    address caller
  );

  /**
   * @notice Emitted when a transfer has its external data executed
   * @param transferId - The unique identifier of the crosschain transfer.
   * @param success - Whether calldata succeeded
   * @param returnData - Return bytes from the IXReceiver
   */
  event ExternalCalldataExecuted(bytes32 indexed transferId, bool success, bytes returnData);

  /**
   * @notice Emitted when `execute` is called on the destination chain
   * @dev `execute` may be called when providing fast liquidity *or* when processing a reconciled transfer
   * @param transferId - The unique identifier of the crosschain transfer.
   * @param to - The recipient `CallParams.to` provided, created as indexed parameter.
   * @param args - The `ExecuteArgs` provided to the function.
   * @param asset - The asset the to gets or the external call is executed with. Should be the
   * adopted asset on that chain.
   * @param amount - The amount of transferring asset the to address receives or the external call is
   * executed with.
   * @param caller - The account that called the function.
   */
  event Executed(
    bytes32 indexed transferId,
    address indexed to,
    ExecuteArgs args,
    address asset,
    uint256 amount,
    address caller
  );

  /**
   * @notice Emitted when `bumpTransfer` is called by an user on the origin domain
   * @param transferId - The unique identifier of the crosschain transaction
   * @param relayerFee - The updated amount of relayer fee in native asset
   * @param caller - The account that called the function
   */
  event TransferRelayerFeesUpdated(bytes32 indexed transferId, uint256 relayerFee, address caller);

  /**
   * @notice Emitted when a transfer will accept the local asset instead of the
   * previously specified adopted asset.
   * @param transferId - The unique identifier of the crosschain transaction
   * @param canonicalId - The canonical identifier for the local asset
   * @param canonicalDomain - The canonical domain for the local asset
   * @param amount - The amount for the transfer
   */
  event ForcedReceiveLocal(
    bytes32 indexed transferId,
    bytes32 indexed canonicalId,
    uint32 canonicalDomain,
    uint256 amount
  );

  /**
   * @notice Emitted when a router used Aave Portal liquidity for fast transfer
   * @param transferId - The unique identifier of the crosschain transaction
   * @param router - The authorized router that used Aave Portal liquidity
   * @param asset - The asset that was provided by Aave Portal
   * @param amount - The amount of asset that was provided by Aave Portal
   */
  event AavePortalMintUnbacked(bytes32 indexed transferId, address indexed router, address asset, uint256 amount);

  /**
<<<<<<< HEAD
   * @notice Emitted when the executor variable is updated
   * @param oldExecutor - The executor old value
   * @param newExecutor - The executor new value
   * @param caller - The account that called the function
   */
  event ExecutorUpdated(address oldExecutor, address newExecutor, address caller);
=======
   * @notice Emitted when the sponsorVault variable is updated
   * @param oldSponsorVault - The sponsorVault old value
   * @param newSponsorVault - The sponsorVault new value
   * @param caller - The account that called the function
   */
  event SponsorVaultUpdated(address oldSponsorVault, address newSponsorVault, address caller);

  /**
   * @notice Emitted when the promiseRouter variable is updated
   * @param oldRouter - The promiseRouter old value
   * @param newRouter - The promiseRouter new value
   * @param caller - The account that called the function
   */
  event PromiseRouterUpdated(address oldRouter, address newRouter, address caller);
>>>>>>> 48835230

  /**
   * @notice Emitted when a new connext instance is added
   * @param domain - The domain the connext instance is on
   * @param connext - The address of the connext instance
   * @param caller - The account that called the function
   */
  event ConnextionAdded(uint32 domain, address connext, address caller);

  /**
   * @notice Emitted when a sequencer is added or removed from whitelists
   * @param sequencer - The sequencer address to be added or removed
   * @param caller - The account that called the function
   */
  event SequencerAdded(address sequencer, address caller);

  /**
   * @notice Emitted when a sequencer is added or removed from whitelists
   * @param sequencer - The sequencer address to be added or removed
   * @param caller - The account that called the function
   */
  event SequencerRemoved(address sequencer, address caller);

  // ============ Getters ============

  function relayerFees(bytes32 _transferId) public view returns (uint256) {
    return s.relayerFees[_transferId];
  }

  function routedTransfers(bytes32 _transferId) public view returns (address[] memory) {
    return s.routedTransfers[_transferId];
  }

  function reconciledTransfers(bytes32 _transferId) public view returns (bool) {
    return s.reconciledTransfers[_transferId];
  }

  function connextion(uint32 _domain) public view returns (address) {
    return TypeCasts.bytes32ToAddress(s.connextions[_domain]);
  }

  function domain() public view returns (uint32) {
    return s.domain;
  }

  function nonce() public view returns (uint256) {
    return s.nonce;
  }

  function approvedSequencers(address _sequencer) external view returns (bool) {
    return s.approvedSequencers[_sequencer];
  }

  // ============ Admin methods ==============

<<<<<<< HEAD
  function setExecutor(address _executor) external onlyOwner {
    address old = address(s.executor);
    if (old == _executor || !Address.isContract(_executor)) revert BridgeFacet__setExecutor_invalidExecutor();

    s.executor = IExecutor(_executor);
    emit ExecutorUpdated(old, _executor, msg.sender);
=======
  function setPromiseRouter(address payable _promiseRouter) external onlyOwner {
    address old = address(s.promiseRouter);
    if (old == _promiseRouter || !Address.isContract(_promiseRouter))
      revert BridgeFacet__setPromiseRouter_invalidPromiseRouter();

    s.promiseRouter = PromiseRouter(_promiseRouter);
    emit PromiseRouterUpdated(old, _promiseRouter, msg.sender);
  }

  function setSponsorVault(address _sponsorVault) external onlyOwner {
    address old = address(s.sponsorVault);
    if (old == _sponsorVault || !Address.isContract(_sponsorVault))
      revert BridgeFacet__setSponsorVault_invalidSponsorVault();

    s.sponsorVault = ISponsorVault(_sponsorVault);
    emit SponsorVaultUpdated(old, _sponsorVault, msg.sender);
>>>>>>> 48835230
  }

  function addConnextion(uint32 _domain, address _connext) external onlyOwner {
    // Make sure we aren't setting the current domain as the connextion.
    if (_domain == s.domain) {
      revert BridgeFacet__addConnextion_invalidDomain();
    }

    s.connextions[_domain] = TypeCasts.addressToBytes32(_connext);
    emit ConnextionAdded(_domain, _connext, msg.sender);
  }

  /**
   * @notice Used to add an approved sequencer to the whitelist.
   * @param _sequencer - The sequencer address to add.
   */
  function addSequencer(address _sequencer) external onlyOwner {
    if (s.approvedSequencers[_sequencer]) revert BridgeFacet__addSequencer_alreadyApproved();
    s.approvedSequencers[_sequencer] = true;

    emit SequencerAdded(_sequencer, msg.sender);
  }

  /**
   * @notice Used to remove an approved sequencer from the whitelist.
   * @param _sequencer - The sequencer address to remove.
   */
  function removeSequencer(address _sequencer) external onlyOwner {
    if (!s.approvedSequencers[_sequencer]) revert BridgeFacet__removeSequencer_notApproved();
    delete s.approvedSequencers[_sequencer];

    emit SequencerRemoved(_sequencer, msg.sender);
  }

  // ============ Public methods ==============

  /**
   * @notice Initiates a cross-chain transfer of funds, calldata, and/or various named properties using the nomad
   * network.
   *
   * @dev For ERC20 transfers, this contract must have approval to transfer the input (transacting) assets. The adopted
   * assets will be swapped for their local nomad asset counterparts (i.e. bridgeable tokens) via the configured AMM if
   * necessary. In the event that the adopted assets *are* local nomad assets, no swap is needed. The local tokens will
   * then be sent via the bridge router. If the local assets are representational for an asset on another chain, we will
   * burn the tokens here. If the local assets are canonical (meaning that the adopted<>local asset pairing is native
   * to this chain), we will custody the tokens here.
   *
   * @param _args - The XCallArgs arguments.
   * @return bytes32 - The transfer ID of the newly created crosschain transfer.
   */
  function xcall(XCallArgs calldata _args) external payable nonReentrant whenNotPaused returns (bytes32) {
    // Sanity checks.
    bytes32 remoteInstance;
    CallParams memory params = CallParams({
      to: _args.params.to,
      callData: _args.params.callData,
      originDomain: s.domain,
      destinationDomain: _args.params.destinationDomain,
      agent: _args.params.agent,
      receiveLocal: _args.params.receiveLocal,
      destinationMinOut: _args.params.destinationMinOut
    });
    {
      // Not native asset
      // NOTE: we support using address(0) as an intuitive default if you are sending a 0-value
      // transfer. in that edgecase, address(0) will not be registered as a supported asset, but should
      // pass the `isLocalOrigin` check on the TokenRegistry
      if (_args.asset == address(0) && _args.amount != 0) {
        revert BridgeFacet__xcall_nativeAssetNotSupported();
      }

      // Destination domain is supported.
      // NOTE: This check implicitly also checks that `.params.destinationDomain != s.domain`, because the index
      // `s.domain` of `s.connextions` should always be `bytes32(0)`.
      remoteInstance = s.connextions[params.destinationDomain];
      if (remoteInstance == bytes32(0)) {
        revert BridgeFacet__xcall_destinationNotSupported();
      }

      // Recipient defined.
      if (_args.params.to == address(0)) {
        revert BridgeFacet__xcall_emptyTo();
      }

      // If the user might be receiving adopted assets on the destination chain, they ought to have a defined agent
      // so that they can call `forceReceiveLocal` if need be.
      if (params.agent == address(0) && !params.receiveLocal) {
        revert BridgeFacet__xcall_missingAgent();
      }
    }

    bytes32 transferId;
    uint256 _sNonce;
    address bridgedAsset;
    uint256 bridgedAmount;
    bytes32 messageHash;
    {
      // Check that the asset is supported -- can be either adopted or local.
      TokenId memory canonical;

      // NOTE: above we check that you can only have `address(0)` as a transacting asset when
      // you are sending 0-amounts. Because 0-amount transfers shortcircuit all checks on
      // mappings keyed on hash(canonicalId, canonicalDomain), this is safe even when the
      // address(0) asset is not whitelisted. These values are only used for the `transactionId`
      // generation
      if (_args.asset != address(0)) {
        canonical = s.adoptedToCanonical[_args.asset];

        if (canonical.id == bytes32(0)) {
          // Here, the asset is *not* the adopted asset. The only other valid option
          // is for this asset to be the local asset (i.e. transferring madEth on optimism)
          // NOTE: it *cannot* be the canonical asset. the canonical asset is only used on
          // the canonical domain, where it is *also* the adopted asset.
          if (s.tokenRegistry.isLocalOrigin(_args.asset)) {
            // revert, using a token of local origin that is not registered as adopted
            revert BridgeFacet__xcall_notSupportedAsset();
          }

          (uint32 canonicalDomain, bytes32 canonicalId) = s.tokenRegistry.getTokenId(_args.asset);
          canonical = TokenId(canonicalDomain, canonicalId);
        }
      }

      if (_args.amount > 0) {
        // Transfer funds of transacting asset to the contract from the user.
        AssetLogic.transferAssetToContract(_args.asset, _args.amount);

        // Swap to the local asset from adopted if applicable.
        (bridgedAmount, bridgedAsset) = AssetLogic.swapToLocalAssetIfNeeded(
          canonical,
          _args.asset,
          _args.amount,
          _args.originMinOut
        );

        // Approve bridge router
        SafeERC20.safeApprove(IERC20(bridgedAsset), address(s.bridgeRouter), 0);
        SafeERC20.safeIncreaseAllowance(IERC20(bridgedAsset), address(s.bridgeRouter), bridgedAmount);
      } else {
        // Get the bridged asset so you can emit it properly within the event
        bridgedAsset = _args.asset == address(0)
          ? address(0)
          : s.tokenRegistry.getLocalAddress(canonical.domain, canonical.id);
      }

      // Calculate the transfer id
      transferId = _getTransferId(params, canonical, bridgedAmount);
      _sNonce = s.nonce++;
    }

    {
      // Store the relayer fee
      // NOTE: this has to be done *after* transferring in + swapping assets because
      // the transfer id uses the amount that is bridged (i.e. amount in local asset)
      s.relayerFees[transferId] += msg.value;

      // Send message
      messageHash = s.bridgeRouter.sendToHook(
        bridgedAsset,
        bridgedAmount,
        params.destinationDomain,
        remoteInstance,
        abi.encode(TransferIdInformation(params, _sNonce, msg.sender))
      );
    }

    // emit event
    emit XCalled(transferId, _sNonce, messageHash, _args, bridgedAsset, bridgedAmount, msg.sender);

    return transferId;
  }

  /**
   * @notice Called on a destination domain to disburse correct assets to end recipient and execute any included
   * calldata.
   *
   * @dev Can be called before or after `handle` [reconcile] is called (regarding the same transfer), depending on
   * whether the fast liquidity route (i.e. funds provided by routers) is being used for this transfer. As a result,
   * executed calldata (including properties like `originSender`) may or may not be verified depending on whether the
   * reconcile has been completed (i.e. the optimistic confirmation period has elapsed).
   *
   * @param _args - ExecuteArgs arguments.
   * @return bytes32 - The transfer ID of the crosschain transfer. Should match the xcall's transfer ID in order for
   * reconciliation to occur.
   */
  function execute(ExecuteArgs calldata _args) external nonReentrant whenNotPaused returns (bytes32) {
    // Retrieve canonical domain and ID for the transacting asset.
    (uint32 canonicalDomain, bytes32 canonicalId) = s.tokenRegistry.getTokenId(_args.local);

    (bytes32 transferId, bool reconciled) = _executeSanityChecks(_args, canonicalDomain, canonicalId);

    // Set the relayer for this transaction to allow for future claim
    s.transferRelayer[transferId] = msg.sender;

    // execute router liquidity when this is a fast transfer
    // asset will be adopted unless specified to be local in params
    (uint256 amountOut, address asset) = _handleExecuteLiquidity(
      transferId,
      _calculateCanonicalHash(canonicalId, canonicalDomain),
      !reconciled,
      _args
    );

    // execute the transaction
    uint256 amountWithSponsors = _handleExecuteTransaction(_args, amountOut, asset, transferId, reconciled);

    // emit event
    emit Executed(transferId, _args.params.to, _args, asset, amountWithSponsors, msg.sender);

    return transferId;
  }

  /**
   * @notice Anyone can call this function on the origin domain to increase the relayer fee for a transfer.
   * @param _transferId - The unique identifier of the crosschain transaction
   */
  function bumpTransfer(bytes32 _transferId) external payable nonReentrant whenNotPaused {
    if (msg.value == 0) revert BridgeFacet__bumpTransfer_valueIsZero();

    s.relayerFees[_transferId] += msg.value;

    emit TransferRelayerFeesUpdated(_transferId, s.relayerFees[_transferId], msg.sender);
  }

  /**
   * @notice A user-specified agent can call this to accept the local asset instead of the
   * previously specified adopted asset.
   * @dev Should be called in situations where transfers are facing unfavorable slippage
   * conditions for extended periods
   * @param _params - The call params for the transaction
   * @param _amount - The amount of transferring asset the tx called xcall with
   * @param _nonce - The nonce for the transfer
   * @param _canonicalId - The identifier of the canonical asset associated with the transfer
   * @param _canonicalDomain - The domain of the canonical asset associated with the transfer
   * @param _originSender - The msg.sender of the origin call
   */
  function forceReceiveLocal(
    CallParams calldata _params,
    uint256 _amount,
    uint256 _nonce,
    bytes32 _canonicalId,
    uint32 _canonicalDomain,
    address _originSender
  ) external nonReentrant {
    // Enforce caller
    if (msg.sender != _params.agent) revert BridgeFacet__forceReceiveLocal_invalidSender();

    // Calculate transfer id
    bytes32 transferId = _calculateTransferId(_params, _amount, _nonce, _canonicalId, _canonicalDomain, _originSender);

    // Store receive local
    s.receiveLocalOverrides[transferId] = true;

    // Emit event
    emit ForcedReceiveLocal(transferId, _canonicalId, _canonicalDomain, _amount);
  }

  // ============ Private Functions ============

  /**
   * @notice Holds the logic to recover the signer from an encoded payload.
   * @dev Will hash and convert to an eth signed message.
   * @param _signed The hash that was signed
   * @param _sig The signature you are recovering the signer from
   */
  function _recoverSignature(bytes32 _signed, bytes calldata _sig) internal pure returns (address) {
    // Recover
    return ECDSA.recover(ECDSA.toEthSignedMessageHash(_signed), _sig);
  }

  /**
   * @notice Performs some sanity checks for `execute`
   * @dev Need this to prevent stack too deep
   */
  function _executeSanityChecks(
    ExecuteArgs calldata _args,
    uint32 canonicalDomain,
    bytes32 canonicalId
  ) private view returns (bytes32, bool) {
    // If the sender is not approved relayer, revert
    if (!s.approvedRelayers[msg.sender] && msg.sender != _args.params.agent) {
      revert BridgeFacet__execute_unapprovedSender();
    }

    // If this is not the destination domain revert
    if (_args.params.destinationDomain != s.domain) {
      revert BridgeFacet__execute_wrongDomain();
    }

    // Path length refers to the number of facilitating routers. A transfer is considered 'multipath'
    // if multiple routers provide liquidity (in even 'shares') for it.
    uint256 pathLength = _args.routers.length;

    // Make sure number of routers is below the configured maximum.
    if (pathLength > s.maxRoutersPerTransfer) revert BridgeFacet__execute_maxRoutersExceeded();

    // Derive transfer ID based on given arguments.
    bytes32 transferId = _getTransferId(_args, canonicalDomain, canonicalId);

    // Retrieve the reconciled record.
    bool reconciled = s.reconciledTransfers[transferId];

    // Hash the payload for which each router should have produced a signature.
    // Each router should have signed the `transferId` (which implicitly signs call params,
    // amount, and tokenId) as well as the `pathLength`, or the number of routers with which
    // they are splitting liquidity provision.
    bytes32 routerHash = keccak256(abi.encode(transferId, pathLength));

    if (pathLength != 0) {
      // Check to make sure the transfer has not been reconciled (no need for routers if the transfer is
      // already reconciled; i.e. if there are routers provided, the transfer must *not* be reconciled).
      if (reconciled) revert BridgeFacet__execute_alreadyReconciled();

      // NOTE: The sequencer address may be empty and no signature needs to be provided in the case of the
      // slow liquidity route (i.e. no routers involved). Additionally, the sequencer does not need to be the
      // msg.sender.
      // Check to make sure the sequencer address provided is approved
      if (!s.approvedSequencers[_args.sequencer]) {
        revert BridgeFacet__execute_notSupportedSequencer();
      }
      // Check to make sure the sequencer provided did sign the transfer ID and router path provided.
      if (
        _args.sequencer != _recoverSignature(keccak256(abi.encode(transferId, _args.routers)), _args.sequencerSignature)
      ) {
        revert BridgeFacet__execute_invalidSequencerSignature();
      }

      for (uint256 i; i < pathLength; ) {
        // Make sure the router is approved, if applicable.
        // If router ownership is renounced (_RouterOwnershipRenounced() is true), then the router whitelist
        // no longer applies and we can skip this approval step.
        if (!_isRouterWhitelistRemoved() && !s.routerPermissionInfo.approvedRouters[_args.routers[i]]) {
          revert BridgeFacet__execute_notSupportedRouter();
        }

        // Validate the signature. We'll recover the signer's address using the expected payload and basic ECDSA
        // signature scheme recovery. The address for each signature must match the router's address.
        if (_args.routers[i] != _recoverSignature(routerHash, _args.routerSignatures[i])) {
          revert BridgeFacet__execute_invalidRouterSignature();
        }

        unchecked {
          ++i;
        }
      }
    } else {
      // If there are no routers for this transfer, this `execute` must be a slow liquidity route; in which
      // case, we must make sure the transfer's been reconciled.
      if (!reconciled) revert BridgeFacet__execute_notReconciled();
    }

    // Require that this transfer has not already been executed. If it were executed, the `transferRelayer`
    // would have been set in the previous call (to enable the caller to claim relayer fees).
    if (s.transferRelayer[transferId] != address(0)) {
      revert BridgeFacet__execute_alreadyExecuted();
    }

    return (transferId, reconciled);
  }

  /**
   * @notice Calculates a transferId based on `xcall` arguments
   * @dev Need this to prevent stack too deep
   */
  function _getTransferId(
    CallParams memory _params,
    TokenId memory _canonical,
    uint256 bridgedAmount
  ) private view returns (bytes32) {
    return _calculateTransferId(_params, bridgedAmount, s.nonce, _canonical.id, _canonical.domain, msg.sender);
  }

  /**
   * @notice Calculates a transferId based on `execute` arguments
   * @dev Need this to prevent stack too deep
   */
  function _getTransferId(
    ExecuteArgs calldata _args,
    uint32 canonicalDomain,
    bytes32 canonicalId
  ) private pure returns (bytes32) {
    return
      _calculateTransferId(_args.params, _args.amount, _args.nonce, canonicalId, canonicalDomain, _args.originSender);
  }

  /**
   * @notice Calculates fast transfer amount.
   * @param _amount Transfer amount
   * @param _numerator Numerator
   * @param _denominator Denominator
   */
  function _muldiv(
    uint256 _amount,
    uint256 _numerator,
    uint256 _denominator
  ) private pure returns (uint256) {
    return (_amount * _numerator) / _denominator;
  }

  /**
   * @notice Execute liquidity process used when calling `execute`
   * @dev Need this to prevent stack too deep
   */
  function _handleExecuteLiquidity(
    bytes32 _transferId,
    bytes32 _key,
    bool _isFast,
    ExecuteArgs calldata _args
  ) private returns (uint256, address) {
    // Save the addresses of all routers providing liquidity for this transfer.
    s.routedTransfers[_transferId] = _args.routers;

    if (_args.amount == 0) {
      return (0, _args.local);
    }

    bool localRequested = _args.params.receiveLocal || s.receiveLocalOverrides[_transferId];

    uint256 toSwap = _args.amount;
    // If this is a fast liquidity path, we should handle deducting from applicable routers' liquidity.
    // If this is a slow liquidity path, the transfer must have been reconciled (if we've reached this point),
    // and the funds would have been custodied in this contract. The exact custodied amount is untracked in state
    // (since the amount is hashed in the transfer ID itself) - thus, no updates are required.
    if (_isFast) {
      uint256 pathLen = _args.routers.length;

      // Calculate amount that routers will provide with the fast-liquidity fee deducted.
      toSwap = _muldiv(_args.amount, s.LIQUIDITY_FEE_NUMERATOR, BPS_FEE_DENOMINATOR);

      if (pathLen == 1) {
        // If router does not have enough liquidity, try to use Aave Portals.
        // only one router should be responsible for taking on this credit risk, and it should only
        // deal with transfers expecting adopted assets (to avoid introducing runtime slippage).
        if (!localRequested && s.routerBalances[_args.routers[0]][_args.local] < toSwap && s.aavePool != address(0)) {
          if (!s.routerPermissionInfo.approvedForPortalRouters[_args.routers[0]])
            revert BridgeFacet__execute_notApprovedForPortals();

          // Portal provides the adopted asset so we early return here
          return _executePortalTransfer(_transferId, _key, toSwap, _args.routers[0]);
        } else {
          // Decrement the router's liquidity.
          s.routerBalances[_args.routers[0]][_args.local] -= toSwap;
        }
      } else {
        // For each router, assert they are approved, and deduct liquidity.
        uint256 routerAmount = toSwap / pathLen;
        for (uint256 i; i < pathLen - 1; ) {
          // Decrement router's liquidity.
          s.routerBalances[_args.routers[i]][_args.local] -= routerAmount;

          unchecked {
            ++i;
          }
        }
        // The last router in the multipath will sweep the remaining balance to account for remainder dust.
        uint256 toSweep = routerAmount + (toSwap % pathLen);
        s.routerBalances[_args.routers[pathLen - 1]][_args.local] -= toSweep;
      }
    }

    // if the local asset is specified, or the adopted asset was overridden (i.e. when
    // user facing slippage conditions outside of their boundaries), exit
    if (localRequested) {
      return (toSwap, _args.local);
    }

    // swap out of mad* asset into adopted asset if needed
    return AssetLogic.swapFromLocalAssetIfNeeded(_key, _args.local, toSwap, _args.params.destinationMinOut);
  }

  /**
   * @notice Process the transfer, and calldata if needed, when calling `execute`
   * @dev Need this to prevent stack too deep
   */
  function _handleExecuteTransaction(
    ExecuteArgs calldata _args,
    uint256 _amountOut,
    address _asset, // adopted (or local if specified)
    bytes32 _transferId,
    bool _reconciled
  ) private returns (uint256) {
<<<<<<< HEAD
    // execute the the transaction
    if (keccak256(_args.params.callData) == EMPTY_HASH) {
      // no call data, send funds to the user
      AssetLogic.handleOutgoingAsset(_asset, _args.params.to, _amountOut);
    } else {
      // execute calldata w/funds
      AssetLogic.handleOutgoingAsset(_asset, address(s.executor), _amountOut);
=======
    // If the domain if sponsored
    if (address(s.sponsorVault) != address(0)) {
      // fast liquidity path
      if (!_reconciled) {
        // Vault will return the amount of the fee they sponsored in the native fee
        // NOTE: some considerations here around fee on transfer tokens and ensuring
        // there are no malicious `Vaults` that do not transfer the correct amount. Should likely do a
        // balance read about it

        uint256 starting = IERC20(_asset).balanceOf(address(this));
        uint256 denom = BPS_FEE_DENOMINATOR;
        // NOTE: using the amount that was transferred to calculate the liquidity fee, not the _amountOut
        // which already has fees debited and was swapped
        uint256 liquidityFee = _muldiv(_args.amount, (denom - s.LIQUIDITY_FEE_NUMERATOR), denom);

        (bool success, bytes memory data) = address(s.sponsorVault).call(
          abi.encodeWithSelector(s.sponsorVault.reimburseLiquidityFees.selector, _asset, liquidityFee, _args.params.to)
        );

        if (success) {
          uint256 sponsored = abi.decode(data, (uint256));

          // Validate correct amounts are transferred
          if (IERC20(_asset).balanceOf(address(this)) != starting + sponsored) {
            revert BridgeFacet__handleExecuteTransaction_invalidSponsoredAmount();
          }

          _amountOut += sponsored;
        }
      }

      // Should dust the recipient with the lesser of a vault-defined cap or the converted relayer fee
      // If there is no conversion available (i.e. no oracles for origin domain asset <> dest asset pair),
      // then the vault should just pay out the configured constant
      address(s.sponsorVault).call(
        abi.encodeWithSelector(
          s.sponsorVault.reimburseRelayerFees.selector,
          _args.params.originDomain,
          payable(_args.params.to),
          _args.params.relayerFee
        )
      );
    }

    // transfer funds to recipient
    AssetLogic.handleOutgoingAsset(_asset, _args.params.to, _amountOut);

    // execute the calldata
    _executeCalldata(_transferId, _amountOut, _asset, _args.originSender, _reconciled, _args.params);

    return _amountOut;
  }
>>>>>>> 48835230

  /**
   * @notice Executes external calldata.
   * 
   * @dev Once a transfer is reconciled (i.e. data is authenticated), external calls will
   * fail gracefully. This means errors will be emitted in an event, but the function itself
   * will not revert.

   * In the case where a transaction is *not* reconciled (i.e. data is unauthenticated), this
   * external call will fail loudly. This allows all functions that rely on authenticated data
   * (using a specific check on the origin sender), to be forced into the slow path for
   * execution to succeed.
   * 
   */
  function _executeCalldata(
    bytes32 _transferId,
    uint256 _amount,
    address _asset,
    address _originSender,
    bool _reconciled,
    CallParams calldata _params
  ) internal {
    // execute the calldata
    if (keccak256(_params.callData) == EMPTY_HASH) {
      // no call data, return amount out
      return;
    }

    bool success;
    bytes memory returnData;

    // See above devnote
    if (_reconciled) {
      // after this function executes:
      // - 2 events are emitted
      // - transfer id is returned
      // -> reserve 10K gas

      // FIXME: should the values used here be settable constants?

      // Use SafeCall here
      (success, returnData) = ExcessivelySafeCall.excessivelySafeCall(
        _params.to,
        gasleft() - 10_000,
        0, // native asset value (always 0)
        256, // only copy 256 bytes back as calldata
        abi.encodeWithSelector(
          IXReceiver.xReceive.selector,
          _transferId,
          _amount,
          _asset,
          _originSender, // use passed in value iff authenticated
          _params.originDomain,
          _params.callData
        )
      );
<<<<<<< HEAD
=======
    } else {
      // use address(0) for origin sender on fast path
      returnData = IXReceiver(_params.to).xReceive(
        _transferId,
        _amount,
        _asset,
        address(0),
        _params.originDomain,
        _params.callData
      );
      success = true;
>>>>>>> 48835230
    }

    emit ExternalCalldataExecuted(_transferId, success, returnData);

    // perform callback
    if (_params.callback != address(0)) {
      s.promiseRouter.send(_params.originDomain, _transferId, _params.callback, success, returnData);
    }
  }

  /**
   * @notice Uses Aave Portals to provide fast liquidity
   */
  function _executePortalTransfer(
    bytes32 _transferId,
    bytes32 _key,
    uint256 _fastTransferAmount,
    address _router
  ) internal returns (uint256, address) {
    // Calculate local to adopted swap output if needed
    address adopted = s.canonicalToAdopted[_key];

    IAavePool(s.aavePool).mintUnbacked(adopted, _fastTransferAmount, address(this), AAVE_REFERRAL_CODE);

    // Improvement: Instead of withdrawing to address(this), withdraw directly to the user or executor to save 1 transfer
    uint256 amountWithdrawn = IAavePool(s.aavePool).withdraw(adopted, _fastTransferAmount, address(this));

    if (amountWithdrawn < _fastTransferAmount) revert BridgeFacet__executePortalTransfer_insufficientAmountWithdrawn();

    // Store principle debt
    s.portalDebt[_transferId] = _fastTransferAmount;

    // Store fee debt
    s.portalFeeDebt[_transferId] = (s.aavePortalFeeNumerator * _fastTransferAmount) / BPS_FEE_DENOMINATOR;

    emit AavePortalMintUnbacked(_transferId, _router, adopted, _fastTransferAmount);

    return (_fastTransferAmount, adopted);
  }
}<|MERGE_RESOLUTION|>--- conflicted
+++ resolved
@@ -14,6 +14,7 @@
 
 import {AssetLogic} from "../libraries/AssetLogic.sol";
 import {XCallArgs, ExecuteArgs, CallParams, TokenId, TransferIdInformation} from "../libraries/LibConnextStorage.sol";
+import {LibCrossDomainProperty} from "../libraries/LibCrossDomainProperty.sol";
 
 import {IWeth} from "../interfaces/IWeth.sol";
 import {ITokenRegistry} from "../interfaces/ITokenRegistry.sol";
@@ -29,12 +30,6 @@
 
   // ========== Custom Errors ===========
 
-<<<<<<< HEAD
-  error BridgeFacet__setExecutor_invalidExecutor();
-=======
-  error BridgeFacet__setPromiseRouter_invalidPromiseRouter();
-  error BridgeFacet__setSponsorVault_invalidSponsorVault();
->>>>>>> 48835230
   error BridgeFacet__addConnextion_invalidDomain();
   error BridgeFacet__addSequencer_alreadyApproved();
   error BridgeFacet__removeSequencer_notApproved();
@@ -149,31 +144,6 @@
   event AavePortalMintUnbacked(bytes32 indexed transferId, address indexed router, address asset, uint256 amount);
 
   /**
-<<<<<<< HEAD
-   * @notice Emitted when the executor variable is updated
-   * @param oldExecutor - The executor old value
-   * @param newExecutor - The executor new value
-   * @param caller - The account that called the function
-   */
-  event ExecutorUpdated(address oldExecutor, address newExecutor, address caller);
-=======
-   * @notice Emitted when the sponsorVault variable is updated
-   * @param oldSponsorVault - The sponsorVault old value
-   * @param newSponsorVault - The sponsorVault new value
-   * @param caller - The account that called the function
-   */
-  event SponsorVaultUpdated(address oldSponsorVault, address newSponsorVault, address caller);
-
-  /**
-   * @notice Emitted when the promiseRouter variable is updated
-   * @param oldRouter - The promiseRouter old value
-   * @param newRouter - The promiseRouter new value
-   * @param caller - The account that called the function
-   */
-  event PromiseRouterUpdated(address oldRouter, address newRouter, address caller);
->>>>>>> 48835230
-
-  /**
    * @notice Emitted when a new connext instance is added
    * @param domain - The domain the connext instance is on
    * @param connext - The address of the connext instance
@@ -226,33 +196,6 @@
   }
 
   // ============ Admin methods ==============
-
-<<<<<<< HEAD
-  function setExecutor(address _executor) external onlyOwner {
-    address old = address(s.executor);
-    if (old == _executor || !Address.isContract(_executor)) revert BridgeFacet__setExecutor_invalidExecutor();
-
-    s.executor = IExecutor(_executor);
-    emit ExecutorUpdated(old, _executor, msg.sender);
-=======
-  function setPromiseRouter(address payable _promiseRouter) external onlyOwner {
-    address old = address(s.promiseRouter);
-    if (old == _promiseRouter || !Address.isContract(_promiseRouter))
-      revert BridgeFacet__setPromiseRouter_invalidPromiseRouter();
-
-    s.promiseRouter = PromiseRouter(_promiseRouter);
-    emit PromiseRouterUpdated(old, _promiseRouter, msg.sender);
-  }
-
-  function setSponsorVault(address _sponsorVault) external onlyOwner {
-    address old = address(s.sponsorVault);
-    if (old == _sponsorVault || !Address.isContract(_sponsorVault))
-      revert BridgeFacet__setSponsorVault_invalidSponsorVault();
-
-    s.sponsorVault = ISponsorVault(_sponsorVault);
-    emit SponsorVaultUpdated(old, _sponsorVault, msg.sender);
->>>>>>> 48835230
-  }
 
   function addConnextion(uint32 _domain, address _connext) external onlyOwner {
     // Make sure we aren't setting the current domain as the connextion.
@@ -733,59 +676,6 @@
     bytes32 _transferId,
     bool _reconciled
   ) private returns (uint256) {
-<<<<<<< HEAD
-    // execute the the transaction
-    if (keccak256(_args.params.callData) == EMPTY_HASH) {
-      // no call data, send funds to the user
-      AssetLogic.handleOutgoingAsset(_asset, _args.params.to, _amountOut);
-    } else {
-      // execute calldata w/funds
-      AssetLogic.handleOutgoingAsset(_asset, address(s.executor), _amountOut);
-=======
-    // If the domain if sponsored
-    if (address(s.sponsorVault) != address(0)) {
-      // fast liquidity path
-      if (!_reconciled) {
-        // Vault will return the amount of the fee they sponsored in the native fee
-        // NOTE: some considerations here around fee on transfer tokens and ensuring
-        // there are no malicious `Vaults` that do not transfer the correct amount. Should likely do a
-        // balance read about it
-
-        uint256 starting = IERC20(_asset).balanceOf(address(this));
-        uint256 denom = BPS_FEE_DENOMINATOR;
-        // NOTE: using the amount that was transferred to calculate the liquidity fee, not the _amountOut
-        // which already has fees debited and was swapped
-        uint256 liquidityFee = _muldiv(_args.amount, (denom - s.LIQUIDITY_FEE_NUMERATOR), denom);
-
-        (bool success, bytes memory data) = address(s.sponsorVault).call(
-          abi.encodeWithSelector(s.sponsorVault.reimburseLiquidityFees.selector, _asset, liquidityFee, _args.params.to)
-        );
-
-        if (success) {
-          uint256 sponsored = abi.decode(data, (uint256));
-
-          // Validate correct amounts are transferred
-          if (IERC20(_asset).balanceOf(address(this)) != starting + sponsored) {
-            revert BridgeFacet__handleExecuteTransaction_invalidSponsoredAmount();
-          }
-
-          _amountOut += sponsored;
-        }
-      }
-
-      // Should dust the recipient with the lesser of a vault-defined cap or the converted relayer fee
-      // If there is no conversion available (i.e. no oracles for origin domain asset <> dest asset pair),
-      // then the vault should just pay out the configured constant
-      address(s.sponsorVault).call(
-        abi.encodeWithSelector(
-          s.sponsorVault.reimburseRelayerFees.selector,
-          _args.params.originDomain,
-          payable(_args.params.to),
-          _args.params.relayerFee
-        )
-      );
-    }
-
     // transfer funds to recipient
     AssetLogic.handleOutgoingAsset(_asset, _args.params.to, _amountOut);
 
@@ -794,7 +684,6 @@
 
     return _amountOut;
   }
->>>>>>> 48835230
 
   /**
    * @notice Executes external calldata.
@@ -851,8 +740,6 @@
           _params.callData
         )
       );
-<<<<<<< HEAD
-=======
     } else {
       // use address(0) for origin sender on fast path
       returnData = IXReceiver(_params.to).xReceive(
@@ -864,7 +751,6 @@
         _params.callData
       );
       success = true;
->>>>>>> 48835230
     }
 
     emit ExternalCalldataExecuted(_transferId, success, returnData);
