// SPDX-License-Identifier: UNLICENSED
pragma solidity 0.8.17;

import {BaseConnextFacet} from "./BaseConnextFacet.sol";
import {LibDiamond} from "../libraries/LibDiamond.sol";
import {Role} from "../libraries/LibConnextStorage.sol";
import {IProposedOwnable} from "../../../shared/interfaces/IProposedOwnable.sol";

/**
 * @title ProposedOwnableFacet
 * @notice Contract module which provides a basic access control mechanism,
 * where there is an account (an owner) that can be granted exclusive access to
 * specific functions.
 *
 * By default, the owner account will be the one that deploys the contract. This
 * can later be changed via a two step process:
 * 1. Call `proposeOwner`
 * 2. Wait out the delay period
 * 3. Call `acceptOwner`
 *
 * @dev This module is used through inheritance. It will make available the
 * modifier `onlyOwner`, which can be applied to your functions to restrict
 * their use to the owner.
 *
 * @dev The majority of this code was taken from the openzeppelin Ownable
 * contract
 *
 */
contract ProposedOwnableFacet is BaseConnextFacet, IProposedOwnable {
  // ========== Custom Errors ===========
  error ProposedOwnableFacet__delayElapsed_delayNotElapsed();
  error ProposedOwnableFacet__proposeRouterAllowlistRemoval_noOwnershipChange();
  error ProposedOwnableFacet__removeRouterAllowlist_noOwnershipChange();
  error ProposedOwnableFacet__removeRouterAllowlist_noProposal();
<<<<<<< HEAD
  error ProposedOwnableFacet__removeRouterAllowlist_delayNotElapsed();
=======
  error ProposedOwnableFacet__proposeAssetAllowlistRemoval_noOwnershipChange();
  error ProposedOwnableFacet__removeAssetAllowlist_noOwnershipChange();
  error ProposedOwnableFacet__removeAssetAllowlist_noProposal();
>>>>>>> 08bb691a
  error ProposedOwnableFacet__proposeNewOwner_invalidProposal();
  error ProposedOwnableFacet__proposeNewOwner_noOwnershipChange();
  error ProposedOwnableFacet__acceptProposedOwner_noOwnershipChange();
  error ProposedOwnableFacet__revokeRole_invalidInput();
  error ProposedOwnableFacet__assignRoleRouter_invalidInput();
  error ProposedOwnableFacet__assignRoleWatcher_invalidInput();
  error ProposedOwnableFacet__assignRoleAdmin_invalidInput();

  // ============ Events ============

  event RouterAllowlistRemovalProposed(uint256 timestamp);

  event RouterAllowlistRemoved(bool renounced);

  event RevokeRole(address revokedAddress, Role revokedRole);

  event AssignRoleRouter(address router);

  event AssignRoleWatcher(address watcher);

  event AssignRoleAdmin(address admin);

  event Paused();

  event Unpaused();

  // ============ Modifier ============
  /**
   * @notice Reverts the call if the expected delay has not elapsed.
   * @param start Timestamp marking the beginning of the delay period.
   */
  modifier delayElapsed(uint256 start) {
    // Ensure delay has elapsed
    if ((block.timestamp - start) <= delay()) revert ProposedOwnableFacet__delayElapsed_delayNotElapsed();
    _;
  }

  // ============ External: Getters ============

  /**
   * @notice Returns the address of the current owner.
   */
  function owner() public view returns (address) {
    return LibDiamond.contractOwner();
  }

  /**
   * @notice Returns if the router allowlist is removed.
   */
  function routerAllowlistRemoved() public view returns (bool) {
    return s._routerAllowlistRemoved;
  }

  /**
   * @notice Returns the address of the proposed owner.
   */
  function proposed() public view returns (address) {
    return s._proposed;
  }

  /**
   * @notice Returns the address of the proposed owner.
   */
  function proposedTimestamp() public view returns (uint256) {
    return s._proposedOwnershipTimestamp;
  }

  /**
   * @notice Returns the timestamp when router allowlist was last proposed to be removed
   */
  function routerAllowlistTimestamp() public view returns (uint256) {
    return s._routerAllowlistTimestamp;
  }

  /**
   * @notice Returns the delay period before a new owner can be accepted.
   */
  function delay() public view returns (uint256) {
    return LibDiamond.acceptanceDelay();
  }

  /**
   * @notice Returns the Role of the address
   * @dev returns uint value of representing enum value of Role
   * @param _role The address for which Role need to be queried
   */
  function queryRole(address _role) public view returns (Role) {
    return s.roles[_role];
  }

  // ============ External ============

  /**
   * @notice Indicates if the ownership of the router allowlist has
   * been renounced
   */
  function proposeRouterAllowlistRemoval() public onlyOwnerOrAdmin {
    // Use contract as source of truth
    // Will fail if all ownership is renounced by modifier
    if (s._routerAllowlistRemoved) revert ProposedOwnableFacet__proposeRouterAllowlistRemoval_noOwnershipChange();

    // Begin delay, emit event
    _setRouterAllowlistTimestamp();
  }

  /**
   * @notice Indicates if the ownership of the asset allowlist has
   * been renounced
   */
  function removeRouterAllowlist() public onlyOwnerOrAdmin delayElapsed(s._routerAllowlistTimestamp) {
    // Contract as sounce of truth
    // Will fail if all ownership is renounced by modifier
    if (s._routerAllowlistRemoved) revert ProposedOwnableFacet__removeRouterAllowlist_noOwnershipChange();

    // Ensure there has been a proposal cycle started
    if (s._routerAllowlistTimestamp == 0) revert ProposedOwnableFacet__removeRouterAllowlist_noProposal();

    // Set renounced, emit event, reset timestamp to 0
    _setRouterAllowlistRemoved(true);
  }

  /**
<<<<<<< HEAD
=======
   * @notice Indicates if the ownership of the asset allowlist has
   * been renounced
   */
  function proposeAssetAllowlistRemoval() public onlyOwnerOrAdmin {
    // Contract as source of truth
    // Will fail if all ownership is renounced by modifier
    if (s._assetAllowlistRemoved) revert ProposedOwnableFacet__proposeAssetAllowlistRemoval_noOwnershipChange();

    // Start cycle, emit event
    _setAssetAllowlistTimestamp();
  }

  /**
   * @notice Indicates if the ownership of the asset allowlist has
   * been renounced
   */
  function removeAssetAllowlist() public onlyOwnerOrAdmin delayElapsed(s._assetAllowlistTimestamp) {
    // Contract as source of truth
    // Will fail if all ownership is renounced by modifier
    if (s._assetAllowlistRemoved) revert ProposedOwnableFacet__removeAssetAllowlist_noOwnershipChange();

    // Ensure there has been a proposal cycle started
    if (s._assetAllowlistTimestamp == 0) revert ProposedOwnableFacet__removeAssetAllowlist_noProposal();

    // Set ownership, reset timestamp, emit event
    _setAssetAllowlistRemoved(true);
  }

  /**
>>>>>>> 08bb691a
   * @notice Sets the timestamp for an owner to be proposed, and sets the
   * newly proposed owner as step 1 in a 2-step process
   */
  function proposeNewOwner(address newlyProposed) public onlyOwner {
    // Contract as source of truth
    if (s._proposed == newlyProposed || newlyProposed == address(0))
      revert ProposedOwnableFacet__proposeNewOwner_invalidProposal();

    // Sanity check: reasonable proposal
    if (owner() == newlyProposed) revert ProposedOwnableFacet__proposeNewOwner_noOwnershipChange();

    _setProposed(newlyProposed);
  }

  /**
   * @notice Transfers ownership of the contract to a new account (`newOwner`).
   * Can only be called by the proposed owner.
   */
  function acceptProposedOwner() public onlyProposed delayElapsed(s._proposedOwnershipTimestamp) {
    // Contract as source of truth
    if (owner() == s._proposed) revert ProposedOwnableFacet__acceptProposedOwner_noOwnershipChange();

    // NOTE: no need to check if _proposedOwnershipTimestamp > 0 because
    // the only time this would happen is if the _proposed was never
    // set (will fail from modifier) or if the owner == _proposed (checked
    // above)

    // Emit event, set new owner, reset timestamp
    _setOwner(s._proposed);
  }

  /**
   * @notice Use to revoke the Role of an address to None
   * Can only be called by Owner or Role.Admin
   * @dev input address will be assingned default value i.e Role.None under mapping roles
   * @param _revoke - The address to be revoked from it's Role
   */
  function revokeRole(address _revoke) public onlyOwnerOrAdmin {
    // Use contract as source of truth
    // Will fail if candidate isn't assinged any Role OR input address is addressZero
    Role revokedRole = s.roles[_revoke];
    if (revokedRole == Role.None || _revoke == address(0)) revert ProposedOwnableFacet__revokeRole_invalidInput();

    s.roles[_revoke] = Role.None;
    emit RevokeRole(_revoke, revokedRole);
  }

  /**
   * @notice Use to assign an address Router role
   * Address with Router has permission to add new router
   * Can only be called by Owner or Role.RouterAdmin
   * @dev requested address will be whitelisted as Role.RouterAdmin under mapping roles
   * @param _router - The address to be assigned as Role.RouterAdmin under roles
   */
  function assignRoleRouterAdmin(address _router) public onlyOwnerOrAdmin {
    // Use contract as source of truth
    // Will fail if candidate is already added OR input address is addressZero
    if (s.roles[_router] != Role.None || _router == address(0))
      revert ProposedOwnableFacet__assignRoleRouter_invalidInput();

    s.roles[_router] = Role.RouterAdmin;
    emit AssignRoleRouter(_router);
  }

  /**
   * @notice Use to assign an address Watcher role
   * Address with Watcher role has permission to pause
   * Can only be called by Owner or Role.Admin
   * @dev requested address will be allowlisted as Role.Watcher under mapping roles
   * @param _watcher - The address to be assigned as Role.Watcher under roles
   */
  function assignRoleWatcher(address _watcher) public onlyOwnerOrAdmin {
    // Use contract as source of truth
    // Will fail if candidate is already added OR input address is addressZero
    if (s.roles[_watcher] != Role.None || _watcher == address(0))
      revert ProposedOwnableFacet__assignRoleWatcher_invalidInput();

    s.roles[_watcher] = Role.Watcher;
    emit AssignRoleWatcher(_watcher);
  }

  /**
   * @notice Use to assign an address Admin role
   * Address with Admin role has permission to all else of Router & Watcher role
   * Can only be called by Owner or Role.Admin
   * @dev requested address will be allowlisted as Role.Admin under mapping roles
   * @param _admin - The address to beassigned as Role.Admin under roles
   */
  function assignRoleAdmin(address _admin) public onlyOwnerOrAdmin {
    // Use contract as source of truth
    // Will fail if candidate is already added OR input address is addressZero
    if (s.roles[_admin] != Role.None || _admin == address(0))
      revert ProposedOwnableFacet__assignRoleAdmin_invalidInput();

    s.roles[_admin] = Role.Admin;
    emit AssignRoleAdmin(_admin);
  }

  function pause() public onlyOwnerOrWatcher {
    s._paused = true;
    emit Paused();
  }

  function unpause() public onlyOwnerOrAdmin {
    delete s._paused;
    emit Unpaused();
  }

  ////// INTERNAL //////

  function _setRouterAllowlistTimestamp() private {
    s._routerAllowlistTimestamp = block.timestamp;
    emit RouterAllowlistRemovalProposed(block.timestamp);
  }

  function _setRouterAllowlistRemoved(bool value) private {
    s._routerAllowlistRemoved = value;
    delete s._routerAllowlistTimestamp;
    emit RouterAllowlistRemoved(value);
  }

  function _setOwner(address newOwner) private {
    delete s._proposedOwnershipTimestamp;
    delete s._proposed;
    LibDiamond.setContractOwner(newOwner);
  }

  function _setProposed(address newlyProposed) private {
    s._proposedOwnershipTimestamp = block.timestamp;
    s._proposed = newlyProposed;
    emit OwnershipProposed(newlyProposed);
  }
}<|MERGE_RESOLUTION|>--- conflicted
+++ resolved
@@ -32,13 +32,9 @@
   error ProposedOwnableFacet__proposeRouterAllowlistRemoval_noOwnershipChange();
   error ProposedOwnableFacet__removeRouterAllowlist_noOwnershipChange();
   error ProposedOwnableFacet__removeRouterAllowlist_noProposal();
-<<<<<<< HEAD
-  error ProposedOwnableFacet__removeRouterAllowlist_delayNotElapsed();
-=======
   error ProposedOwnableFacet__proposeAssetAllowlistRemoval_noOwnershipChange();
   error ProposedOwnableFacet__removeAssetAllowlist_noOwnershipChange();
   error ProposedOwnableFacet__removeAssetAllowlist_noProposal();
->>>>>>> 08bb691a
   error ProposedOwnableFacet__proposeNewOwner_invalidProposal();
   error ProposedOwnableFacet__proposeNewOwner_noOwnershipChange();
   error ProposedOwnableFacet__acceptProposedOwner_noOwnershipChange();
@@ -161,38 +157,6 @@
   }
 
   /**
-<<<<<<< HEAD
-=======
-   * @notice Indicates if the ownership of the asset allowlist has
-   * been renounced
-   */
-  function proposeAssetAllowlistRemoval() public onlyOwnerOrAdmin {
-    // Contract as source of truth
-    // Will fail if all ownership is renounced by modifier
-    if (s._assetAllowlistRemoved) revert ProposedOwnableFacet__proposeAssetAllowlistRemoval_noOwnershipChange();
-
-    // Start cycle, emit event
-    _setAssetAllowlistTimestamp();
-  }
-
-  /**
-   * @notice Indicates if the ownership of the asset allowlist has
-   * been renounced
-   */
-  function removeAssetAllowlist() public onlyOwnerOrAdmin delayElapsed(s._assetAllowlistTimestamp) {
-    // Contract as source of truth
-    // Will fail if all ownership is renounced by modifier
-    if (s._assetAllowlistRemoved) revert ProposedOwnableFacet__removeAssetAllowlist_noOwnershipChange();
-
-    // Ensure there has been a proposal cycle started
-    if (s._assetAllowlistTimestamp == 0) revert ProposedOwnableFacet__removeAssetAllowlist_noProposal();
-
-    // Set ownership, reset timestamp, emit event
-    _setAssetAllowlistRemoved(true);
-  }
-
-  /**
->>>>>>> 08bb691a
    * @notice Sets the timestamp for an owner to be proposed, and sets the
    * newly proposed owner as step 1 in a 2-step process
    */
