// SPDX-License-Identifier: UNLICENSED
pragma solidity 0.8.14;

import {XAppConnectionManager} from "../../../nomad-core/contracts/XAppConnectionManager.sol";

import {RelayerFeeRouter} from "../../relayer-fee/RelayerFeeRouter.sol";
import {PromiseRouter} from "../../promise/PromiseRouter.sol";

import {ITokenRegistry} from "../interfaces/ITokenRegistry.sol";
import {IWrapped} from "../interfaces/IWrapped.sol";
import {IExecutor} from "../interfaces/IExecutor.sol";
import {IStableSwap} from "../interfaces/IStableSwap.sol";
import {ISponsorVault} from "../interfaces/ISponsorVault.sol";

import {ConnextMessage} from "./ConnextMessage.sol";
import {SwapUtils} from "./SwapUtils.sol";

// ============= Structs =============

/**
 * @notice These are the call parameters that will remain constant between the
 * two chains. They are supplied on `xcall` and should be asserted on `execute`
 * @property to - The account that receives funds, in the event of a crosschain call,
 * will receive funds if the call fails.
 * @param to - The address you are sending funds (and potentially data) to
 * @param callData - The data to execute on the receiving chain. If no crosschain call is needed, then leave empty.
 * @param originDomain - The originating domain (i.e. where `xcall` is called). Must match nomad domain schema
 * @param destinationDomain - The final domain (i.e. where `execute` / `reconcile` are called). Must match nomad domain schema
 * @param recovery - The address to send funds to if your `Executor.execute call` fails
 * @param callback - The address on the origin domain of the callback contract
 * @param callbackFee - The relayer fee to execute the callback
 * @param forceSlow - If true, will take slow liquidity path even if it is not a permissioned call
 * @param receiveLocal - If true, will use the local nomad asset on the destination instead of adopted.
 */
struct CallParams {
  address to;
  bytes callData;
  uint32 originDomain;
  uint32 destinationDomain;
  address recovery;
  address callback;
  uint256 callbackFee;
  bool forceSlow;
  bool receiveLocal;
}

/**
 * @notice The arguments you supply to the `xcall` function called by user on origin domain
 * @param params - The CallParams. These are consistent across sending and receiving chains
 * @param transactingAssetId - The asset the caller sent with the transfer. Can be the adopted, canonical,
 * or the representational asset
 * @param amount - The amount of transferring asset the tx called xcall with
 * @param relayerFee - The amount of relayer fee the tx called xcall with
 */
struct XCallArgs {
  CallParams params;
  address transactingAssetId; // Could be adopted, local, or wrapped
  uint256 amount;
  uint256 relayerFee;
}

/**
 * @notice
 * @param params - The CallParams. These are consistent across sending and receiving chains
 * @param local - The local asset for the transfer, will be swapped to the adopted asset if
 * appropriate
 * @param routers - The routers who you are sending the funds on behalf of
 * @param amount - The amount of liquidity the router provided or the bridge forwarded, depending on
 * if fast liquidity was used
 * @param relayerFee - The relayer fee amount
 * @param nonce - The nonce used to generate transfer id
 * @param originSender - The msg.sender of the xcall on origin domain
 */
struct ExecuteArgs {
  CallParams params;
  address local; // local representation of canonical token
  address[] routers;
  bytes[] routerSignatures;
  uint256 relayerFee;
  uint256 amount;
  uint256 nonce;
  address originSender;
}

/**
 * @notice Contains RouterFacet related state
 * @param approvedRouters - Mapping of whitelisted router addresses
 * @param routerRecipients - Mapping of router withdraw recipient addresses.
 * If set, all liquidity is withdrawn only to this address. Must be set by routerOwner
 * (if configured) or the router itself
 * @param routerOwners - Mapping of router owners
 * If set, can update the routerRecipient
 * @param proposedRouterOwners - Mapping of proposed router owners
 * Must wait timeout to set the
 * @param proposedRouterTimestamp - Mapping of proposed router owners timestamps
 * When accepting a proposed owner, must wait for delay to elapse
 */
struct RouterPermissionsManagerInfo {
  mapping(address => bool) approvedRouters;
  mapping(address => bool) approvedForPortalRouters;
  mapping(address => address) routerRecipients;
  mapping(address => address) routerOwners;
  mapping(address => address) proposedRouterOwners;
  mapping(address => uint256) proposedRouterTimestamp;
}

struct AppStorage {
  bool initialized;
  //
  // ConnextHandler
  //
  // 0
  uint256 LIQUIDITY_FEE_NUMERATOR;
  // 1
  uint256 LIQUIDITY_FEE_DENOMINATOR;
  // The local nomad relayer fee router
  // 2
  RelayerFeeRouter relayerFeeRouter;
  // The local nomad promise callback router
  // 3
  PromiseRouter promiseRouter;
  // /**
  // * @notice The address of the wrapper for the native asset on this domain
  // * @dev Needed because the nomad only handles ERC20 assets
  // */
  // 4
  IWrapped wrapper;
  // /**
  // * @notice Nonce for the contract, used to keep unique transfer ids.
  // * @dev Assigned at first interaction (xcall on origin domain);
  // */
  // 5
  uint256 nonce;
  // /**
  // * @notice The external contract that will execute crosschain calldata
  // */
  // 6
  IExecutor executor;
  // /**
  // * @notice The domain this contract exists on
  // * @dev Must match the nomad domain, which is distinct from the "chainId"
  // */
  // 7
  uint256 domain;
  // /**
  // * @notice The local nomad token registry
  // */
  // 8
  ITokenRegistry tokenRegistry;
  // /**
  // * @notice Mapping holding the AMMs for swapping in and out of local assets
  // * @dev Swaps for an adopted asset <> nomad local asset (i.e. POS USDC <> madUSDC on polygon)
  // */
  // 9
  mapping(bytes32 => IStableSwap) adoptedToLocalPools;
  // /**
  // * @notice Mapping of whitelisted assets on same domain as contract
  // * @dev Mapping is keyed on the canonical token identifier matching what is stored in the token
  // * registry
  // */
  // 10
  mapping(bytes32 => bool) approvedAssets;
  // /**
  // * @notice Mapping of canonical to adopted assets on this domain
  // * @dev If the adopted asset is the native asset, the keyed address will
  // * be the wrapped asset address
  // */
  // 11
  mapping(address => ConnextMessage.TokenId) adoptedToCanonical;
  // /**
  // * @notice Mapping of adopted to canonical on this domain
  // * @dev If the adopted asset is the native asset, the stored address will be the
  // * wrapped asset address
  // */
  // 12
  mapping(bytes32 => address) canonicalToAdopted;
  // /**
  // * @notice Mapping to determine if transfer is reconciled
  // */
  // 13
  mapping(bytes32 => bool) reconciledTransfers;
  // /**
  // * @notice Mapping holding router address that provided fast liquidity
  // */
  // 14
  mapping(bytes32 => address[]) routedTransfers;
  // /**
  // * @notice Mapping of router to available balance of an asset
  // * @dev Routers should always store liquidity that they can expect to receive via the bridge on
  // * this domain (the nomad local asset)
  // */
  // 15
  mapping(address => mapping(address => uint256)) routerBalances;
  // /**
  // * @notice Mapping of approved relayers
  // * @dev Send relayer fee if msg.sender is approvedRelayer. otherwise revert()
  // */
  // 16
  mapping(address => bool) approvedRelayers;
  // /**
  // * @notice Stores the relayer fee for a transfer. Updated on origin domain when a user calls xcall or bump
  // * @dev This will track all of the relayer fees assigned to a transfer by id, including any bumps made by the relayer
  // */
  // 17
  mapping(bytes32 => uint256) relayerFees;
  // /**
  // * @notice Stores the relayer of a transfer. Updated on the destination domain when a relayer calls execute
  // * for transfer
  // * @dev When relayer claims, must check that the msg.sender has forwarded transfer
  // */
  // 18
  mapping(bytes32 => address) transferRelayer;
  // /**
  // * @notice The max amount of routers a payment can be routed through
  // */
  // 19
  uint256 maxRoutersPerTransfer;
  // /**
  //  * @notice The Vault used for sponsoring fees
  //  */
  // 20
  ISponsorVault sponsorVault;
  //
  // Router
  //
  // 21
  mapping(uint32 => bytes32) remotes;
  //
  // XAppConnectionClient
  //
  // 22
  XAppConnectionManager xAppConnectionManager;
  //
  // ProposedOwnable
  //
  // 23
  address _proposed;
  // 24
  uint256 _proposedOwnershipTimestamp;
  // 25
  bool _routerOwnershipRenounced;
  // 26
  uint256 _routerOwnershipTimestamp;
  // 27
  bool _assetOwnershipRenounced;
  // 28
  uint256 _assetOwnershipTimestamp;
  //
  // RouterFacet
  //
  // 29
  RouterPermissionsManagerInfo routerPermissionInfo;
  //
  // ReentrancyGuard
  //
  // 30
  uint256 _status;
  //
  // StableSwap
  //
  /**
   * @notice Mapping holding the AMM storages for swapping in and out of local assets
   * @dev Swaps for an adopted asset <> nomad local asset (i.e. POS USDC <> madUSDC on polygon)
   * Struct storing data responsible for automatic market maker functionalities. In order to
   * access this data, this contract uses SwapUtils library. For more details, see SwapUtils.sol
   */
  // 31
  mapping(bytes32 => SwapUtils.Swap) swapStorages;
  /**
   * @notice Maps token address to an index in the pool. Used to prevent duplicate tokens in the pool.
   * @dev getTokenIndex function also relies on this mapping to retrieve token index.
   */
  // 32
  mapping(bytes32 => mapping(address => uint8)) tokenIndexes;
  /**
   * @notice Stores whether or not briding, AMMs, have been paused
   */
  // 33
<<<<<<< HEAD
  bool _paused;
=======
  PausedFunctions _paused;
  //
  // AavePortals
  //
  /**
   * @notice Address of Aave Pool contract
   */
  address aavePool;
  /**
   * @notice Fee percentage numerator for using Portal liquidity
   * @dev Assumes the same basis points as the liquidity fee
   */
  uint256 aavePortalFeeNumerator;
  /**
   * @notice Mapping to store the transfer liquidity amount provided by Aave Portals
   */
  mapping(bytes32 => uint256) portalDebt;
  /**
   * @notice Mapping to store the transfer liquidity amount provided by Aave Portals
   */
  mapping(bytes32 => uint256) portalFeeDebt;
>>>>>>> 12b9b16a
}

library LibConnextStorage {
  function connextStorage() internal pure returns (AppStorage storage ds) {
    assembly {
      ds.slot := 0
    }
  }
}<|MERGE_RESOLUTION|>--- conflicted
+++ resolved
@@ -276,10 +276,7 @@
    * @notice Stores whether or not briding, AMMs, have been paused
    */
   // 33
-<<<<<<< HEAD
   bool _paused;
-=======
-  PausedFunctions _paused;
   //
   // AavePortals
   //
@@ -300,7 +297,6 @@
    * @notice Mapping to store the transfer liquidity amount provided by Aave Portals
    */
   mapping(bytes32 => uint256) portalFeeDebt;
->>>>>>> 12b9b16a
 }
 
 library LibConnextStorage {
