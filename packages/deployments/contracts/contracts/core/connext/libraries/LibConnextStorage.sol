// SPDX-License-Identifier: UNLICENSED
pragma solidity 0.8.17;

import {IStableSwap} from "../interfaces/IStableSwap.sol";
import {IConnectorManager} from "../../../messaging/interfaces/IConnectorManager.sol";
import {SwapUtils} from "./SwapUtils.sol";
import {TokenId} from "./TokenId.sol";

// ============= Enum =============

/// @notice Enum representing address role
// Returns uint
// None     - 0
// Router   - 1
// Watcher  - 2
// Admin    - 3
enum Role {
  None,
  Router,
  Watcher,
  Admin
}

/**
 * @notice Enum representing status of destination transfer
 * @dev Status is only assigned on the destination domain, will always be "none" for the
 * origin domains
 * @return uint - Index of value in enum
 */
enum DestinationTransferStatus {
  None, // 0
  Reconciled, // 1
  Executed, // 2
  Completed // 3 - executed + reconciled
}

/**
 * @notice These are the parameters that will remain constant between the
 * two chains. They are supplied on `xcall` and should be asserted on `execute`
 * @property to - The account that receives funds, in the event of a crosschain call,
 * will receive funds if the call fails.
 *
 * @param originDomain - The originating domain (i.e. where `xcall` is called)
 * @param destinationDomain - The final domain (i.e. where `execute` / `reconcile` are called)\
 * @param canonicalDomain - The canonical domain of the asset you are bridging
 * @param to - The address you are sending funds (and potentially data) to
 * @param delegate - An address who can execute txs on behalf of `to`, in addition to allowing relayers
 * @param receiveLocal - If true, will use the local asset on the destination instead of adopted.
 * @param callData - The data to execute on the receiving chain. If no crosschain call is needed, then leave empty.
 * @param slippage - Slippage user is willing to accept from original amount in expressed in BPS (i.e. if
 * a user takes 1% slippage, this is expressed as 1_000)
 * @param originSender - The msg.sender of the xcall
 * @param bridgedAmt - The amount sent over the bridge (after potential AMM on xcall)
 * @param normalizedIn - The amount sent to `xcall`, normalized to 18 decimals
 * @param nonce - The nonce on the origin domain used to ensure the transferIds are unique
 * @param canonicalId - The unique identifier of the canonical token corresponding to bridge assets
 */
struct TransferInfo {
  uint32 originDomain;
  uint32 destinationDomain;
  uint32 canonicalDomain;
  address to;
  address delegate;
  bool receiveLocal;
  bytes callData;
  uint256 slippage;
  address originSender;
  uint256 bridgedAmt;
  uint256 normalizedIn;
  uint256 nonce;
  bytes32 canonicalId;
}

/**
 * @notice
 * @param params - The TransferInfo. These are consistent across sending and receiving chains.
 * @param routers - The routers who you are sending the funds on behalf of.
 * @param routerSignatures - Signatures belonging to the routers indicating permission to use funds
 * for the signed transfer ID.
 * @param sequencer - The sequencer who assigned the router path to this transfer.
 * @param sequencerSignature - Signature produced by the sequencer for path assignment accountability
 * for the path that was signed.
 */
struct ExecuteArgs {
  TransferInfo params;
  address[] routers;
  bytes[] routerSignatures;
  address sequencer;
  bytes sequencerSignature;
}

/**
 * @notice Contains configs for each router
 * @param approved Whether the router is allowlisted, settable by admin
 * @param portalApproved Whether the router is allowlisted for portals, settable by admin
 * @param routerOwners The address that can update the `recipient`
 * @param proposedRouterOwners Owner candidates
 * @param proposedRouterTimestamp When owner candidate was proposed (there is a delay to acceptance)
 */
struct RouterConfig {
  bool approved;
  bool portalApproved;
  address owner;
  address recipient;
  address proposed;
  uint256 proposedTimestamp;
}

struct AppStorage {
  //
  // 0
  bool initialized;
  //
  // Connext
  //
  // 1
  uint256 LIQUIDITY_FEE_NUMERATOR;
  /**
   * @notice The local address that is custodying relayer fees
   */
  // 2
  address relayerFeeVault;
  /**
   * @notice Nonce for the contract, used to keep unique transfer ids.
   * @dev Assigned at first interaction (xcall on origin domain).
   */
  // 3
  uint256 nonce;
  /**
   * @notice The domain this contract exists on.
   * @dev Must match the domain identifier, which is distinct from the "chainId".
   */
  // 4
  uint32 domain;
  /**
   * @notice Mapping holding the AMMs for swapping in and out of local assets.
   * @dev Swaps for an adopted asset <> local asset (i.e. POS USDC <> nextUSDC on polygon).
   * This mapping is keyed on the hash of the canonical id + domain for local asset.
   */
  // 6
  mapping(bytes32 => IStableSwap) adoptedToLocalExternalPools;
  /**
   * @notice Mapping of allowlisted assets on same domain as contract.
   * @dev Mapping is keyed on the hash of the canonical id and domain
   */
  // 7
  mapping(bytes32 => bool) approvedAssets;
  /**
   * @notice Mapping of liquidity caps of allowlisted assets. If 0, no cap is enforced.
   * @dev Mapping is keyed on the hash of the canonical id and domain
   */
  // 7
  mapping(bytes32 => uint256) caps;
  /**
   * @notice Mapping of custodied balance by address
   * @dev Used to enforce cap
   */
  mapping(address => uint256) custodied;
  /**
   * @notice Mapping of adopted to canonical asset information.
   * @dev If the adopted asset is the native asset, the keyed address will
   * be the wrapped asset address.
   */
  // 8
  mapping(address => TokenId) adoptedToCanonical;
  /**
   * @notice Mapping of representation to canonical asset information.
   */
  // 9
  mapping(address => TokenId) representationToCanonical;
  /**
   * @notice Mapping of hash(canonicalId, canonicalDomain) to adopted asset on this domain.
   * @dev If the adopted asset is the native asset, the stored address will be the
   * wrapped asset address.
   */
  // 10
  mapping(bytes32 => address) canonicalToAdopted;
  /**
   * @notice Mapping of canonical to representation asset information.
   * @dev If the token is of local origin (meaning it was originanlly deployed on this chain),
   * this MUST map to address(0).
   */
  // 11
  mapping(bytes32 => address) canonicalToRepresentation;
  /**
   * @notice Mapping to track transfer status on destination domain
   */
  // 12
  mapping(bytes32 => DestinationTransferStatus) transferStatus;
  /**
   * @notice Mapping holding router address that provided fast liquidity.
   */
  // 13
  mapping(bytes32 => address[]) routedTransfers;
  /**
   * @notice Mapping of router to available balance of an asset.
   * @dev Routers should always store liquidity that they can expect to receive via the bridge on
   * this domain (the local asset).
   */
  // 14
  mapping(address => mapping(address => uint256)) routerBalances;
  /**
   * @notice Mapping of approved relayers
   * @dev Send relayer fee if msg.sender is approvedRelayer; otherwise revert.
   */
  // 15
  mapping(address => bool) approvedRelayers;
  /**
   * @notice The max amount of routers a payment can be routed through.
   */
  // 18
  uint256 maxRoutersPerTransfer;
  /**
   * @notice Stores a mapping of transfer id to slippage overrides.
   */
  // 20
  mapping(bytes32 => uint256) slippage;
  /**
   * @notice Stores a mapping of transfer id to receive local overrides.
   */
  mapping(bytes32 => bool) receiveLocalOverride;
  /**
   * @notice Stores a mapping of remote routers keyed on domains.
   * @dev Addresses are cast to bytes32.
   * This mapping is required because the Connext now contains the BridgeRouter and must implement
   * the remotes interface.
   */
  // 21
  mapping(uint32 => bytes32) remotes;
  //
  // ProposedOwnable
  //
  // 22
  address _proposed;
  // 23
  uint256 _proposedOwnershipTimestamp;
  // 24
  bool _routerAllowlistRemoved;
  // 25
<<<<<<< HEAD
  uint256 _routerWhitelistTimestamp;
=======
  uint256 _routerAllowlistTimestamp;
  // 26
  bool _assetAllowlistRemoved;
  // 27
  uint256 _assetAllowlistTimestamp;
>>>>>>> 393095a6
  /**
   * @notice Stores a mapping of address to Roles
   * @dev returns uint representing the enum Role value
   */
  // 28
  mapping(address => Role) roles;
  //
  // RouterFacet
  //
  // 29
  mapping(address => RouterConfig) routerConfigs;
  //
  // ReentrancyGuard
  //
  // 30
  uint256 _status;
  uint256 _xcallStatus;
  //
  // StableSwap
  //
  /**
   * @notice Mapping holding the AMM storages for swapping in and out of local assets
   * @dev Swaps for an adopted asset <> local asset (i.e. POS USDC <> nextUSDC on polygon)
   * Struct storing data responsible for automatic market maker functionalities. In order to
   * access this data, this contract uses SwapUtils library. For more details, see SwapUtils.sol.
   */
  // 31
  mapping(bytes32 => SwapUtils.Swap) swapStorages;
  /**
   * @notice Maps token address to an index in the pool. Used to prevent duplicate tokens in the pool.
   * @dev getTokenIndex function also relies on this mapping to retrieve token index.
   */
  // 32
  mapping(bytes32 => mapping(address => uint8)) tokenIndexes;
  /**
   * @notice Stores whether or not bribing, AMMs, have been paused.
   */
  // 33
  bool _paused;
  //
  // AavePortals
  //
  /**
   * @notice Address of Aave Pool contract.
   */
  // 34
  address aavePool;
  /**
   * @notice Fee percentage numerator for using Portal liquidity.
   * @dev Assumes the same basis points as the liquidity fee.
   */
  // 35
  uint256 aavePortalFeeNumerator;
  /**
   * @notice Mapping to store the transfer liquidity amount provided by Aave Portals.
   */
  // 36
  mapping(bytes32 => uint256) portalDebt;
  /**
   * @notice Mapping to store the transfer liquidity amount provided by Aave Portals.
   */
  // 37
  mapping(bytes32 => uint256) portalFeeDebt;
  /**
   * @notice Mapping of approved sequencers
   * @dev Sequencer address provided must belong to an approved sequencer in order to call `execute`
   * for the fast liquidity route.
   */
  // 38
  mapping(address => bool) approvedSequencers;
  /**
   * @notice Remote connection manager for xapp.
   */
  // 39
  IConnectorManager xAppConnectionManager;
}

library LibConnextStorage {
  function connextStorage() internal pure returns (AppStorage storage ds) {
    assembly {
      ds.slot := 0
    }
  }
}<|MERGE_RESOLUTION|>--- conflicted
+++ resolved
@@ -237,15 +237,7 @@
   // 24
   bool _routerAllowlistRemoved;
   // 25
-<<<<<<< HEAD
-  uint256 _routerWhitelistTimestamp;
-=======
   uint256 _routerAllowlistTimestamp;
-  // 26
-  bool _assetAllowlistRemoved;
-  // 27
-  uint256 _assetAllowlistTimestamp;
->>>>>>> 393095a6
   /**
    * @notice Stores a mapping of address to Roles
    * @dev returns uint representing the enum Role value
