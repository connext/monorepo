--- conflicted
+++ resolved
@@ -8,11 +8,7 @@
 
 import {IBridgeRouter} from "../interfaces/IBridgeRouter.sol";
 import {IStableSwap} from "../interfaces/IStableSwap.sol";
-<<<<<<< HEAD
-
-=======
 import {IConnectorManager} from "../../../messaging/interfaces/IConnectorManager.sol";
->>>>>>> 4bc556c3
 import {SwapUtils} from "./SwapUtils.sol";
 
 // ============= Structs =============
@@ -120,168 +116,83 @@
   // 3
   uint256 nonce;
   /**
-<<<<<<< HEAD
-   * @notice The domain this contract exists on
-   * @dev Must match the nomad domain, which is distinct from the "chainId"
-   */
-  // 5
-=======
    * @notice The domain this contract exists on.
    * @dev Must match the nomad domain, which is distinct from the "chainId".
    */
   // 4
->>>>>>> 4bc556c3
   uint32 domain;
   /**
    * @notice The local nomad token registry.
    */
-<<<<<<< HEAD
-  // 6
-=======
   // 5
->>>>>>> 4bc556c3
   ITokenRegistry tokenRegistry;
   /**
    * @notice Mapping holding the AMMs for swapping in and out of local assets.
    * @dev Swaps for an adopted asset <> nomad local asset (i.e. POS USDC <> madUSDC on polygon).
    * This mapping is keyed on the hash of the canonical id + domain for local asset.
    */
-<<<<<<< HEAD
-  // 7
-=======
   // 6
->>>>>>> 4bc556c3
   mapping(bytes32 => IStableSwap) adoptedToLocalPools;
   /**
    * @notice Mapping of whitelisted assets on same domain as contract.
    * @dev Mapping is keyed on the hash of the canonical id and domain taken from the
    * token registry.
    */
-<<<<<<< HEAD
-  // 8
-=======
   // 7
->>>>>>> 4bc556c3
   mapping(bytes32 => bool) approvedAssets;
   /**
    * @notice Mapping of adopted to canonical asset information.
    * @dev If the adopted asset is the native asset, the keyed address will
    * be the wrapped asset address.
    */
-<<<<<<< HEAD
-  // 9
-=======
   // 8
->>>>>>> 4bc556c3
   mapping(address => TokenId) adoptedToCanonical;
   /**
    * @notice Mapping of hash(canonicalId, canonicalDomain) to adopted asset on this domain.
    * @dev If the adopted asset is the native asset, the stored address will be the
    * wrapped asset address.
    */
-<<<<<<< HEAD
+  // 9
+  mapping(bytes32 => address) canonicalToAdopted;
+  /**
+   * @notice Mapping to determine if transfer is reconciled.
+   */
   // 10
-=======
-  // 9
->>>>>>> 4bc556c3
-  mapping(bytes32 => address) canonicalToAdopted;
-  /**
-   * @notice Mapping to determine if transfer is reconciled.
-   */
-<<<<<<< HEAD
+  mapping(bytes32 => bool) reconciledTransfers;
+  /**
+   * @notice Mapping holding router address that provided fast liquidity.
+   */
   // 11
-=======
-  // 10
->>>>>>> 4bc556c3
-  mapping(bytes32 => bool) reconciledTransfers;
-  /**
-   * @notice Mapping holding router address that provided fast liquidity.
-   */
-<<<<<<< HEAD
-  // 12
-=======
-  // 11
->>>>>>> 4bc556c3
   mapping(bytes32 => address[]) routedTransfers;
   /**
    * @notice Mapping of router to available balance of an asset.
    * @dev Routers should always store liquidity that they can expect to receive via the bridge on
    * this domain (the nomad local asset).
    */
-<<<<<<< HEAD
-  // 13
-=======
   // 12
->>>>>>> 4bc556c3
   mapping(address => mapping(address => uint256)) routerBalances;
   /**
    * @notice Mapping of approved relayers
    * @dev Send relayer fee if msg.sender is approvedRelayer; otherwise revert.
    */
-<<<<<<< HEAD
-  // 14
-=======
   // 13
->>>>>>> 4bc556c3
   mapping(address => bool) approvedRelayers;
   /**
    * @notice Stores the relayer fee for a transfer. Updated on origin domain when a user calls xcall or bump.
    * @dev This will track all of the relayer fees assigned to a transfer by id, including any bumps made by the relayer.
    */
-<<<<<<< HEAD
-  // 15
-=======
   // 14
->>>>>>> 4bc556c3
   mapping(bytes32 => uint256) relayerFees;
   /**
    * @notice Stores the relayer of a transfer. Updated on the destination domain when a relayer calls execute
    * for transfer.
    * @dev When relayer claims, must check that the msg.sender has forwarded transfer.
    */
-<<<<<<< HEAD
-  // 16
-=======
   // 15
->>>>>>> 4bc556c3
   mapping(bytes32 => address) transferRelayer;
   /**
    * @notice The max amount of routers a payment can be routed through.
    */
-<<<<<<< HEAD
-  // 17
-  uint256 maxRoutersPerTransfer;
-  /**
-   * @notice The address of the nomad bridge router for this chain
-   */
-  // 18
-  IBridgeRouter bridgeRouter;
-  /**
-   * @notice Stores a mapping of connext addresses keyed on domains
-   * @dev Addresses are cast to bytes32
-   */
-  // 19
-  mapping(uint32 => bytes32) connextions;
-  /**
-   * @notice Stores a mapping of transfer id to slippage overrides
-   */
-  // 20
-  mapping(bytes32 => uint256) slippage;
-  //
-  // ProposedOwnable
-  //
-  // 21
-  address _proposed;
-  // 22
-  uint256 _proposedOwnershipTimestamp;
-  // 23
-  bool _routerWhitelistRemoved;
-  // 24
-  uint256 _routerWhitelistTimestamp;
-  // 25
-  bool _assetWhitelistRemoved;
-  // 26
-=======
   // 16
   uint256 maxRoutersPerTransfer;
   /**
@@ -316,25 +227,16 @@
   // 24
   bool _assetWhitelistRemoved;
   // 25
->>>>>>> 4bc556c3
   uint256 _assetWhitelistTimestamp;
   //
   // RouterFacet
   //
-<<<<<<< HEAD
+  // 26
+  RouterPermissionsManagerInfo routerPermissionInfo;
+  //
+  // ReentrancyGuard
+  //
   // 27
-=======
-  // 26
->>>>>>> 4bc556c3
-  RouterPermissionsManagerInfo routerPermissionInfo;
-  //
-  // ReentrancyGuard
-  //
-<<<<<<< HEAD
-  // 28
-=======
-  // 27
->>>>>>> 4bc556c3
   uint256 _status;
   //
   // StableSwap
@@ -345,81 +247,49 @@
    * Struct storing data responsible for automatic market maker functionalities. In order to
    * access this data, this contract uses SwapUtils library. For more details, see SwapUtils.sol.
    */
-<<<<<<< HEAD
-  // 29
-=======
   // 28
->>>>>>> 4bc556c3
   mapping(bytes32 => SwapUtils.Swap) swapStorages;
   /**
    * @notice Maps token address to an index in the pool. Used to prevent duplicate tokens in the pool.
    * @dev getTokenIndex function also relies on this mapping to retrieve token index.
    */
-<<<<<<< HEAD
+  // 29
+  mapping(bytes32 => mapping(address => uint8)) tokenIndexes;
+  /**
+   * @notice Stores whether or not bribing, AMMs, have been paused.
+   */
   // 30
-=======
-  // 29
->>>>>>> 4bc556c3
-  mapping(bytes32 => mapping(address => uint8)) tokenIndexes;
-  /**
-   * @notice Stores whether or not bribing, AMMs, have been paused.
-   */
-<<<<<<< HEAD
+  bool _paused;
+  //
+  // AavePortals
+  //
+  /**
+   * @notice Address of Aave Pool contract.
+   */
   // 31
-=======
-  // 30
->>>>>>> 4bc556c3
-  bool _paused;
-  //
-  // AavePortals
-  //
-  /**
-   * @notice Address of Aave Pool contract.
-   */
-<<<<<<< HEAD
-  // 32
-=======
-  // 31
->>>>>>> 4bc556c3
   address aavePool;
   /**
    * @notice Fee percentage numerator for using Portal liquidity.
    * @dev Assumes the same basis points as the liquidity fee.
    */
-<<<<<<< HEAD
+  // 32
+  uint256 aavePortalFeeNumerator;
+  /**
+   * @notice Mapping to store the transfer liquidity amount provided by Aave Portals.
+   */
   // 33
-=======
-  // 32
->>>>>>> 4bc556c3
-  uint256 aavePortalFeeNumerator;
+  mapping(bytes32 => uint256) portalDebt;
   /**
    * @notice Mapping to store the transfer liquidity amount provided by Aave Portals.
    */
-<<<<<<< HEAD
   // 34
-=======
-  // 33
->>>>>>> 4bc556c3
-  mapping(bytes32 => uint256) portalDebt;
-  /**
-   * @notice Mapping to store the transfer liquidity amount provided by Aave Portals.
-   */
-<<<<<<< HEAD
-  // 35
-=======
-  // 34
->>>>>>> 4bc556c3
   mapping(bytes32 => uint256) portalFeeDebt;
   /**
    * @notice Mapping of approved sequencers
    * @dev Sequencer address provided must belong to an approved sequencer in order to call `execute`
    * for the fast liquidity route.
    */
-<<<<<<< HEAD
-  // 36
-=======
   // 35
->>>>>>> 4bc556c3
   mapping(address => bool) approvedSequencers;
   /**
    * @notice Remote connection manager for xapp.
