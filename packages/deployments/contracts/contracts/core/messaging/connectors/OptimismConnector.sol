// SPDX-License-Identifier: MIT OR Apache-2.0
pragma solidity 0.8.15;

import {IRootManager} from "../interfaces/IRootManager.sol";

import {Connector} from "./Connector.sol";

/**
 * @dev The optimism bridge shares both of these functions, but it is important
 * to note that when going from L2 -> L1, the message cannot be processed by the
 * AMB until the challenge period elapses.
 *
 * HOWEVER, before the challenge elapses, you can read the state of the L2 as it is
 * placed on mainnet. By processing data from the L2 state, we are able to "circumvent"
 * this delay to a reasonable degree.
 *
 * This means that for messages going L1 -> L2, you can call "processMessage" and expect
 * the call to be executed to pass up the aggregate root. When going from L2 -> L1, you
 * must read the root from the L2 state
 *
 * L2 messenger: https://github.com/ethereum-optimism/optimism/blob/develop/packages/contracts/contracts/L2/messaging/L2CrossDomainMessenger.sol
 * L1 messenger: https://github.com/ethereum-optimism/optimism/blob/develop/packages/contracts/contracts/L1/messaging/L1CrossDomainMessenger.sol
 */
interface OptimismAMB {
  function sendMessage(
    address _target,
    bytes memory _message,
    uint32 _gasLimit
  ) external;

  function xDomainMessageSender() external returns (address);
}

abstract contract BaseOptimismConnector is Connector {
  // ============ Constructor ============
  constructor(
    uint32 _domain,
    uint32 _mirrorDomain,
    address _amb,
    address _rootManager,
    address _mirrorConnector,
    uint256 _mirrorProcessGas,
    uint256 _processGas,
    uint256 _reserveGas
  )
    Connector(_domain, _mirrorDomain, _amb, _rootManager, _mirrorConnector, _mirrorProcessGas, _processGas, _reserveGas)
  {}

  // ============ Public Fns ============
  function _verifySender(address _expected) internal override returns (bool) {
    require(msg.sender == AMB, "!bridge");
    return OptimismAMB(AMB).xDomainMessageSender() == _expected;
  }
}

contract OptimismL2Connector is BaseOptimismConnector {
  // ============ Constructor ============
  constructor(
    uint32 _domain,
    uint32 _mirrorDomain,
    address _amb,
    address _rootManager,
    address _mirrorConnector,
    uint256 _mirrorProcessGas,
    uint256 _processGas,
    uint256 _reserveGas
  )
    BaseOptimismConnector(
      _domain,
      _mirrorDomain,
      _amb,
      _rootManager,
      _mirrorConnector,
      _mirrorProcessGas,
      _processGas,
      _reserveGas
    )
  {}

  // ============ Private fns ============
  /**
   * @dev Sends `outboundRoot` to root manager on l1
   */
  function _sendMessage(bytes memory _data) internal override {
    OptimismAMB(AMB).sendMessage(mirrorConnector, _data, uint32(mirrorProcessGas));
  }

  /**
   * @dev Handles an incoming `aggregateRoot`
   * NOTE: Could store latest root sent and prove aggregate root
   */
  function _processMessage(bytes memory _data) internal override {
    // enforce this came from connector on l2
    require(_verifySender(mirrorConnector), "!l1Connector");
    // get the data (should be the aggregate root)
    require(_data.length == 32, "!length");
    // set the outbound root for optimism
    update(bytes32(_data));
  }
}

contract OptimismL1Connector is BaseOptimismConnector {
  // ============ Constructor ============
  constructor(
    uint32 _domain,
    uint32 _mirrorDomain,
    address _amb,
    address _rootManager,
    address _mirrorConnector,
    uint256 _mirrorProcessGas,
    uint256 _processGas,
    uint256 _reserveGas
  )
    BaseOptimismConnector(
      _domain,
      _mirrorDomain,
      _amb,
      _rootManager,
      _mirrorConnector,
      _mirrorProcessGas,
      _processGas,
      _reserveGas
    )
  {}

  // ============ Private fns ============
  /**
   * @dev Sends `aggregateRoot` to messaging on l2
   */
  function _sendMessage(bytes memory _data) internal override {
    require(msg.sender == ROOT_MANAGER, "!rootManager");
<<<<<<< HEAD
    OptimismAMB(AMB).sendMessage(mirrorConnector, _data, uint32(mirrorProcessGas));
=======
    OptimismBridge(AMB).sendMessage(mirrorConnector, _data, uint32(mirrorProcessGas));
>>>>>>> 9b49f842
  }

  /**
   * @dev Handles an incoming `outboundRoot`
   * FIXME: This currently assumes the connector will call `processMessage`
   * which requires waiting out the full delay. Need to figure out the right
   * flow to shortcut this
   */
  function _processMessage(bytes memory _data) internal override {
    // enforce this came from connector on l2
    require(_verifySender(mirrorConnector), "!l2Connector");
    // get the data (should be the outbound root)
    require(_data.length == 32, "!length");
    // set the outbound root for optimism
    IRootManager(ROOT_MANAGER).setOutboundRoot(mirrorDomain, bytes32(_data));
  }
}<|MERGE_RESOLUTION|>--- conflicted
+++ resolved
@@ -21,7 +21,7 @@
  * L2 messenger: https://github.com/ethereum-optimism/optimism/blob/develop/packages/contracts/contracts/L2/messaging/L2CrossDomainMessenger.sol
  * L1 messenger: https://github.com/ethereum-optimism/optimism/blob/develop/packages/contracts/contracts/L1/messaging/L1CrossDomainMessenger.sol
  */
-interface OptimismAMB {
+interface OptimismBridge {
   function sendMessage(
     address _target,
     bytes memory _message,
@@ -49,7 +49,7 @@
   // ============ Public Fns ============
   function _verifySender(address _expected) internal override returns (bool) {
     require(msg.sender == AMB, "!bridge");
-    return OptimismAMB(AMB).xDomainMessageSender() == _expected;
+    return OptimismBridge(AMB).xDomainMessageSender() == _expected;
   }
 }
 
@@ -82,20 +82,25 @@
    * @dev Sends `outboundRoot` to root manager on l1
    */
   function _sendMessage(bytes memory _data) internal override {
-    OptimismAMB(AMB).sendMessage(mirrorConnector, _data, uint32(mirrorProcessGas));
+    OptimismBridge(AMB).sendMessage(mirrorConnector, _data, uint32(mirrorProcessGas));
   }
 
   /**
    * @dev Handles an incoming `aggregateRoot`
    * NOTE: Could store latest root sent and prove aggregate root
    */
-  function _processMessage(bytes memory _data) internal override {
+  function _processMessage(
+    address, // _sender -- not used
+    bytes memory _data
+  ) internal override {
     // enforce this came from connector on l2
     require(_verifySender(mirrorConnector), "!l1Connector");
     // get the data (should be the aggregate root)
     require(_data.length == 32, "!length");
     // set the outbound root for optimism
     update(bytes32(_data));
+    // get the state commitment root
+    // if state commitment root is <
   }
 }
 
@@ -129,11 +134,7 @@
    */
   function _sendMessage(bytes memory _data) internal override {
     require(msg.sender == ROOT_MANAGER, "!rootManager");
-<<<<<<< HEAD
-    OptimismAMB(AMB).sendMessage(mirrorConnector, _data, uint32(mirrorProcessGas));
-=======
     OptimismBridge(AMB).sendMessage(mirrorConnector, _data, uint32(mirrorProcessGas));
->>>>>>> 9b49f842
   }
 
   /**
@@ -142,12 +143,15 @@
    * which requires waiting out the full delay. Need to figure out the right
    * flow to shortcut this
    */
-  function _processMessage(bytes memory _data) internal override {
+  function _processMessage(address _sender, bytes memory _data) internal override {
     // enforce this came from connector on l2
     require(_verifySender(mirrorConnector), "!l2Connector");
     // get the data (should be the outbound root)
     require(_data.length == 32, "!length");
     // set the outbound root for optimism
     IRootManager(ROOT_MANAGER).setOutboundRoot(mirrorDomain, bytes32(_data));
+    // get the state commitment root
+    // if state commitment root is <
+    emit MessageProcessed(_sender, _data, msg.sender);
   }
 }