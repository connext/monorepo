// SPDX-License-Identifier: UNLICENSED
pragma solidity ^0.8.11;

interface IConnextHandler {
<<<<<<< HEAD
=======
  // ============= Structs =============

  /**
   * @notice These are the call parameters that will remain constant between the
   * two chains. They are supplied on `xcall` and should be asserted on `execute`
   * @property to - The account that receives funds, in the event of a crosschain call,
   * will receive funds if the call fails.
   * @param to - The address you are sending funds (and potentially data) to
   * @param callData - The data to execute on the receiving chain. If no crosschain call is needed, then leave empty.
   * @param originDomain - The originating domain (i.e. where `xcall` is called). Must match nomad domain schema
   * @param destinationDomain - The final domain (i.e. where `execute` / `reconcile` are called). Must match nomad domain schema
   * @param callback - The address on the origin domain of the callback contract
   * @param callbackFee - The relayer fee to execute the callback
   * @param forceSlow - If true, will take slow liquidity path even if it is not a permissioned call
   * @param receiveLocal - If true, will use the local nomad asset on the destination instead of adopted.
   */
  struct CallParams {
    address to;
    bytes callData;
    uint32 originDomain;
    uint32 destinationDomain;
    address callback;
    uint256 callbackFee;
    bool forceSlow;
    bool receiveLocal;
  }

  /**
   * @notice The arguments you supply to the `xcall` function called by user on origin domain
   * @param params - The CallParams. These are consistent across sending and receiving chains
   * @param transactingAssetId - The asset the caller sent with the transfer. Can be the adopted, canonical,
   * or the representational asset
   * @param amount - The amount of transferring asset the tx called xcall with
   * @param relayerFee - The amount of relayer fee the tx called xcall with
   */
  struct XCallArgs {
    CallParams params;
    address transactingAssetId; // Could be adopted, local, or wrapped
    uint256 amount;
    uint256 relayerFee;
  }

  /**
   * @notice
   * @param params - The CallParams. These are consistent across sending and receiving chains
   * @param local - The local asset for the transfer, will be swapped to the adopted asset if
   * appropriate
   * @param routers - The routers who you are sending the funds on behalf of
   * @param amount - The amount of liquidity the router provided or the bridge forwarded, depending on
   * if fast liquidity was used
   * @param nonce - The nonce used to generate transfer id
   * @param originSender - The msg.sender of the xcall on origin domain
   */
  struct ExecuteArgs {
    CallParams params;
    address local; // local representation of canonical token
    address[] routers;
    bytes[] routerSignatures;
    uint256 amount;
    uint256 nonce;
    address originSender;
  }

  // ============ Admin Functions ============

  function initialize(
    uint256 _domain,
    address _xAppConnectionManager,
    address _tokenRegistry, // Nomad token registry
    address _wrappedNative,
    address _relayerFeeRouter,
    address payable _promiseRouter
  ) external;

  function setupRouter(
    address router,
    address owner,
    address recipient
  ) external;

  function removeRouter(address router) external;

  function addStableSwapPool(ConnextMessage.TokenId calldata canonical, address stableSwapPool) external;

  function setupAsset(
    ConnextMessage.TokenId calldata canonical,
    address adoptedAssetId,
    address stableSwapPool
  ) external;

  function removeAssetId(bytes32 canonicalId, address adoptedAssetId) external;

  function setMaxRoutersPerTransfer(uint256 newMaxRouters) external;

  function addRelayer(address relayer) external;

  function removeRelayer(address relayer) external;

  // ============ Public Functions ===========

  function getExecutor() external returns (address);

  function addLiquidityFor(
    uint256 amount,
    address local,
    address router
  ) external payable;

  function addLiquidity(uint256 amount, address local) external payable;

  function removeLiquidity(
    uint256 amount,
    address local,
    address payable to
  ) external;

  function xcall(XCallArgs calldata _args) external payable returns (bytes32);

  function execute(ExecuteArgs calldata _args) external returns (bytes32);

>>>>>>> 209a2197
  function initiateClaim(
    uint32 _domain,
    address _recipient,
    bytes32[] calldata _transferIds
  ) external;

  function claim(address _recipient, bytes32[] calldata _transferIds) external;

  function isApprovedRelayer(address _relayer) external view returns (bool);
}<|MERGE_RESOLUTION|>--- conflicted
+++ resolved
@@ -2,129 +2,6 @@
 pragma solidity ^0.8.11;
 
 interface IConnextHandler {
-<<<<<<< HEAD
-=======
-  // ============= Structs =============
-
-  /**
-   * @notice These are the call parameters that will remain constant between the
-   * two chains. They are supplied on `xcall` and should be asserted on `execute`
-   * @property to - The account that receives funds, in the event of a crosschain call,
-   * will receive funds if the call fails.
-   * @param to - The address you are sending funds (and potentially data) to
-   * @param callData - The data to execute on the receiving chain. If no crosschain call is needed, then leave empty.
-   * @param originDomain - The originating domain (i.e. where `xcall` is called). Must match nomad domain schema
-   * @param destinationDomain - The final domain (i.e. where `execute` / `reconcile` are called). Must match nomad domain schema
-   * @param callback - The address on the origin domain of the callback contract
-   * @param callbackFee - The relayer fee to execute the callback
-   * @param forceSlow - If true, will take slow liquidity path even if it is not a permissioned call
-   * @param receiveLocal - If true, will use the local nomad asset on the destination instead of adopted.
-   */
-  struct CallParams {
-    address to;
-    bytes callData;
-    uint32 originDomain;
-    uint32 destinationDomain;
-    address callback;
-    uint256 callbackFee;
-    bool forceSlow;
-    bool receiveLocal;
-  }
-
-  /**
-   * @notice The arguments you supply to the `xcall` function called by user on origin domain
-   * @param params - The CallParams. These are consistent across sending and receiving chains
-   * @param transactingAssetId - The asset the caller sent with the transfer. Can be the adopted, canonical,
-   * or the representational asset
-   * @param amount - The amount of transferring asset the tx called xcall with
-   * @param relayerFee - The amount of relayer fee the tx called xcall with
-   */
-  struct XCallArgs {
-    CallParams params;
-    address transactingAssetId; // Could be adopted, local, or wrapped
-    uint256 amount;
-    uint256 relayerFee;
-  }
-
-  /**
-   * @notice
-   * @param params - The CallParams. These are consistent across sending and receiving chains
-   * @param local - The local asset for the transfer, will be swapped to the adopted asset if
-   * appropriate
-   * @param routers - The routers who you are sending the funds on behalf of
-   * @param amount - The amount of liquidity the router provided or the bridge forwarded, depending on
-   * if fast liquidity was used
-   * @param nonce - The nonce used to generate transfer id
-   * @param originSender - The msg.sender of the xcall on origin domain
-   */
-  struct ExecuteArgs {
-    CallParams params;
-    address local; // local representation of canonical token
-    address[] routers;
-    bytes[] routerSignatures;
-    uint256 amount;
-    uint256 nonce;
-    address originSender;
-  }
-
-  // ============ Admin Functions ============
-
-  function initialize(
-    uint256 _domain,
-    address _xAppConnectionManager,
-    address _tokenRegistry, // Nomad token registry
-    address _wrappedNative,
-    address _relayerFeeRouter,
-    address payable _promiseRouter
-  ) external;
-
-  function setupRouter(
-    address router,
-    address owner,
-    address recipient
-  ) external;
-
-  function removeRouter(address router) external;
-
-  function addStableSwapPool(ConnextMessage.TokenId calldata canonical, address stableSwapPool) external;
-
-  function setupAsset(
-    ConnextMessage.TokenId calldata canonical,
-    address adoptedAssetId,
-    address stableSwapPool
-  ) external;
-
-  function removeAssetId(bytes32 canonicalId, address adoptedAssetId) external;
-
-  function setMaxRoutersPerTransfer(uint256 newMaxRouters) external;
-
-  function addRelayer(address relayer) external;
-
-  function removeRelayer(address relayer) external;
-
-  // ============ Public Functions ===========
-
-  function getExecutor() external returns (address);
-
-  function addLiquidityFor(
-    uint256 amount,
-    address local,
-    address router
-  ) external payable;
-
-  function addLiquidity(uint256 amount, address local) external payable;
-
-  function removeLiquidity(
-    uint256 amount,
-    address local,
-    address payable to
-  ) external;
-
-  function xcall(XCallArgs calldata _args) external payable returns (bytes32);
-
-  function execute(ExecuteArgs calldata _args) external returns (bytes32);
-
->>>>>>> 209a2197
   function initiateClaim(
     uint32 _domain,
     address _recipient,
