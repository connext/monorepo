--- conflicted
+++ resolved
@@ -439,20 +439,7 @@
     }
 
     // Emit event
-<<<<<<< HEAD
-    emit Reconciled(
-      _transferId,
-      _origin,
-      _recipient,
-      transaction.router,
-      _local,
-      _amount,
-      transaction,
-      msg.sender
-    );
-=======
-    emit Reconciled(_transferId, _recipient, transaction.router, _local, _amount, transaction, msg.sender);
->>>>>>> e02cda32
+    emit Reconciled(_transferId, _origin, _recipient, transaction.router, _local, _amount, transaction, msg.sender);
   }
 
   /**
