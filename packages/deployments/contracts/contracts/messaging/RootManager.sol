// SPDX-License-Identifier: MIT OR Apache-2.0
pragma solidity 0.8.17;

import {Address} from "@openzeppelin/contracts/utils/Address.sol";

import {ProposedOwnable} from "../shared/ProposedOwnable.sol";

import {IRootManager} from "./interfaces/IRootManager.sol";
import {IHubConnector} from "./interfaces/IHubConnector.sol";
import {QueueLib} from "./libraries/Queue.sol";
import {DomainIndexer} from "./libraries/DomainIndexer.sol";
import {SnapshotId} from "./libraries/SnapshotId.sol";

import {MerkleTreeManager} from "./MerkleTreeManager.sol";
import {WatcherClient} from "./WatcherClient.sol";

/**
 * @notice This contract exists at cluster hubs, and aggregates all transfer roots from messaging
 * spokes into a single merkle tree. Regularly broadcasts the root of the aggregator tree back out
 * to all the messaging spokes.
 */
contract RootManager is ProposedOwnable, IRootManager, WatcherClient, DomainIndexer {
  // ============ Libraries ============

  using QueueLib for QueueLib.Queue;

  // ============ Events ============

  event DelayBlocksUpdated(uint256 previous, uint256 updated);

  event DisputeBlocksUpdated(uint256 previous, uint256 updated);

  event MinDisputeBlocksUpdated(uint256 previous, uint256 updated);

  event RootReceived(uint32 domain, bytes32 receivedRoot, uint256 queueIndex);

  event RootsAggregated(bytes32 aggregateRoot, uint256 count, bytes32[] aggregatedMessageRoots);

  event RootPropagated(bytes32 aggregateRoot, uint256 count, bytes32 domainsHash);

  event RootDiscarded(bytes32 fraudulentRoot);

  /**
   * @notice Emitted when a new proposer is added
   * @param proposer The address of the proposer
   */
  event ProposerAdded(address indexed proposer);

  /**
   * @notice Emitted when a proposer is removed
   * @param proposer The address of the proposer
   */
  event ProposerRemoved(address indexed proposer);

  event ConnectorAdded(uint32 domain, address connector, uint32[] domains, address[] connectors);

  event ConnectorRemoved(uint32 domain, address connector, uint32[] domains, address[] connectors, address caller);

  event PropagateFailed(uint32 domain, address connector);

  /**
   * @notice Emitted when slow mode is activated
   * @param watcher The address of the watcher who called the function
   */
  event SlowModeActivated(address indexed watcher);

  /**
   * @notice Emitted when optimistic mode is activated
   */
  event OptimisticModeActivated();

  /**
   * @notice Emitted when an optimistic root is propagated
   * @param aggregateRoot The aggregate root propagated
   * @param domainsHash The current domain hash
   */
  event OptimisticRootPropagated(bytes32 indexed aggregateRoot, bytes32 domainsHash);

  /**
   * @notice Emitted when a new aggregate root is proposed
   * @param snapshotId The snapshot id
   * @param endOfDispute The block at which the dispute period is over
   * @param aggregateRoot The new aggregate root proposed
   * @param baseRoot The root of the tree before the snapshot roots were inserted by proposer
   * @param snapshotsRoots The list of roots added to aggregate tree
   * @param domains The list of all domains
   */
  event AggregateRootProposed(
    uint256 indexed snapshotId,
    uint256 endOfDispute,
    bytes32 indexed aggregateRoot,
    bytes32 indexed baseRoot,
    bytes32[] snapshotsRoots,
    uint32[] domains
  );

  /**
   * @notice Emitted when the current proposed root is finalized
   * @param aggregateRoot The aggregate root finalized
   */
  event ProposedRootFinalized(bytes32 aggregateRoot);

  // ============ Errors ============

  error RootManager_proposeAggregateRoot__InvalidSnapshotId(uint256 snapshotId);

  error RootManager_checkDomains__InvalidDomains();

  error RootManager_finalize__InvalidAggregateRoot();

  error RootManager_onlyOptimisticMode__SlowModeOn();

  error RootManager_activateOptimisticMode__OptimisticModeOn();

  error RootManager_aggregate__OptimisticModeOn();

  error RootManager_proposeAggregateRoot__ProposeInProgress();

  error RootManager_finalize__ProposeInProgress();

  error RootManager_onlyProposer__NotWhitelistedProposer(address caller);

  error RootManager_optimisticPropagate__ForbiddenOptimisticRoot();

  error RootManager_slowPropagate__OldAggregateRoot();

  error RootManager_finalize__InvalidInputHash();

  error RootManager_setMinDisputeBlocks__SameMinDisputeBlocksAsBefore();

  error RootManager_setDisputeBlocks__SameDisputeBlocksAsBefore();

  error RootManager_setDisputeBlocks__DisputeBlocksLowerThanMin();

  error RootManager_constructor__DisputeBlocksLowerThanMin();

  // ============ Properties ============

  /**
   * @notice Maximum number of values to dequeue from the queue in one sitting (one call of `propagate`
   * or `dequeue`). Used to cap gas requirements.
   */
  uint128 public constant DEQUEUE_MAX = 100;

  /**
   * @notice Root used to keep the slots of proposedAggregateRootHash and finalizedOptimisticAggregateRoot warm.
   */
  bytes32 public constant FINALIZED_HASH = 0x0000000000000000000000000000000000000000000000000000000000000001;
  /**
   * @notice Number of blocks to delay the processing of a message to allow for watchers to verify
   * the validity and pause if necessary.
   */
  uint256 public delayBlocks;

  /**
   * @notice The number of blocks watchers have to detect and invalidate the proposed root.
   */
  uint256 public disputeBlocks;

  /**
   * @notice The minimum number of blocks disputeBlocks can be set to.
   */
  uint256 public minDisputeBlocks;

  /**
   * @notice The amount of inserted leaves prior to switching to optimistic mode
   * @dev Used to prevent the propagation of an old aggregate root right after switching to Slow mode.
   * After switching back to slow mode, if the count didnt change from previous slow mode, we consider the root as an old one since
   * probably lot of optimistic roots have been propagated.
   * Example: Propagation in slow mode happens, switch to Op Mode, multiple propagations happen, switch back to Slow mode.
   * If at this point someone calls propagate and the queue is empty or non of elemenets are ready, _slowPropagate will
   * call the dequeue function which will return the old root and count before Op mode was activated. And since multiple
   * propagations happened while in optimistic mode, the lastPropagatedRoot will be different than the old but current MERKLE.root
   * which will lead to propagating a deprecated root.
   */
  uint256 public lastCountBeforeOpMode;

  /**
   * @notice True if the system is working in optimistic mode. Otherwise is working in slow mode
   */
  bool public optimisticMode;

  /**
   * @notice The last aggregate root we propagated to spoke chains. Used to prevent sending redundant
   * aggregate roots in `propagate`.
   */
  bytes32 public lastPropagatedRoot;

  /**
   * @notice The last finalized aggregate root in optimistic mode.
   * @dev    Set to 0x1 to prevent someone from calling finalize() the moment the contract is deployed
   */
  bytes32 public finalizedOptimisticAggregateRoot = 0x0000000000000000000000000000000000000000000000000000000000000001;

  /**
   * @notice Queue used for management of verification for inbound roots from spoke chains. Once
   * the verification period elapses, the inbound messages can be aggregated into the merkle tree
   * for propagation to spoke chains.
   * @dev Watchers should be able to watch this queue for fraudulent messages and pause this contract
   * if fraud is detected.
   */
  QueueLib.Queue public pendingInboundRoots;

  /**
   * @notice The resulting hash of keccaking the proposed aggregate root and the block at which its dispute ends.
   * @dev    Set to 0x1 to prevent someone from calling finalize() the moment the contract is deployed
   */
  bytes32 public proposedAggregateRootHash = 0x0000000000000000000000000000000000000000000000000000000000000001;

  /**
   * @notice MerkleTreeManager contract instance. Will hold the active tree of aggregated inbound roots.
   * The root of this tree will be distributed crosschain to all spoke domains.
   */
  MerkleTreeManager public immutable MERKLE;

  /**
   * @notice This is used for the `onlyProposers` modifier, which gates who
   * can propose new roots using `proposeAggregateRoot`.
   */
  mapping(address => bool) public allowlistedProposers;

  // ============ Modifiers ============

  modifier onlyConnector(uint32 _domain) {
    require(getConnectorForDomain(_domain) == msg.sender, "!connector");
    _;
  }

  /**
   * @notice Checks if the proposed domains are valid
   */
  modifier checkDomains(uint32[] calldata _domains) {
    if (keccak256(abi.encode(_domains)) != domainsHash) revert RootManager_checkDomains__InvalidDomains();
    _;
  }

  /**
   * @notice Checks if root manager is working in optimistic mode
   */
  modifier onlyOptimisticMode() {
    if (!optimisticMode) revert RootManager_onlyOptimisticMode__SlowModeOn();
    _;
  }

  /**
   * @notice Checks if the proposer is in the allow list
   */
  modifier onlyProposer() {
    if (!allowlistedProposers[msg.sender]) revert RootManager_onlyProposer__NotWhitelistedProposer(msg.sender);
    _;
  }

  // ============ Constructor ============

  /**
   * @notice Creates a new RootManager instance.
   * @param _delayBlocks The delay for the validation period for incoming messages in blocks.
   * @param _merkle The address of the MerkleTreeManager on this domain.
   * @param _watcherManager The address of the WatcherManager on this domain.
   */
  constructor(
    uint256 _delayBlocks,
    address _merkle,
    address _watcherManager,
    uint256 _minDisputeBlocks,
    uint256 _disputeBlocks
  ) ProposedOwnable() WatcherClient(_watcherManager) {
    _setOwner(msg.sender);
    if (_disputeBlocks < _minDisputeBlocks) revert RootManager_constructor__DisputeBlocksLowerThanMin();
    require(_merkle != address(0), "!zero merkle");
    MERKLE = MerkleTreeManager(_merkle);

    delayBlocks = _delayBlocks;
    optimisticMode = true;
    minDisputeBlocks = _minDisputeBlocks;
    disputeBlocks = _disputeBlocks;

    // Initialize pending inbound root queue.
    pendingInboundRoots.initialize();
  }

  // ================ Getters ================

  function getPendingInboundRootsCount() public view returns (uint256) {
    return pendingInboundRoots.length();
  }

  /**
   * @notice Get the duration of the snapshot
   *
   * @return _snapshotDuration The duration of the snapshot
   */
  function getSnapshotDuration() external pure returns (uint256 _snapshotDuration) {
    _snapshotDuration = SnapshotId.SNAPSHOT_DURATION;
  }

  // ============ Admin Functions ============

  /**
   * @notice Adds a proposer to the allowlist.
   * @dev Only allowlisted proposers can call `proposeAggregateRoot`.
   */
  function addProposer(address _proposer) external onlyOwner {
    allowlistedProposers[_proposer] = true;
    emit ProposerAdded(_proposer);
  }

  /**
   * @notice Removes a proposer from the allowlist.
   * @dev Only allowlisted proposers can call `proposeAggregateRoot`.
   */
  function removeProposer(address _proposer) external onlyOwner {
    delete allowlistedProposers[_proposer];
    emit ProposerRemoved(_proposer);
  }

  /**
   * @notice Set the `disputeBlocks`, the duration, in blocks, of the dispute process for
   * a given proposed root
   */
  function setMinDisputeBlocks(uint256 _minDisputeBlocks) public onlyOwner {
    if (_minDisputeBlocks == minDisputeBlocks) revert RootManager_setMinDisputeBlocks__SameMinDisputeBlocksAsBefore();
    emit MinDisputeBlocksUpdated(_minDisputeBlocks, minDisputeBlocks);
    minDisputeBlocks = _minDisputeBlocks;
  }

  /**
   * @notice Set the `disputeBlocks`, the duration, in blocks, of the dispute process for
   * a given proposed root
   */
  function setDisputeBlocks(uint256 _disputeBlocks) public onlyOwner {
    if (_disputeBlocks < minDisputeBlocks) revert RootManager_setDisputeBlocks__DisputeBlocksLowerThanMin();
    if (_disputeBlocks == disputeBlocks) revert RootManager_setDisputeBlocks__SameDisputeBlocksAsBefore();
    emit DisputeBlocksUpdated(_disputeBlocks, disputeBlocks);
    disputeBlocks = _disputeBlocks;
  }

  /**
   * @notice Set the `delayBlocks`, the period in blocks over which an incoming message
   * is verified.
   */
  function setDelayBlocks(uint256 _delayBlocks) public onlyOwner {
    require(_delayBlocks != delayBlocks, "!delayBlocks");
    emit DelayBlocksUpdated(_delayBlocks, delayBlocks);
    delayBlocks = _delayBlocks;
  }

  /**
   * @notice Add a new supported domain and corresponding hub connector to the system. This new domain
   * will receive the propagated aggregate root.
   * @dev Only owner can add a new connector. Address should be the connector on L1.
   * @dev Cannot add address(0) to avoid duplicated domain in array and reduce gas fee while propagating.
   *
   * @param _domain The target spoke domain of the given connector.
   * @param _connector Address of the hub connector.
   */
  function addConnector(uint32 _domain, address _connector) external onlyOwner {
    addDomain(_domain, _connector);
    emit ConnectorAdded(_domain, _connector, domains, connectors);
  }

  /**
   * @notice Remove support for a connector and respective domain. That connector/domain will no longer
   * receive updates for the latest aggregate root.
   * @dev Only watcher can remove a connector.
   * @dev The proposedAggregateRootHash will be set to the FINALIZED_HASH while the finalizedOptimisticAggregateRoot
   * will continue existing as it is verified.
   * TODO: Could add a metatx-able `removeConnectorWithSig` if we want to use relayers?
   *
   * @param _domain The spoke domain of the target connector we want to remove.
   */
  function removeConnector(uint32 _domain) public onlyWatcher {
    address _connector = removeDomain(_domain);
    proposedAggregateRootHash = FINALIZED_HASH;
    emit ConnectorRemoved(_domain, _connector, domains, connectors, msg.sender);
  }

  /**
   * @notice Removes (effectively blocklists) a given (fraudulent) root from the queue of pending
   * inbound roots.
   * @dev The given root does NOT have to currently be in the queue. It isn't removed from the queue
   * directly, but instead is filtered out when dequeuing is done for the sake of aggregation.
   * @dev Can only be called by the owner when the protocol is paused.
   *
   * @param _root The root to be discarded.
   */
  function discardRoot(bytes32 _root) public onlyOwner whenPaused {
    pendingInboundRoots.remove(_root);
    emit RootDiscarded(_root);
  }

  /**
   * @notice Remove ability to renounce ownership
   * @dev Renounce ownership should be impossible as long as watchers can freely remove connectors
   * and only the owner can add them back
   */
  function renounceOwnership() public virtual override(ProposedOwnable, WatcherClient) onlyOwner {}

  // ============ Public Functions ============

  /**
   * @notice Propose a new aggregate root
   * @dev snapshotId, snapshotRoots and domains are needed for validation and data availability for off-chain agents.
   * In the case of domains we need to check which are the current valid domains at the time of proposing.
   * This is gonna be used by the off-chain scripts to know which domains to check when validating each proposition.
   * This is to avoid problems if a new domain is added in the middle of an on-going propose.
   * Domains should be in the same order as they are in this contract.
   * Snapshot roots provided should be in order of insertion and should respect the domains order.
   *
   * @param _snapshotId The snapshot id used
   * @param _aggregateRoot The new aggregate root
   * @param _snapshotsRoots Array of snapshot roots inserted
   * @param _domains Array of all the domains
   */
  function proposeAggregateRoot(
    uint256 _snapshotId,
    bytes32 _aggregateRoot,
    bytes32[] calldata _snapshotsRoots,
    uint32[] calldata _domains
  ) external onlyProposer onlyOptimisticMode checkDomains(_domains) {
    if (_snapshotId != SnapshotId.getLastCompletedSnapshotId())
      revert RootManager_proposeAggregateRoot__InvalidSnapshotId(_snapshotId);
    if (proposedAggregateRootHash != FINALIZED_HASH) revert RootManager_proposeAggregateRoot__ProposeInProgress();

    uint256 _endOfDispute = block.number + disputeBlocks;
    proposedAggregateRootHash = keccak256(abi.encode(_aggregateRoot, _endOfDispute));

    emit AggregateRootProposed(_snapshotId, _endOfDispute, _aggregateRoot, MERKLE.root(), _snapshotsRoots, _domains);
  }

  /**
   * @notice Finalizes the proposed aggregate root. This makes the current proposed root the new validated and
   * ready to propagate root.
   * @dev The system has to be in optimistic mode and propose's dispute time over.
   * Finalized root will stop being monitored by off-chain agents.
   *
   * @param _proposedAggregateRoot The aggregate root currently proposed
   * @param _endOfDispute          The block in which the dispute period for proposedAggregateRootHash finalizes
   */
  function finalize(bytes32 _proposedAggregateRoot, uint256 _endOfDispute) public onlyOptimisticMode {
    bytes32 _proposedAggregateRootHash = proposedAggregateRootHash;
    if (_proposedAggregateRootHash == FINALIZED_HASH) revert RootManager_finalize__InvalidAggregateRoot();
    bytes32 _userInputHash = keccak256(abi.encode(_proposedAggregateRoot, _endOfDispute));
    if (_userInputHash != _proposedAggregateRootHash) revert RootManager_finalize__InvalidInputHash();
    if (_endOfDispute > block.number) revert RootManager_finalize__ProposeInProgress();

    finalizedOptimisticAggregateRoot = _proposedAggregateRoot;
    proposedAggregateRootHash = FINALIZED_HASH;

    emit ProposedRootFinalized(_proposedAggregateRoot);
  }

  /**
   * @notice Unifies the flow of finalize and propagate.
   * @dev Should be called by relayers only when proposed root is ready to be finalized.
   *
   * @param _connectors Array of connectors: should match exactly the array of `connectors` in storage;
   * used here to reduce gas costs, and keep them static regardless of number of supported domains.
   * @param _fees Array of fees in native token for an AMB if required
   * @param _encodedData Array of encodedData: extra params for each AMB if required
   * @param _proposedAggregateRoot The aggregate root currently proposed
   * @param _endOfDispute          The block in which the dispute period for proposedAggregateRootHash finalizes
   */
  function finalizeAndPropagate(
    address[] calldata _connectors,
    uint256[] calldata _fees,
    bytes[] memory _encodedData,
    bytes32 _proposedAggregateRoot,
    uint256 _endOfDispute
  ) external payable whenNotPaused {
    finalize(_proposedAggregateRoot, _endOfDispute);
    propagate(_connectors, _fees, _encodedData);
  }

  /**
   * @notice This is called by relayers to take the current aggregate tree root and propagate it to all
   * spoke domains (via their respective hub connectors).
   * @dev Should be called by relayers at a regular interval.
   * Workflow is different depending on the mode the system is in.
   *
   * @param _connectors Array of connectors: should match exactly the array of `connectors` in storage;
   * used here to reduce gas costs, and keep them static regardless of number of supported domains.
   * @param _fees Array of fees in native token for an AMB if required
   * @param _encodedData Array of encodedData: extra params for each AMB if required
   */
  function propagate(
    address[] calldata _connectors,
    uint256[] calldata _fees,
    bytes[] memory _encodedData
  ) public payable whenNotPaused {
    validateConnectors(_connectors);

    uint256 _numDomains = _connectors.length;
    // Sanity check: fees and encodedData lengths matches connectors length.
    require(_fees.length == _numDomains && _encodedData.length == _numDomains, "invalid lengths");

    optimisticMode
      ? _optimisticPropagate(_connectors, _fees, _encodedData)
      : _slowPropagate(_connectors, _fees, _encodedData);
  }

  /**
   * @notice Function used to propagate the aggregate root when the system is in optimistic mode.
   * @dev The root used is the already finalized optimistic root, this function does not use the MERKLE tree nor the
   * pendingInboundRoots queue.
   * Will set finalizedOptimisticAggregateRoot to FINALIZED_HASH.
   * Emits a unique event.
   * CRITICAL: This function does NOT check if _connectors sent to it are correct or not.
   * Can always be called internally, since it doesn't check if the system is in optimistic mode or not.
   * All the needed checks must be done before calling this function.
   *
   * @param _connectors Array of connectors: should match exactly the array of `connectors` in storage;
   * used here to reduce gas costs, and keep them static regardless of number of supported domains.
   * @param _fees Array of fees in native token for an AMB if required
   * @param _encodedData Array of encodedData: extra params for each AMB if required
   */
  function _optimisticPropagate(
    address[] calldata _connectors,
    uint256[] calldata _fees,
    bytes[] memory _encodedData
  ) internal {
    bytes32 _aggregateRoot = finalizedOptimisticAggregateRoot;
    if (_aggregateRoot == FINALIZED_HASH) revert RootManager_optimisticPropagate__ForbiddenOptimisticRoot();

    finalizedOptimisticAggregateRoot = FINALIZED_HASH;

    _sendRootToHubs(_aggregateRoot, _connectors, _fees, _encodedData);
    emit OptimisticRootPropagated(_aggregateRoot, domainsHash);
  }

  /**
   * @notice Function used to propagate the aggregate root when the system is in slow mode.
   * @dev Will dequeue the elements that are ready on pendingInboundRoots queue and insert them in MERKLE tree to generate
   * the new aggregate root that needs to be propagated.
   * Will set the finalizedOptimisticAggregateRoot to FINALIZE_HASH in order to discard an old root with old inboundRoots.
   * Emits a unique event.
   * CRITICAL: This function does NOT check if _connectors sent to it are correct or not.
   * Can always be called internally, since it doesn't check if the system is in slow mode or not.
   * All the needed checks must be done before calling this function.
   *
   * @param _connectors Array of connectors: should match exactly the array of `connectors` in storage;
   * used here to reduce gas costs, and keep them static regardless of number of supported domains.
   * @param _fees Array of fees in native token for an AMB if required
   * @param _encodedData Array of encodedData: extra params for each AMB if required
   */
  function _slowPropagate(
    address[] calldata _connectors,
    uint256[] calldata _fees,
    bytes[] memory _encodedData
  ) internal {
    finalizedOptimisticAggregateRoot = FINALIZED_HASH;
    (bytes32 _aggregateRoot, uint256 _currentCount) = dequeue();
    if (_currentCount <= lastCountBeforeOpMode) revert RootManager_slowPropagate__OldAggregateRoot();
    _sendRootToHubs(_aggregateRoot, _connectors, _fees, _encodedData);
    emit RootPropagated(_aggregateRoot, _currentCount, domainsHash);
  }

  /**
   * @notice Send an aggregate root to every connector.
   * @dev CRITICAL: This function does NOT check if _connectors sent to it are correct or not and can always be called internally.
   * All the needed checks must be done before calling this function.
   *
   * @param _aggregateRoot The aggregate root that needs to be sent to every connector.
   * @param _connectors Array of connectors: should match exactly the array of `connectors` in storage;
   * used here to reduce gas costs, and keep them static regardless of number of supported domains.
   * @param _fees Array of fees in native token for an AMB if required
   * @param _encodedData Array of encodedData: extra params for each AMB if required
   */
  function _sendRootToHubs(
    bytes32 _aggregateRoot,
    address[] calldata _connectors,
    uint256[] calldata _fees,
    bytes[] memory _encodedData
  ) internal {
    // Sanity check: make sure we are not propagating a redundant aggregate root.
    require(_aggregateRoot != lastPropagatedRoot, "redundant root");
    lastPropagatedRoot = _aggregateRoot;

<<<<<<< HEAD
    uint256 refund = msg.value;
=======
    uint256 sum = msg.value;
>>>>>>> 01e1a10c
    for (uint32 i; i < _connectors.length; ) {
      // Try to send the message with appropriate encoded data and fees
      // Continue on revert, but emit an event
      try
        IHubConnector(_connectors[i]).sendMessage{value: _fees[i]}(abi.encodePacked(_aggregateRoot), _encodedData[i])
      {
        // NOTE: This will ensure there is sufficient msg.value for all fees before calling `sendMessage`
        // This will revert as soon as there are insufficient fees for call i, even if call n > i has
        // sufficient budget, this function will revert
        refund -= _fees[i];
      } catch {
        emit PropagateFailed(domains[i], _connectors[i]);
      }

      unchecked {
        ++i;
      }
    }
<<<<<<< HEAD

    // Refund caller
    if (refund > 0) {
      Address.sendValue(payable(msg.sender), refund);
    }
=======
>>>>>>> 01e1a10c
  }

  /**
   * @notice Accept an inbound root coming from a given domain's hub connector, enqueuing this incoming
   * root into the current queue as it awaits the verification period.
   * @dev The aggregate tree's root, which will include this inbound root, will be propagated to all spoke
   * domains (via `propagate`) on a regular basis assuming the verification period is surpassed without
   * dispute.
   *
   * @param _domain The source domain of the given root.
   * @param _inbound The inbound root coming from the given domain.
   */
  function aggregate(uint32 _domain, bytes32 _inbound) external whenNotPaused onlyConnector(_domain) {
    if (optimisticMode) revert RootManager_aggregate__OptimisticModeOn();
    uint128 lastIndex = pendingInboundRoots.enqueue(_inbound);
    emit RootReceived(_domain, _inbound, lastIndex);
  }

  /**
   * @notice Dequeue verified inbound roots and insert them into the aggregator tree.
   * @dev Will dequeue a fixed maximum amount of roots to prevent out of gas errors. As such, this
   * method is public and separate from `propagate` so we can curtail an overloaded queue as needed.
   * @dev Reverts if no verified inbound roots are found.
   *
   * @return bytes32 The new aggregate root.
   * @return uint256 The updated count (number of leaves).
   */
  function dequeue() public whenNotPaused returns (bytes32, uint256) {
    // Get all of the verified roots from the queue.
    bytes32[] memory _verifiedInboundRoots = pendingInboundRoots.dequeueVerified(delayBlocks, DEQUEUE_MAX);

    // If there's nothing dequeued, just return the root and count.
    if (_verifiedInboundRoots.length == 0) {
      return MERKLE.rootAndCount();
    }

    // Insert the leaves into the aggregator tree (method will also calculate and return the current
    // aggregate root and count).
    (bytes32 _aggregateRoot, uint256 _count) = MERKLE.insert(_verifiedInboundRoots);

    emit RootsAggregated(_aggregateRoot, _count, _verifiedInboundRoots);

    return (_aggregateRoot, _count);
  }

  /**
   * @notice Watcher can set the system in slow mode.
   * @dev Sets the proposed aggregate root hash to FINALIZED_HASH, invalidating it.
   */
  function activateSlowMode() external onlyWatcher onlyOptimisticMode {
    optimisticMode = false;

    proposedAggregateRootHash = FINALIZED_HASH;
    emit SlowModeActivated(msg.sender);
  }

  /**
   * @notice Owner can set the system to optimistic mode.
   * @dev Elements in the queue will be discarded.
   * To save gas we are not deleting the elements from the queue, but moving the last counter to first - 1
   * so we can reassign new elements to those positions in the future.
   * Discarded roots will be included on the upcoming optimistic aggregateRoot.
   */
  function activateOptimisticMode() external onlyOwner {
    if (optimisticMode) revert RootManager_activateOptimisticMode__OptimisticModeOn();

    pendingInboundRoots.last = pendingInboundRoots.first - 1;
    lastCountBeforeOpMode = MERKLE.count();

    optimisticMode = true;
    emit OptimisticModeActivated();
  }
}<|MERGE_RESOLUTION|>--- conflicted
+++ resolved
@@ -576,11 +576,7 @@
     require(_aggregateRoot != lastPropagatedRoot, "redundant root");
     lastPropagatedRoot = _aggregateRoot;
 
-<<<<<<< HEAD
     uint256 refund = msg.value;
-=======
-    uint256 sum = msg.value;
->>>>>>> 01e1a10c
     for (uint32 i; i < _connectors.length; ) {
       // Try to send the message with appropriate encoded data and fees
       // Continue on revert, but emit an event
@@ -599,14 +595,11 @@
         ++i;
       }
     }
-<<<<<<< HEAD
 
     // Refund caller
     if (refund > 0) {
       Address.sendValue(payable(msg.sender), refund);
     }
-=======
->>>>>>> 01e1a10c
   }
 
   /**
