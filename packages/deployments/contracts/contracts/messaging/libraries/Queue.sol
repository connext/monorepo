// SPDX-License-Identifier: MIT OR Apache-2.0
pragma solidity 0.8.17;

/**
 * @title QueueLib
 * @notice Library containing queue struct and operations for queue used by RootManager and SpokeConnector
 * for handling the verification period. Tracks both message data itself and the block that the message was
 * committed to the queue.
 **/
library QueueLib {
  /**
   * @notice Queue struct
   * @dev Internally keeps track of the `first` and `last` elements through
   * indices and a mapping of indices to enqueued elements.
   **/
  struct Queue {
    uint128 first;
    uint128 last;
    // Message data (roots) that have been received.
    mapping(uint256 => bytes32) data;
    // The block that the message data was committed.
    mapping(uint256 => uint256) commitBlock;
    // A reverse mapping of all entries that have been "removed" by value; behaves like a blocklist.
    // NOTE: Removed values can still be pushed to the queue, but will be ignored/skipped when dequeuing.
    mapping(bytes32 => bool) removed;
  }

  /**
   * @notice Initializes the queue
   * @dev Empty state denoted by queue.first > queue.last. Queue initialized with
   * queue.first = 1 and queue.last = 0.
   **/
  function initialize(Queue storage queue) internal {
    queue.first = 1;
    delete queue.last;
  }

  /**
   * @notice Enqueues a single new element and records block number that the item was enqueued
   * (i.e. current block).
   * @param item New element to be enqueued.
   * @return last Index of newly enqueued element.
   **/
  function enqueue(Queue storage queue, bytes32 item) internal returns (uint128 last) {
    // Commit block is the block we are committing this item to the queue.
    uint256 commitBlock = block.number;
    // Increment `last` position.
    last = ++queue.last;
    // Add the item and record block number.
    queue.data[last] = item;
    queue.commitBlock[last] = commitBlock;
  }

  /**
   * @notice Dequeues element at front of queue if it exists AND it's surpassed the given
   * verification period (i.e. has been sitting in the queue for enough blocks).
   * @param queue QueueStorage struct from contract.
   * @param delay The required delay that must have been surpassed in order to merit dequeuing
   * the element.
   * @param max The maximum number of elements we are allowed to dequeue in this call.
   * @return item Dequeued element IFF delay period has been surpassed; otherwise, empty bytes32.
   **/
  function dequeueVerified(
    Queue storage queue,
    uint256 delay,
    uint128 max
  ) internal returns (bytes32[] memory) {
    uint128 first = queue.first;
    uint128 last = queue.last;
<<<<<<< HEAD
    require(!(first > last), "queue empty");
=======

    // If queue is empty, short-circuit here.
    if (last < first) {
      return new bytes32[](0);
    }

    // Input sanity checks.
>>>>>>> af09deca
    require(first != 0, "queue !init'd");
    require(max > 0, "!acceptable max");

    {
      // If we would otherwise be searching beyond the maximum amount we are allowed to dequeue in this
      // call, reduce `last` to artificially shrink the available queue within the scope of this method.
      uint128 highestAllowed = first + max - 1;
      if (last > highestAllowed) {
        last = highestAllowed;
      }
    }

    // Commit block must be below this block to be considered verified.
    // NOTE: It's assumed that block number is a higher value than delay (i.e. delay is reasonable).
    uint256 highestAcceptableCommitBlock = block.number - delay;

    // To determine the last item index in the queue we want to return, iterate backwards until we
    // find a `commitBlock` that has surpassed the delay period.
    // TODO: The most efficient way to determine the split index here should be using a binary search.
    bool containsVerified;
    // NOTE: `first <= last` rephrased here to `!(first > last)` as it's a cheaper condition.
    while (!(first > last)) {
      uint256 commitBlock = queue.commitBlock[last];
      // NOTE: Same as `commitBlock <= highestAcceptableCommitBlock`.
      if (!(commitBlock > highestAcceptableCommitBlock)) {
        containsVerified = true;
        break;
      }
      unchecked {
        --last;
      }
    }
    // IFF no verified items were found, then we can return an empty array.
    if (!containsVerified) {
      return new bytes32[](0);
    }

    bytes32[] memory items = new bytes32[](last + 1 - first);
    uint256 index; // Cursor for index in the batch of `items`.
    uint256 removedCount; // If any items have been removed, we filter them here.
    // NOTE: `first <= last` rephrased here to `!(first > last)` as it's a cheaper condition.
    while (!(first > last)) {
      bytes32 item = queue.data[first];
      // Check to see if the item has been removed before appending it to the array.
      if (!queue.removed[item]) {
        items[index] = item;
        unchecked {
          ++index;
        }
      } else {
        // The item was removed. We do NOT increment the index (we will re-use this position).
        unchecked {
          ++removedCount;
        }
      }

      // Delete the item and the commitBlock.
      // NOTE: We do NOT delete the entry from `queue.removed`, as it's a reverse lookup and we want to
      // block that value permanently (e.g. if there's multiple of the same bad value in the queue).
      delete queue.data[first];
      delete queue.commitBlock[first];

      unchecked {
        ++first;
      }
    }

    // Update the value for `first` in our queue object since we've dequeued a number of elements.
    queue.first = first;

    if (removedCount == 0) {
      return items;
    } else {
      // If some items were removed, there will be a number of trailing 0 values we need to truncate
      // from the array. Create a new array with all of the items up until these empty values.
      bytes32[] memory amendedItems = new bytes32[](index); // The last `index` is the new length.
      for (uint256 i; i < index; ) {
        amendedItems[i] = items[i];
        unchecked {
          ++i;
        }
      }
      return amendedItems;
    }
  }

  /**
   * @notice Sets a certain value to be ignored (skipped) when dequeuing.
   */
  function remove(Queue storage queue, bytes32 item) internal {
    require(!queue.removed[item], "already removed");
    queue.removed[item] = true;
  }

  /**
   * @notice Check whether the queue is empty.
   * @param queue QueueStorage struct from contract.
   * @return bool True if queue is empty and false if otherwise.
   */
  function isEmpty(Queue storage queue) internal view returns (bool) {
    return queue.last < queue.first;
  }

  /**
   * @notice Returns number of elements in queue.
   * @param queue QueueStorage struct from contract.
   */
  function length(Queue storage queue) internal view returns (uint256) {
    uint128 last = queue.last;
    uint128 first = queue.first;
    // Cannot underflow unless state is corrupted.
    return _length(last, first);
  }

  /**
   * @notice Returns number of elements between `last` and `first` (used internally).
   * @param last The last element index.
   * @param first The first element index.
   */
  function _length(uint128 last, uint128 first) internal pure returns (uint256) {
    return uint256(last + 1 - first);
  }
}<|MERGE_RESOLUTION|>--- conflicted
+++ resolved
@@ -67,9 +67,6 @@
   ) internal returns (bytes32[] memory) {
     uint128 first = queue.first;
     uint128 last = queue.last;
-<<<<<<< HEAD
-    require(!(first > last), "queue empty");
-=======
 
     // If queue is empty, short-circuit here.
     if (last < first) {
@@ -77,7 +74,6 @@
     }
 
     // Input sanity checks.
->>>>>>> af09deca
     require(first != 0, "queue !init'd");
     require(max > 0, "!acceptable max");
 
