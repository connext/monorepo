// SPDX-License-Identifier: MIT OR Apache-2.0
pragma solidity 0.8.17;

import {Pausable} from "@openzeppelin/contracts/security/Pausable.sol";

import {ProposedOwnable} from "../shared/ProposedOwnable.sol";
import {WatcherManager} from "./WatcherManager.sol";

/**
 * @notice This contract abstracts the functionality of the watcher manager.
 * Contracts can inherit this contract to be able to use the watcher manager's shared watcher set.
 */

contract WatcherClient is ProposedOwnable, Pausable {
  // ============ Events ============
  /**
   * @notice Emitted when the manager address changes
   * @param watcherManager The updated manager
   */
  event WatcherManagerChanged(address watcherManager);

  // ============ Properties ============
<<<<<<< HEAD
  WatcherManager public watcherManager;
=======
  /**
   * @notice The `WatcherManager` contract governs the watcher whitelist.
   * @dev Multiple clients can share a watcher set using the same manager
   */
  WatcherManager watcherManager;
>>>>>>> 8d1a85ef

  // ============ Constructor ============
  constructor(address _watcherManager) ProposedOwnable() {
    _setOwner(msg.sender);
    watcherManager = WatcherManager(_watcherManager);
  }

  // ============ Modifiers ============
  /**
   * @notice Enforces the sender is the watcher
   */
  modifier onlyWatcher() {
    require(watcherManager.isWatcher(msg.sender), "!watcher");
    _;
  }

  // ============ Admin fns ============
  /**
   * @notice Owner can enroll a watcher (abilities are defined by inheriting contracts)
   */
  function setWatcherManager(address _watcherManager) external onlyOwner {
    require(_watcherManager != address(watcherManager), "already watcher manager");
    watcherManager = WatcherManager(_watcherManager);
    emit WatcherManagerChanged(_watcherManager);
  }

  /**
   * @notice Owner can unpause contracts if fraud is detected by watchers
   */
  function unpause() external onlyOwner whenPaused {
    _unpause();
  }

  /**
   * @notice Remove ability to renounce ownership
   * @dev Renounce ownership should be impossible as long as only the owner
   * is able to unpause the contracts. You can still propose `address(0)`,
   * but it will never be accepted.
   */
  function renounceOwnership() public virtual override onlyOwner {}

  // ============ Watcher fns ============

  /**
   * @notice Watchers can pause contracts if fraud is detected
   */
  function pause() external onlyWatcher whenNotPaused {
    _pause();
  }
}<|MERGE_RESOLUTION|>--- conflicted
+++ resolved
@@ -20,15 +20,11 @@
   event WatcherManagerChanged(address watcherManager);
 
   // ============ Properties ============
-<<<<<<< HEAD
-  WatcherManager public watcherManager;
-=======
   /**
    * @notice The `WatcherManager` contract governs the watcher whitelist.
    * @dev Multiple clients can share a watcher set using the same manager
    */
-  WatcherManager watcherManager;
->>>>>>> 8d1a85ef
+  WatcherManager public watcherManager;
 
   // ============ Constructor ============
   constructor(address _watcherManager) ProposedOwnable() {
