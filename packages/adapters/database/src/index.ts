import {
  jsonifyError,
  XTransfer,
  XTransferStatus,
  RouterBalance,
  XMessage,
  RootMessage,
  Logger,
  AggregatedRoot,
  PropagatedRoot,
  ReceivedAggregateRoot,
  StableSwapPool,
  StableSwapExchange,
  XTransferErrorStatus,
  StableSwapPoolEvent,
  RouterDailyTVL,
  SlippageUpdate,
} from "@connext/nxtp-utils";
import { Pool } from "pg";
import { TxnClientForRepeatableRead } from "zapatos/db";

import {
  getTransfersByStatus,
  getTransfersWithOriginPending,
  getTransfersWithDestinationPending,
  saveTransfers,
  saveRouterBalances,
  saveMessages,
  saveSentRootMessages,
  saveProcessedRootMessages,
  saveCheckPoint,
  getCheckPoint,
  transaction,
  getRootMessages,
  saveAggregatedRoots,
  savePropagatedRoots,
  saveReceivedAggregateRoot,
  getUnProcessedMessages,
  getUnProcessedMessagesByIndex,
  getAggregateRoot,
  getAggregateRootCount,
  getMessageRootIndex,
  getLatestMessageRoot,
  getLatestAggregateRoot,
  getMessageRootFromIndex,
  getMessageRootCount,
  getSpokeNode,
  getSpokeNodes,
  getHubNode,
  getHubNodes,
  getRoot,
  putRoot,
  getCompletedTransfersByMessageHashes,
  increaseBackoff,
  saveStableSwapExchange,
  saveStableSwapPool,
  resetBackoffs,
  updateErrorStatus,
  saveStableSwapPoolEvent,
<<<<<<< HEAD
  markRootMessagesProcessed,
=======
  saveRouterDailyTVL,
  updateSlippage,
>>>>>>> f469b260
} from "./client";

export * as db from "zapatos/db";

export type Checkpoints = {
  prefix: string;
  checkpoints: { domain: string; checkpoint: number }[];
};

export type Database = {
  saveTransfers: (xtransfers: XTransfer[], _pool?: Pool | TxnClientForRepeatableRead) => Promise<void>;
  getTransfersByStatus: (
    status: XTransferStatus,
    limit: number,
    offset?: number,
    orderDirection?: "ASC" | "DESC",
    _pool?: Pool | TxnClientForRepeatableRead,
  ) => Promise<XTransfer[]>;
  getTransfersWithOriginPending: (
    domain: string,
    limit: number,
    orderDirection?: "ASC" | "DESC",
    _pool?: Pool | TxnClientForRepeatableRead,
  ) => Promise<string[]>;
  getTransfersWithDestinationPending: (
    domain: string,
    limit: number,
    orderDirection?: "ASC" | "DESC",
    _pool?: Pool | TxnClientForRepeatableRead,
  ) => Promise<string[]>;
  getCompletedTransfersByMessageHashes: (
    message_hashes: string[],
    _pool?: Pool | TxnClientForRepeatableRead,
  ) => Promise<XTransfer[]>;
  saveRouterBalances: (routerBalances: RouterBalance[], _pool?: Pool | TxnClientForRepeatableRead) => Promise<void>;
  saveMessages: (messages: XMessage[], _pool?: Pool | TxnClientForRepeatableRead) => Promise<void>;
  getRootMessages: (
    processed: boolean | undefined,
    limit?: number,
    orderDirection?: "ASC" | "DESC",
    _pool?: Pool | TxnClientForRepeatableRead,
  ) => Promise<RootMessage[]>;
  saveSentRootMessages: (messages: RootMessage[], _pool?: Pool | TxnClientForRepeatableRead) => Promise<void>;
  saveProcessedRootMessages: (messages: RootMessage[], _pool?: Pool | TxnClientForRepeatableRead) => Promise<void>;
  saveCheckPoint: (check: string, point: number, _pool?: Pool | TxnClientForRepeatableRead) => Promise<void>;
  getCheckPoint: (check_name: string, _pool?: Pool | TxnClientForRepeatableRead) => Promise<number>;
  transaction: (callback: (client: TxnClientForRepeatableRead) => Promise<void>) => Promise<void>;
  saveAggregatedRoots: (roots: AggregatedRoot[], _pool?: Pool | TxnClientForRepeatableRead) => Promise<void>;
  savePropagatedRoots: (roots: PropagatedRoot[], _pool?: Pool | TxnClientForRepeatableRead) => Promise<void>;
  saveReceivedAggregateRoot: (
    roots: ReceivedAggregateRoot[],
    _pool?: Pool | TxnClientForRepeatableRead,
  ) => Promise<void>;
  getUnProcessedMessages: (
    origin_domain: string,
    limit?: number,
    offset?: number,
    orderDirection?: "ASC" | "DESC",
    _pool?: Pool | TxnClientForRepeatableRead,
  ) => Promise<XMessage[]>;
  getUnProcessedMessagesByIndex: (
    origin_domain: string,
    destination_domain: string,
    index: number,
    offset: number,
    limit?: number,
    orderDirection?: "ASC" | "DESC",
    _pool?: Pool | TxnClientForRepeatableRead,
  ) => Promise<XMessage[]>;
  getAggregateRoot: (messageRoot: string, _pool?: Pool | TxnClientForRepeatableRead) => Promise<string | undefined>;
  getAggregateRootCount: (
    aggregateRoot: string,
    _pool?: Pool | TxnClientForRepeatableRead,
  ) => Promise<number | undefined>;
  getMessageRootIndex: (
    domain: string,
    messageRoot: string,
    _pool?: Pool | TxnClientForRepeatableRead,
  ) => Promise<number | undefined>;
  getLatestMessageRoot: (
    domain: string,
    aggregate_root: string,
    _pool?: Pool | TxnClientForRepeatableRead,
  ) => Promise<RootMessage | undefined>;
  getLatestAggregateRoot: (
    domain: string,
    orderDirection?: "ASC" | "DESC",
    _pool?: Pool | TxnClientForRepeatableRead,
  ) => Promise<ReceivedAggregateRoot | undefined>;
  getMessageRootFromIndex: (
    domain: string,
    index: number,
    _pool?: Pool | TxnClientForRepeatableRead,
  ) => Promise<string | undefined>;
  getMessageRootCount: (
    domain: string,
    messageRoot: string,
    _pool?: Pool | TxnClientForRepeatableRead,
  ) => Promise<number | undefined>;
  getSpokeNode: (
    domain: string,
    index: number,
    count: number,
    _pool?: Pool | TxnClientForRepeatableRead,
  ) => Promise<string | undefined>;
  getSpokeNodes: (
    domain: string,
    start: number,
    end: number,
    count: number,
    _pool?: Pool | TxnClientForRepeatableRead,
  ) => Promise<string[]>;
  getHubNode: (index: number, count: number, _pool?: Pool | TxnClientForRepeatableRead) => Promise<string | undefined>;
  getHubNodes: (
    start: number,
    end: number,
    count: number,
    _pool?: Pool | TxnClientForRepeatableRead,
  ) => Promise<string[]>;
  getRoot: (domain: string, path: string, _pool?: Pool | TxnClientForRepeatableRead) => Promise<string | undefined>;
  putRoot: (domain: string, path: string, hash: string, _pool?: Pool | TxnClientForRepeatableRead) => Promise<void>;
  increaseBackoff: (transferId: string, _pool?: Pool | TxnClientForRepeatableRead) => Promise<void>;
  resetBackoffs: (transferIds: string[], _pool?: Pool | TxnClientForRepeatableRead) => Promise<void>;
  saveStableSwapPool: (_swapPools: StableSwapPool[], _pool?: Pool | TxnClientForRepeatableRead) => Promise<void>;
  saveStableSwapExchange: (
    _swapExchanges: StableSwapExchange[],
    _pool?: Pool | TxnClientForRepeatableRead,
  ) => Promise<void>;
  updateErrorStatus: (transferId: string, error: XTransferErrorStatus) => Promise<void>;
  saveStableSwapPoolEvent: (
    _poolEvents: StableSwapPoolEvent[],
    _pool?: Pool | TxnClientForRepeatableRead,
  ) => Promise<void>;
<<<<<<< HEAD
  markRootMessagesProcessed: (rootMessages: RootMessage[], _pool?: Pool | TxnClientForRepeatableRead) => Promise<void>;
=======
  saveRouterDailyTVL: (_tvls: RouterDailyTVL[], _pool?: Pool | TxnClientForRepeatableRead) => Promise<void>;
  updateSlippage: (_slippageUpdates: SlippageUpdate[], _pool?: Pool | TxnClientForRepeatableRead) => Promise<void>;
>>>>>>> f469b260
};

export let pool: Pool;

export const getDatabase = async (databaseUrl: string, logger: Logger): Promise<Database> => {
  pool = new Pool({ connectionString: databaseUrl, idleTimeoutMillis: 3000, allowExitOnIdle: true });
  pool.on("error", (err: Error) => logger.error("Database error", undefined, undefined, jsonifyError(err))); // don't let a pg restart kill your app

  try {
    await pool.query("SELECT NOW()");
  } catch (e: unknown) {
    logger.error("Database connection error", undefined, undefined, jsonifyError(e as Error));
    throw new Error("Database connection error");
  }

  return {
    saveTransfers,
    getTransfersByStatus,
    getTransfersWithOriginPending,
    getTransfersWithDestinationPending,
    getCompletedTransfersByMessageHashes,
    saveRouterBalances,
    saveMessages,
    getRootMessages,
    saveSentRootMessages,
    saveProcessedRootMessages,
    saveCheckPoint,
    getCheckPoint,
    transaction,
    saveAggregatedRoots,
    savePropagatedRoots,
    saveReceivedAggregateRoot,
    getUnProcessedMessages,
    getUnProcessedMessagesByIndex,
    getAggregateRoot,
    getAggregateRootCount,
    getMessageRootIndex,
    getLatestMessageRoot,
    getLatestAggregateRoot,
    getMessageRootFromIndex,
    getMessageRootCount,
    getSpokeNode,
    getSpokeNodes,
    getHubNode,
    getHubNodes,
    getRoot,
    putRoot,
    increaseBackoff,
    resetBackoffs,
    saveStableSwapPool,
    saveStableSwapExchange,
    updateErrorStatus,
    saveStableSwapPoolEvent,
<<<<<<< HEAD
    markRootMessagesProcessed,
=======
    saveRouterDailyTVL,
    updateSlippage,
>>>>>>> f469b260
  };
};

export const closeDatabase = async (): Promise<void> => {
  await pool.end();
};<|MERGE_RESOLUTION|>--- conflicted
+++ resolved
@@ -57,12 +57,9 @@
   resetBackoffs,
   updateErrorStatus,
   saveStableSwapPoolEvent,
-<<<<<<< HEAD
-  markRootMessagesProcessed,
-=======
   saveRouterDailyTVL,
   updateSlippage,
->>>>>>> f469b260
+  markRootMessagesProcessed,
 } from "./client";
 
 export * as db from "zapatos/db";
@@ -196,12 +193,9 @@
     _poolEvents: StableSwapPoolEvent[],
     _pool?: Pool | TxnClientForRepeatableRead,
   ) => Promise<void>;
-<<<<<<< HEAD
   markRootMessagesProcessed: (rootMessages: RootMessage[], _pool?: Pool | TxnClientForRepeatableRead) => Promise<void>;
-=======
   saveRouterDailyTVL: (_tvls: RouterDailyTVL[], _pool?: Pool | TxnClientForRepeatableRead) => Promise<void>;
   updateSlippage: (_slippageUpdates: SlippageUpdate[], _pool?: Pool | TxnClientForRepeatableRead) => Promise<void>;
->>>>>>> f469b260
 };
 
 export let pool: Pool;
@@ -255,12 +249,9 @@
     saveStableSwapExchange,
     updateErrorStatus,
     saveStableSwapPoolEvent,
-<<<<<<< HEAD
     markRootMessagesProcessed,
-=======
     saveRouterDailyTVL,
     updateSlippage,
->>>>>>> f469b260
   };
 };
 
