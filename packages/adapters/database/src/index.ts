--- conflicted
+++ resolved
@@ -24,11 +24,8 @@
   StableSwapTransfer,
   StableSwapLpBalance,
   RootMessageStatus,
-<<<<<<< HEAD
   SpokeOptimisticRoot,
-=======
   RouterLiquidityEvent,
->>>>>>> e1c026df
 } from "@connext/nxtp-utils";
 import { Pool } from "pg";
 import { TxnClientForRepeatableRead } from "zapatos/db";
