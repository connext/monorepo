--- conflicted
+++ resolved
@@ -39,11 +39,8 @@
     increaseBackoff: stub().resolves(),
     saveStableSwapPool: stub().resolves(),
     saveStableSwapExchange: stub().resolves(),
-<<<<<<< HEAD
     increaseBackoff: stub().resolves(),
     resetBackoffs: stub().resolves(),
-=======
     saveStableSwapPoolEvent: stub().resolves(),
->>>>>>> c91d05eb
   };
 };