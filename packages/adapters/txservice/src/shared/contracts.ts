--- conflicted
+++ resolved
@@ -135,19 +135,6 @@
 export const getStableSwapInterface = () => new utils.Interface(StableSwapArtifact.abi) as TStableSwap["interface"];
 
 export type ConnextContractInterfaces = {
-<<<<<<< HEAD
-  connext: () => TConnext["interface"];
-  priceOracle: () => TConnextPriceOracle["interface"];
-  tokenRegistry: () => TTokenRegistry["interface"];
-  stableSwap: () => TStableSwap["interface"];
-};
-
-export const getContractInterfaces = (): ConnextContractInterfaces => ({
-  connext: getConnextInterface,
-  priceOracle: getPriceOracleInterface,
-  tokenRegistry: getTokenRegistryInterface,
-  stableSwap: getStableSwapInterface,
-=======
   erc20: TIERC20Minimal["interface"];
   connext: TConnext["interface"];
   priceOracle: TConnextPriceOracle["interface"];
@@ -161,5 +148,4 @@
   priceOracle: getPriceOracleInterface(),
   tokenRegistry: getTokenRegistryInterface(),
   stableSwap: getStableSwapInterface(),
->>>>>>> ba6bb257
 });