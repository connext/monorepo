--- conflicted
+++ resolved
@@ -88,37 +88,8 @@
     }
   }
 
-<<<<<<< HEAD
   if (!taskRes) {
     throw new RelayerSendFailed({ relayers: relayers.map((relayer) => relayer.type) });
-=======
-  let status = RelayerTaskStatus.NotFound;
-  try {
-    logger.info("Attempting execute with backup relayer", requestContext, methodContext, {
-      chainId,
-      domain,
-      destinationAddress,
-      data,
-    });
-    taskId = await backupRelayer.send(
-      chainId,
-      domain,
-      destinationAddress,
-      data,
-      backupRelayerApiKey,
-      chainReader,
-      logger,
-      requestContext,
-    );
-    status = await backupRelayer.waitForTaskCompletion(taskId, logger, _requestContext);
-  } catch (err: unknown) {
-    throw new RelayerSendFailed({ relayer: "backup", error: jsonifyError(err as NxtpError) });
-  }
-  if (status === RelayerTaskStatus.ExecSuccess) {
-    logger.info("Successfully executed slow with backup relayer", requestContext, methodContext, { taskId });
-  } else {
-    logger.warn("Received unsuccessful status from backup relayer", requestContext, methodContext, { taskId, status });
->>>>>>> 9a6c2387
   }
 
   return taskRes;
