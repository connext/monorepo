--- conflicted
+++ resolved
@@ -1,8 +1,4 @@
-<<<<<<< HEAD
-import { Bid, getNtpTimeSeconds, Auction, ExecStatus, MetaTxTask } from "@connext/utils";
-=======
-import { Bid, getNtpTimeSeconds, Auction, ExecStatus, MetaTxTask, Status } from "@connext/nxtp-utils";
->>>>>>> ce90ef5b
+import { Bid, getNtpTimeSeconds, Auction, ExecStatus, MetaTxTask, Status } from "@connext/utils";
 
 import { Cache } from "./cache";
 
