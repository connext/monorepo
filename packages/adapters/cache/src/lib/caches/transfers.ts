import { XTransfer } from "@connext/nxtp-utils";

import { StoreChannel } from "../entities";
import { getHelpers } from "../helpers";

import { Cache } from ".";

/**
 * Redis Store Details:
 * Transfer Data by ID:
 *   key: $transferId | value: JSON.stringify(XTransfer);
 *
 * Pending Transfers (IDs):
 *   key: $domain | value: JSON.stringify(string[]);
 *
 * Latest Nonce:
 *   key: $domain | value: string;
 */
export class TransfersCache extends Cache {
  private readonly prefix = "transfers";

  /// MARK - Latest Nonce
  /**
   * Retrieve currently stored latest nonce for the specified domain. If no nonce is
   * stored, returns 0 by default.
   *
   * @param domain - The domain whose latest nonce we're retrieving.
   * @returns latest nonce we've recorded for that domain
   */
  public async getLatestNonce(domain: string): Promise<number> {
    const res = await this.data.hget(`${this.prefix}:nonce`, domain);
    if (res) {
      return parseInt(res);
    }
    return -1;
  }

  /// MARK - Transfer Data
  /**
   * Gets transfer data by transfer ID.
   *
   * @param transferId - transfer ID property
   * @returns XTransfer data
   */
  public async getTransfer(transferId: string): Promise<XTransfer | undefined> {
    const result = await this.data.hget(`${this.prefix}:transfers`, transferId);
    return result ? (JSON.parse(result) as XTransfer) : undefined;
  }

  /**
   * Stores a batch of transfers in the cache. All transfer data will be stored (JSON
   * stringified). Transfers are indexed by their transferId. Additionally, adds new pending transfers
   * to the cached array of pending transfer IDs.
   *
   * @param transfers - Transfers to store. All overlapping transfers (with same ID) either
   * within the same batch or existing in the current cache will be collated upon storage.
   * @returns XTransfer data
   */
  public async storeTransfers(transfers: XTransfer[]): Promise<void> {
    const { sanitizeNull } = getHelpers();
    const nonceDidIncreaseForDomain: { [domain: string]: boolean } = {};
    const highestNonceByDomain: { [domain: string]: number } = {};
    for (let transfer of transfers) {
      const existing = await this.getTransfer(transfer.transferId);
      // Sanity check: no update needed if this transfer is same as the one already stored.
      if (JSON.stringify(transfer) === JSON.stringify(existing)) {
        continue;
      }

      // Update the existing transfer with the data from the new one; this will collate the transfer across
      // domains, since our cache is indexed by transferId.
      transfer = existing
        ? {
<<<<<<< HEAD
            ...sanitizeNull(existing),
            ...sanitizeNull(transfer),
            origin: {
              ...sanitizeNull(existing.origin),
              ...sanitizeNull(transfer.origin),
            },
            destination: {
              ...sanitizeNull(existing.destination),
              ...sanitizeNull(transfer.destination),
            },
          }
        : transfer;
      const {
        transferId,
        nonce: _nonce,
        origin: { domain: originDomain, xcall },
        destination: { execute, reconcile },
      } = transfer;
=======
            // Collate core properties.
            ...sanitizeNull(existing),
            ...sanitizeNull(transfer),

            // Origin may exist on existing and/or input transfer, either one is fine since new input can't possibly
            // have new information.
            origin: existing.origin ?? transfer.origin,

            // Destination may exist on both existing and input transfer, we need to do a nested collation in case
            // the new transfer has new information (e.g. existing has Executed data, new transfer includes Reconcile).
            destination:
              existing.destination || transfer.destination
                ? {
                    ...sanitizeNull(existing.destination ?? {}),
                    ...sanitizeNull(transfer.destination ?? {}),
                  }
                : undefined,
          }
        : transfer;
      const { transferId, nonce: _nonce, originDomain, origin, destination } = transfer;
>>>>>>> f316c1e2
      const nonce = Number(_nonce);
      const stringified = JSON.stringify(transfer);

      // set transaction data at domain field in hash, hset returns the number of field that were added
      // gte(1) => added, 0 => updated,
      // reference: https://redis.io/commands/hset
      const added = (await this.data.hset(`${this.prefix}:transfers`, transferId, stringified)) >= 1;
      if (added && origin?.xcall.transactionHash && !destination) {
        // XCall defined but Execute and Reconcile are not defined => pending transfer.
        // If the transfer was added (previously not recorded) and it's a pending transfer, add it to the
        // pending transfers list.
        await this.addPending(originDomain, transferId);
      } else if (destination?.execute?.transactionHash || destination?.reconcile?.transactionHash) {
        // If either execute or reconcile are present, then the transfer is no longer pending. Remove it from
        // the list of pending transfers for the origin domain.
        await this.removePending(originDomain, transferId);
      }

      // Retrieve latest nonce for this domain.
      let currentNonce = highestNonceByDomain[originDomain];
      if (!currentNonce) {
        // If we don't have a nonce recorded yet for this domain, we need to retrieve it from the cache.
        currentNonce = (await this.getLatestNonce(originDomain)) ?? 0;
        highestNonceByDomain[originDomain] = currentNonce;
        nonceDidIncreaseForDomain[originDomain] = true;
      }
      if (nonce > currentNonce) {
        // If the new nonce is higher than the current one, we'll record it to later update the cache.
        highestNonceByDomain[originDomain] = nonce;
        nonceDidIncreaseForDomain[originDomain] = true;
      }
    }
    // Set the new highest nonce, and publish NewHighestNonce events for any new highest nonces we found.
    for (const [domain, nonce] of Object.entries(highestNonceByDomain)) {
      if (nonceDidIncreaseForDomain[domain]) {
        await this.data.hset(`${this.prefix}:nonce`, domain, nonce);
        await this.data.publish(StoreChannel.NewHighestNonce, JSON.stringify({ domain, nonce }));
      }
    }
  }

  /// MARK - Pending Transfers
  /**
   * Returns all transfer IDs belonging to transfers that are pending auction for the specified
   * domain.
   *
   * @param domain - Domain to get pending transfers for.
   */
  public async getPending(domain: string): Promise<string[]> {
    return JSON.parse((await this.data.hget(`${this.prefix}:pending`, domain)) ?? "[]");
  }

  /**
   * Add a transfer ID to the list of pending transfers for the specified domain.
   *
   * @param domain - The domain to add the transfer ID to.
   * @param transferId - The transfer ID to add to the list of pending transfers.
   */
  private async addPending(domain: string, transferId: string) {
    const currentPending = await this.getPending(domain);
    if (!currentPending.includes(transferId)) {
      await this.data.hset(`${this.prefix}:pending`, domain, JSON.stringify([...currentPending, transferId]));
    }
  }

  /**
   * Remove a transfer ID from the list of pending transfers for the specified domain.
   *
   * @param domain - The domain to remove the transfer ID from.
   * @param transferId - The transfer ID to remove from the list of pending transfers.
   * @returns boolean indicating whether the transfer ID was successfully removed from the
   * list of pending transfers.
   */
  private async removePending(domain: string, transferId: string): Promise<boolean> {
    const currentPending = await this.getPending(domain);
    const index = currentPending.findIndex((id) => id === transferId);
    if (index >= 0) {
      currentPending.splice(index, 1);
      await this.data.hset(`${this.prefix}:pending`, domain, JSON.stringify(currentPending));
      return true;
    }
    return false;
  }

  /// MARK - Errors
  /**
   * Returns a list of all error strings for the specified transfer ID.
   *
   * @param transferId
   */
  private async getErrors(transferId: string): Promise<string[]> {
    return JSON.parse((await this.data.hget(`${this.prefix}:errors`, transferId)) ?? "[]");
  }

  /**
   * Record an error that occurred for a transfer. This is used to track all different errors that
   * occur for a given transfer and prevent redundant logging during retries.
   *
   * @param transferId - The transfer ID to add to the list of pending transfers.
   * @param error - String error message to save.
   *
   * @returns boolean indicating true if the error is a new error and was added to the errors array,
   * and false if it already exists.
   */
  public async saveError(transferId: string, error: string): Promise<boolean> {
    const currentErrors = await this.getErrors(transferId);
    const isNewError = !currentErrors.includes(error);
    if (isNewError) {
      await this.data.hset(`${this.prefix}:errors`, transferId, JSON.stringify([...currentErrors, error]));
    }
    return isNewError;
  }
}<|MERGE_RESOLUTION|>--- conflicted
+++ resolved
@@ -71,26 +71,6 @@
       // domains, since our cache is indexed by transferId.
       transfer = existing
         ? {
-<<<<<<< HEAD
-            ...sanitizeNull(existing),
-            ...sanitizeNull(transfer),
-            origin: {
-              ...sanitizeNull(existing.origin),
-              ...sanitizeNull(transfer.origin),
-            },
-            destination: {
-              ...sanitizeNull(existing.destination),
-              ...sanitizeNull(transfer.destination),
-            },
-          }
-        : transfer;
-      const {
-        transferId,
-        nonce: _nonce,
-        origin: { domain: originDomain, xcall },
-        destination: { execute, reconcile },
-      } = transfer;
-=======
             // Collate core properties.
             ...sanitizeNull(existing),
             ...sanitizeNull(transfer),
@@ -111,7 +91,6 @@
           }
         : transfer;
       const { transferId, nonce: _nonce, originDomain, origin, destination } = transfer;
->>>>>>> f316c1e2
       const nonce = Number(_nonce);
       const stringified = JSON.stringify(transfer);
 
