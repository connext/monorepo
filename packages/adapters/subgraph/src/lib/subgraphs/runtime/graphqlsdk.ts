import { GraphQLClient } from 'graphql-request';
import * as Dom from 'graphql-request/dist/types.dom';
import gql from 'graphql-tag';
export type Maybe<T> = T | null;
export type InputMaybe<T> = Maybe<T>;
export type Exact<T extends { [key: string]: unknown }> = { [K in keyof T]: T[K] };
export type MakeOptional<T, K extends keyof T> = Omit<T, K> & { [SubKey in K]?: Maybe<T[SubKey]> };
export type MakeMaybe<T, K extends keyof T> = Omit<T, K> & { [SubKey in K]: Maybe<T[SubKey]> };
/** All built-in and custom scalars, mapped to their actual values */
export type Scalars = {
  ID: string;
  String: string;
  Boolean: boolean;
  Int: number;
  Float: number;
  BigDecimal: any;
  BigInt: any;
  Bytes: any;
};

export type Asset = {
  __typename?: 'Asset';
  adoptedAsset: Scalars['Bytes'];
  canonicalDomain: Scalars['BigInt'];
  canonicalId: Scalars['Bytes'];
  id: Scalars['ID'];
  local: Scalars['Bytes'];
};

export type AssetBalance = {
  __typename?: 'AssetBalance';
  amount: Scalars['BigInt'];
  asset: Asset;
  id: Scalars['ID'];
  router: Router;
};

export type AssetBalance_Filter = {
  amount?: InputMaybe<Scalars['BigInt']>;
  amount_gt?: InputMaybe<Scalars['BigInt']>;
  amount_gte?: InputMaybe<Scalars['BigInt']>;
  amount_in?: InputMaybe<Array<Scalars['BigInt']>>;
  amount_lt?: InputMaybe<Scalars['BigInt']>;
  amount_lte?: InputMaybe<Scalars['BigInt']>;
  amount_not?: InputMaybe<Scalars['BigInt']>;
  amount_not_in?: InputMaybe<Array<Scalars['BigInt']>>;
  asset?: InputMaybe<Scalars['String']>;
  asset_contains?: InputMaybe<Scalars['String']>;
  asset_contains_nocase?: InputMaybe<Scalars['String']>;
  asset_ends_with?: InputMaybe<Scalars['String']>;
  asset_ends_with_nocase?: InputMaybe<Scalars['String']>;
  asset_gt?: InputMaybe<Scalars['String']>;
  asset_gte?: InputMaybe<Scalars['String']>;
  asset_in?: InputMaybe<Array<Scalars['String']>>;
  asset_lt?: InputMaybe<Scalars['String']>;
  asset_lte?: InputMaybe<Scalars['String']>;
  asset_not?: InputMaybe<Scalars['String']>;
  asset_not_contains?: InputMaybe<Scalars['String']>;
  asset_not_contains_nocase?: InputMaybe<Scalars['String']>;
  asset_not_ends_with?: InputMaybe<Scalars['String']>;
  asset_not_ends_with_nocase?: InputMaybe<Scalars['String']>;
  asset_not_in?: InputMaybe<Array<Scalars['String']>>;
  asset_not_starts_with?: InputMaybe<Scalars['String']>;
  asset_not_starts_with_nocase?: InputMaybe<Scalars['String']>;
  asset_starts_with?: InputMaybe<Scalars['String']>;
  asset_starts_with_nocase?: InputMaybe<Scalars['String']>;
  id?: InputMaybe<Scalars['ID']>;
  id_gt?: InputMaybe<Scalars['ID']>;
  id_gte?: InputMaybe<Scalars['ID']>;
  id_in?: InputMaybe<Array<Scalars['ID']>>;
  id_lt?: InputMaybe<Scalars['ID']>;
  id_lte?: InputMaybe<Scalars['ID']>;
  id_not?: InputMaybe<Scalars['ID']>;
  id_not_in?: InputMaybe<Array<Scalars['ID']>>;
  router?: InputMaybe<Scalars['String']>;
  router_contains?: InputMaybe<Scalars['String']>;
  router_contains_nocase?: InputMaybe<Scalars['String']>;
  router_ends_with?: InputMaybe<Scalars['String']>;
  router_ends_with_nocase?: InputMaybe<Scalars['String']>;
  router_gt?: InputMaybe<Scalars['String']>;
  router_gte?: InputMaybe<Scalars['String']>;
  router_in?: InputMaybe<Array<Scalars['String']>>;
  router_lt?: InputMaybe<Scalars['String']>;
  router_lte?: InputMaybe<Scalars['String']>;
  router_not?: InputMaybe<Scalars['String']>;
  router_not_contains?: InputMaybe<Scalars['String']>;
  router_not_contains_nocase?: InputMaybe<Scalars['String']>;
  router_not_ends_with?: InputMaybe<Scalars['String']>;
  router_not_ends_with_nocase?: InputMaybe<Scalars['String']>;
  router_not_in?: InputMaybe<Array<Scalars['String']>>;
  router_not_starts_with?: InputMaybe<Scalars['String']>;
  router_not_starts_with_nocase?: InputMaybe<Scalars['String']>;
  router_starts_with?: InputMaybe<Scalars['String']>;
  router_starts_with_nocase?: InputMaybe<Scalars['String']>;
};

export enum AssetBalance_OrderBy {
  Amount = 'amount',
  Asset = 'asset',
  Id = 'id',
  Router = 'router'
}

export type Asset_Filter = {
  adoptedAsset?: InputMaybe<Scalars['Bytes']>;
  adoptedAsset_contains?: InputMaybe<Scalars['Bytes']>;
  adoptedAsset_in?: InputMaybe<Array<Scalars['Bytes']>>;
  adoptedAsset_not?: InputMaybe<Scalars['Bytes']>;
  adoptedAsset_not_contains?: InputMaybe<Scalars['Bytes']>;
  adoptedAsset_not_in?: InputMaybe<Array<Scalars['Bytes']>>;
  canonicalDomain?: InputMaybe<Scalars['BigInt']>;
  canonicalDomain_gt?: InputMaybe<Scalars['BigInt']>;
  canonicalDomain_gte?: InputMaybe<Scalars['BigInt']>;
  canonicalDomain_in?: InputMaybe<Array<Scalars['BigInt']>>;
  canonicalDomain_lt?: InputMaybe<Scalars['BigInt']>;
  canonicalDomain_lte?: InputMaybe<Scalars['BigInt']>;
  canonicalDomain_not?: InputMaybe<Scalars['BigInt']>;
  canonicalDomain_not_in?: InputMaybe<Array<Scalars['BigInt']>>;
  canonicalId?: InputMaybe<Scalars['Bytes']>;
  canonicalId_contains?: InputMaybe<Scalars['Bytes']>;
  canonicalId_in?: InputMaybe<Array<Scalars['Bytes']>>;
  canonicalId_not?: InputMaybe<Scalars['Bytes']>;
  canonicalId_not_contains?: InputMaybe<Scalars['Bytes']>;
  canonicalId_not_in?: InputMaybe<Array<Scalars['Bytes']>>;
  id?: InputMaybe<Scalars['ID']>;
  id_gt?: InputMaybe<Scalars['ID']>;
  id_gte?: InputMaybe<Scalars['ID']>;
  id_in?: InputMaybe<Array<Scalars['ID']>>;
  id_lt?: InputMaybe<Scalars['ID']>;
  id_lte?: InputMaybe<Scalars['ID']>;
  id_not?: InputMaybe<Scalars['ID']>;
  id_not_in?: InputMaybe<Array<Scalars['ID']>>;
  local?: InputMaybe<Scalars['Bytes']>;
  local_contains?: InputMaybe<Scalars['Bytes']>;
  local_in?: InputMaybe<Array<Scalars['Bytes']>>;
  local_not?: InputMaybe<Scalars['Bytes']>;
  local_not_contains?: InputMaybe<Scalars['Bytes']>;
  local_not_in?: InputMaybe<Array<Scalars['Bytes']>>;
};

export enum Asset_OrderBy {
  AdoptedAsset = 'adoptedAsset',
  CanonicalDomain = 'canonicalDomain',
  CanonicalId = 'canonicalId',
  Id = 'id',
  Local = 'local'
}

/** The block at which the query should be executed. */
export type Block_Height = {
  /** Value containing a block hash */
  hash?: InputMaybe<Scalars['Bytes']>;
  /** Value containing a block number */
  number?: InputMaybe<Scalars['Int']>;
  /**
   * Value containing the minimum block number.
   * In the case of `number_gte`, the query will be executed on the latest block only if
   * the subgraph has progressed to or past the minimum block number.
   * Defaults to the latest block when omitted.
   *
   */
  number_gte?: InputMaybe<Scalars['Int']>;
};

/** Defines the order direction, either ascending or descending */
export enum OrderDirection {
  Asc = 'asc',
  Desc = 'desc'
}

export type Query = {
  __typename?: 'Query';
  /** Access to subgraph metadata */
  _meta?: Maybe<_Meta_>;
  asset?: Maybe<Asset>;
  assetBalance?: Maybe<AssetBalance>;
  assetBalances: Array<AssetBalance>;
  assets: Array<Asset>;
  router?: Maybe<Router>;
  routers: Array<Router>;
  transfer?: Maybe<Transfer>;
  transfers: Array<Transfer>;
};


export type Query_MetaArgs = {
  block?: InputMaybe<Block_Height>;
};


export type QueryAssetArgs = {
  block?: InputMaybe<Block_Height>;
  id: Scalars['ID'];
  subgraphError?: _SubgraphErrorPolicy_;
};


export type QueryAssetBalanceArgs = {
  block?: InputMaybe<Block_Height>;
  id: Scalars['ID'];
  subgraphError?: _SubgraphErrorPolicy_;
};


export type QueryAssetBalancesArgs = {
  block?: InputMaybe<Block_Height>;
  first?: InputMaybe<Scalars['Int']>;
  orderBy?: InputMaybe<AssetBalance_OrderBy>;
  orderDirection?: InputMaybe<OrderDirection>;
  skip?: InputMaybe<Scalars['Int']>;
  subgraphError?: _SubgraphErrorPolicy_;
  where?: InputMaybe<AssetBalance_Filter>;
};


export type QueryAssetsArgs = {
  block?: InputMaybe<Block_Height>;
  first?: InputMaybe<Scalars['Int']>;
  orderBy?: InputMaybe<Asset_OrderBy>;
  orderDirection?: InputMaybe<OrderDirection>;
  skip?: InputMaybe<Scalars['Int']>;
  subgraphError?: _SubgraphErrorPolicy_;
  where?: InputMaybe<Asset_Filter>;
};


export type QueryRouterArgs = {
  block?: InputMaybe<Block_Height>;
  id: Scalars['ID'];
  subgraphError?: _SubgraphErrorPolicy_;
};


export type QueryRoutersArgs = {
  block?: InputMaybe<Block_Height>;
  first?: InputMaybe<Scalars['Int']>;
  orderBy?: InputMaybe<Router_OrderBy>;
  orderDirection?: InputMaybe<OrderDirection>;
  skip?: InputMaybe<Scalars['Int']>;
  subgraphError?: _SubgraphErrorPolicy_;
  where?: InputMaybe<Router_Filter>;
};


export type QueryTransferArgs = {
  block?: InputMaybe<Block_Height>;
  id: Scalars['ID'];
  subgraphError?: _SubgraphErrorPolicy_;
};


export type QueryTransfersArgs = {
  block?: InputMaybe<Block_Height>;
  first?: InputMaybe<Scalars['Int']>;
  orderBy?: InputMaybe<Transfer_OrderBy>;
  orderDirection?: InputMaybe<OrderDirection>;
  skip?: InputMaybe<Scalars['Int']>;
  subgraphError?: _SubgraphErrorPolicy_;
  where?: InputMaybe<Transfer_Filter>;
};

export type Router = {
  __typename?: 'Router';
  assetBalances: Array<AssetBalance>;
  id: Scalars['ID'];
  transfers: Array<Transfer>;
};


export type RouterAssetBalancesArgs = {
  first?: InputMaybe<Scalars['Int']>;
  orderBy?: InputMaybe<AssetBalance_OrderBy>;
  orderDirection?: InputMaybe<OrderDirection>;
  skip?: InputMaybe<Scalars['Int']>;
  where?: InputMaybe<AssetBalance_Filter>;
};


export type RouterTransfersArgs = {
  first?: InputMaybe<Scalars['Int']>;
  orderBy?: InputMaybe<Transfer_OrderBy>;
  orderDirection?: InputMaybe<OrderDirection>;
  skip?: InputMaybe<Scalars['Int']>;
  where?: InputMaybe<Transfer_Filter>;
};

export type Router_Filter = {
  id?: InputMaybe<Scalars['ID']>;
  id_gt?: InputMaybe<Scalars['ID']>;
  id_gte?: InputMaybe<Scalars['ID']>;
  id_in?: InputMaybe<Array<Scalars['ID']>>;
  id_lt?: InputMaybe<Scalars['ID']>;
  id_lte?: InputMaybe<Scalars['ID']>;
  id_not?: InputMaybe<Scalars['ID']>;
  id_not_in?: InputMaybe<Array<Scalars['ID']>>;
};

export enum Router_OrderBy {
  AssetBalances = 'assetBalances',
  Id = 'id',
  Transfers = 'transfers'
}

export type Subscription = {
  __typename?: 'Subscription';
  /** Access to subgraph metadata */
  _meta?: Maybe<_Meta_>;
  asset?: Maybe<Asset>;
  assetBalance?: Maybe<AssetBalance>;
  assetBalances: Array<AssetBalance>;
  assets: Array<Asset>;
  router?: Maybe<Router>;
  routers: Array<Router>;
  transfer?: Maybe<Transfer>;
  transfers: Array<Transfer>;
};


export type Subscription_MetaArgs = {
  block?: InputMaybe<Block_Height>;
};


export type SubscriptionAssetArgs = {
  block?: InputMaybe<Block_Height>;
  id: Scalars['ID'];
  subgraphError?: _SubgraphErrorPolicy_;
};


export type SubscriptionAssetBalanceArgs = {
  block?: InputMaybe<Block_Height>;
  id: Scalars['ID'];
  subgraphError?: _SubgraphErrorPolicy_;
};


export type SubscriptionAssetBalancesArgs = {
  block?: InputMaybe<Block_Height>;
  first?: InputMaybe<Scalars['Int']>;
  orderBy?: InputMaybe<AssetBalance_OrderBy>;
  orderDirection?: InputMaybe<OrderDirection>;
  skip?: InputMaybe<Scalars['Int']>;
  subgraphError?: _SubgraphErrorPolicy_;
  where?: InputMaybe<AssetBalance_Filter>;
};


export type SubscriptionAssetsArgs = {
  block?: InputMaybe<Block_Height>;
  first?: InputMaybe<Scalars['Int']>;
  orderBy?: InputMaybe<Asset_OrderBy>;
  orderDirection?: InputMaybe<OrderDirection>;
  skip?: InputMaybe<Scalars['Int']>;
  subgraphError?: _SubgraphErrorPolicy_;
  where?: InputMaybe<Asset_Filter>;
};


export type SubscriptionRouterArgs = {
  block?: InputMaybe<Block_Height>;
  id: Scalars['ID'];
  subgraphError?: _SubgraphErrorPolicy_;
};


export type SubscriptionRoutersArgs = {
  block?: InputMaybe<Block_Height>;
  first?: InputMaybe<Scalars['Int']>;
  orderBy?: InputMaybe<Router_OrderBy>;
  orderDirection?: InputMaybe<OrderDirection>;
  skip?: InputMaybe<Scalars['Int']>;
  subgraphError?: _SubgraphErrorPolicy_;
  where?: InputMaybe<Router_Filter>;
};


export type SubscriptionTransferArgs = {
  block?: InputMaybe<Block_Height>;
  id: Scalars['ID'];
  subgraphError?: _SubgraphErrorPolicy_;
};


export type SubscriptionTransfersArgs = {
  block?: InputMaybe<Block_Height>;
  first?: InputMaybe<Scalars['Int']>;
  orderBy?: InputMaybe<Transfer_OrderBy>;
  orderDirection?: InputMaybe<OrderDirection>;
  skip?: InputMaybe<Scalars['Int']>;
  subgraphError?: _SubgraphErrorPolicy_;
  where?: InputMaybe<Transfer_Filter>;
};

export type Transfer = {
  __typename?: 'Transfer';
  callData?: Maybe<Scalars['Bytes']>;
  callTo?: Maybe<Scalars['Bytes']>;
  chainId?: Maybe<Scalars['BigInt']>;
  destinationDomain?: Maybe<Scalars['BigInt']>;
  executedBlockNumber?: Maybe<Scalars['BigInt']>;
  executedCaller?: Maybe<Scalars['Bytes']>;
  executedGasLimit?: Maybe<Scalars['BigInt']>;
  executedGasPrice?: Maybe<Scalars['BigInt']>;
  executedLocalAmount?: Maybe<Scalars['BigInt']>;
  executedLocalAsset?: Maybe<Scalars['Bytes']>;
  executedTimestamp?: Maybe<Scalars['BigInt']>;
  executedTransactingAmount?: Maybe<Scalars['BigInt']>;
  executedTransactingAsset?: Maybe<Scalars['Bytes']>;
  executedTransactionHash?: Maybe<Scalars['Bytes']>;
  id: Scalars['ID'];
  idx?: Maybe<Scalars['BigInt']>;
  nonce?: Maybe<Scalars['BigInt']>;
  originDomain?: Maybe<Scalars['BigInt']>;
  reconciledBlockNumber?: Maybe<Scalars['BigInt']>;
  reconciledCaller?: Maybe<Scalars['Bytes']>;
  reconciledGasLimit?: Maybe<Scalars['BigInt']>;
  reconciledGasPrice?: Maybe<Scalars['BigInt']>;
  reconciledLocalAmount?: Maybe<Scalars['BigInt']>;
  reconciledLocalAsset?: Maybe<Scalars['Bytes']>;
  reconciledTimestamp?: Maybe<Scalars['BigInt']>;
  reconciledTransactionHash?: Maybe<Scalars['Bytes']>;
  router?: Maybe<Router>;
  status?: Maybe<TransferStatus>;
  to?: Maybe<Scalars['Bytes']>;
  transferId?: Maybe<Scalars['Bytes']>;
  xcalledBlockNumber?: Maybe<Scalars['BigInt']>;
  xcalledCaller?: Maybe<Scalars['Bytes']>;
  xcalledGasLimit?: Maybe<Scalars['BigInt']>;
  xcalledGasPrice?: Maybe<Scalars['BigInt']>;
  xcalledLocalAmount?: Maybe<Scalars['BigInt']>;
  xcalledLocalAsset?: Maybe<Scalars['Bytes']>;
  xcalledTimestamp?: Maybe<Scalars['BigInt']>;
  xcalledTransactingAmount?: Maybe<Scalars['BigInt']>;
  xcalledTransactingAsset?: Maybe<Scalars['Bytes']>;
  xcalledTransactionHash?: Maybe<Scalars['Bytes']>;
};

export enum TransferStatus {
  Executed = 'Executed',
  Reconciled = 'Reconciled',
  XCalled = 'XCalled'
}

export type Transfer_Filter = {
  callData?: InputMaybe<Scalars['Bytes']>;
  callData_contains?: InputMaybe<Scalars['Bytes']>;
  callData_in?: InputMaybe<Array<Scalars['Bytes']>>;
  callData_not?: InputMaybe<Scalars['Bytes']>;
  callData_not_contains?: InputMaybe<Scalars['Bytes']>;
  callData_not_in?: InputMaybe<Array<Scalars['Bytes']>>;
  callTo?: InputMaybe<Scalars['Bytes']>;
  callTo_contains?: InputMaybe<Scalars['Bytes']>;
  callTo_in?: InputMaybe<Array<Scalars['Bytes']>>;
  callTo_not?: InputMaybe<Scalars['Bytes']>;
  callTo_not_contains?: InputMaybe<Scalars['Bytes']>;
  callTo_not_in?: InputMaybe<Array<Scalars['Bytes']>>;
  chainId?: InputMaybe<Scalars['BigInt']>;
  chainId_gt?: InputMaybe<Scalars['BigInt']>;
  chainId_gte?: InputMaybe<Scalars['BigInt']>;
  chainId_in?: InputMaybe<Array<Scalars['BigInt']>>;
  chainId_lt?: InputMaybe<Scalars['BigInt']>;
  chainId_lte?: InputMaybe<Scalars['BigInt']>;
  chainId_not?: InputMaybe<Scalars['BigInt']>;
  chainId_not_in?: InputMaybe<Array<Scalars['BigInt']>>;
  destinationDomain?: InputMaybe<Scalars['BigInt']>;
  destinationDomain_gt?: InputMaybe<Scalars['BigInt']>;
  destinationDomain_gte?: InputMaybe<Scalars['BigInt']>;
  destinationDomain_in?: InputMaybe<Array<Scalars['BigInt']>>;
  destinationDomain_lt?: InputMaybe<Scalars['BigInt']>;
  destinationDomain_lte?: InputMaybe<Scalars['BigInt']>;
  destinationDomain_not?: InputMaybe<Scalars['BigInt']>;
  destinationDomain_not_in?: InputMaybe<Array<Scalars['BigInt']>>;
  executedBlockNumber?: InputMaybe<Scalars['BigInt']>;
  executedBlockNumber_gt?: InputMaybe<Scalars['BigInt']>;
  executedBlockNumber_gte?: InputMaybe<Scalars['BigInt']>;
  executedBlockNumber_in?: InputMaybe<Array<Scalars['BigInt']>>;
  executedBlockNumber_lt?: InputMaybe<Scalars['BigInt']>;
  executedBlockNumber_lte?: InputMaybe<Scalars['BigInt']>;
  executedBlockNumber_not?: InputMaybe<Scalars['BigInt']>;
  executedBlockNumber_not_in?: InputMaybe<Array<Scalars['BigInt']>>;
  executedCaller?: InputMaybe<Scalars['Bytes']>;
  executedCaller_contains?: InputMaybe<Scalars['Bytes']>;
  executedCaller_in?: InputMaybe<Array<Scalars['Bytes']>>;
  executedCaller_not?: InputMaybe<Scalars['Bytes']>;
  executedCaller_not_contains?: InputMaybe<Scalars['Bytes']>;
  executedCaller_not_in?: InputMaybe<Array<Scalars['Bytes']>>;
  executedGasLimit?: InputMaybe<Scalars['BigInt']>;
  executedGasLimit_gt?: InputMaybe<Scalars['BigInt']>;
  executedGasLimit_gte?: InputMaybe<Scalars['BigInt']>;
  executedGasLimit_in?: InputMaybe<Array<Scalars['BigInt']>>;
  executedGasLimit_lt?: InputMaybe<Scalars['BigInt']>;
  executedGasLimit_lte?: InputMaybe<Scalars['BigInt']>;
  executedGasLimit_not?: InputMaybe<Scalars['BigInt']>;
  executedGasLimit_not_in?: InputMaybe<Array<Scalars['BigInt']>>;
  executedGasPrice?: InputMaybe<Scalars['BigInt']>;
  executedGasPrice_gt?: InputMaybe<Scalars['BigInt']>;
  executedGasPrice_gte?: InputMaybe<Scalars['BigInt']>;
  executedGasPrice_in?: InputMaybe<Array<Scalars['BigInt']>>;
  executedGasPrice_lt?: InputMaybe<Scalars['BigInt']>;
  executedGasPrice_lte?: InputMaybe<Scalars['BigInt']>;
  executedGasPrice_not?: InputMaybe<Scalars['BigInt']>;
  executedGasPrice_not_in?: InputMaybe<Array<Scalars['BigInt']>>;
  executedLocalAmount?: InputMaybe<Scalars['BigInt']>;
  executedLocalAmount_gt?: InputMaybe<Scalars['BigInt']>;
  executedLocalAmount_gte?: InputMaybe<Scalars['BigInt']>;
  executedLocalAmount_in?: InputMaybe<Array<Scalars['BigInt']>>;
  executedLocalAmount_lt?: InputMaybe<Scalars['BigInt']>;
  executedLocalAmount_lte?: InputMaybe<Scalars['BigInt']>;
  executedLocalAmount_not?: InputMaybe<Scalars['BigInt']>;
  executedLocalAmount_not_in?: InputMaybe<Array<Scalars['BigInt']>>;
  executedLocalAsset?: InputMaybe<Scalars['Bytes']>;
  executedLocalAsset_contains?: InputMaybe<Scalars['Bytes']>;
  executedLocalAsset_in?: InputMaybe<Array<Scalars['Bytes']>>;
  executedLocalAsset_not?: InputMaybe<Scalars['Bytes']>;
  executedLocalAsset_not_contains?: InputMaybe<Scalars['Bytes']>;
  executedLocalAsset_not_in?: InputMaybe<Array<Scalars['Bytes']>>;
  executedTimestamp?: InputMaybe<Scalars['BigInt']>;
  executedTimestamp_gt?: InputMaybe<Scalars['BigInt']>;
  executedTimestamp_gte?: InputMaybe<Scalars['BigInt']>;
  executedTimestamp_in?: InputMaybe<Array<Scalars['BigInt']>>;
  executedTimestamp_lt?: InputMaybe<Scalars['BigInt']>;
  executedTimestamp_lte?: InputMaybe<Scalars['BigInt']>;
  executedTimestamp_not?: InputMaybe<Scalars['BigInt']>;
  executedTimestamp_not_in?: InputMaybe<Array<Scalars['BigInt']>>;
  executedTransactingAmount?: InputMaybe<Scalars['BigInt']>;
  executedTransactingAmount_gt?: InputMaybe<Scalars['BigInt']>;
  executedTransactingAmount_gte?: InputMaybe<Scalars['BigInt']>;
  executedTransactingAmount_in?: InputMaybe<Array<Scalars['BigInt']>>;
  executedTransactingAmount_lt?: InputMaybe<Scalars['BigInt']>;
  executedTransactingAmount_lte?: InputMaybe<Scalars['BigInt']>;
  executedTransactingAmount_not?: InputMaybe<Scalars['BigInt']>;
  executedTransactingAmount_not_in?: InputMaybe<Array<Scalars['BigInt']>>;
  executedTransactingAsset?: InputMaybe<Scalars['Bytes']>;
  executedTransactingAsset_contains?: InputMaybe<Scalars['Bytes']>;
  executedTransactingAsset_in?: InputMaybe<Array<Scalars['Bytes']>>;
  executedTransactingAsset_not?: InputMaybe<Scalars['Bytes']>;
  executedTransactingAsset_not_contains?: InputMaybe<Scalars['Bytes']>;
  executedTransactingAsset_not_in?: InputMaybe<Array<Scalars['Bytes']>>;
  executedTransactionHash?: InputMaybe<Scalars['Bytes']>;
  executedTransactionHash_contains?: InputMaybe<Scalars['Bytes']>;
  executedTransactionHash_in?: InputMaybe<Array<Scalars['Bytes']>>;
  executedTransactionHash_not?: InputMaybe<Scalars['Bytes']>;
  executedTransactionHash_not_contains?: InputMaybe<Scalars['Bytes']>;
  executedTransactionHash_not_in?: InputMaybe<Array<Scalars['Bytes']>>;
  id?: InputMaybe<Scalars['ID']>;
  id_gt?: InputMaybe<Scalars['ID']>;
  id_gte?: InputMaybe<Scalars['ID']>;
  id_in?: InputMaybe<Array<Scalars['ID']>>;
  id_lt?: InputMaybe<Scalars['ID']>;
  id_lte?: InputMaybe<Scalars['ID']>;
  id_not?: InputMaybe<Scalars['ID']>;
  id_not_in?: InputMaybe<Array<Scalars['ID']>>;
  idx?: InputMaybe<Scalars['BigInt']>;
  idx_gt?: InputMaybe<Scalars['BigInt']>;
  idx_gte?: InputMaybe<Scalars['BigInt']>;
  idx_in?: InputMaybe<Array<Scalars['BigInt']>>;
  idx_lt?: InputMaybe<Scalars['BigInt']>;
  idx_lte?: InputMaybe<Scalars['BigInt']>;
  idx_not?: InputMaybe<Scalars['BigInt']>;
  idx_not_in?: InputMaybe<Array<Scalars['BigInt']>>;
  nonce?: InputMaybe<Scalars['BigInt']>;
  nonce_gt?: InputMaybe<Scalars['BigInt']>;
  nonce_gte?: InputMaybe<Scalars['BigInt']>;
  nonce_in?: InputMaybe<Array<Scalars['BigInt']>>;
  nonce_lt?: InputMaybe<Scalars['BigInt']>;
  nonce_lte?: InputMaybe<Scalars['BigInt']>;
  nonce_not?: InputMaybe<Scalars['BigInt']>;
  nonce_not_in?: InputMaybe<Array<Scalars['BigInt']>>;
  originDomain?: InputMaybe<Scalars['BigInt']>;
  originDomain_gt?: InputMaybe<Scalars['BigInt']>;
  originDomain_gte?: InputMaybe<Scalars['BigInt']>;
  originDomain_in?: InputMaybe<Array<Scalars['BigInt']>>;
  originDomain_lt?: InputMaybe<Scalars['BigInt']>;
  originDomain_lte?: InputMaybe<Scalars['BigInt']>;
  originDomain_not?: InputMaybe<Scalars['BigInt']>;
  originDomain_not_in?: InputMaybe<Array<Scalars['BigInt']>>;
  reconciledBlockNumber?: InputMaybe<Scalars['BigInt']>;
  reconciledBlockNumber_gt?: InputMaybe<Scalars['BigInt']>;
  reconciledBlockNumber_gte?: InputMaybe<Scalars['BigInt']>;
  reconciledBlockNumber_in?: InputMaybe<Array<Scalars['BigInt']>>;
  reconciledBlockNumber_lt?: InputMaybe<Scalars['BigInt']>;
  reconciledBlockNumber_lte?: InputMaybe<Scalars['BigInt']>;
  reconciledBlockNumber_not?: InputMaybe<Scalars['BigInt']>;
  reconciledBlockNumber_not_in?: InputMaybe<Array<Scalars['BigInt']>>;
  reconciledCaller?: InputMaybe<Scalars['Bytes']>;
  reconciledCaller_contains?: InputMaybe<Scalars['Bytes']>;
  reconciledCaller_in?: InputMaybe<Array<Scalars['Bytes']>>;
  reconciledCaller_not?: InputMaybe<Scalars['Bytes']>;
  reconciledCaller_not_contains?: InputMaybe<Scalars['Bytes']>;
  reconciledCaller_not_in?: InputMaybe<Array<Scalars['Bytes']>>;
  reconciledGasLimit?: InputMaybe<Scalars['BigInt']>;
  reconciledGasLimit_gt?: InputMaybe<Scalars['BigInt']>;
  reconciledGasLimit_gte?: InputMaybe<Scalars['BigInt']>;
  reconciledGasLimit_in?: InputMaybe<Array<Scalars['BigInt']>>;
  reconciledGasLimit_lt?: InputMaybe<Scalars['BigInt']>;
  reconciledGasLimit_lte?: InputMaybe<Scalars['BigInt']>;
  reconciledGasLimit_not?: InputMaybe<Scalars['BigInt']>;
  reconciledGasLimit_not_in?: InputMaybe<Array<Scalars['BigInt']>>;
  reconciledGasPrice?: InputMaybe<Scalars['BigInt']>;
  reconciledGasPrice_gt?: InputMaybe<Scalars['BigInt']>;
  reconciledGasPrice_gte?: InputMaybe<Scalars['BigInt']>;
  reconciledGasPrice_in?: InputMaybe<Array<Scalars['BigInt']>>;
  reconciledGasPrice_lt?: InputMaybe<Scalars['BigInt']>;
  reconciledGasPrice_lte?: InputMaybe<Scalars['BigInt']>;
  reconciledGasPrice_not?: InputMaybe<Scalars['BigInt']>;
  reconciledGasPrice_not_in?: InputMaybe<Array<Scalars['BigInt']>>;
  reconciledLocalAmount?: InputMaybe<Scalars['BigInt']>;
  reconciledLocalAmount_gt?: InputMaybe<Scalars['BigInt']>;
  reconciledLocalAmount_gte?: InputMaybe<Scalars['BigInt']>;
  reconciledLocalAmount_in?: InputMaybe<Array<Scalars['BigInt']>>;
  reconciledLocalAmount_lt?: InputMaybe<Scalars['BigInt']>;
  reconciledLocalAmount_lte?: InputMaybe<Scalars['BigInt']>;
  reconciledLocalAmount_not?: InputMaybe<Scalars['BigInt']>;
  reconciledLocalAmount_not_in?: InputMaybe<Array<Scalars['BigInt']>>;
  reconciledLocalAsset?: InputMaybe<Scalars['Bytes']>;
  reconciledLocalAsset_contains?: InputMaybe<Scalars['Bytes']>;
  reconciledLocalAsset_in?: InputMaybe<Array<Scalars['Bytes']>>;
  reconciledLocalAsset_not?: InputMaybe<Scalars['Bytes']>;
  reconciledLocalAsset_not_contains?: InputMaybe<Scalars['Bytes']>;
  reconciledLocalAsset_not_in?: InputMaybe<Array<Scalars['Bytes']>>;
  reconciledTimestamp?: InputMaybe<Scalars['BigInt']>;
  reconciledTimestamp_gt?: InputMaybe<Scalars['BigInt']>;
  reconciledTimestamp_gte?: InputMaybe<Scalars['BigInt']>;
  reconciledTimestamp_in?: InputMaybe<Array<Scalars['BigInt']>>;
  reconciledTimestamp_lt?: InputMaybe<Scalars['BigInt']>;
  reconciledTimestamp_lte?: InputMaybe<Scalars['BigInt']>;
  reconciledTimestamp_not?: InputMaybe<Scalars['BigInt']>;
  reconciledTimestamp_not_in?: InputMaybe<Array<Scalars['BigInt']>>;
  reconciledTransactionHash?: InputMaybe<Scalars['Bytes']>;
  reconciledTransactionHash_contains?: InputMaybe<Scalars['Bytes']>;
  reconciledTransactionHash_in?: InputMaybe<Array<Scalars['Bytes']>>;
  reconciledTransactionHash_not?: InputMaybe<Scalars['Bytes']>;
  reconciledTransactionHash_not_contains?: InputMaybe<Scalars['Bytes']>;
  reconciledTransactionHash_not_in?: InputMaybe<Array<Scalars['Bytes']>>;
  router?: InputMaybe<Scalars['String']>;
  router_contains?: InputMaybe<Scalars['String']>;
  router_contains_nocase?: InputMaybe<Scalars['String']>;
  router_ends_with?: InputMaybe<Scalars['String']>;
  router_ends_with_nocase?: InputMaybe<Scalars['String']>;
  router_gt?: InputMaybe<Scalars['String']>;
  router_gte?: InputMaybe<Scalars['String']>;
  router_in?: InputMaybe<Array<Scalars['String']>>;
  router_lt?: InputMaybe<Scalars['String']>;
  router_lte?: InputMaybe<Scalars['String']>;
  router_not?: InputMaybe<Scalars['String']>;
  router_not_contains?: InputMaybe<Scalars['String']>;
  router_not_contains_nocase?: InputMaybe<Scalars['String']>;
  router_not_ends_with?: InputMaybe<Scalars['String']>;
  router_not_ends_with_nocase?: InputMaybe<Scalars['String']>;
  router_not_in?: InputMaybe<Array<Scalars['String']>>;
  router_not_starts_with?: InputMaybe<Scalars['String']>;
  router_not_starts_with_nocase?: InputMaybe<Scalars['String']>;
  router_starts_with?: InputMaybe<Scalars['String']>;
  router_starts_with_nocase?: InputMaybe<Scalars['String']>;
  status?: InputMaybe<TransferStatus>;
  status_in?: InputMaybe<Array<TransferStatus>>;
  status_not?: InputMaybe<TransferStatus>;
  status_not_in?: InputMaybe<Array<TransferStatus>>;
  to?: InputMaybe<Scalars['Bytes']>;
  to_contains?: InputMaybe<Scalars['Bytes']>;
  to_in?: InputMaybe<Array<Scalars['Bytes']>>;
  to_not?: InputMaybe<Scalars['Bytes']>;
  to_not_contains?: InputMaybe<Scalars['Bytes']>;
  to_not_in?: InputMaybe<Array<Scalars['Bytes']>>;
  transferId?: InputMaybe<Scalars['Bytes']>;
  transferId_contains?: InputMaybe<Scalars['Bytes']>;
  transferId_in?: InputMaybe<Array<Scalars['Bytes']>>;
  transferId_not?: InputMaybe<Scalars['Bytes']>;
  transferId_not_contains?: InputMaybe<Scalars['Bytes']>;
  transferId_not_in?: InputMaybe<Array<Scalars['Bytes']>>;
  xcalledBlockNumber?: InputMaybe<Scalars['BigInt']>;
  xcalledBlockNumber_gt?: InputMaybe<Scalars['BigInt']>;
  xcalledBlockNumber_gte?: InputMaybe<Scalars['BigInt']>;
  xcalledBlockNumber_in?: InputMaybe<Array<Scalars['BigInt']>>;
  xcalledBlockNumber_lt?: InputMaybe<Scalars['BigInt']>;
  xcalledBlockNumber_lte?: InputMaybe<Scalars['BigInt']>;
  xcalledBlockNumber_not?: InputMaybe<Scalars['BigInt']>;
  xcalledBlockNumber_not_in?: InputMaybe<Array<Scalars['BigInt']>>;
  xcalledCaller?: InputMaybe<Scalars['Bytes']>;
  xcalledCaller_contains?: InputMaybe<Scalars['Bytes']>;
  xcalledCaller_in?: InputMaybe<Array<Scalars['Bytes']>>;
  xcalledCaller_not?: InputMaybe<Scalars['Bytes']>;
  xcalledCaller_not_contains?: InputMaybe<Scalars['Bytes']>;
  xcalledCaller_not_in?: InputMaybe<Array<Scalars['Bytes']>>;
  xcalledGasLimit?: InputMaybe<Scalars['BigInt']>;
  xcalledGasLimit_gt?: InputMaybe<Scalars['BigInt']>;
  xcalledGasLimit_gte?: InputMaybe<Scalars['BigInt']>;
  xcalledGasLimit_in?: InputMaybe<Array<Scalars['BigInt']>>;
  xcalledGasLimit_lt?: InputMaybe<Scalars['BigInt']>;
  xcalledGasLimit_lte?: InputMaybe<Scalars['BigInt']>;
  xcalledGasLimit_not?: InputMaybe<Scalars['BigInt']>;
  xcalledGasLimit_not_in?: InputMaybe<Array<Scalars['BigInt']>>;
  xcalledGasPrice?: InputMaybe<Scalars['BigInt']>;
  xcalledGasPrice_gt?: InputMaybe<Scalars['BigInt']>;
  xcalledGasPrice_gte?: InputMaybe<Scalars['BigInt']>;
  xcalledGasPrice_in?: InputMaybe<Array<Scalars['BigInt']>>;
  xcalledGasPrice_lt?: InputMaybe<Scalars['BigInt']>;
  xcalledGasPrice_lte?: InputMaybe<Scalars['BigInt']>;
  xcalledGasPrice_not?: InputMaybe<Scalars['BigInt']>;
  xcalledGasPrice_not_in?: InputMaybe<Array<Scalars['BigInt']>>;
  xcalledLocalAmount?: InputMaybe<Scalars['BigInt']>;
  xcalledLocalAmount_gt?: InputMaybe<Scalars['BigInt']>;
  xcalledLocalAmount_gte?: InputMaybe<Scalars['BigInt']>;
  xcalledLocalAmount_in?: InputMaybe<Array<Scalars['BigInt']>>;
  xcalledLocalAmount_lt?: InputMaybe<Scalars['BigInt']>;
  xcalledLocalAmount_lte?: InputMaybe<Scalars['BigInt']>;
  xcalledLocalAmount_not?: InputMaybe<Scalars['BigInt']>;
  xcalledLocalAmount_not_in?: InputMaybe<Array<Scalars['BigInt']>>;
  xcalledLocalAsset?: InputMaybe<Scalars['Bytes']>;
  xcalledLocalAsset_contains?: InputMaybe<Scalars['Bytes']>;
  xcalledLocalAsset_in?: InputMaybe<Array<Scalars['Bytes']>>;
  xcalledLocalAsset_not?: InputMaybe<Scalars['Bytes']>;
  xcalledLocalAsset_not_contains?: InputMaybe<Scalars['Bytes']>;
  xcalledLocalAsset_not_in?: InputMaybe<Array<Scalars['Bytes']>>;
  xcalledTimestamp?: InputMaybe<Scalars['BigInt']>;
  xcalledTimestamp_gt?: InputMaybe<Scalars['BigInt']>;
  xcalledTimestamp_gte?: InputMaybe<Scalars['BigInt']>;
  xcalledTimestamp_in?: InputMaybe<Array<Scalars['BigInt']>>;
  xcalledTimestamp_lt?: InputMaybe<Scalars['BigInt']>;
  xcalledTimestamp_lte?: InputMaybe<Scalars['BigInt']>;
  xcalledTimestamp_not?: InputMaybe<Scalars['BigInt']>;
  xcalledTimestamp_not_in?: InputMaybe<Array<Scalars['BigInt']>>;
  xcalledTransactingAmount?: InputMaybe<Scalars['BigInt']>;
  xcalledTransactingAmount_gt?: InputMaybe<Scalars['BigInt']>;
  xcalledTransactingAmount_gte?: InputMaybe<Scalars['BigInt']>;
  xcalledTransactingAmount_in?: InputMaybe<Array<Scalars['BigInt']>>;
  xcalledTransactingAmount_lt?: InputMaybe<Scalars['BigInt']>;
  xcalledTransactingAmount_lte?: InputMaybe<Scalars['BigInt']>;
  xcalledTransactingAmount_not?: InputMaybe<Scalars['BigInt']>;
  xcalledTransactingAmount_not_in?: InputMaybe<Array<Scalars['BigInt']>>;
  xcalledTransactingAsset?: InputMaybe<Scalars['Bytes']>;
  xcalledTransactingAsset_contains?: InputMaybe<Scalars['Bytes']>;
  xcalledTransactingAsset_in?: InputMaybe<Array<Scalars['Bytes']>>;
  xcalledTransactingAsset_not?: InputMaybe<Scalars['Bytes']>;
  xcalledTransactingAsset_not_contains?: InputMaybe<Scalars['Bytes']>;
  xcalledTransactingAsset_not_in?: InputMaybe<Array<Scalars['Bytes']>>;
  xcalledTransactionHash?: InputMaybe<Scalars['Bytes']>;
  xcalledTransactionHash_contains?: InputMaybe<Scalars['Bytes']>;
  xcalledTransactionHash_in?: InputMaybe<Array<Scalars['Bytes']>>;
  xcalledTransactionHash_not?: InputMaybe<Scalars['Bytes']>;
  xcalledTransactionHash_not_contains?: InputMaybe<Scalars['Bytes']>;
  xcalledTransactionHash_not_in?: InputMaybe<Array<Scalars['Bytes']>>;
};

export enum Transfer_OrderBy {
  CallData = 'callData',
  CallTo = 'callTo',
  ChainId = 'chainId',
  DestinationDomain = 'destinationDomain',
  ExecutedBlockNumber = 'executedBlockNumber',
  ExecutedCaller = 'executedCaller',
  ExecutedGasLimit = 'executedGasLimit',
  ExecutedGasPrice = 'executedGasPrice',
  ExecutedLocalAmount = 'executedLocalAmount',
  ExecutedLocalAsset = 'executedLocalAsset',
  ExecutedTimestamp = 'executedTimestamp',
  ExecutedTransactingAmount = 'executedTransactingAmount',
  ExecutedTransactingAsset = 'executedTransactingAsset',
  ExecutedTransactionHash = 'executedTransactionHash',
  Id = 'id',
  Idx = 'idx',
  Nonce = 'nonce',
  OriginDomain = 'originDomain',
  ReconciledBlockNumber = 'reconciledBlockNumber',
  ReconciledCaller = 'reconciledCaller',
  ReconciledGasLimit = 'reconciledGasLimit',
  ReconciledGasPrice = 'reconciledGasPrice',
  ReconciledLocalAmount = 'reconciledLocalAmount',
  ReconciledLocalAsset = 'reconciledLocalAsset',
  ReconciledTimestamp = 'reconciledTimestamp',
  ReconciledTransactionHash = 'reconciledTransactionHash',
  Router = 'router',
  Status = 'status',
  To = 'to',
  TransferId = 'transferId',
  XcalledBlockNumber = 'xcalledBlockNumber',
  XcalledCaller = 'xcalledCaller',
  XcalledGasLimit = 'xcalledGasLimit',
  XcalledGasPrice = 'xcalledGasPrice',
  XcalledLocalAmount = 'xcalledLocalAmount',
  XcalledLocalAsset = 'xcalledLocalAsset',
  XcalledTimestamp = 'xcalledTimestamp',
  XcalledTransactingAmount = 'xcalledTransactingAmount',
  XcalledTransactingAsset = 'xcalledTransactingAsset',
  XcalledTransactionHash = 'xcalledTransactionHash'
}

export type _Block_ = {
  __typename?: '_Block_';
  /** The hash of the block */
  hash?: Maybe<Scalars['Bytes']>;
  /** The block number */
  number: Scalars['Int'];
};

/** The type for the top-level _meta field */
export type _Meta_ = {
  __typename?: '_Meta_';
  /**
   * Information about a specific subgraph block. The hash of the block
   * will be null if the _meta field has a block constraint that asks for
   * a block number. It will be filled if the _meta field has no block constraint
   * and therefore asks for the latest  block
   *
   */
  block: _Block_;
  /** The deployment ID */
  deployment: Scalars['String'];
  /** If `true`, the subgraph encountered indexing errors at some past block */
  hasIndexingErrors: Scalars['Boolean'];
};

export enum _SubgraphErrorPolicy_ {
  /** Data will be returned even if the subgraph has indexing errors */
  Allow = 'allow',
  /** If the subgraph has indexing errors, data will be omitted. The default. */
  Deny = 'deny'
}

export type GetTransfersQueryVariables = Exact<{
  destinationDomains?: InputMaybe<Array<Scalars['BigInt']> | Scalars['BigInt']>;
  nonce: Scalars['BigInt'];
}>;


export type GetTransfersQuery = { __typename?: 'Query', transfers: Array<{ __typename?: 'Transfer', id: string, originDomain?: any | null, destinationDomain?: any | null, chainId?: any | null, status?: TransferStatus | null, to?: any | null, transferId?: any | null, callTo?: any | null, callData?: any | null, idx?: any | null, nonce?: any | null, xcalledCaller?: any | null, xcalledTransactingAmount?: any | null, xcalledLocalAmount?: any | null, xcalledTransactingAsset?: any | null, xcalledLocalAsset?: any | null, xcalledTransactionHash?: any | null, xcalledTimestamp?: any | null, xcalledGasPrice?: any | null, xcalledGasLimit?: any | null, xcalledBlockNumber?: any | null, executedCaller?: any | null, executedTransactingAmount?: any | null, executedLocalAmount?: any | null, executedTransactingAsset?: any | null, executedLocalAsset?: any | null, executedTransactionHash?: any | null, executedTimestamp?: any | null, executedGasPrice?: any | null, executedGasLimit?: any | null, executedBlockNumber?: any | null, reconciledCaller?: any | null, reconciledLocalAsset?: any | null, reconciledLocalAmount?: any | null, reconciledTransactionHash?: any | null, reconciledTimestamp?: any | null, reconciledGasPrice?: any | null, reconciledGasLimit?: any | null, reconciledBlockNumber?: any | null, router?: { __typename?: 'Router', id: string } | null }> };

export type GetXCalledTransfersQueryVariables = Exact<{
  destinationDomains?: InputMaybe<Array<Scalars['BigInt']> | Scalars['BigInt']>;
  maxXCallBlockNumber: Scalars['BigInt'];
  nonce: Scalars['BigInt'];
}>;


export type GetXCalledTransfersQuery = { __typename?: 'Query', transfers: Array<{ __typename?: 'Transfer', id: string, originDomain?: any | null, destinationDomain?: any | null, chainId?: any | null, status?: TransferStatus | null, to?: any | null, transferId?: any | null, callTo?: any | null, callData?: any | null, idx?: any | null, nonce?: any | null, xcalledCaller?: any | null, xcalledTransactingAmount?: any | null, xcalledLocalAmount?: any | null, xcalledTransactingAsset?: any | null, xcalledLocalAsset?: any | null, xcalledTransactionHash?: any | null, xcalledTimestamp?: any | null, xcalledGasPrice?: any | null, xcalledGasLimit?: any | null, xcalledBlockNumber?: any | null, executedCaller?: any | null, executedTransactingAmount?: any | null, executedLocalAmount?: any | null, executedTransactingAsset?: any | null, executedLocalAsset?: any | null, executedTransactionHash?: any | null, executedTimestamp?: any | null, executedGasPrice?: any | null, executedGasLimit?: any | null, executedBlockNumber?: any | null, reconciledCaller?: any | null, reconciledLocalAsset?: any | null, reconciledLocalAmount?: any | null, reconciledTransactionHash?: any | null, reconciledTimestamp?: any | null, reconciledGasPrice?: any | null, reconciledGasLimit?: any | null, reconciledBlockNumber?: any | null, router?: { __typename?: 'Router', id: string } | null }> };

export type GetTransferQueryVariables = Exact<{
  transferId: Scalars['Bytes'];
}>;


export type GetTransferQuery = { __typename?: 'Query', transfers: Array<{ __typename?: 'Transfer', id: string, originDomain?: any | null, destinationDomain?: any | null, chainId?: any | null, status?: TransferStatus | null, to?: any | null, transferId?: any | null, callTo?: any | null, callData?: any | null, idx?: any | null, nonce?: any | null, xcalledCaller?: any | null, xcalledTransactingAmount?: any | null, xcalledLocalAmount?: any | null, xcalledTransactingAsset?: any | null, xcalledLocalAsset?: any | null, xcalledTransactionHash?: any | null, xcalledTimestamp?: any | null, xcalledGasPrice?: any | null, xcalledGasLimit?: any | null, xcalledBlockNumber?: any | null, executedCaller?: any | null, executedTransactingAmount?: any | null, executedLocalAmount?: any | null, executedTransactingAsset?: any | null, executedLocalAsset?: any | null, executedTransactionHash?: any | null, executedTimestamp?: any | null, executedGasPrice?: any | null, executedGasLimit?: any | null, executedBlockNumber?: any | null, reconciledCaller?: any | null, reconciledLocalAsset?: any | null, reconciledLocalAmount?: any | null, reconciledTransactionHash?: any | null, reconciledTimestamp?: any | null, reconciledGasPrice?: any | null, reconciledGasLimit?: any | null, reconciledBlockNumber?: any | null, router?: { __typename?: 'Router', id: string } | null }> };

export type GetExecutedAndReconciledTransfersByIdsQueryVariables = Exact<{
  transferIds?: InputMaybe<Array<Scalars['Bytes']> | Scalars['Bytes']>;
  maxXCalledBlockNumber: Scalars['BigInt'];
}>;


export type GetExecutedAndReconciledTransfersByIdsQuery = { __typename?: 'Query', transfers: Array<{ __typename?: 'Transfer', id: string, originDomain?: any | null, destinationDomain?: any | null, chainId?: any | null, status?: TransferStatus | null, to?: any | null, transferId?: any | null, callTo?: any | null, callData?: any | null, idx?: any | null, nonce?: any | null, xcalledTransactingAsset?: any | null, xcalledLocalAsset?: any | null, xcalledTransactingAmount?: any | null, xcalledLocalAmount?: any | null, xcalledCaller?: any | null, xcalledTransactionHash?: any | null, xcalledTimestamp?: any | null, xcalledGasPrice?: any | null, xcalledGasLimit?: any | null, xcalledBlockNumber?: any | null, executedCaller?: any | null, executedTransactingAmount?: any | null, executedLocalAmount?: any | null, executedTransactingAsset?: any | null, executedLocalAsset?: any | null, executedTransactionHash?: any | null, executedTimestamp?: any | null, executedGasPrice?: any | null, executedGasLimit?: any | null, executedBlockNumber?: any | null, reconciledCaller?: any | null, reconciledLocalAsset?: any | null, reconciledLocalAmount?: any | null, reconciledTransactionHash?: any | null, reconciledTimestamp?: any | null, reconciledGasPrice?: any | null, reconciledGasLimit?: any | null, reconciledBlockNumber?: any | null, router?: { __typename?: 'Router', id: string } | null }> };

export type GetAssetByLocalQueryVariables = Exact<{
  local: Scalars['Bytes'];
}>;

<<<<<<< HEAD

export type GetAssetByLocalQuery = { __typename?: 'Query', assets: Array<{ __typename?: 'Asset', id: string, local: any, adoptedAsset: any, canonicalId: any, canonicalDomain: any }> };

export type GetAssetByCanonicalIdQueryVariables = Exact<{
  canonicalId: Scalars['Bytes'];
}>;


export type GetAssetByCanonicalIdQuery = { __typename?: 'Query', assets: Array<{ __typename?: 'Asset', id: string, local: any, adoptedAsset: any, canonicalId: any, canonicalDomain: any }> };

=======
>>>>>>> 3a07c4e1

export type GetAssetByLocalQuery = { __typename?: 'Query', assets: Array<{ __typename?: 'Asset', id: string, local: any, adoptedAsset: any, canonicalId: any, canonicalDomain: any }> };


export const GetTransfersDocument = gql`
    query GetTransfers($destinationDomains: [BigInt!], $nonce: BigInt!) {
  transfers(
    where: {destinationDomain_in: $destinationDomains, nonce_gte: $nonce}
    orderBy: xcalledBlockNumber
    orderDirection: desc
  ) {
    id
    originDomain
    destinationDomain
    chainId
    status
    to
    transferId
    callTo
    callData
    idx
    nonce
    router {
      id
    }
    xcalledCaller
    xcalledTransactingAmount
    xcalledLocalAmount
    xcalledTransactingAsset
    xcalledLocalAsset
    xcalledTransactionHash
    xcalledTimestamp
    xcalledGasPrice
    xcalledGasLimit
    xcalledBlockNumber
    executedCaller
    executedTransactingAmount
    executedLocalAmount
    executedTransactingAsset
    executedLocalAsset
    executedTransactionHash
    executedTimestamp
    executedGasPrice
    executedGasLimit
    executedBlockNumber
    reconciledCaller
    reconciledLocalAsset
    reconciledLocalAmount
    reconciledTransactionHash
    reconciledTimestamp
    reconciledGasPrice
    reconciledGasLimit
    reconciledBlockNumber
  }
}
    `;
export const GetXCalledTransfersDocument = gql`
    query GetXCalledTransfers($destinationDomains: [BigInt!], $maxXCallBlockNumber: BigInt!, $nonce: BigInt!) {
  transfers(
    where: {status: XCalled, destinationDomain_in: $destinationDomains, xcalledBlockNumber_lte: $maxXCallBlockNumber, nonce_gte: $nonce}
    orderBy: xcalledBlockNumber
    orderDirection: desc
  ) {
    id
    originDomain
    destinationDomain
    chainId
    status
    to
    transferId
    callTo
    callData
    idx
    nonce
    router {
      id
    }
    xcalledCaller
    xcalledTransactingAmount
    xcalledLocalAmount
    xcalledTransactingAsset
    xcalledLocalAsset
    xcalledTransactionHash
    xcalledTimestamp
    xcalledGasPrice
    xcalledGasLimit
    xcalledBlockNumber
    executedCaller
    executedTransactingAmount
    executedLocalAmount
    executedTransactingAsset
    executedLocalAsset
    executedTransactionHash
    executedTimestamp
    executedGasPrice
    executedGasLimit
    executedBlockNumber
    reconciledCaller
    reconciledLocalAsset
    reconciledLocalAmount
    reconciledTransactionHash
    reconciledTimestamp
    reconciledGasPrice
    reconciledGasLimit
    reconciledBlockNumber
  }
}
    `;
export const GetTransferDocument = gql`
    query GetTransfer($transferId: Bytes!) {
  transfers(where: {transferId: $transferId}) {
    id
    originDomain
    destinationDomain
    chainId
    status
    to
    transferId
    callTo
    callData
    idx
    nonce
    router {
      id
    }
    xcalledCaller
    xcalledTransactingAmount
    xcalledLocalAmount
    xcalledTransactingAsset
    xcalledLocalAsset
    xcalledTransactionHash
    xcalledTimestamp
    xcalledGasPrice
    xcalledGasLimit
    xcalledBlockNumber
    executedCaller
    executedTransactingAmount
    executedLocalAmount
    executedTransactingAsset
    executedLocalAsset
    executedTransactionHash
    executedTimestamp
    executedGasPrice
    executedGasLimit
    executedBlockNumber
    reconciledCaller
    reconciledLocalAsset
    reconciledLocalAmount
    reconciledTransactionHash
    reconciledTimestamp
    reconciledGasPrice
    reconciledGasLimit
    reconciledBlockNumber
  }
}
    `;
export const GetExecutedAndReconciledTransfersByIdsDocument = gql`
    query GetExecutedAndReconciledTransfersByIds($transferIds: [Bytes!], $maxXCalledBlockNumber: BigInt!) {
  transfers(
    where: {transferId_in: $transferIds, xcalledBlockNumber_lte: $maxXCalledBlockNumber, status_in: [Executed, Reconciled]}
    orderBy: xcalledBlockNumber
    orderDirection: desc
  ) {
    id
    originDomain
    destinationDomain
    chainId
    status
    to
    transferId
    callTo
    callData
    idx
    nonce
    router {
      id
    }
    xcalledTransactingAsset
    xcalledLocalAsset
    xcalledTransactingAmount
    xcalledLocalAmount
    xcalledCaller
    xcalledTransactionHash
    xcalledTimestamp
    xcalledGasPrice
    xcalledGasLimit
    xcalledBlockNumber
    executedCaller
    executedTransactingAmount
    executedLocalAmount
    executedTransactingAsset
    executedLocalAsset
    executedTransactionHash
    executedTimestamp
    executedGasPrice
    executedGasLimit
    executedBlockNumber
    reconciledCaller
    reconciledLocalAsset
    reconciledLocalAmount
    reconciledTransactionHash
    reconciledTimestamp
    reconciledGasPrice
    reconciledGasLimit
    reconciledBlockNumber
  }
}
    `;
export const GetAssetByLocalDocument = gql`
    query GetAssetByLocal($local: Bytes!) {
  assets(where: {local: $local}) {
    id
    local
    adoptedAsset
    canonicalId
    canonicalDomain
  }
}
    `;
<<<<<<< HEAD
export const GetAssetByCanonicalIdDocument = gql`
    query GetAssetByCanonicalId($canonicalId: Bytes!) {
  assets(where: {canonicalId: $canonicalId}) {
    id
    local
    adoptedAsset
    canonicalId
    canonicalDomain
  }
}
    `;
=======
>>>>>>> 3a07c4e1

export type SdkFunctionWrapper = <T>(action: (requestHeaders?:Record<string, string>) => Promise<T>, operationName: string, operationType?: string) => Promise<T>;


const defaultWrapper: SdkFunctionWrapper = (action, _operationName, _operationType) => action();

export function getSdk(client: GraphQLClient, withWrapper: SdkFunctionWrapper = defaultWrapper) {
  return {
<<<<<<< HEAD
    GetXCalledTransfers(variables: GetXCalledTransfersQueryVariables, requestHeaders?: Dom.RequestInit["headers"]): Promise<GetXCalledTransfersQuery> {
      return withWrapper((wrappedRequestHeaders) => client.request<GetXCalledTransfersQuery>(GetXCalledTransfersDocument, variables, {...requestHeaders, ...wrappedRequestHeaders}), 'GetXCalledTransfers', 'query');
    },
    GetTransfer(variables: GetTransferQueryVariables, requestHeaders?: Dom.RequestInit["headers"]): Promise<GetTransferQuery> {
      return withWrapper((wrappedRequestHeaders) => client.request<GetTransferQuery>(GetTransferDocument, variables, {...requestHeaders, ...wrappedRequestHeaders}), 'GetTransfer', 'query');
    },
    GetExecutedAndReconciledTransfersByIds(variables: GetExecutedAndReconciledTransfersByIdsQueryVariables, requestHeaders?: Dom.RequestInit["headers"]): Promise<GetExecutedAndReconciledTransfersByIdsQuery> {
      return withWrapper((wrappedRequestHeaders) => client.request<GetExecutedAndReconciledTransfersByIdsQuery>(GetExecutedAndReconciledTransfersByIdsDocument, variables, {...requestHeaders, ...wrappedRequestHeaders}), 'GetExecutedAndReconciledTransfersByIds', 'query');
    },
    GetAssetByLocal(variables: GetAssetByLocalQueryVariables, requestHeaders?: Dom.RequestInit["headers"]): Promise<GetAssetByLocalQuery> {
      return withWrapper((wrappedRequestHeaders) => client.request<GetAssetByLocalQuery>(GetAssetByLocalDocument, variables, {...requestHeaders, ...wrappedRequestHeaders}), 'GetAssetByLocal', 'query');
    },
    GetAssetByCanonicalId(variables: GetAssetByCanonicalIdQueryVariables, requestHeaders?: Dom.RequestInit["headers"]): Promise<GetAssetByCanonicalIdQuery> {
      return withWrapper((wrappedRequestHeaders) => client.request<GetAssetByCanonicalIdQuery>(GetAssetByCanonicalIdDocument, variables, {...requestHeaders, ...wrappedRequestHeaders}), 'GetAssetByCanonicalId', 'query');
=======
    GetTransfers(variables: GetTransfersQueryVariables, requestHeaders?: Dom.RequestInit["headers"]): Promise<GetTransfersQuery> {
      return withWrapper((wrappedRequestHeaders) => client.request<GetTransfersQuery>(GetTransfersDocument, variables, {...requestHeaders, ...wrappedRequestHeaders}), 'GetTransfers', 'query');
    },
    GetXCalledTransfers(variables: GetXCalledTransfersQueryVariables, requestHeaders?: Dom.RequestInit["headers"]): Promise<GetXCalledTransfersQuery> {
      return withWrapper((wrappedRequestHeaders) => client.request<GetXCalledTransfersQuery>(GetXCalledTransfersDocument, variables, {...requestHeaders, ...wrappedRequestHeaders}), 'GetXCalledTransfers', 'query');
    },
    GetTransfer(variables: GetTransferQueryVariables, requestHeaders?: Dom.RequestInit["headers"]): Promise<GetTransferQuery> {
      return withWrapper((wrappedRequestHeaders) => client.request<GetTransferQuery>(GetTransferDocument, variables, {...requestHeaders, ...wrappedRequestHeaders}), 'GetTransfer', 'query');
    },
    GetExecutedAndReconciledTransfersByIds(variables: GetExecutedAndReconciledTransfersByIdsQueryVariables, requestHeaders?: Dom.RequestInit["headers"]): Promise<GetExecutedAndReconciledTransfersByIdsQuery> {
      return withWrapper((wrappedRequestHeaders) => client.request<GetExecutedAndReconciledTransfersByIdsQuery>(GetExecutedAndReconciledTransfersByIdsDocument, variables, {...requestHeaders, ...wrappedRequestHeaders}), 'GetExecutedAndReconciledTransfersByIds', 'query');
    },
    GetAssetByLocal(variables: GetAssetByLocalQueryVariables, requestHeaders?: Dom.RequestInit["headers"]): Promise<GetAssetByLocalQuery> {
      return withWrapper((wrappedRequestHeaders) => client.request<GetAssetByLocalQuery>(GetAssetByLocalDocument, variables, {...requestHeaders, ...wrappedRequestHeaders}), 'GetAssetByLocal', 'query');
>>>>>>> 3a07c4e1
    }
  };
}
export type Sdk = ReturnType<typeof getSdk>;<|MERGE_RESOLUTION|>--- conflicted
+++ resolved
@@ -1,6 +1,6 @@
-import { GraphQLClient } from 'graphql-request';
-import * as Dom from 'graphql-request/dist/types.dom';
-import gql from 'graphql-tag';
+import { GraphQLClient } from "graphql-request";
+import * as Dom from "graphql-request/dist/types.dom";
+import gql from "graphql-tag";
 export type Maybe<T> = T | null;
 export type InputMaybe<T> = Maybe<T>;
 export type Exact<T extends { [key: string]: unknown }> = { [K in keyof T]: T[K] };
@@ -19,139 +19,139 @@
 };
 
 export type Asset = {
-  __typename?: 'Asset';
-  adoptedAsset: Scalars['Bytes'];
-  canonicalDomain: Scalars['BigInt'];
-  canonicalId: Scalars['Bytes'];
-  id: Scalars['ID'];
-  local: Scalars['Bytes'];
+  __typename?: "Asset";
+  adoptedAsset: Scalars["Bytes"];
+  canonicalDomain: Scalars["BigInt"];
+  canonicalId: Scalars["Bytes"];
+  id: Scalars["ID"];
+  local: Scalars["Bytes"];
 };
 
 export type AssetBalance = {
-  __typename?: 'AssetBalance';
-  amount: Scalars['BigInt'];
+  __typename?: "AssetBalance";
+  amount: Scalars["BigInt"];
   asset: Asset;
-  id: Scalars['ID'];
+  id: Scalars["ID"];
   router: Router;
 };
 
 export type AssetBalance_Filter = {
-  amount?: InputMaybe<Scalars['BigInt']>;
-  amount_gt?: InputMaybe<Scalars['BigInt']>;
-  amount_gte?: InputMaybe<Scalars['BigInt']>;
-  amount_in?: InputMaybe<Array<Scalars['BigInt']>>;
-  amount_lt?: InputMaybe<Scalars['BigInt']>;
-  amount_lte?: InputMaybe<Scalars['BigInt']>;
-  amount_not?: InputMaybe<Scalars['BigInt']>;
-  amount_not_in?: InputMaybe<Array<Scalars['BigInt']>>;
-  asset?: InputMaybe<Scalars['String']>;
-  asset_contains?: InputMaybe<Scalars['String']>;
-  asset_contains_nocase?: InputMaybe<Scalars['String']>;
-  asset_ends_with?: InputMaybe<Scalars['String']>;
-  asset_ends_with_nocase?: InputMaybe<Scalars['String']>;
-  asset_gt?: InputMaybe<Scalars['String']>;
-  asset_gte?: InputMaybe<Scalars['String']>;
-  asset_in?: InputMaybe<Array<Scalars['String']>>;
-  asset_lt?: InputMaybe<Scalars['String']>;
-  asset_lte?: InputMaybe<Scalars['String']>;
-  asset_not?: InputMaybe<Scalars['String']>;
-  asset_not_contains?: InputMaybe<Scalars['String']>;
-  asset_not_contains_nocase?: InputMaybe<Scalars['String']>;
-  asset_not_ends_with?: InputMaybe<Scalars['String']>;
-  asset_not_ends_with_nocase?: InputMaybe<Scalars['String']>;
-  asset_not_in?: InputMaybe<Array<Scalars['String']>>;
-  asset_not_starts_with?: InputMaybe<Scalars['String']>;
-  asset_not_starts_with_nocase?: InputMaybe<Scalars['String']>;
-  asset_starts_with?: InputMaybe<Scalars['String']>;
-  asset_starts_with_nocase?: InputMaybe<Scalars['String']>;
-  id?: InputMaybe<Scalars['ID']>;
-  id_gt?: InputMaybe<Scalars['ID']>;
-  id_gte?: InputMaybe<Scalars['ID']>;
-  id_in?: InputMaybe<Array<Scalars['ID']>>;
-  id_lt?: InputMaybe<Scalars['ID']>;
-  id_lte?: InputMaybe<Scalars['ID']>;
-  id_not?: InputMaybe<Scalars['ID']>;
-  id_not_in?: InputMaybe<Array<Scalars['ID']>>;
-  router?: InputMaybe<Scalars['String']>;
-  router_contains?: InputMaybe<Scalars['String']>;
-  router_contains_nocase?: InputMaybe<Scalars['String']>;
-  router_ends_with?: InputMaybe<Scalars['String']>;
-  router_ends_with_nocase?: InputMaybe<Scalars['String']>;
-  router_gt?: InputMaybe<Scalars['String']>;
-  router_gte?: InputMaybe<Scalars['String']>;
-  router_in?: InputMaybe<Array<Scalars['String']>>;
-  router_lt?: InputMaybe<Scalars['String']>;
-  router_lte?: InputMaybe<Scalars['String']>;
-  router_not?: InputMaybe<Scalars['String']>;
-  router_not_contains?: InputMaybe<Scalars['String']>;
-  router_not_contains_nocase?: InputMaybe<Scalars['String']>;
-  router_not_ends_with?: InputMaybe<Scalars['String']>;
-  router_not_ends_with_nocase?: InputMaybe<Scalars['String']>;
-  router_not_in?: InputMaybe<Array<Scalars['String']>>;
-  router_not_starts_with?: InputMaybe<Scalars['String']>;
-  router_not_starts_with_nocase?: InputMaybe<Scalars['String']>;
-  router_starts_with?: InputMaybe<Scalars['String']>;
-  router_starts_with_nocase?: InputMaybe<Scalars['String']>;
+  amount?: InputMaybe<Scalars["BigInt"]>;
+  amount_gt?: InputMaybe<Scalars["BigInt"]>;
+  amount_gte?: InputMaybe<Scalars["BigInt"]>;
+  amount_in?: InputMaybe<Array<Scalars["BigInt"]>>;
+  amount_lt?: InputMaybe<Scalars["BigInt"]>;
+  amount_lte?: InputMaybe<Scalars["BigInt"]>;
+  amount_not?: InputMaybe<Scalars["BigInt"]>;
+  amount_not_in?: InputMaybe<Array<Scalars["BigInt"]>>;
+  asset?: InputMaybe<Scalars["String"]>;
+  asset_contains?: InputMaybe<Scalars["String"]>;
+  asset_contains_nocase?: InputMaybe<Scalars["String"]>;
+  asset_ends_with?: InputMaybe<Scalars["String"]>;
+  asset_ends_with_nocase?: InputMaybe<Scalars["String"]>;
+  asset_gt?: InputMaybe<Scalars["String"]>;
+  asset_gte?: InputMaybe<Scalars["String"]>;
+  asset_in?: InputMaybe<Array<Scalars["String"]>>;
+  asset_lt?: InputMaybe<Scalars["String"]>;
+  asset_lte?: InputMaybe<Scalars["String"]>;
+  asset_not?: InputMaybe<Scalars["String"]>;
+  asset_not_contains?: InputMaybe<Scalars["String"]>;
+  asset_not_contains_nocase?: InputMaybe<Scalars["String"]>;
+  asset_not_ends_with?: InputMaybe<Scalars["String"]>;
+  asset_not_ends_with_nocase?: InputMaybe<Scalars["String"]>;
+  asset_not_in?: InputMaybe<Array<Scalars["String"]>>;
+  asset_not_starts_with?: InputMaybe<Scalars["String"]>;
+  asset_not_starts_with_nocase?: InputMaybe<Scalars["String"]>;
+  asset_starts_with?: InputMaybe<Scalars["String"]>;
+  asset_starts_with_nocase?: InputMaybe<Scalars["String"]>;
+  id?: InputMaybe<Scalars["ID"]>;
+  id_gt?: InputMaybe<Scalars["ID"]>;
+  id_gte?: InputMaybe<Scalars["ID"]>;
+  id_in?: InputMaybe<Array<Scalars["ID"]>>;
+  id_lt?: InputMaybe<Scalars["ID"]>;
+  id_lte?: InputMaybe<Scalars["ID"]>;
+  id_not?: InputMaybe<Scalars["ID"]>;
+  id_not_in?: InputMaybe<Array<Scalars["ID"]>>;
+  router?: InputMaybe<Scalars["String"]>;
+  router_contains?: InputMaybe<Scalars["String"]>;
+  router_contains_nocase?: InputMaybe<Scalars["String"]>;
+  router_ends_with?: InputMaybe<Scalars["String"]>;
+  router_ends_with_nocase?: InputMaybe<Scalars["String"]>;
+  router_gt?: InputMaybe<Scalars["String"]>;
+  router_gte?: InputMaybe<Scalars["String"]>;
+  router_in?: InputMaybe<Array<Scalars["String"]>>;
+  router_lt?: InputMaybe<Scalars["String"]>;
+  router_lte?: InputMaybe<Scalars["String"]>;
+  router_not?: InputMaybe<Scalars["String"]>;
+  router_not_contains?: InputMaybe<Scalars["String"]>;
+  router_not_contains_nocase?: InputMaybe<Scalars["String"]>;
+  router_not_ends_with?: InputMaybe<Scalars["String"]>;
+  router_not_ends_with_nocase?: InputMaybe<Scalars["String"]>;
+  router_not_in?: InputMaybe<Array<Scalars["String"]>>;
+  router_not_starts_with?: InputMaybe<Scalars["String"]>;
+  router_not_starts_with_nocase?: InputMaybe<Scalars["String"]>;
+  router_starts_with?: InputMaybe<Scalars["String"]>;
+  router_starts_with_nocase?: InputMaybe<Scalars["String"]>;
 };
 
 export enum AssetBalance_OrderBy {
-  Amount = 'amount',
-  Asset = 'asset',
-  Id = 'id',
-  Router = 'router'
+  Amount = "amount",
+  Asset = "asset",
+  Id = "id",
+  Router = "router",
 }
 
 export type Asset_Filter = {
-  adoptedAsset?: InputMaybe<Scalars['Bytes']>;
-  adoptedAsset_contains?: InputMaybe<Scalars['Bytes']>;
-  adoptedAsset_in?: InputMaybe<Array<Scalars['Bytes']>>;
-  adoptedAsset_not?: InputMaybe<Scalars['Bytes']>;
-  adoptedAsset_not_contains?: InputMaybe<Scalars['Bytes']>;
-  adoptedAsset_not_in?: InputMaybe<Array<Scalars['Bytes']>>;
-  canonicalDomain?: InputMaybe<Scalars['BigInt']>;
-  canonicalDomain_gt?: InputMaybe<Scalars['BigInt']>;
-  canonicalDomain_gte?: InputMaybe<Scalars['BigInt']>;
-  canonicalDomain_in?: InputMaybe<Array<Scalars['BigInt']>>;
-  canonicalDomain_lt?: InputMaybe<Scalars['BigInt']>;
-  canonicalDomain_lte?: InputMaybe<Scalars['BigInt']>;
-  canonicalDomain_not?: InputMaybe<Scalars['BigInt']>;
-  canonicalDomain_not_in?: InputMaybe<Array<Scalars['BigInt']>>;
-  canonicalId?: InputMaybe<Scalars['Bytes']>;
-  canonicalId_contains?: InputMaybe<Scalars['Bytes']>;
-  canonicalId_in?: InputMaybe<Array<Scalars['Bytes']>>;
-  canonicalId_not?: InputMaybe<Scalars['Bytes']>;
-  canonicalId_not_contains?: InputMaybe<Scalars['Bytes']>;
-  canonicalId_not_in?: InputMaybe<Array<Scalars['Bytes']>>;
-  id?: InputMaybe<Scalars['ID']>;
-  id_gt?: InputMaybe<Scalars['ID']>;
-  id_gte?: InputMaybe<Scalars['ID']>;
-  id_in?: InputMaybe<Array<Scalars['ID']>>;
-  id_lt?: InputMaybe<Scalars['ID']>;
-  id_lte?: InputMaybe<Scalars['ID']>;
-  id_not?: InputMaybe<Scalars['ID']>;
-  id_not_in?: InputMaybe<Array<Scalars['ID']>>;
-  local?: InputMaybe<Scalars['Bytes']>;
-  local_contains?: InputMaybe<Scalars['Bytes']>;
-  local_in?: InputMaybe<Array<Scalars['Bytes']>>;
-  local_not?: InputMaybe<Scalars['Bytes']>;
-  local_not_contains?: InputMaybe<Scalars['Bytes']>;
-  local_not_in?: InputMaybe<Array<Scalars['Bytes']>>;
+  adoptedAsset?: InputMaybe<Scalars["Bytes"]>;
+  adoptedAsset_contains?: InputMaybe<Scalars["Bytes"]>;
+  adoptedAsset_in?: InputMaybe<Array<Scalars["Bytes"]>>;
+  adoptedAsset_not?: InputMaybe<Scalars["Bytes"]>;
+  adoptedAsset_not_contains?: InputMaybe<Scalars["Bytes"]>;
+  adoptedAsset_not_in?: InputMaybe<Array<Scalars["Bytes"]>>;
+  canonicalDomain?: InputMaybe<Scalars["BigInt"]>;
+  canonicalDomain_gt?: InputMaybe<Scalars["BigInt"]>;
+  canonicalDomain_gte?: InputMaybe<Scalars["BigInt"]>;
+  canonicalDomain_in?: InputMaybe<Array<Scalars["BigInt"]>>;
+  canonicalDomain_lt?: InputMaybe<Scalars["BigInt"]>;
+  canonicalDomain_lte?: InputMaybe<Scalars["BigInt"]>;
+  canonicalDomain_not?: InputMaybe<Scalars["BigInt"]>;
+  canonicalDomain_not_in?: InputMaybe<Array<Scalars["BigInt"]>>;
+  canonicalId?: InputMaybe<Scalars["Bytes"]>;
+  canonicalId_contains?: InputMaybe<Scalars["Bytes"]>;
+  canonicalId_in?: InputMaybe<Array<Scalars["Bytes"]>>;
+  canonicalId_not?: InputMaybe<Scalars["Bytes"]>;
+  canonicalId_not_contains?: InputMaybe<Scalars["Bytes"]>;
+  canonicalId_not_in?: InputMaybe<Array<Scalars["Bytes"]>>;
+  id?: InputMaybe<Scalars["ID"]>;
+  id_gt?: InputMaybe<Scalars["ID"]>;
+  id_gte?: InputMaybe<Scalars["ID"]>;
+  id_in?: InputMaybe<Array<Scalars["ID"]>>;
+  id_lt?: InputMaybe<Scalars["ID"]>;
+  id_lte?: InputMaybe<Scalars["ID"]>;
+  id_not?: InputMaybe<Scalars["ID"]>;
+  id_not_in?: InputMaybe<Array<Scalars["ID"]>>;
+  local?: InputMaybe<Scalars["Bytes"]>;
+  local_contains?: InputMaybe<Scalars["Bytes"]>;
+  local_in?: InputMaybe<Array<Scalars["Bytes"]>>;
+  local_not?: InputMaybe<Scalars["Bytes"]>;
+  local_not_contains?: InputMaybe<Scalars["Bytes"]>;
+  local_not_in?: InputMaybe<Array<Scalars["Bytes"]>>;
 };
 
 export enum Asset_OrderBy {
-  AdoptedAsset = 'adoptedAsset',
-  CanonicalDomain = 'canonicalDomain',
-  CanonicalId = 'canonicalId',
-  Id = 'id',
-  Local = 'local'
+  AdoptedAsset = "adoptedAsset",
+  CanonicalDomain = "canonicalDomain",
+  CanonicalId = "canonicalId",
+  Id = "id",
+  Local = "local",
 }
 
 /** The block at which the query should be executed. */
 export type Block_Height = {
   /** Value containing a block hash */
-  hash?: InputMaybe<Scalars['Bytes']>;
+  hash?: InputMaybe<Scalars["Bytes"]>;
   /** Value containing a block number */
-  number?: InputMaybe<Scalars['Int']>;
+  number?: InputMaybe<Scalars["Int"]>;
   /**
    * Value containing the minimum block number.
    * In the case of `number_gte`, the query will be executed on the latest block only if
@@ -159,17 +159,17 @@
    * Defaults to the latest block when omitted.
    *
    */
-  number_gte?: InputMaybe<Scalars['Int']>;
+  number_gte?: InputMaybe<Scalars["Int"]>;
 };
 
 /** Defines the order direction, either ascending or descending */
 export enum OrderDirection {
-  Asc = 'asc',
-  Desc = 'desc'
+  Asc = "asc",
+  Desc = "desc",
 }
 
 export type Query = {
-  __typename?: 'Query';
+  __typename?: "Query";
   /** Access to subgraph metadata */
   _meta?: Maybe<_Meta_>;
   asset?: Maybe<Asset>;
@@ -182,127 +182,116 @@
   transfers: Array<Transfer>;
 };
 
-
 export type Query_MetaArgs = {
   block?: InputMaybe<Block_Height>;
 };
 
-
 export type QueryAssetArgs = {
   block?: InputMaybe<Block_Height>;
-  id: Scalars['ID'];
-  subgraphError?: _SubgraphErrorPolicy_;
-};
-
+  id: Scalars["ID"];
+  subgraphError?: _SubgraphErrorPolicy_;
+};
 
 export type QueryAssetBalanceArgs = {
   block?: InputMaybe<Block_Height>;
-  id: Scalars['ID'];
-  subgraphError?: _SubgraphErrorPolicy_;
-};
-
+  id: Scalars["ID"];
+  subgraphError?: _SubgraphErrorPolicy_;
+};
 
 export type QueryAssetBalancesArgs = {
   block?: InputMaybe<Block_Height>;
-  first?: InputMaybe<Scalars['Int']>;
+  first?: InputMaybe<Scalars["Int"]>;
   orderBy?: InputMaybe<AssetBalance_OrderBy>;
   orderDirection?: InputMaybe<OrderDirection>;
-  skip?: InputMaybe<Scalars['Int']>;
+  skip?: InputMaybe<Scalars["Int"]>;
   subgraphError?: _SubgraphErrorPolicy_;
   where?: InputMaybe<AssetBalance_Filter>;
 };
 
-
 export type QueryAssetsArgs = {
   block?: InputMaybe<Block_Height>;
-  first?: InputMaybe<Scalars['Int']>;
+  first?: InputMaybe<Scalars["Int"]>;
   orderBy?: InputMaybe<Asset_OrderBy>;
   orderDirection?: InputMaybe<OrderDirection>;
-  skip?: InputMaybe<Scalars['Int']>;
+  skip?: InputMaybe<Scalars["Int"]>;
   subgraphError?: _SubgraphErrorPolicy_;
   where?: InputMaybe<Asset_Filter>;
 };
 
-
 export type QueryRouterArgs = {
   block?: InputMaybe<Block_Height>;
-  id: Scalars['ID'];
-  subgraphError?: _SubgraphErrorPolicy_;
-};
-
+  id: Scalars["ID"];
+  subgraphError?: _SubgraphErrorPolicy_;
+};
 
 export type QueryRoutersArgs = {
   block?: InputMaybe<Block_Height>;
-  first?: InputMaybe<Scalars['Int']>;
+  first?: InputMaybe<Scalars["Int"]>;
   orderBy?: InputMaybe<Router_OrderBy>;
   orderDirection?: InputMaybe<OrderDirection>;
-  skip?: InputMaybe<Scalars['Int']>;
+  skip?: InputMaybe<Scalars["Int"]>;
   subgraphError?: _SubgraphErrorPolicy_;
   where?: InputMaybe<Router_Filter>;
 };
 
-
 export type QueryTransferArgs = {
   block?: InputMaybe<Block_Height>;
-  id: Scalars['ID'];
-  subgraphError?: _SubgraphErrorPolicy_;
-};
-
+  id: Scalars["ID"];
+  subgraphError?: _SubgraphErrorPolicy_;
+};
 
 export type QueryTransfersArgs = {
   block?: InputMaybe<Block_Height>;
-  first?: InputMaybe<Scalars['Int']>;
+  first?: InputMaybe<Scalars["Int"]>;
   orderBy?: InputMaybe<Transfer_OrderBy>;
   orderDirection?: InputMaybe<OrderDirection>;
-  skip?: InputMaybe<Scalars['Int']>;
+  skip?: InputMaybe<Scalars["Int"]>;
   subgraphError?: _SubgraphErrorPolicy_;
   where?: InputMaybe<Transfer_Filter>;
 };
 
 export type Router = {
-  __typename?: 'Router';
+  __typename?: "Router";
   assetBalances: Array<AssetBalance>;
-  id: Scalars['ID'];
+  id: Scalars["ID"];
   transfers: Array<Transfer>;
 };
 
-
 export type RouterAssetBalancesArgs = {
-  first?: InputMaybe<Scalars['Int']>;
+  first?: InputMaybe<Scalars["Int"]>;
   orderBy?: InputMaybe<AssetBalance_OrderBy>;
   orderDirection?: InputMaybe<OrderDirection>;
-  skip?: InputMaybe<Scalars['Int']>;
+  skip?: InputMaybe<Scalars["Int"]>;
   where?: InputMaybe<AssetBalance_Filter>;
 };
 
-
 export type RouterTransfersArgs = {
-  first?: InputMaybe<Scalars['Int']>;
+  first?: InputMaybe<Scalars["Int"]>;
   orderBy?: InputMaybe<Transfer_OrderBy>;
   orderDirection?: InputMaybe<OrderDirection>;
-  skip?: InputMaybe<Scalars['Int']>;
+  skip?: InputMaybe<Scalars["Int"]>;
   where?: InputMaybe<Transfer_Filter>;
 };
 
 export type Router_Filter = {
-  id?: InputMaybe<Scalars['ID']>;
-  id_gt?: InputMaybe<Scalars['ID']>;
-  id_gte?: InputMaybe<Scalars['ID']>;
-  id_in?: InputMaybe<Array<Scalars['ID']>>;
-  id_lt?: InputMaybe<Scalars['ID']>;
-  id_lte?: InputMaybe<Scalars['ID']>;
-  id_not?: InputMaybe<Scalars['ID']>;
-  id_not_in?: InputMaybe<Array<Scalars['ID']>>;
+  id?: InputMaybe<Scalars["ID"]>;
+  id_gt?: InputMaybe<Scalars["ID"]>;
+  id_gte?: InputMaybe<Scalars["ID"]>;
+  id_in?: InputMaybe<Array<Scalars["ID"]>>;
+  id_lt?: InputMaybe<Scalars["ID"]>;
+  id_lte?: InputMaybe<Scalars["ID"]>;
+  id_not?: InputMaybe<Scalars["ID"]>;
+  id_not_in?: InputMaybe<Array<Scalars["ID"]>>;
 };
 
 export enum Router_OrderBy {
-  AssetBalances = 'assetBalances',
-  Id = 'id',
-  Transfers = 'transfers'
+  AssetBalances = "assetBalances",
+  Id = "id",
+  Transfers = "transfers",
 }
 
 export type Subscription = {
-  __typename?: 'Subscription';
+  __typename?: "Subscription";
   /** Access to subgraph metadata */
   _meta?: Maybe<_Meta_>;
   asset?: Maybe<Asset>;
@@ -315,488 +304,479 @@
   transfers: Array<Transfer>;
 };
 
-
 export type Subscription_MetaArgs = {
   block?: InputMaybe<Block_Height>;
 };
 
-
 export type SubscriptionAssetArgs = {
   block?: InputMaybe<Block_Height>;
-  id: Scalars['ID'];
-  subgraphError?: _SubgraphErrorPolicy_;
-};
-
+  id: Scalars["ID"];
+  subgraphError?: _SubgraphErrorPolicy_;
+};
 
 export type SubscriptionAssetBalanceArgs = {
   block?: InputMaybe<Block_Height>;
-  id: Scalars['ID'];
-  subgraphError?: _SubgraphErrorPolicy_;
-};
-
+  id: Scalars["ID"];
+  subgraphError?: _SubgraphErrorPolicy_;
+};
 
 export type SubscriptionAssetBalancesArgs = {
   block?: InputMaybe<Block_Height>;
-  first?: InputMaybe<Scalars['Int']>;
+  first?: InputMaybe<Scalars["Int"]>;
   orderBy?: InputMaybe<AssetBalance_OrderBy>;
   orderDirection?: InputMaybe<OrderDirection>;
-  skip?: InputMaybe<Scalars['Int']>;
+  skip?: InputMaybe<Scalars["Int"]>;
   subgraphError?: _SubgraphErrorPolicy_;
   where?: InputMaybe<AssetBalance_Filter>;
 };
 
-
 export type SubscriptionAssetsArgs = {
   block?: InputMaybe<Block_Height>;
-  first?: InputMaybe<Scalars['Int']>;
+  first?: InputMaybe<Scalars["Int"]>;
   orderBy?: InputMaybe<Asset_OrderBy>;
   orderDirection?: InputMaybe<OrderDirection>;
-  skip?: InputMaybe<Scalars['Int']>;
+  skip?: InputMaybe<Scalars["Int"]>;
   subgraphError?: _SubgraphErrorPolicy_;
   where?: InputMaybe<Asset_Filter>;
 };
 
-
 export type SubscriptionRouterArgs = {
   block?: InputMaybe<Block_Height>;
-  id: Scalars['ID'];
-  subgraphError?: _SubgraphErrorPolicy_;
-};
-
+  id: Scalars["ID"];
+  subgraphError?: _SubgraphErrorPolicy_;
+};
 
 export type SubscriptionRoutersArgs = {
   block?: InputMaybe<Block_Height>;
-  first?: InputMaybe<Scalars['Int']>;
+  first?: InputMaybe<Scalars["Int"]>;
   orderBy?: InputMaybe<Router_OrderBy>;
   orderDirection?: InputMaybe<OrderDirection>;
-  skip?: InputMaybe<Scalars['Int']>;
+  skip?: InputMaybe<Scalars["Int"]>;
   subgraphError?: _SubgraphErrorPolicy_;
   where?: InputMaybe<Router_Filter>;
 };
 
-
 export type SubscriptionTransferArgs = {
   block?: InputMaybe<Block_Height>;
-  id: Scalars['ID'];
-  subgraphError?: _SubgraphErrorPolicy_;
-};
-
+  id: Scalars["ID"];
+  subgraphError?: _SubgraphErrorPolicy_;
+};
 
 export type SubscriptionTransfersArgs = {
   block?: InputMaybe<Block_Height>;
-  first?: InputMaybe<Scalars['Int']>;
+  first?: InputMaybe<Scalars["Int"]>;
   orderBy?: InputMaybe<Transfer_OrderBy>;
   orderDirection?: InputMaybe<OrderDirection>;
-  skip?: InputMaybe<Scalars['Int']>;
+  skip?: InputMaybe<Scalars["Int"]>;
   subgraphError?: _SubgraphErrorPolicy_;
   where?: InputMaybe<Transfer_Filter>;
 };
 
 export type Transfer = {
-  __typename?: 'Transfer';
-  callData?: Maybe<Scalars['Bytes']>;
-  callTo?: Maybe<Scalars['Bytes']>;
-  chainId?: Maybe<Scalars['BigInt']>;
-  destinationDomain?: Maybe<Scalars['BigInt']>;
-  executedBlockNumber?: Maybe<Scalars['BigInt']>;
-  executedCaller?: Maybe<Scalars['Bytes']>;
-  executedGasLimit?: Maybe<Scalars['BigInt']>;
-  executedGasPrice?: Maybe<Scalars['BigInt']>;
-  executedLocalAmount?: Maybe<Scalars['BigInt']>;
-  executedLocalAsset?: Maybe<Scalars['Bytes']>;
-  executedTimestamp?: Maybe<Scalars['BigInt']>;
-  executedTransactingAmount?: Maybe<Scalars['BigInt']>;
-  executedTransactingAsset?: Maybe<Scalars['Bytes']>;
-  executedTransactionHash?: Maybe<Scalars['Bytes']>;
-  id: Scalars['ID'];
-  idx?: Maybe<Scalars['BigInt']>;
-  nonce?: Maybe<Scalars['BigInt']>;
-  originDomain?: Maybe<Scalars['BigInt']>;
-  reconciledBlockNumber?: Maybe<Scalars['BigInt']>;
-  reconciledCaller?: Maybe<Scalars['Bytes']>;
-  reconciledGasLimit?: Maybe<Scalars['BigInt']>;
-  reconciledGasPrice?: Maybe<Scalars['BigInt']>;
-  reconciledLocalAmount?: Maybe<Scalars['BigInt']>;
-  reconciledLocalAsset?: Maybe<Scalars['Bytes']>;
-  reconciledTimestamp?: Maybe<Scalars['BigInt']>;
-  reconciledTransactionHash?: Maybe<Scalars['Bytes']>;
+  __typename?: "Transfer";
+  callData?: Maybe<Scalars["Bytes"]>;
+  callTo?: Maybe<Scalars["Bytes"]>;
+  chainId?: Maybe<Scalars["BigInt"]>;
+  destinationDomain?: Maybe<Scalars["BigInt"]>;
+  executedBlockNumber?: Maybe<Scalars["BigInt"]>;
+  executedCaller?: Maybe<Scalars["Bytes"]>;
+  executedGasLimit?: Maybe<Scalars["BigInt"]>;
+  executedGasPrice?: Maybe<Scalars["BigInt"]>;
+  executedLocalAmount?: Maybe<Scalars["BigInt"]>;
+  executedLocalAsset?: Maybe<Scalars["Bytes"]>;
+  executedTimestamp?: Maybe<Scalars["BigInt"]>;
+  executedTransactingAmount?: Maybe<Scalars["BigInt"]>;
+  executedTransactingAsset?: Maybe<Scalars["Bytes"]>;
+  executedTransactionHash?: Maybe<Scalars["Bytes"]>;
+  id: Scalars["ID"];
+  idx?: Maybe<Scalars["BigInt"]>;
+  nonce?: Maybe<Scalars["BigInt"]>;
+  originDomain?: Maybe<Scalars["BigInt"]>;
+  reconciledBlockNumber?: Maybe<Scalars["BigInt"]>;
+  reconciledCaller?: Maybe<Scalars["Bytes"]>;
+  reconciledGasLimit?: Maybe<Scalars["BigInt"]>;
+  reconciledGasPrice?: Maybe<Scalars["BigInt"]>;
+  reconciledLocalAmount?: Maybe<Scalars["BigInt"]>;
+  reconciledLocalAsset?: Maybe<Scalars["Bytes"]>;
+  reconciledTimestamp?: Maybe<Scalars["BigInt"]>;
+  reconciledTransactionHash?: Maybe<Scalars["Bytes"]>;
   router?: Maybe<Router>;
   status?: Maybe<TransferStatus>;
-  to?: Maybe<Scalars['Bytes']>;
-  transferId?: Maybe<Scalars['Bytes']>;
-  xcalledBlockNumber?: Maybe<Scalars['BigInt']>;
-  xcalledCaller?: Maybe<Scalars['Bytes']>;
-  xcalledGasLimit?: Maybe<Scalars['BigInt']>;
-  xcalledGasPrice?: Maybe<Scalars['BigInt']>;
-  xcalledLocalAmount?: Maybe<Scalars['BigInt']>;
-  xcalledLocalAsset?: Maybe<Scalars['Bytes']>;
-  xcalledTimestamp?: Maybe<Scalars['BigInt']>;
-  xcalledTransactingAmount?: Maybe<Scalars['BigInt']>;
-  xcalledTransactingAsset?: Maybe<Scalars['Bytes']>;
-  xcalledTransactionHash?: Maybe<Scalars['Bytes']>;
+  to?: Maybe<Scalars["Bytes"]>;
+  transferId?: Maybe<Scalars["Bytes"]>;
+  xcalledBlockNumber?: Maybe<Scalars["BigInt"]>;
+  xcalledCaller?: Maybe<Scalars["Bytes"]>;
+  xcalledGasLimit?: Maybe<Scalars["BigInt"]>;
+  xcalledGasPrice?: Maybe<Scalars["BigInt"]>;
+  xcalledLocalAmount?: Maybe<Scalars["BigInt"]>;
+  xcalledLocalAsset?: Maybe<Scalars["Bytes"]>;
+  xcalledTimestamp?: Maybe<Scalars["BigInt"]>;
+  xcalledTransactingAmount?: Maybe<Scalars["BigInt"]>;
+  xcalledTransactingAsset?: Maybe<Scalars["Bytes"]>;
+  xcalledTransactionHash?: Maybe<Scalars["Bytes"]>;
 };
 
 export enum TransferStatus {
-  Executed = 'Executed',
-  Reconciled = 'Reconciled',
-  XCalled = 'XCalled'
+  Executed = "Executed",
+  Reconciled = "Reconciled",
+  XCalled = "XCalled",
 }
 
 export type Transfer_Filter = {
-  callData?: InputMaybe<Scalars['Bytes']>;
-  callData_contains?: InputMaybe<Scalars['Bytes']>;
-  callData_in?: InputMaybe<Array<Scalars['Bytes']>>;
-  callData_not?: InputMaybe<Scalars['Bytes']>;
-  callData_not_contains?: InputMaybe<Scalars['Bytes']>;
-  callData_not_in?: InputMaybe<Array<Scalars['Bytes']>>;
-  callTo?: InputMaybe<Scalars['Bytes']>;
-  callTo_contains?: InputMaybe<Scalars['Bytes']>;
-  callTo_in?: InputMaybe<Array<Scalars['Bytes']>>;
-  callTo_not?: InputMaybe<Scalars['Bytes']>;
-  callTo_not_contains?: InputMaybe<Scalars['Bytes']>;
-  callTo_not_in?: InputMaybe<Array<Scalars['Bytes']>>;
-  chainId?: InputMaybe<Scalars['BigInt']>;
-  chainId_gt?: InputMaybe<Scalars['BigInt']>;
-  chainId_gte?: InputMaybe<Scalars['BigInt']>;
-  chainId_in?: InputMaybe<Array<Scalars['BigInt']>>;
-  chainId_lt?: InputMaybe<Scalars['BigInt']>;
-  chainId_lte?: InputMaybe<Scalars['BigInt']>;
-  chainId_not?: InputMaybe<Scalars['BigInt']>;
-  chainId_not_in?: InputMaybe<Array<Scalars['BigInt']>>;
-  destinationDomain?: InputMaybe<Scalars['BigInt']>;
-  destinationDomain_gt?: InputMaybe<Scalars['BigInt']>;
-  destinationDomain_gte?: InputMaybe<Scalars['BigInt']>;
-  destinationDomain_in?: InputMaybe<Array<Scalars['BigInt']>>;
-  destinationDomain_lt?: InputMaybe<Scalars['BigInt']>;
-  destinationDomain_lte?: InputMaybe<Scalars['BigInt']>;
-  destinationDomain_not?: InputMaybe<Scalars['BigInt']>;
-  destinationDomain_not_in?: InputMaybe<Array<Scalars['BigInt']>>;
-  executedBlockNumber?: InputMaybe<Scalars['BigInt']>;
-  executedBlockNumber_gt?: InputMaybe<Scalars['BigInt']>;
-  executedBlockNumber_gte?: InputMaybe<Scalars['BigInt']>;
-  executedBlockNumber_in?: InputMaybe<Array<Scalars['BigInt']>>;
-  executedBlockNumber_lt?: InputMaybe<Scalars['BigInt']>;
-  executedBlockNumber_lte?: InputMaybe<Scalars['BigInt']>;
-  executedBlockNumber_not?: InputMaybe<Scalars['BigInt']>;
-  executedBlockNumber_not_in?: InputMaybe<Array<Scalars['BigInt']>>;
-  executedCaller?: InputMaybe<Scalars['Bytes']>;
-  executedCaller_contains?: InputMaybe<Scalars['Bytes']>;
-  executedCaller_in?: InputMaybe<Array<Scalars['Bytes']>>;
-  executedCaller_not?: InputMaybe<Scalars['Bytes']>;
-  executedCaller_not_contains?: InputMaybe<Scalars['Bytes']>;
-  executedCaller_not_in?: InputMaybe<Array<Scalars['Bytes']>>;
-  executedGasLimit?: InputMaybe<Scalars['BigInt']>;
-  executedGasLimit_gt?: InputMaybe<Scalars['BigInt']>;
-  executedGasLimit_gte?: InputMaybe<Scalars['BigInt']>;
-  executedGasLimit_in?: InputMaybe<Array<Scalars['BigInt']>>;
-  executedGasLimit_lt?: InputMaybe<Scalars['BigInt']>;
-  executedGasLimit_lte?: InputMaybe<Scalars['BigInt']>;
-  executedGasLimit_not?: InputMaybe<Scalars['BigInt']>;
-  executedGasLimit_not_in?: InputMaybe<Array<Scalars['BigInt']>>;
-  executedGasPrice?: InputMaybe<Scalars['BigInt']>;
-  executedGasPrice_gt?: InputMaybe<Scalars['BigInt']>;
-  executedGasPrice_gte?: InputMaybe<Scalars['BigInt']>;
-  executedGasPrice_in?: InputMaybe<Array<Scalars['BigInt']>>;
-  executedGasPrice_lt?: InputMaybe<Scalars['BigInt']>;
-  executedGasPrice_lte?: InputMaybe<Scalars['BigInt']>;
-  executedGasPrice_not?: InputMaybe<Scalars['BigInt']>;
-  executedGasPrice_not_in?: InputMaybe<Array<Scalars['BigInt']>>;
-  executedLocalAmount?: InputMaybe<Scalars['BigInt']>;
-  executedLocalAmount_gt?: InputMaybe<Scalars['BigInt']>;
-  executedLocalAmount_gte?: InputMaybe<Scalars['BigInt']>;
-  executedLocalAmount_in?: InputMaybe<Array<Scalars['BigInt']>>;
-  executedLocalAmount_lt?: InputMaybe<Scalars['BigInt']>;
-  executedLocalAmount_lte?: InputMaybe<Scalars['BigInt']>;
-  executedLocalAmount_not?: InputMaybe<Scalars['BigInt']>;
-  executedLocalAmount_not_in?: InputMaybe<Array<Scalars['BigInt']>>;
-  executedLocalAsset?: InputMaybe<Scalars['Bytes']>;
-  executedLocalAsset_contains?: InputMaybe<Scalars['Bytes']>;
-  executedLocalAsset_in?: InputMaybe<Array<Scalars['Bytes']>>;
-  executedLocalAsset_not?: InputMaybe<Scalars['Bytes']>;
-  executedLocalAsset_not_contains?: InputMaybe<Scalars['Bytes']>;
-  executedLocalAsset_not_in?: InputMaybe<Array<Scalars['Bytes']>>;
-  executedTimestamp?: InputMaybe<Scalars['BigInt']>;
-  executedTimestamp_gt?: InputMaybe<Scalars['BigInt']>;
-  executedTimestamp_gte?: InputMaybe<Scalars['BigInt']>;
-  executedTimestamp_in?: InputMaybe<Array<Scalars['BigInt']>>;
-  executedTimestamp_lt?: InputMaybe<Scalars['BigInt']>;
-  executedTimestamp_lte?: InputMaybe<Scalars['BigInt']>;
-  executedTimestamp_not?: InputMaybe<Scalars['BigInt']>;
-  executedTimestamp_not_in?: InputMaybe<Array<Scalars['BigInt']>>;
-  executedTransactingAmount?: InputMaybe<Scalars['BigInt']>;
-  executedTransactingAmount_gt?: InputMaybe<Scalars['BigInt']>;
-  executedTransactingAmount_gte?: InputMaybe<Scalars['BigInt']>;
-  executedTransactingAmount_in?: InputMaybe<Array<Scalars['BigInt']>>;
-  executedTransactingAmount_lt?: InputMaybe<Scalars['BigInt']>;
-  executedTransactingAmount_lte?: InputMaybe<Scalars['BigInt']>;
-  executedTransactingAmount_not?: InputMaybe<Scalars['BigInt']>;
-  executedTransactingAmount_not_in?: InputMaybe<Array<Scalars['BigInt']>>;
-  executedTransactingAsset?: InputMaybe<Scalars['Bytes']>;
-  executedTransactingAsset_contains?: InputMaybe<Scalars['Bytes']>;
-  executedTransactingAsset_in?: InputMaybe<Array<Scalars['Bytes']>>;
-  executedTransactingAsset_not?: InputMaybe<Scalars['Bytes']>;
-  executedTransactingAsset_not_contains?: InputMaybe<Scalars['Bytes']>;
-  executedTransactingAsset_not_in?: InputMaybe<Array<Scalars['Bytes']>>;
-  executedTransactionHash?: InputMaybe<Scalars['Bytes']>;
-  executedTransactionHash_contains?: InputMaybe<Scalars['Bytes']>;
-  executedTransactionHash_in?: InputMaybe<Array<Scalars['Bytes']>>;
-  executedTransactionHash_not?: InputMaybe<Scalars['Bytes']>;
-  executedTransactionHash_not_contains?: InputMaybe<Scalars['Bytes']>;
-  executedTransactionHash_not_in?: InputMaybe<Array<Scalars['Bytes']>>;
-  id?: InputMaybe<Scalars['ID']>;
-  id_gt?: InputMaybe<Scalars['ID']>;
-  id_gte?: InputMaybe<Scalars['ID']>;
-  id_in?: InputMaybe<Array<Scalars['ID']>>;
-  id_lt?: InputMaybe<Scalars['ID']>;
-  id_lte?: InputMaybe<Scalars['ID']>;
-  id_not?: InputMaybe<Scalars['ID']>;
-  id_not_in?: InputMaybe<Array<Scalars['ID']>>;
-  idx?: InputMaybe<Scalars['BigInt']>;
-  idx_gt?: InputMaybe<Scalars['BigInt']>;
-  idx_gte?: InputMaybe<Scalars['BigInt']>;
-  idx_in?: InputMaybe<Array<Scalars['BigInt']>>;
-  idx_lt?: InputMaybe<Scalars['BigInt']>;
-  idx_lte?: InputMaybe<Scalars['BigInt']>;
-  idx_not?: InputMaybe<Scalars['BigInt']>;
-  idx_not_in?: InputMaybe<Array<Scalars['BigInt']>>;
-  nonce?: InputMaybe<Scalars['BigInt']>;
-  nonce_gt?: InputMaybe<Scalars['BigInt']>;
-  nonce_gte?: InputMaybe<Scalars['BigInt']>;
-  nonce_in?: InputMaybe<Array<Scalars['BigInt']>>;
-  nonce_lt?: InputMaybe<Scalars['BigInt']>;
-  nonce_lte?: InputMaybe<Scalars['BigInt']>;
-  nonce_not?: InputMaybe<Scalars['BigInt']>;
-  nonce_not_in?: InputMaybe<Array<Scalars['BigInt']>>;
-  originDomain?: InputMaybe<Scalars['BigInt']>;
-  originDomain_gt?: InputMaybe<Scalars['BigInt']>;
-  originDomain_gte?: InputMaybe<Scalars['BigInt']>;
-  originDomain_in?: InputMaybe<Array<Scalars['BigInt']>>;
-  originDomain_lt?: InputMaybe<Scalars['BigInt']>;
-  originDomain_lte?: InputMaybe<Scalars['BigInt']>;
-  originDomain_not?: InputMaybe<Scalars['BigInt']>;
-  originDomain_not_in?: InputMaybe<Array<Scalars['BigInt']>>;
-  reconciledBlockNumber?: InputMaybe<Scalars['BigInt']>;
-  reconciledBlockNumber_gt?: InputMaybe<Scalars['BigInt']>;
-  reconciledBlockNumber_gte?: InputMaybe<Scalars['BigInt']>;
-  reconciledBlockNumber_in?: InputMaybe<Array<Scalars['BigInt']>>;
-  reconciledBlockNumber_lt?: InputMaybe<Scalars['BigInt']>;
-  reconciledBlockNumber_lte?: InputMaybe<Scalars['BigInt']>;
-  reconciledBlockNumber_not?: InputMaybe<Scalars['BigInt']>;
-  reconciledBlockNumber_not_in?: InputMaybe<Array<Scalars['BigInt']>>;
-  reconciledCaller?: InputMaybe<Scalars['Bytes']>;
-  reconciledCaller_contains?: InputMaybe<Scalars['Bytes']>;
-  reconciledCaller_in?: InputMaybe<Array<Scalars['Bytes']>>;
-  reconciledCaller_not?: InputMaybe<Scalars['Bytes']>;
-  reconciledCaller_not_contains?: InputMaybe<Scalars['Bytes']>;
-  reconciledCaller_not_in?: InputMaybe<Array<Scalars['Bytes']>>;
-  reconciledGasLimit?: InputMaybe<Scalars['BigInt']>;
-  reconciledGasLimit_gt?: InputMaybe<Scalars['BigInt']>;
-  reconciledGasLimit_gte?: InputMaybe<Scalars['BigInt']>;
-  reconciledGasLimit_in?: InputMaybe<Array<Scalars['BigInt']>>;
-  reconciledGasLimit_lt?: InputMaybe<Scalars['BigInt']>;
-  reconciledGasLimit_lte?: InputMaybe<Scalars['BigInt']>;
-  reconciledGasLimit_not?: InputMaybe<Scalars['BigInt']>;
-  reconciledGasLimit_not_in?: InputMaybe<Array<Scalars['BigInt']>>;
-  reconciledGasPrice?: InputMaybe<Scalars['BigInt']>;
-  reconciledGasPrice_gt?: InputMaybe<Scalars['BigInt']>;
-  reconciledGasPrice_gte?: InputMaybe<Scalars['BigInt']>;
-  reconciledGasPrice_in?: InputMaybe<Array<Scalars['BigInt']>>;
-  reconciledGasPrice_lt?: InputMaybe<Scalars['BigInt']>;
-  reconciledGasPrice_lte?: InputMaybe<Scalars['BigInt']>;
-  reconciledGasPrice_not?: InputMaybe<Scalars['BigInt']>;
-  reconciledGasPrice_not_in?: InputMaybe<Array<Scalars['BigInt']>>;
-  reconciledLocalAmount?: InputMaybe<Scalars['BigInt']>;
-  reconciledLocalAmount_gt?: InputMaybe<Scalars['BigInt']>;
-  reconciledLocalAmount_gte?: InputMaybe<Scalars['BigInt']>;
-  reconciledLocalAmount_in?: InputMaybe<Array<Scalars['BigInt']>>;
-  reconciledLocalAmount_lt?: InputMaybe<Scalars['BigInt']>;
-  reconciledLocalAmount_lte?: InputMaybe<Scalars['BigInt']>;
-  reconciledLocalAmount_not?: InputMaybe<Scalars['BigInt']>;
-  reconciledLocalAmount_not_in?: InputMaybe<Array<Scalars['BigInt']>>;
-  reconciledLocalAsset?: InputMaybe<Scalars['Bytes']>;
-  reconciledLocalAsset_contains?: InputMaybe<Scalars['Bytes']>;
-  reconciledLocalAsset_in?: InputMaybe<Array<Scalars['Bytes']>>;
-  reconciledLocalAsset_not?: InputMaybe<Scalars['Bytes']>;
-  reconciledLocalAsset_not_contains?: InputMaybe<Scalars['Bytes']>;
-  reconciledLocalAsset_not_in?: InputMaybe<Array<Scalars['Bytes']>>;
-  reconciledTimestamp?: InputMaybe<Scalars['BigInt']>;
-  reconciledTimestamp_gt?: InputMaybe<Scalars['BigInt']>;
-  reconciledTimestamp_gte?: InputMaybe<Scalars['BigInt']>;
-  reconciledTimestamp_in?: InputMaybe<Array<Scalars['BigInt']>>;
-  reconciledTimestamp_lt?: InputMaybe<Scalars['BigInt']>;
-  reconciledTimestamp_lte?: InputMaybe<Scalars['BigInt']>;
-  reconciledTimestamp_not?: InputMaybe<Scalars['BigInt']>;
-  reconciledTimestamp_not_in?: InputMaybe<Array<Scalars['BigInt']>>;
-  reconciledTransactionHash?: InputMaybe<Scalars['Bytes']>;
-  reconciledTransactionHash_contains?: InputMaybe<Scalars['Bytes']>;
-  reconciledTransactionHash_in?: InputMaybe<Array<Scalars['Bytes']>>;
-  reconciledTransactionHash_not?: InputMaybe<Scalars['Bytes']>;
-  reconciledTransactionHash_not_contains?: InputMaybe<Scalars['Bytes']>;
-  reconciledTransactionHash_not_in?: InputMaybe<Array<Scalars['Bytes']>>;
-  router?: InputMaybe<Scalars['String']>;
-  router_contains?: InputMaybe<Scalars['String']>;
-  router_contains_nocase?: InputMaybe<Scalars['String']>;
-  router_ends_with?: InputMaybe<Scalars['String']>;
-  router_ends_with_nocase?: InputMaybe<Scalars['String']>;
-  router_gt?: InputMaybe<Scalars['String']>;
-  router_gte?: InputMaybe<Scalars['String']>;
-  router_in?: InputMaybe<Array<Scalars['String']>>;
-  router_lt?: InputMaybe<Scalars['String']>;
-  router_lte?: InputMaybe<Scalars['String']>;
-  router_not?: InputMaybe<Scalars['String']>;
-  router_not_contains?: InputMaybe<Scalars['String']>;
-  router_not_contains_nocase?: InputMaybe<Scalars['String']>;
-  router_not_ends_with?: InputMaybe<Scalars['String']>;
-  router_not_ends_with_nocase?: InputMaybe<Scalars['String']>;
-  router_not_in?: InputMaybe<Array<Scalars['String']>>;
-  router_not_starts_with?: InputMaybe<Scalars['String']>;
-  router_not_starts_with_nocase?: InputMaybe<Scalars['String']>;
-  router_starts_with?: InputMaybe<Scalars['String']>;
-  router_starts_with_nocase?: InputMaybe<Scalars['String']>;
+  callData?: InputMaybe<Scalars["Bytes"]>;
+  callData_contains?: InputMaybe<Scalars["Bytes"]>;
+  callData_in?: InputMaybe<Array<Scalars["Bytes"]>>;
+  callData_not?: InputMaybe<Scalars["Bytes"]>;
+  callData_not_contains?: InputMaybe<Scalars["Bytes"]>;
+  callData_not_in?: InputMaybe<Array<Scalars["Bytes"]>>;
+  callTo?: InputMaybe<Scalars["Bytes"]>;
+  callTo_contains?: InputMaybe<Scalars["Bytes"]>;
+  callTo_in?: InputMaybe<Array<Scalars["Bytes"]>>;
+  callTo_not?: InputMaybe<Scalars["Bytes"]>;
+  callTo_not_contains?: InputMaybe<Scalars["Bytes"]>;
+  callTo_not_in?: InputMaybe<Array<Scalars["Bytes"]>>;
+  chainId?: InputMaybe<Scalars["BigInt"]>;
+  chainId_gt?: InputMaybe<Scalars["BigInt"]>;
+  chainId_gte?: InputMaybe<Scalars["BigInt"]>;
+  chainId_in?: InputMaybe<Array<Scalars["BigInt"]>>;
+  chainId_lt?: InputMaybe<Scalars["BigInt"]>;
+  chainId_lte?: InputMaybe<Scalars["BigInt"]>;
+  chainId_not?: InputMaybe<Scalars["BigInt"]>;
+  chainId_not_in?: InputMaybe<Array<Scalars["BigInt"]>>;
+  destinationDomain?: InputMaybe<Scalars["BigInt"]>;
+  destinationDomain_gt?: InputMaybe<Scalars["BigInt"]>;
+  destinationDomain_gte?: InputMaybe<Scalars["BigInt"]>;
+  destinationDomain_in?: InputMaybe<Array<Scalars["BigInt"]>>;
+  destinationDomain_lt?: InputMaybe<Scalars["BigInt"]>;
+  destinationDomain_lte?: InputMaybe<Scalars["BigInt"]>;
+  destinationDomain_not?: InputMaybe<Scalars["BigInt"]>;
+  destinationDomain_not_in?: InputMaybe<Array<Scalars["BigInt"]>>;
+  executedBlockNumber?: InputMaybe<Scalars["BigInt"]>;
+  executedBlockNumber_gt?: InputMaybe<Scalars["BigInt"]>;
+  executedBlockNumber_gte?: InputMaybe<Scalars["BigInt"]>;
+  executedBlockNumber_in?: InputMaybe<Array<Scalars["BigInt"]>>;
+  executedBlockNumber_lt?: InputMaybe<Scalars["BigInt"]>;
+  executedBlockNumber_lte?: InputMaybe<Scalars["BigInt"]>;
+  executedBlockNumber_not?: InputMaybe<Scalars["BigInt"]>;
+  executedBlockNumber_not_in?: InputMaybe<Array<Scalars["BigInt"]>>;
+  executedCaller?: InputMaybe<Scalars["Bytes"]>;
+  executedCaller_contains?: InputMaybe<Scalars["Bytes"]>;
+  executedCaller_in?: InputMaybe<Array<Scalars["Bytes"]>>;
+  executedCaller_not?: InputMaybe<Scalars["Bytes"]>;
+  executedCaller_not_contains?: InputMaybe<Scalars["Bytes"]>;
+  executedCaller_not_in?: InputMaybe<Array<Scalars["Bytes"]>>;
+  executedGasLimit?: InputMaybe<Scalars["BigInt"]>;
+  executedGasLimit_gt?: InputMaybe<Scalars["BigInt"]>;
+  executedGasLimit_gte?: InputMaybe<Scalars["BigInt"]>;
+  executedGasLimit_in?: InputMaybe<Array<Scalars["BigInt"]>>;
+  executedGasLimit_lt?: InputMaybe<Scalars["BigInt"]>;
+  executedGasLimit_lte?: InputMaybe<Scalars["BigInt"]>;
+  executedGasLimit_not?: InputMaybe<Scalars["BigInt"]>;
+  executedGasLimit_not_in?: InputMaybe<Array<Scalars["BigInt"]>>;
+  executedGasPrice?: InputMaybe<Scalars["BigInt"]>;
+  executedGasPrice_gt?: InputMaybe<Scalars["BigInt"]>;
+  executedGasPrice_gte?: InputMaybe<Scalars["BigInt"]>;
+  executedGasPrice_in?: InputMaybe<Array<Scalars["BigInt"]>>;
+  executedGasPrice_lt?: InputMaybe<Scalars["BigInt"]>;
+  executedGasPrice_lte?: InputMaybe<Scalars["BigInt"]>;
+  executedGasPrice_not?: InputMaybe<Scalars["BigInt"]>;
+  executedGasPrice_not_in?: InputMaybe<Array<Scalars["BigInt"]>>;
+  executedLocalAmount?: InputMaybe<Scalars["BigInt"]>;
+  executedLocalAmount_gt?: InputMaybe<Scalars["BigInt"]>;
+  executedLocalAmount_gte?: InputMaybe<Scalars["BigInt"]>;
+  executedLocalAmount_in?: InputMaybe<Array<Scalars["BigInt"]>>;
+  executedLocalAmount_lt?: InputMaybe<Scalars["BigInt"]>;
+  executedLocalAmount_lte?: InputMaybe<Scalars["BigInt"]>;
+  executedLocalAmount_not?: InputMaybe<Scalars["BigInt"]>;
+  executedLocalAmount_not_in?: InputMaybe<Array<Scalars["BigInt"]>>;
+  executedLocalAsset?: InputMaybe<Scalars["Bytes"]>;
+  executedLocalAsset_contains?: InputMaybe<Scalars["Bytes"]>;
+  executedLocalAsset_in?: InputMaybe<Array<Scalars["Bytes"]>>;
+  executedLocalAsset_not?: InputMaybe<Scalars["Bytes"]>;
+  executedLocalAsset_not_contains?: InputMaybe<Scalars["Bytes"]>;
+  executedLocalAsset_not_in?: InputMaybe<Array<Scalars["Bytes"]>>;
+  executedTimestamp?: InputMaybe<Scalars["BigInt"]>;
+  executedTimestamp_gt?: InputMaybe<Scalars["BigInt"]>;
+  executedTimestamp_gte?: InputMaybe<Scalars["BigInt"]>;
+  executedTimestamp_in?: InputMaybe<Array<Scalars["BigInt"]>>;
+  executedTimestamp_lt?: InputMaybe<Scalars["BigInt"]>;
+  executedTimestamp_lte?: InputMaybe<Scalars["BigInt"]>;
+  executedTimestamp_not?: InputMaybe<Scalars["BigInt"]>;
+  executedTimestamp_not_in?: InputMaybe<Array<Scalars["BigInt"]>>;
+  executedTransactingAmount?: InputMaybe<Scalars["BigInt"]>;
+  executedTransactingAmount_gt?: InputMaybe<Scalars["BigInt"]>;
+  executedTransactingAmount_gte?: InputMaybe<Scalars["BigInt"]>;
+  executedTransactingAmount_in?: InputMaybe<Array<Scalars["BigInt"]>>;
+  executedTransactingAmount_lt?: InputMaybe<Scalars["BigInt"]>;
+  executedTransactingAmount_lte?: InputMaybe<Scalars["BigInt"]>;
+  executedTransactingAmount_not?: InputMaybe<Scalars["BigInt"]>;
+  executedTransactingAmount_not_in?: InputMaybe<Array<Scalars["BigInt"]>>;
+  executedTransactingAsset?: InputMaybe<Scalars["Bytes"]>;
+  executedTransactingAsset_contains?: InputMaybe<Scalars["Bytes"]>;
+  executedTransactingAsset_in?: InputMaybe<Array<Scalars["Bytes"]>>;
+  executedTransactingAsset_not?: InputMaybe<Scalars["Bytes"]>;
+  executedTransactingAsset_not_contains?: InputMaybe<Scalars["Bytes"]>;
+  executedTransactingAsset_not_in?: InputMaybe<Array<Scalars["Bytes"]>>;
+  executedTransactionHash?: InputMaybe<Scalars["Bytes"]>;
+  executedTransactionHash_contains?: InputMaybe<Scalars["Bytes"]>;
+  executedTransactionHash_in?: InputMaybe<Array<Scalars["Bytes"]>>;
+  executedTransactionHash_not?: InputMaybe<Scalars["Bytes"]>;
+  executedTransactionHash_not_contains?: InputMaybe<Scalars["Bytes"]>;
+  executedTransactionHash_not_in?: InputMaybe<Array<Scalars["Bytes"]>>;
+  id?: InputMaybe<Scalars["ID"]>;
+  id_gt?: InputMaybe<Scalars["ID"]>;
+  id_gte?: InputMaybe<Scalars["ID"]>;
+  id_in?: InputMaybe<Array<Scalars["ID"]>>;
+  id_lt?: InputMaybe<Scalars["ID"]>;
+  id_lte?: InputMaybe<Scalars["ID"]>;
+  id_not?: InputMaybe<Scalars["ID"]>;
+  id_not_in?: InputMaybe<Array<Scalars["ID"]>>;
+  idx?: InputMaybe<Scalars["BigInt"]>;
+  idx_gt?: InputMaybe<Scalars["BigInt"]>;
+  idx_gte?: InputMaybe<Scalars["BigInt"]>;
+  idx_in?: InputMaybe<Array<Scalars["BigInt"]>>;
+  idx_lt?: InputMaybe<Scalars["BigInt"]>;
+  idx_lte?: InputMaybe<Scalars["BigInt"]>;
+  idx_not?: InputMaybe<Scalars["BigInt"]>;
+  idx_not_in?: InputMaybe<Array<Scalars["BigInt"]>>;
+  nonce?: InputMaybe<Scalars["BigInt"]>;
+  nonce_gt?: InputMaybe<Scalars["BigInt"]>;
+  nonce_gte?: InputMaybe<Scalars["BigInt"]>;
+  nonce_in?: InputMaybe<Array<Scalars["BigInt"]>>;
+  nonce_lt?: InputMaybe<Scalars["BigInt"]>;
+  nonce_lte?: InputMaybe<Scalars["BigInt"]>;
+  nonce_not?: InputMaybe<Scalars["BigInt"]>;
+  nonce_not_in?: InputMaybe<Array<Scalars["BigInt"]>>;
+  originDomain?: InputMaybe<Scalars["BigInt"]>;
+  originDomain_gt?: InputMaybe<Scalars["BigInt"]>;
+  originDomain_gte?: InputMaybe<Scalars["BigInt"]>;
+  originDomain_in?: InputMaybe<Array<Scalars["BigInt"]>>;
+  originDomain_lt?: InputMaybe<Scalars["BigInt"]>;
+  originDomain_lte?: InputMaybe<Scalars["BigInt"]>;
+  originDomain_not?: InputMaybe<Scalars["BigInt"]>;
+  originDomain_not_in?: InputMaybe<Array<Scalars["BigInt"]>>;
+  reconciledBlockNumber?: InputMaybe<Scalars["BigInt"]>;
+  reconciledBlockNumber_gt?: InputMaybe<Scalars["BigInt"]>;
+  reconciledBlockNumber_gte?: InputMaybe<Scalars["BigInt"]>;
+  reconciledBlockNumber_in?: InputMaybe<Array<Scalars["BigInt"]>>;
+  reconciledBlockNumber_lt?: InputMaybe<Scalars["BigInt"]>;
+  reconciledBlockNumber_lte?: InputMaybe<Scalars["BigInt"]>;
+  reconciledBlockNumber_not?: InputMaybe<Scalars["BigInt"]>;
+  reconciledBlockNumber_not_in?: InputMaybe<Array<Scalars["BigInt"]>>;
+  reconciledCaller?: InputMaybe<Scalars["Bytes"]>;
+  reconciledCaller_contains?: InputMaybe<Scalars["Bytes"]>;
+  reconciledCaller_in?: InputMaybe<Array<Scalars["Bytes"]>>;
+  reconciledCaller_not?: InputMaybe<Scalars["Bytes"]>;
+  reconciledCaller_not_contains?: InputMaybe<Scalars["Bytes"]>;
+  reconciledCaller_not_in?: InputMaybe<Array<Scalars["Bytes"]>>;
+  reconciledGasLimit?: InputMaybe<Scalars["BigInt"]>;
+  reconciledGasLimit_gt?: InputMaybe<Scalars["BigInt"]>;
+  reconciledGasLimit_gte?: InputMaybe<Scalars["BigInt"]>;
+  reconciledGasLimit_in?: InputMaybe<Array<Scalars["BigInt"]>>;
+  reconciledGasLimit_lt?: InputMaybe<Scalars["BigInt"]>;
+  reconciledGasLimit_lte?: InputMaybe<Scalars["BigInt"]>;
+  reconciledGasLimit_not?: InputMaybe<Scalars["BigInt"]>;
+  reconciledGasLimit_not_in?: InputMaybe<Array<Scalars["BigInt"]>>;
+  reconciledGasPrice?: InputMaybe<Scalars["BigInt"]>;
+  reconciledGasPrice_gt?: InputMaybe<Scalars["BigInt"]>;
+  reconciledGasPrice_gte?: InputMaybe<Scalars["BigInt"]>;
+  reconciledGasPrice_in?: InputMaybe<Array<Scalars["BigInt"]>>;
+  reconciledGasPrice_lt?: InputMaybe<Scalars["BigInt"]>;
+  reconciledGasPrice_lte?: InputMaybe<Scalars["BigInt"]>;
+  reconciledGasPrice_not?: InputMaybe<Scalars["BigInt"]>;
+  reconciledGasPrice_not_in?: InputMaybe<Array<Scalars["BigInt"]>>;
+  reconciledLocalAmount?: InputMaybe<Scalars["BigInt"]>;
+  reconciledLocalAmount_gt?: InputMaybe<Scalars["BigInt"]>;
+  reconciledLocalAmount_gte?: InputMaybe<Scalars["BigInt"]>;
+  reconciledLocalAmount_in?: InputMaybe<Array<Scalars["BigInt"]>>;
+  reconciledLocalAmount_lt?: InputMaybe<Scalars["BigInt"]>;
+  reconciledLocalAmount_lte?: InputMaybe<Scalars["BigInt"]>;
+  reconciledLocalAmount_not?: InputMaybe<Scalars["BigInt"]>;
+  reconciledLocalAmount_not_in?: InputMaybe<Array<Scalars["BigInt"]>>;
+  reconciledLocalAsset?: InputMaybe<Scalars["Bytes"]>;
+  reconciledLocalAsset_contains?: InputMaybe<Scalars["Bytes"]>;
+  reconciledLocalAsset_in?: InputMaybe<Array<Scalars["Bytes"]>>;
+  reconciledLocalAsset_not?: InputMaybe<Scalars["Bytes"]>;
+  reconciledLocalAsset_not_contains?: InputMaybe<Scalars["Bytes"]>;
+  reconciledLocalAsset_not_in?: InputMaybe<Array<Scalars["Bytes"]>>;
+  reconciledTimestamp?: InputMaybe<Scalars["BigInt"]>;
+  reconciledTimestamp_gt?: InputMaybe<Scalars["BigInt"]>;
+  reconciledTimestamp_gte?: InputMaybe<Scalars["BigInt"]>;
+  reconciledTimestamp_in?: InputMaybe<Array<Scalars["BigInt"]>>;
+  reconciledTimestamp_lt?: InputMaybe<Scalars["BigInt"]>;
+  reconciledTimestamp_lte?: InputMaybe<Scalars["BigInt"]>;
+  reconciledTimestamp_not?: InputMaybe<Scalars["BigInt"]>;
+  reconciledTimestamp_not_in?: InputMaybe<Array<Scalars["BigInt"]>>;
+  reconciledTransactionHash?: InputMaybe<Scalars["Bytes"]>;
+  reconciledTransactionHash_contains?: InputMaybe<Scalars["Bytes"]>;
+  reconciledTransactionHash_in?: InputMaybe<Array<Scalars["Bytes"]>>;
+  reconciledTransactionHash_not?: InputMaybe<Scalars["Bytes"]>;
+  reconciledTransactionHash_not_contains?: InputMaybe<Scalars["Bytes"]>;
+  reconciledTransactionHash_not_in?: InputMaybe<Array<Scalars["Bytes"]>>;
+  router?: InputMaybe<Scalars["String"]>;
+  router_contains?: InputMaybe<Scalars["String"]>;
+  router_contains_nocase?: InputMaybe<Scalars["String"]>;
+  router_ends_with?: InputMaybe<Scalars["String"]>;
+  router_ends_with_nocase?: InputMaybe<Scalars["String"]>;
+  router_gt?: InputMaybe<Scalars["String"]>;
+  router_gte?: InputMaybe<Scalars["String"]>;
+  router_in?: InputMaybe<Array<Scalars["String"]>>;
+  router_lt?: InputMaybe<Scalars["String"]>;
+  router_lte?: InputMaybe<Scalars["String"]>;
+  router_not?: InputMaybe<Scalars["String"]>;
+  router_not_contains?: InputMaybe<Scalars["String"]>;
+  router_not_contains_nocase?: InputMaybe<Scalars["String"]>;
+  router_not_ends_with?: InputMaybe<Scalars["String"]>;
+  router_not_ends_with_nocase?: InputMaybe<Scalars["String"]>;
+  router_not_in?: InputMaybe<Array<Scalars["String"]>>;
+  router_not_starts_with?: InputMaybe<Scalars["String"]>;
+  router_not_starts_with_nocase?: InputMaybe<Scalars["String"]>;
+  router_starts_with?: InputMaybe<Scalars["String"]>;
+  router_starts_with_nocase?: InputMaybe<Scalars["String"]>;
   status?: InputMaybe<TransferStatus>;
   status_in?: InputMaybe<Array<TransferStatus>>;
   status_not?: InputMaybe<TransferStatus>;
   status_not_in?: InputMaybe<Array<TransferStatus>>;
-  to?: InputMaybe<Scalars['Bytes']>;
-  to_contains?: InputMaybe<Scalars['Bytes']>;
-  to_in?: InputMaybe<Array<Scalars['Bytes']>>;
-  to_not?: InputMaybe<Scalars['Bytes']>;
-  to_not_contains?: InputMaybe<Scalars['Bytes']>;
-  to_not_in?: InputMaybe<Array<Scalars['Bytes']>>;
-  transferId?: InputMaybe<Scalars['Bytes']>;
-  transferId_contains?: InputMaybe<Scalars['Bytes']>;
-  transferId_in?: InputMaybe<Array<Scalars['Bytes']>>;
-  transferId_not?: InputMaybe<Scalars['Bytes']>;
-  transferId_not_contains?: InputMaybe<Scalars['Bytes']>;
-  transferId_not_in?: InputMaybe<Array<Scalars['Bytes']>>;
-  xcalledBlockNumber?: InputMaybe<Scalars['BigInt']>;
-  xcalledBlockNumber_gt?: InputMaybe<Scalars['BigInt']>;
-  xcalledBlockNumber_gte?: InputMaybe<Scalars['BigInt']>;
-  xcalledBlockNumber_in?: InputMaybe<Array<Scalars['BigInt']>>;
-  xcalledBlockNumber_lt?: InputMaybe<Scalars['BigInt']>;
-  xcalledBlockNumber_lte?: InputMaybe<Scalars['BigInt']>;
-  xcalledBlockNumber_not?: InputMaybe<Scalars['BigInt']>;
-  xcalledBlockNumber_not_in?: InputMaybe<Array<Scalars['BigInt']>>;
-  xcalledCaller?: InputMaybe<Scalars['Bytes']>;
-  xcalledCaller_contains?: InputMaybe<Scalars['Bytes']>;
-  xcalledCaller_in?: InputMaybe<Array<Scalars['Bytes']>>;
-  xcalledCaller_not?: InputMaybe<Scalars['Bytes']>;
-  xcalledCaller_not_contains?: InputMaybe<Scalars['Bytes']>;
-  xcalledCaller_not_in?: InputMaybe<Array<Scalars['Bytes']>>;
-  xcalledGasLimit?: InputMaybe<Scalars['BigInt']>;
-  xcalledGasLimit_gt?: InputMaybe<Scalars['BigInt']>;
-  xcalledGasLimit_gte?: InputMaybe<Scalars['BigInt']>;
-  xcalledGasLimit_in?: InputMaybe<Array<Scalars['BigInt']>>;
-  xcalledGasLimit_lt?: InputMaybe<Scalars['BigInt']>;
-  xcalledGasLimit_lte?: InputMaybe<Scalars['BigInt']>;
-  xcalledGasLimit_not?: InputMaybe<Scalars['BigInt']>;
-  xcalledGasLimit_not_in?: InputMaybe<Array<Scalars['BigInt']>>;
-  xcalledGasPrice?: InputMaybe<Scalars['BigInt']>;
-  xcalledGasPrice_gt?: InputMaybe<Scalars['BigInt']>;
-  xcalledGasPrice_gte?: InputMaybe<Scalars['BigInt']>;
-  xcalledGasPrice_in?: InputMaybe<Array<Scalars['BigInt']>>;
-  xcalledGasPrice_lt?: InputMaybe<Scalars['BigInt']>;
-  xcalledGasPrice_lte?: InputMaybe<Scalars['BigInt']>;
-  xcalledGasPrice_not?: InputMaybe<Scalars['BigInt']>;
-  xcalledGasPrice_not_in?: InputMaybe<Array<Scalars['BigInt']>>;
-  xcalledLocalAmount?: InputMaybe<Scalars['BigInt']>;
-  xcalledLocalAmount_gt?: InputMaybe<Scalars['BigInt']>;
-  xcalledLocalAmount_gte?: InputMaybe<Scalars['BigInt']>;
-  xcalledLocalAmount_in?: InputMaybe<Array<Scalars['BigInt']>>;
-  xcalledLocalAmount_lt?: InputMaybe<Scalars['BigInt']>;
-  xcalledLocalAmount_lte?: InputMaybe<Scalars['BigInt']>;
-  xcalledLocalAmount_not?: InputMaybe<Scalars['BigInt']>;
-  xcalledLocalAmount_not_in?: InputMaybe<Array<Scalars['BigInt']>>;
-  xcalledLocalAsset?: InputMaybe<Scalars['Bytes']>;
-  xcalledLocalAsset_contains?: InputMaybe<Scalars['Bytes']>;
-  xcalledLocalAsset_in?: InputMaybe<Array<Scalars['Bytes']>>;
-  xcalledLocalAsset_not?: InputMaybe<Scalars['Bytes']>;
-  xcalledLocalAsset_not_contains?: InputMaybe<Scalars['Bytes']>;
-  xcalledLocalAsset_not_in?: InputMaybe<Array<Scalars['Bytes']>>;
-  xcalledTimestamp?: InputMaybe<Scalars['BigInt']>;
-  xcalledTimestamp_gt?: InputMaybe<Scalars['BigInt']>;
-  xcalledTimestamp_gte?: InputMaybe<Scalars['BigInt']>;
-  xcalledTimestamp_in?: InputMaybe<Array<Scalars['BigInt']>>;
-  xcalledTimestamp_lt?: InputMaybe<Scalars['BigInt']>;
-  xcalledTimestamp_lte?: InputMaybe<Scalars['BigInt']>;
-  xcalledTimestamp_not?: InputMaybe<Scalars['BigInt']>;
-  xcalledTimestamp_not_in?: InputMaybe<Array<Scalars['BigInt']>>;
-  xcalledTransactingAmount?: InputMaybe<Scalars['BigInt']>;
-  xcalledTransactingAmount_gt?: InputMaybe<Scalars['BigInt']>;
-  xcalledTransactingAmount_gte?: InputMaybe<Scalars['BigInt']>;
-  xcalledTransactingAmount_in?: InputMaybe<Array<Scalars['BigInt']>>;
-  xcalledTransactingAmount_lt?: InputMaybe<Scalars['BigInt']>;
-  xcalledTransactingAmount_lte?: InputMaybe<Scalars['BigInt']>;
-  xcalledTransactingAmount_not?: InputMaybe<Scalars['BigInt']>;
-  xcalledTransactingAmount_not_in?: InputMaybe<Array<Scalars['BigInt']>>;
-  xcalledTransactingAsset?: InputMaybe<Scalars['Bytes']>;
-  xcalledTransactingAsset_contains?: InputMaybe<Scalars['Bytes']>;
-  xcalledTransactingAsset_in?: InputMaybe<Array<Scalars['Bytes']>>;
-  xcalledTransactingAsset_not?: InputMaybe<Scalars['Bytes']>;
-  xcalledTransactingAsset_not_contains?: InputMaybe<Scalars['Bytes']>;
-  xcalledTransactingAsset_not_in?: InputMaybe<Array<Scalars['Bytes']>>;
-  xcalledTransactionHash?: InputMaybe<Scalars['Bytes']>;
-  xcalledTransactionHash_contains?: InputMaybe<Scalars['Bytes']>;
-  xcalledTransactionHash_in?: InputMaybe<Array<Scalars['Bytes']>>;
-  xcalledTransactionHash_not?: InputMaybe<Scalars['Bytes']>;
-  xcalledTransactionHash_not_contains?: InputMaybe<Scalars['Bytes']>;
-  xcalledTransactionHash_not_in?: InputMaybe<Array<Scalars['Bytes']>>;
+  to?: InputMaybe<Scalars["Bytes"]>;
+  to_contains?: InputMaybe<Scalars["Bytes"]>;
+  to_in?: InputMaybe<Array<Scalars["Bytes"]>>;
+  to_not?: InputMaybe<Scalars["Bytes"]>;
+  to_not_contains?: InputMaybe<Scalars["Bytes"]>;
+  to_not_in?: InputMaybe<Array<Scalars["Bytes"]>>;
+  transferId?: InputMaybe<Scalars["Bytes"]>;
+  transferId_contains?: InputMaybe<Scalars["Bytes"]>;
+  transferId_in?: InputMaybe<Array<Scalars["Bytes"]>>;
+  transferId_not?: InputMaybe<Scalars["Bytes"]>;
+  transferId_not_contains?: InputMaybe<Scalars["Bytes"]>;
+  transferId_not_in?: InputMaybe<Array<Scalars["Bytes"]>>;
+  xcalledBlockNumber?: InputMaybe<Scalars["BigInt"]>;
+  xcalledBlockNumber_gt?: InputMaybe<Scalars["BigInt"]>;
+  xcalledBlockNumber_gte?: InputMaybe<Scalars["BigInt"]>;
+  xcalledBlockNumber_in?: InputMaybe<Array<Scalars["BigInt"]>>;
+  xcalledBlockNumber_lt?: InputMaybe<Scalars["BigInt"]>;
+  xcalledBlockNumber_lte?: InputMaybe<Scalars["BigInt"]>;
+  xcalledBlockNumber_not?: InputMaybe<Scalars["BigInt"]>;
+  xcalledBlockNumber_not_in?: InputMaybe<Array<Scalars["BigInt"]>>;
+  xcalledCaller?: InputMaybe<Scalars["Bytes"]>;
+  xcalledCaller_contains?: InputMaybe<Scalars["Bytes"]>;
+  xcalledCaller_in?: InputMaybe<Array<Scalars["Bytes"]>>;
+  xcalledCaller_not?: InputMaybe<Scalars["Bytes"]>;
+  xcalledCaller_not_contains?: InputMaybe<Scalars["Bytes"]>;
+  xcalledCaller_not_in?: InputMaybe<Array<Scalars["Bytes"]>>;
+  xcalledGasLimit?: InputMaybe<Scalars["BigInt"]>;
+  xcalledGasLimit_gt?: InputMaybe<Scalars["BigInt"]>;
+  xcalledGasLimit_gte?: InputMaybe<Scalars["BigInt"]>;
+  xcalledGasLimit_in?: InputMaybe<Array<Scalars["BigInt"]>>;
+  xcalledGasLimit_lt?: InputMaybe<Scalars["BigInt"]>;
+  xcalledGasLimit_lte?: InputMaybe<Scalars["BigInt"]>;
+  xcalledGasLimit_not?: InputMaybe<Scalars["BigInt"]>;
+  xcalledGasLimit_not_in?: InputMaybe<Array<Scalars["BigInt"]>>;
+  xcalledGasPrice?: InputMaybe<Scalars["BigInt"]>;
+  xcalledGasPrice_gt?: InputMaybe<Scalars["BigInt"]>;
+  xcalledGasPrice_gte?: InputMaybe<Scalars["BigInt"]>;
+  xcalledGasPrice_in?: InputMaybe<Array<Scalars["BigInt"]>>;
+  xcalledGasPrice_lt?: InputMaybe<Scalars["BigInt"]>;
+  xcalledGasPrice_lte?: InputMaybe<Scalars["BigInt"]>;
+  xcalledGasPrice_not?: InputMaybe<Scalars["BigInt"]>;
+  xcalledGasPrice_not_in?: InputMaybe<Array<Scalars["BigInt"]>>;
+  xcalledLocalAmount?: InputMaybe<Scalars["BigInt"]>;
+  xcalledLocalAmount_gt?: InputMaybe<Scalars["BigInt"]>;
+  xcalledLocalAmount_gte?: InputMaybe<Scalars["BigInt"]>;
+  xcalledLocalAmount_in?: InputMaybe<Array<Scalars["BigInt"]>>;
+  xcalledLocalAmount_lt?: InputMaybe<Scalars["BigInt"]>;
+  xcalledLocalAmount_lte?: InputMaybe<Scalars["BigInt"]>;
+  xcalledLocalAmount_not?: InputMaybe<Scalars["BigInt"]>;
+  xcalledLocalAmount_not_in?: InputMaybe<Array<Scalars["BigInt"]>>;
+  xcalledLocalAsset?: InputMaybe<Scalars["Bytes"]>;
+  xcalledLocalAsset_contains?: InputMaybe<Scalars["Bytes"]>;
+  xcalledLocalAsset_in?: InputMaybe<Array<Scalars["Bytes"]>>;
+  xcalledLocalAsset_not?: InputMaybe<Scalars["Bytes"]>;
+  xcalledLocalAsset_not_contains?: InputMaybe<Scalars["Bytes"]>;
+  xcalledLocalAsset_not_in?: InputMaybe<Array<Scalars["Bytes"]>>;
+  xcalledTimestamp?: InputMaybe<Scalars["BigInt"]>;
+  xcalledTimestamp_gt?: InputMaybe<Scalars["BigInt"]>;
+  xcalledTimestamp_gte?: InputMaybe<Scalars["BigInt"]>;
+  xcalledTimestamp_in?: InputMaybe<Array<Scalars["BigInt"]>>;
+  xcalledTimestamp_lt?: InputMaybe<Scalars["BigInt"]>;
+  xcalledTimestamp_lte?: InputMaybe<Scalars["BigInt"]>;
+  xcalledTimestamp_not?: InputMaybe<Scalars["BigInt"]>;
+  xcalledTimestamp_not_in?: InputMaybe<Array<Scalars["BigInt"]>>;
+  xcalledTransactingAmount?: InputMaybe<Scalars["BigInt"]>;
+  xcalledTransactingAmount_gt?: InputMaybe<Scalars["BigInt"]>;
+  xcalledTransactingAmount_gte?: InputMaybe<Scalars["BigInt"]>;
+  xcalledTransactingAmount_in?: InputMaybe<Array<Scalars["BigInt"]>>;
+  xcalledTransactingAmount_lt?: InputMaybe<Scalars["BigInt"]>;
+  xcalledTransactingAmount_lte?: InputMaybe<Scalars["BigInt"]>;
+  xcalledTransactingAmount_not?: InputMaybe<Scalars["BigInt"]>;
+  xcalledTransactingAmount_not_in?: InputMaybe<Array<Scalars["BigInt"]>>;
+  xcalledTransactingAsset?: InputMaybe<Scalars["Bytes"]>;
+  xcalledTransactingAsset_contains?: InputMaybe<Scalars["Bytes"]>;
+  xcalledTransactingAsset_in?: InputMaybe<Array<Scalars["Bytes"]>>;
+  xcalledTransactingAsset_not?: InputMaybe<Scalars["Bytes"]>;
+  xcalledTransactingAsset_not_contains?: InputMaybe<Scalars["Bytes"]>;
+  xcalledTransactingAsset_not_in?: InputMaybe<Array<Scalars["Bytes"]>>;
+  xcalledTransactionHash?: InputMaybe<Scalars["Bytes"]>;
+  xcalledTransactionHash_contains?: InputMaybe<Scalars["Bytes"]>;
+  xcalledTransactionHash_in?: InputMaybe<Array<Scalars["Bytes"]>>;
+  xcalledTransactionHash_not?: InputMaybe<Scalars["Bytes"]>;
+  xcalledTransactionHash_not_contains?: InputMaybe<Scalars["Bytes"]>;
+  xcalledTransactionHash_not_in?: InputMaybe<Array<Scalars["Bytes"]>>;
 };
 
 export enum Transfer_OrderBy {
-  CallData = 'callData',
-  CallTo = 'callTo',
-  ChainId = 'chainId',
-  DestinationDomain = 'destinationDomain',
-  ExecutedBlockNumber = 'executedBlockNumber',
-  ExecutedCaller = 'executedCaller',
-  ExecutedGasLimit = 'executedGasLimit',
-  ExecutedGasPrice = 'executedGasPrice',
-  ExecutedLocalAmount = 'executedLocalAmount',
-  ExecutedLocalAsset = 'executedLocalAsset',
-  ExecutedTimestamp = 'executedTimestamp',
-  ExecutedTransactingAmount = 'executedTransactingAmount',
-  ExecutedTransactingAsset = 'executedTransactingAsset',
-  ExecutedTransactionHash = 'executedTransactionHash',
-  Id = 'id',
-  Idx = 'idx',
-  Nonce = 'nonce',
-  OriginDomain = 'originDomain',
-  ReconciledBlockNumber = 'reconciledBlockNumber',
-  ReconciledCaller = 'reconciledCaller',
-  ReconciledGasLimit = 'reconciledGasLimit',
-  ReconciledGasPrice = 'reconciledGasPrice',
-  ReconciledLocalAmount = 'reconciledLocalAmount',
-  ReconciledLocalAsset = 'reconciledLocalAsset',
-  ReconciledTimestamp = 'reconciledTimestamp',
-  ReconciledTransactionHash = 'reconciledTransactionHash',
-  Router = 'router',
-  Status = 'status',
-  To = 'to',
-  TransferId = 'transferId',
-  XcalledBlockNumber = 'xcalledBlockNumber',
-  XcalledCaller = 'xcalledCaller',
-  XcalledGasLimit = 'xcalledGasLimit',
-  XcalledGasPrice = 'xcalledGasPrice',
-  XcalledLocalAmount = 'xcalledLocalAmount',
-  XcalledLocalAsset = 'xcalledLocalAsset',
-  XcalledTimestamp = 'xcalledTimestamp',
-  XcalledTransactingAmount = 'xcalledTransactingAmount',
-  XcalledTransactingAsset = 'xcalledTransactingAsset',
-  XcalledTransactionHash = 'xcalledTransactionHash'
+  CallData = "callData",
+  CallTo = "callTo",
+  ChainId = "chainId",
+  DestinationDomain = "destinationDomain",
+  ExecutedBlockNumber = "executedBlockNumber",
+  ExecutedCaller = "executedCaller",
+  ExecutedGasLimit = "executedGasLimit",
+  ExecutedGasPrice = "executedGasPrice",
+  ExecutedLocalAmount = "executedLocalAmount",
+  ExecutedLocalAsset = "executedLocalAsset",
+  ExecutedTimestamp = "executedTimestamp",
+  ExecutedTransactingAmount = "executedTransactingAmount",
+  ExecutedTransactingAsset = "executedTransactingAsset",
+  ExecutedTransactionHash = "executedTransactionHash",
+  Id = "id",
+  Idx = "idx",
+  Nonce = "nonce",
+  OriginDomain = "originDomain",
+  ReconciledBlockNumber = "reconciledBlockNumber",
+  ReconciledCaller = "reconciledCaller",
+  ReconciledGasLimit = "reconciledGasLimit",
+  ReconciledGasPrice = "reconciledGasPrice",
+  ReconciledLocalAmount = "reconciledLocalAmount",
+  ReconciledLocalAsset = "reconciledLocalAsset",
+  ReconciledTimestamp = "reconciledTimestamp",
+  ReconciledTransactionHash = "reconciledTransactionHash",
+  Router = "router",
+  Status = "status",
+  To = "to",
+  TransferId = "transferId",
+  XcalledBlockNumber = "xcalledBlockNumber",
+  XcalledCaller = "xcalledCaller",
+  XcalledGasLimit = "xcalledGasLimit",
+  XcalledGasPrice = "xcalledGasPrice",
+  XcalledLocalAmount = "xcalledLocalAmount",
+  XcalledLocalAsset = "xcalledLocalAsset",
+  XcalledTimestamp = "xcalledTimestamp",
+  XcalledTransactingAmount = "xcalledTransactingAmount",
+  XcalledTransactingAsset = "xcalledTransactingAsset",
+  XcalledTransactionHash = "xcalledTransactionHash",
 }
 
 export type _Block_ = {
-  __typename?: '_Block_';
+  __typename?: "_Block_";
   /** The hash of the block */
-  hash?: Maybe<Scalars['Bytes']>;
+  hash?: Maybe<Scalars["Bytes"]>;
   /** The block number */
-  number: Scalars['Int'];
+  number: Scalars["Int"];
 };
 
 /** The type for the top-level _meta field */
 export type _Meta_ = {
-  __typename?: '_Meta_';
+  __typename?: "_Meta_";
   /**
    * Information about a specific subgraph block. The hash of the block
    * will be null if the _meta field has a block constraint that asks for
@@ -806,340 +786,589 @@
    */
   block: _Block_;
   /** The deployment ID */
-  deployment: Scalars['String'];
+  deployment: Scalars["String"];
   /** If `true`, the subgraph encountered indexing errors at some past block */
-  hasIndexingErrors: Scalars['Boolean'];
+  hasIndexingErrors: Scalars["Boolean"];
 };
 
 export enum _SubgraphErrorPolicy_ {
   /** Data will be returned even if the subgraph has indexing errors */
-  Allow = 'allow',
+  Allow = "allow",
   /** If the subgraph has indexing errors, data will be omitted. The default. */
-  Deny = 'deny'
+  Deny = "deny",
 }
 
 export type GetTransfersQueryVariables = Exact<{
-  destinationDomains?: InputMaybe<Array<Scalars['BigInt']> | Scalars['BigInt']>;
-  nonce: Scalars['BigInt'];
+  destinationDomains?: InputMaybe<Array<Scalars["BigInt"]> | Scalars["BigInt"]>;
+  nonce: Scalars["BigInt"];
 }>;
 
-
-export type GetTransfersQuery = { __typename?: 'Query', transfers: Array<{ __typename?: 'Transfer', id: string, originDomain?: any | null, destinationDomain?: any | null, chainId?: any | null, status?: TransferStatus | null, to?: any | null, transferId?: any | null, callTo?: any | null, callData?: any | null, idx?: any | null, nonce?: any | null, xcalledCaller?: any | null, xcalledTransactingAmount?: any | null, xcalledLocalAmount?: any | null, xcalledTransactingAsset?: any | null, xcalledLocalAsset?: any | null, xcalledTransactionHash?: any | null, xcalledTimestamp?: any | null, xcalledGasPrice?: any | null, xcalledGasLimit?: any | null, xcalledBlockNumber?: any | null, executedCaller?: any | null, executedTransactingAmount?: any | null, executedLocalAmount?: any | null, executedTransactingAsset?: any | null, executedLocalAsset?: any | null, executedTransactionHash?: any | null, executedTimestamp?: any | null, executedGasPrice?: any | null, executedGasLimit?: any | null, executedBlockNumber?: any | null, reconciledCaller?: any | null, reconciledLocalAsset?: any | null, reconciledLocalAmount?: any | null, reconciledTransactionHash?: any | null, reconciledTimestamp?: any | null, reconciledGasPrice?: any | null, reconciledGasLimit?: any | null, reconciledBlockNumber?: any | null, router?: { __typename?: 'Router', id: string } | null }> };
+export type GetTransfersQuery = {
+  __typename?: "Query";
+  transfers: Array<{
+    __typename?: "Transfer";
+    id: string;
+    originDomain?: any | null;
+    destinationDomain?: any | null;
+    chainId?: any | null;
+    status?: TransferStatus | null;
+    to?: any | null;
+    transferId?: any | null;
+    callTo?: any | null;
+    callData?: any | null;
+    idx?: any | null;
+    nonce?: any | null;
+    xcalledCaller?: any | null;
+    xcalledTransactingAmount?: any | null;
+    xcalledLocalAmount?: any | null;
+    xcalledTransactingAsset?: any | null;
+    xcalledLocalAsset?: any | null;
+    xcalledTransactionHash?: any | null;
+    xcalledTimestamp?: any | null;
+    xcalledGasPrice?: any | null;
+    xcalledGasLimit?: any | null;
+    xcalledBlockNumber?: any | null;
+    executedCaller?: any | null;
+    executedTransactingAmount?: any | null;
+    executedLocalAmount?: any | null;
+    executedTransactingAsset?: any | null;
+    executedLocalAsset?: any | null;
+    executedTransactionHash?: any | null;
+    executedTimestamp?: any | null;
+    executedGasPrice?: any | null;
+    executedGasLimit?: any | null;
+    executedBlockNumber?: any | null;
+    reconciledCaller?: any | null;
+    reconciledLocalAsset?: any | null;
+    reconciledLocalAmount?: any | null;
+    reconciledTransactionHash?: any | null;
+    reconciledTimestamp?: any | null;
+    reconciledGasPrice?: any | null;
+    reconciledGasLimit?: any | null;
+    reconciledBlockNumber?: any | null;
+    router?: { __typename?: "Router"; id: string } | null;
+  }>;
+};
 
 export type GetXCalledTransfersQueryVariables = Exact<{
-  destinationDomains?: InputMaybe<Array<Scalars['BigInt']> | Scalars['BigInt']>;
-  maxXCallBlockNumber: Scalars['BigInt'];
-  nonce: Scalars['BigInt'];
+  destinationDomains?: InputMaybe<Array<Scalars["BigInt"]> | Scalars["BigInt"]>;
+  maxXCallBlockNumber: Scalars["BigInt"];
+  nonce: Scalars["BigInt"];
 }>;
 
-
-export type GetXCalledTransfersQuery = { __typename?: 'Query', transfers: Array<{ __typename?: 'Transfer', id: string, originDomain?: any | null, destinationDomain?: any | null, chainId?: any | null, status?: TransferStatus | null, to?: any | null, transferId?: any | null, callTo?: any | null, callData?: any | null, idx?: any | null, nonce?: any | null, xcalledCaller?: any | null, xcalledTransactingAmount?: any | null, xcalledLocalAmount?: any | null, xcalledTransactingAsset?: any | null, xcalledLocalAsset?: any | null, xcalledTransactionHash?: any | null, xcalledTimestamp?: any | null, xcalledGasPrice?: any | null, xcalledGasLimit?: any | null, xcalledBlockNumber?: any | null, executedCaller?: any | null, executedTransactingAmount?: any | null, executedLocalAmount?: any | null, executedTransactingAsset?: any | null, executedLocalAsset?: any | null, executedTransactionHash?: any | null, executedTimestamp?: any | null, executedGasPrice?: any | null, executedGasLimit?: any | null, executedBlockNumber?: any | null, reconciledCaller?: any | null, reconciledLocalAsset?: any | null, reconciledLocalAmount?: any | null, reconciledTransactionHash?: any | null, reconciledTimestamp?: any | null, reconciledGasPrice?: any | null, reconciledGasLimit?: any | null, reconciledBlockNumber?: any | null, router?: { __typename?: 'Router', id: string } | null }> };
+export type GetXCalledTransfersQuery = {
+  __typename?: "Query";
+  transfers: Array<{
+    __typename?: "Transfer";
+    id: string;
+    originDomain?: any | null;
+    destinationDomain?: any | null;
+    chainId?: any | null;
+    status?: TransferStatus | null;
+    to?: any | null;
+    transferId?: any | null;
+    callTo?: any | null;
+    callData?: any | null;
+    idx?: any | null;
+    nonce?: any | null;
+    xcalledCaller?: any | null;
+    xcalledTransactingAmount?: any | null;
+    xcalledLocalAmount?: any | null;
+    xcalledTransactingAsset?: any | null;
+    xcalledLocalAsset?: any | null;
+    xcalledTransactionHash?: any | null;
+    xcalledTimestamp?: any | null;
+    xcalledGasPrice?: any | null;
+    xcalledGasLimit?: any | null;
+    xcalledBlockNumber?: any | null;
+    executedCaller?: any | null;
+    executedTransactingAmount?: any | null;
+    executedLocalAmount?: any | null;
+    executedTransactingAsset?: any | null;
+    executedLocalAsset?: any | null;
+    executedTransactionHash?: any | null;
+    executedTimestamp?: any | null;
+    executedGasPrice?: any | null;
+    executedGasLimit?: any | null;
+    executedBlockNumber?: any | null;
+    reconciledCaller?: any | null;
+    reconciledLocalAsset?: any | null;
+    reconciledLocalAmount?: any | null;
+    reconciledTransactionHash?: any | null;
+    reconciledTimestamp?: any | null;
+    reconciledGasPrice?: any | null;
+    reconciledGasLimit?: any | null;
+    reconciledBlockNumber?: any | null;
+    router?: { __typename?: "Router"; id: string } | null;
+  }>;
+};
 
 export type GetTransferQueryVariables = Exact<{
-  transferId: Scalars['Bytes'];
+  transferId: Scalars["Bytes"];
 }>;
 
-
-export type GetTransferQuery = { __typename?: 'Query', transfers: Array<{ __typename?: 'Transfer', id: string, originDomain?: any | null, destinationDomain?: any | null, chainId?: any | null, status?: TransferStatus | null, to?: any | null, transferId?: any | null, callTo?: any | null, callData?: any | null, idx?: any | null, nonce?: any | null, xcalledCaller?: any | null, xcalledTransactingAmount?: any | null, xcalledLocalAmount?: any | null, xcalledTransactingAsset?: any | null, xcalledLocalAsset?: any | null, xcalledTransactionHash?: any | null, xcalledTimestamp?: any | null, xcalledGasPrice?: any | null, xcalledGasLimit?: any | null, xcalledBlockNumber?: any | null, executedCaller?: any | null, executedTransactingAmount?: any | null, executedLocalAmount?: any | null, executedTransactingAsset?: any | null, executedLocalAsset?: any | null, executedTransactionHash?: any | null, executedTimestamp?: any | null, executedGasPrice?: any | null, executedGasLimit?: any | null, executedBlockNumber?: any | null, reconciledCaller?: any | null, reconciledLocalAsset?: any | null, reconciledLocalAmount?: any | null, reconciledTransactionHash?: any | null, reconciledTimestamp?: any | null, reconciledGasPrice?: any | null, reconciledGasLimit?: any | null, reconciledBlockNumber?: any | null, router?: { __typename?: 'Router', id: string } | null }> };
+export type GetTransferQuery = {
+  __typename?: "Query";
+  transfers: Array<{
+    __typename?: "Transfer";
+    id: string;
+    originDomain?: any | null;
+    destinationDomain?: any | null;
+    chainId?: any | null;
+    status?: TransferStatus | null;
+    to?: any | null;
+    transferId?: any | null;
+    callTo?: any | null;
+    callData?: any | null;
+    idx?: any | null;
+    nonce?: any | null;
+    xcalledCaller?: any | null;
+    xcalledTransactingAmount?: any | null;
+    xcalledLocalAmount?: any | null;
+    xcalledTransactingAsset?: any | null;
+    xcalledLocalAsset?: any | null;
+    xcalledTransactionHash?: any | null;
+    xcalledTimestamp?: any | null;
+    xcalledGasPrice?: any | null;
+    xcalledGasLimit?: any | null;
+    xcalledBlockNumber?: any | null;
+    executedCaller?: any | null;
+    executedTransactingAmount?: any | null;
+    executedLocalAmount?: any | null;
+    executedTransactingAsset?: any | null;
+    executedLocalAsset?: any | null;
+    executedTransactionHash?: any | null;
+    executedTimestamp?: any | null;
+    executedGasPrice?: any | null;
+    executedGasLimit?: any | null;
+    executedBlockNumber?: any | null;
+    reconciledCaller?: any | null;
+    reconciledLocalAsset?: any | null;
+    reconciledLocalAmount?: any | null;
+    reconciledTransactionHash?: any | null;
+    reconciledTimestamp?: any | null;
+    reconciledGasPrice?: any | null;
+    reconciledGasLimit?: any | null;
+    reconciledBlockNumber?: any | null;
+    router?: { __typename?: "Router"; id: string } | null;
+  }>;
+};
 
 export type GetExecutedAndReconciledTransfersByIdsQueryVariables = Exact<{
-  transferIds?: InputMaybe<Array<Scalars['Bytes']> | Scalars['Bytes']>;
-  maxXCalledBlockNumber: Scalars['BigInt'];
+  transferIds?: InputMaybe<Array<Scalars["Bytes"]> | Scalars["Bytes"]>;
+  maxXCalledBlockNumber: Scalars["BigInt"];
 }>;
 
-
-export type GetExecutedAndReconciledTransfersByIdsQuery = { __typename?: 'Query', transfers: Array<{ __typename?: 'Transfer', id: string, originDomain?: any | null, destinationDomain?: any | null, chainId?: any | null, status?: TransferStatus | null, to?: any | null, transferId?: any | null, callTo?: any | null, callData?: any | null, idx?: any | null, nonce?: any | null, xcalledTransactingAsset?: any | null, xcalledLocalAsset?: any | null, xcalledTransactingAmount?: any | null, xcalledLocalAmount?: any | null, xcalledCaller?: any | null, xcalledTransactionHash?: any | null, xcalledTimestamp?: any | null, xcalledGasPrice?: any | null, xcalledGasLimit?: any | null, xcalledBlockNumber?: any | null, executedCaller?: any | null, executedTransactingAmount?: any | null, executedLocalAmount?: any | null, executedTransactingAsset?: any | null, executedLocalAsset?: any | null, executedTransactionHash?: any | null, executedTimestamp?: any | null, executedGasPrice?: any | null, executedGasLimit?: any | null, executedBlockNumber?: any | null, reconciledCaller?: any | null, reconciledLocalAsset?: any | null, reconciledLocalAmount?: any | null, reconciledTransactionHash?: any | null, reconciledTimestamp?: any | null, reconciledGasPrice?: any | null, reconciledGasLimit?: any | null, reconciledBlockNumber?: any | null, router?: { __typename?: 'Router', id: string } | null }> };
+export type GetExecutedAndReconciledTransfersByIdsQuery = {
+  __typename?: "Query";
+  transfers: Array<{
+    __typename?: "Transfer";
+    id: string;
+    originDomain?: any | null;
+    destinationDomain?: any | null;
+    chainId?: any | null;
+    status?: TransferStatus | null;
+    to?: any | null;
+    transferId?: any | null;
+    callTo?: any | null;
+    callData?: any | null;
+    idx?: any | null;
+    nonce?: any | null;
+    xcalledTransactingAsset?: any | null;
+    xcalledLocalAsset?: any | null;
+    xcalledTransactingAmount?: any | null;
+    xcalledLocalAmount?: any | null;
+    xcalledCaller?: any | null;
+    xcalledTransactionHash?: any | null;
+    xcalledTimestamp?: any | null;
+    xcalledGasPrice?: any | null;
+    xcalledGasLimit?: any | null;
+    xcalledBlockNumber?: any | null;
+    executedCaller?: any | null;
+    executedTransactingAmount?: any | null;
+    executedLocalAmount?: any | null;
+    executedTransactingAsset?: any | null;
+    executedLocalAsset?: any | null;
+    executedTransactionHash?: any | null;
+    executedTimestamp?: any | null;
+    executedGasPrice?: any | null;
+    executedGasLimit?: any | null;
+    executedBlockNumber?: any | null;
+    reconciledCaller?: any | null;
+    reconciledLocalAsset?: any | null;
+    reconciledLocalAmount?: any | null;
+    reconciledTransactionHash?: any | null;
+    reconciledTimestamp?: any | null;
+    reconciledGasPrice?: any | null;
+    reconciledGasLimit?: any | null;
+    reconciledBlockNumber?: any | null;
+    router?: { __typename?: "Router"; id: string } | null;
+  }>;
+};
 
 export type GetAssetByLocalQueryVariables = Exact<{
-  local: Scalars['Bytes'];
+  local: Scalars["Bytes"];
 }>;
 
-<<<<<<< HEAD
-
-export type GetAssetByLocalQuery = { __typename?: 'Query', assets: Array<{ __typename?: 'Asset', id: string, local: any, adoptedAsset: any, canonicalId: any, canonicalDomain: any }> };
+export type GetAssetByLocalQuery = {
+  __typename?: "Query";
+  assets: Array<{
+    __typename?: "Asset";
+    id: string;
+    local: any;
+    adoptedAsset: any;
+    canonicalId: any;
+    canonicalDomain: any;
+  }>;
+};
 
 export type GetAssetByCanonicalIdQueryVariables = Exact<{
-  canonicalId: Scalars['Bytes'];
+  canonicalId: Scalars["Bytes"];
 }>;
 
-
-export type GetAssetByCanonicalIdQuery = { __typename?: 'Query', assets: Array<{ __typename?: 'Asset', id: string, local: any, adoptedAsset: any, canonicalId: any, canonicalDomain: any }> };
-
-=======
->>>>>>> 3a07c4e1
-
-export type GetAssetByLocalQuery = { __typename?: 'Query', assets: Array<{ __typename?: 'Asset', id: string, local: any, adoptedAsset: any, canonicalId: any, canonicalDomain: any }> };
-
+export type GetAssetByCanonicalIdQuery = {
+  __typename?: "Query";
+  assets: Array<{
+    __typename?: "Asset";
+    id: string;
+    local: any;
+    adoptedAsset: any;
+    canonicalId: any;
+    canonicalDomain: any;
+  }>;
+};
 
 export const GetTransfersDocument = gql`
-    query GetTransfers($destinationDomains: [BigInt!], $nonce: BigInt!) {
-  transfers(
-    where: {destinationDomain_in: $destinationDomains, nonce_gte: $nonce}
-    orderBy: xcalledBlockNumber
-    orderDirection: desc
-  ) {
-    id
-    originDomain
-    destinationDomain
-    chainId
-    status
-    to
-    transferId
-    callTo
-    callData
-    idx
-    nonce
-    router {
+  query GetTransfers($destinationDomains: [BigInt!], $nonce: BigInt!) {
+    transfers(
+      where: { destinationDomain_in: $destinationDomains, nonce_gte: $nonce }
+      orderBy: xcalledBlockNumber
+      orderDirection: desc
+    ) {
       id
+      originDomain
+      destinationDomain
+      chainId
+      status
+      to
+      transferId
+      callTo
+      callData
+      idx
+      nonce
+      router {
+        id
+      }
+      xcalledCaller
+      xcalledTransactingAmount
+      xcalledLocalAmount
+      xcalledTransactingAsset
+      xcalledLocalAsset
+      xcalledTransactionHash
+      xcalledTimestamp
+      xcalledGasPrice
+      xcalledGasLimit
+      xcalledBlockNumber
+      executedCaller
+      executedTransactingAmount
+      executedLocalAmount
+      executedTransactingAsset
+      executedLocalAsset
+      executedTransactionHash
+      executedTimestamp
+      executedGasPrice
+      executedGasLimit
+      executedBlockNumber
+      reconciledCaller
+      reconciledLocalAsset
+      reconciledLocalAmount
+      reconciledTransactionHash
+      reconciledTimestamp
+      reconciledGasPrice
+      reconciledGasLimit
+      reconciledBlockNumber
     }
-    xcalledCaller
-    xcalledTransactingAmount
-    xcalledLocalAmount
-    xcalledTransactingAsset
-    xcalledLocalAsset
-    xcalledTransactionHash
-    xcalledTimestamp
-    xcalledGasPrice
-    xcalledGasLimit
-    xcalledBlockNumber
-    executedCaller
-    executedTransactingAmount
-    executedLocalAmount
-    executedTransactingAsset
-    executedLocalAsset
-    executedTransactionHash
-    executedTimestamp
-    executedGasPrice
-    executedGasLimit
-    executedBlockNumber
-    reconciledCaller
-    reconciledLocalAsset
-    reconciledLocalAmount
-    reconciledTransactionHash
-    reconciledTimestamp
-    reconciledGasPrice
-    reconciledGasLimit
-    reconciledBlockNumber
   }
-}
-    `;
+`;
 export const GetXCalledTransfersDocument = gql`
-    query GetXCalledTransfers($destinationDomains: [BigInt!], $maxXCallBlockNumber: BigInt!, $nonce: BigInt!) {
-  transfers(
-    where: {status: XCalled, destinationDomain_in: $destinationDomains, xcalledBlockNumber_lte: $maxXCallBlockNumber, nonce_gte: $nonce}
-    orderBy: xcalledBlockNumber
-    orderDirection: desc
-  ) {
-    id
-    originDomain
-    destinationDomain
-    chainId
-    status
-    to
-    transferId
-    callTo
-    callData
-    idx
-    nonce
-    router {
+  query GetXCalledTransfers($destinationDomains: [BigInt!], $maxXCallBlockNumber: BigInt!, $nonce: BigInt!) {
+    transfers(
+      where: {
+        status: XCalled
+        destinationDomain_in: $destinationDomains
+        xcalledBlockNumber_lte: $maxXCallBlockNumber
+        nonce_gte: $nonce
+      }
+      orderBy: xcalledBlockNumber
+      orderDirection: desc
+    ) {
       id
+      originDomain
+      destinationDomain
+      chainId
+      status
+      to
+      transferId
+      callTo
+      callData
+      idx
+      nonce
+      router {
+        id
+      }
+      xcalledCaller
+      xcalledTransactingAmount
+      xcalledLocalAmount
+      xcalledTransactingAsset
+      xcalledLocalAsset
+      xcalledTransactionHash
+      xcalledTimestamp
+      xcalledGasPrice
+      xcalledGasLimit
+      xcalledBlockNumber
+      executedCaller
+      executedTransactingAmount
+      executedLocalAmount
+      executedTransactingAsset
+      executedLocalAsset
+      executedTransactionHash
+      executedTimestamp
+      executedGasPrice
+      executedGasLimit
+      executedBlockNumber
+      reconciledCaller
+      reconciledLocalAsset
+      reconciledLocalAmount
+      reconciledTransactionHash
+      reconciledTimestamp
+      reconciledGasPrice
+      reconciledGasLimit
+      reconciledBlockNumber
     }
-    xcalledCaller
-    xcalledTransactingAmount
-    xcalledLocalAmount
-    xcalledTransactingAsset
-    xcalledLocalAsset
-    xcalledTransactionHash
-    xcalledTimestamp
-    xcalledGasPrice
-    xcalledGasLimit
-    xcalledBlockNumber
-    executedCaller
-    executedTransactingAmount
-    executedLocalAmount
-    executedTransactingAsset
-    executedLocalAsset
-    executedTransactionHash
-    executedTimestamp
-    executedGasPrice
-    executedGasLimit
-    executedBlockNumber
-    reconciledCaller
-    reconciledLocalAsset
-    reconciledLocalAmount
-    reconciledTransactionHash
-    reconciledTimestamp
-    reconciledGasPrice
-    reconciledGasLimit
-    reconciledBlockNumber
   }
-}
-    `;
+`;
 export const GetTransferDocument = gql`
-    query GetTransfer($transferId: Bytes!) {
-  transfers(where: {transferId: $transferId}) {
-    id
-    originDomain
-    destinationDomain
-    chainId
-    status
-    to
-    transferId
-    callTo
-    callData
-    idx
-    nonce
-    router {
+  query GetTransfer($transferId: Bytes!) {
+    transfers(where: { transferId: $transferId }) {
       id
+      originDomain
+      destinationDomain
+      chainId
+      status
+      to
+      transferId
+      callTo
+      callData
+      idx
+      nonce
+      router {
+        id
+      }
+      xcalledCaller
+      xcalledTransactingAmount
+      xcalledLocalAmount
+      xcalledTransactingAsset
+      xcalledLocalAsset
+      xcalledTransactionHash
+      xcalledTimestamp
+      xcalledGasPrice
+      xcalledGasLimit
+      xcalledBlockNumber
+      executedCaller
+      executedTransactingAmount
+      executedLocalAmount
+      executedTransactingAsset
+      executedLocalAsset
+      executedTransactionHash
+      executedTimestamp
+      executedGasPrice
+      executedGasLimit
+      executedBlockNumber
+      reconciledCaller
+      reconciledLocalAsset
+      reconciledLocalAmount
+      reconciledTransactionHash
+      reconciledTimestamp
+      reconciledGasPrice
+      reconciledGasLimit
+      reconciledBlockNumber
     }
-    xcalledCaller
-    xcalledTransactingAmount
-    xcalledLocalAmount
-    xcalledTransactingAsset
-    xcalledLocalAsset
-    xcalledTransactionHash
-    xcalledTimestamp
-    xcalledGasPrice
-    xcalledGasLimit
-    xcalledBlockNumber
-    executedCaller
-    executedTransactingAmount
-    executedLocalAmount
-    executedTransactingAsset
-    executedLocalAsset
-    executedTransactionHash
-    executedTimestamp
-    executedGasPrice
-    executedGasLimit
-    executedBlockNumber
-    reconciledCaller
-    reconciledLocalAsset
-    reconciledLocalAmount
-    reconciledTransactionHash
-    reconciledTimestamp
-    reconciledGasPrice
-    reconciledGasLimit
-    reconciledBlockNumber
   }
-}
-    `;
+`;
 export const GetExecutedAndReconciledTransfersByIdsDocument = gql`
-    query GetExecutedAndReconciledTransfersByIds($transferIds: [Bytes!], $maxXCalledBlockNumber: BigInt!) {
-  transfers(
-    where: {transferId_in: $transferIds, xcalledBlockNumber_lte: $maxXCalledBlockNumber, status_in: [Executed, Reconciled]}
-    orderBy: xcalledBlockNumber
-    orderDirection: desc
-  ) {
-    id
-    originDomain
-    destinationDomain
-    chainId
-    status
-    to
-    transferId
-    callTo
-    callData
-    idx
-    nonce
-    router {
+  query GetExecutedAndReconciledTransfersByIds($transferIds: [Bytes!], $maxXCalledBlockNumber: BigInt!) {
+    transfers(
+      where: {
+        transferId_in: $transferIds
+        xcalledBlockNumber_lte: $maxXCalledBlockNumber
+        status_in: [Executed, Reconciled]
+      }
+      orderBy: xcalledBlockNumber
+      orderDirection: desc
+    ) {
       id
+      originDomain
+      destinationDomain
+      chainId
+      status
+      to
+      transferId
+      callTo
+      callData
+      idx
+      nonce
+      router {
+        id
+      }
+      xcalledTransactingAsset
+      xcalledLocalAsset
+      xcalledTransactingAmount
+      xcalledLocalAmount
+      xcalledCaller
+      xcalledTransactionHash
+      xcalledTimestamp
+      xcalledGasPrice
+      xcalledGasLimit
+      xcalledBlockNumber
+      executedCaller
+      executedTransactingAmount
+      executedLocalAmount
+      executedTransactingAsset
+      executedLocalAsset
+      executedTransactionHash
+      executedTimestamp
+      executedGasPrice
+      executedGasLimit
+      executedBlockNumber
+      reconciledCaller
+      reconciledLocalAsset
+      reconciledLocalAmount
+      reconciledTransactionHash
+      reconciledTimestamp
+      reconciledGasPrice
+      reconciledGasLimit
+      reconciledBlockNumber
     }
-    xcalledTransactingAsset
-    xcalledLocalAsset
-    xcalledTransactingAmount
-    xcalledLocalAmount
-    xcalledCaller
-    xcalledTransactionHash
-    xcalledTimestamp
-    xcalledGasPrice
-    xcalledGasLimit
-    xcalledBlockNumber
-    executedCaller
-    executedTransactingAmount
-    executedLocalAmount
-    executedTransactingAsset
-    executedLocalAsset
-    executedTransactionHash
-    executedTimestamp
-    executedGasPrice
-    executedGasLimit
-    executedBlockNumber
-    reconciledCaller
-    reconciledLocalAsset
-    reconciledLocalAmount
-    reconciledTransactionHash
-    reconciledTimestamp
-    reconciledGasPrice
-    reconciledGasLimit
-    reconciledBlockNumber
   }
-}
-    `;
+`;
 export const GetAssetByLocalDocument = gql`
-    query GetAssetByLocal($local: Bytes!) {
-  assets(where: {local: $local}) {
-    id
-    local
-    adoptedAsset
-    canonicalId
-    canonicalDomain
+  query GetAssetByLocal($local: Bytes!) {
+    assets(where: { local: $local }) {
+      id
+      local
+      adoptedAsset
+      canonicalId
+      canonicalDomain
+    }
   }
-}
-    `;
-<<<<<<< HEAD
+`;
 export const GetAssetByCanonicalIdDocument = gql`
-    query GetAssetByCanonicalId($canonicalId: Bytes!) {
-  assets(where: {canonicalId: $canonicalId}) {
-    id
-    local
-    adoptedAsset
-    canonicalId
-    canonicalDomain
+  query GetAssetByCanonicalId($canonicalId: Bytes!) {
+    assets(where: { canonicalId: $canonicalId }) {
+      id
+      local
+      adoptedAsset
+      canonicalId
+      canonicalDomain
+    }
   }
-}
-    `;
-=======
->>>>>>> 3a07c4e1
-
-export type SdkFunctionWrapper = <T>(action: (requestHeaders?:Record<string, string>) => Promise<T>, operationName: string, operationType?: string) => Promise<T>;
-
+`;
+
+export type SdkFunctionWrapper = <T>(
+  action: (requestHeaders?: Record<string, string>) => Promise<T>,
+  operationName: string,
+  operationType?: string,
+) => Promise<T>;
 
 const defaultWrapper: SdkFunctionWrapper = (action, _operationName, _operationType) => action();
 
 export function getSdk(client: GraphQLClient, withWrapper: SdkFunctionWrapper = defaultWrapper) {
   return {
-<<<<<<< HEAD
-    GetXCalledTransfers(variables: GetXCalledTransfersQueryVariables, requestHeaders?: Dom.RequestInit["headers"]): Promise<GetXCalledTransfersQuery> {
-      return withWrapper((wrappedRequestHeaders) => client.request<GetXCalledTransfersQuery>(GetXCalledTransfersDocument, variables, {...requestHeaders, ...wrappedRequestHeaders}), 'GetXCalledTransfers', 'query');
+    GetTransfers(
+      variables: GetTransfersQueryVariables,
+      requestHeaders?: Dom.RequestInit["headers"],
+    ): Promise<GetTransfersQuery> {
+      return withWrapper(
+        (wrappedRequestHeaders) =>
+          client.request<GetTransfersQuery>(GetTransfersDocument, variables, {
+            ...requestHeaders,
+            ...wrappedRequestHeaders,
+          }),
+        "GetTransfers",
+        "query",
+      );
     },
-    GetTransfer(variables: GetTransferQueryVariables, requestHeaders?: Dom.RequestInit["headers"]): Promise<GetTransferQuery> {
-      return withWrapper((wrappedRequestHeaders) => client.request<GetTransferQuery>(GetTransferDocument, variables, {...requestHeaders, ...wrappedRequestHeaders}), 'GetTransfer', 'query');
+    GetXCalledTransfers(
+      variables: GetXCalledTransfersQueryVariables,
+      requestHeaders?: Dom.RequestInit["headers"],
+    ): Promise<GetXCalledTransfersQuery> {
+      return withWrapper(
+        (wrappedRequestHeaders) =>
+          client.request<GetXCalledTransfersQuery>(GetXCalledTransfersDocument, variables, {
+            ...requestHeaders,
+            ...wrappedRequestHeaders,
+          }),
+        "GetXCalledTransfers",
+        "query",
+      );
     },
-    GetExecutedAndReconciledTransfersByIds(variables: GetExecutedAndReconciledTransfersByIdsQueryVariables, requestHeaders?: Dom.RequestInit["headers"]): Promise<GetExecutedAndReconciledTransfersByIdsQuery> {
-      return withWrapper((wrappedRequestHeaders) => client.request<GetExecutedAndReconciledTransfersByIdsQuery>(GetExecutedAndReconciledTransfersByIdsDocument, variables, {...requestHeaders, ...wrappedRequestHeaders}), 'GetExecutedAndReconciledTransfersByIds', 'query');
+    GetTransfer(
+      variables: GetTransferQueryVariables,
+      requestHeaders?: Dom.RequestInit["headers"],
+    ): Promise<GetTransferQuery> {
+      return withWrapper(
+        (wrappedRequestHeaders) =>
+          client.request<GetTransferQuery>(GetTransferDocument, variables, {
+            ...requestHeaders,
+            ...wrappedRequestHeaders,
+          }),
+        "GetTransfer",
+        "query",
+      );
     },
-    GetAssetByLocal(variables: GetAssetByLocalQueryVariables, requestHeaders?: Dom.RequestInit["headers"]): Promise<GetAssetByLocalQuery> {
-      return withWrapper((wrappedRequestHeaders) => client.request<GetAssetByLocalQuery>(GetAssetByLocalDocument, variables, {...requestHeaders, ...wrappedRequestHeaders}), 'GetAssetByLocal', 'query');
+    GetExecutedAndReconciledTransfersByIds(
+      variables: GetExecutedAndReconciledTransfersByIdsQueryVariables,
+      requestHeaders?: Dom.RequestInit["headers"],
+    ): Promise<GetExecutedAndReconciledTransfersByIdsQuery> {
+      return withWrapper(
+        (wrappedRequestHeaders) =>
+          client.request<GetExecutedAndReconciledTransfersByIdsQuery>(
+            GetExecutedAndReconciledTransfersByIdsDocument,
+            variables,
+            { ...requestHeaders, ...wrappedRequestHeaders },
+          ),
+        "GetExecutedAndReconciledTransfersByIds",
+        "query",
+      );
     },
-    GetAssetByCanonicalId(variables: GetAssetByCanonicalIdQueryVariables, requestHeaders?: Dom.RequestInit["headers"]): Promise<GetAssetByCanonicalIdQuery> {
-      return withWrapper((wrappedRequestHeaders) => client.request<GetAssetByCanonicalIdQuery>(GetAssetByCanonicalIdDocument, variables, {...requestHeaders, ...wrappedRequestHeaders}), 'GetAssetByCanonicalId', 'query');
-=======
-    GetTransfers(variables: GetTransfersQueryVariables, requestHeaders?: Dom.RequestInit["headers"]): Promise<GetTransfersQuery> {
-      return withWrapper((wrappedRequestHeaders) => client.request<GetTransfersQuery>(GetTransfersDocument, variables, {...requestHeaders, ...wrappedRequestHeaders}), 'GetTransfers', 'query');
+    GetAssetByLocal(
+      variables: GetAssetByLocalQueryVariables,
+      requestHeaders?: Dom.RequestInit["headers"],
+    ): Promise<GetAssetByLocalQuery> {
+      return withWrapper(
+        (wrappedRequestHeaders) =>
+          client.request<GetAssetByLocalQuery>(GetAssetByLocalDocument, variables, {
+            ...requestHeaders,
+            ...wrappedRequestHeaders,
+          }),
+        "GetAssetByLocal",
+        "query",
+      );
     },
-    GetXCalledTransfers(variables: GetXCalledTransfersQueryVariables, requestHeaders?: Dom.RequestInit["headers"]): Promise<GetXCalledTransfersQuery> {
-      return withWrapper((wrappedRequestHeaders) => client.request<GetXCalledTransfersQuery>(GetXCalledTransfersDocument, variables, {...requestHeaders, ...wrappedRequestHeaders}), 'GetXCalledTransfers', 'query');
+    GetAssetByCanonicalId(
+      variables: GetAssetByCanonicalIdQueryVariables,
+      requestHeaders?: Dom.RequestInit["headers"],
+    ): Promise<GetAssetByCanonicalIdQuery> {
+      return withWrapper(
+        (wrappedRequestHeaders) =>
+          client.request<GetAssetByCanonicalIdQuery>(GetAssetByCanonicalIdDocument, variables, {
+            ...requestHeaders,
+            ...wrappedRequestHeaders,
+          }),
+        "GetAssetByCanonicalId",
+        "query",
+      );
     },
-    GetTransfer(variables: GetTransferQueryVariables, requestHeaders?: Dom.RequestInit["headers"]): Promise<GetTransferQuery> {
-      return withWrapper((wrappedRequestHeaders) => client.request<GetTransferQuery>(GetTransferDocument, variables, {...requestHeaders, ...wrappedRequestHeaders}), 'GetTransfer', 'query');
-    },
-    GetExecutedAndReconciledTransfersByIds(variables: GetExecutedAndReconciledTransfersByIdsQueryVariables, requestHeaders?: Dom.RequestInit["headers"]): Promise<GetExecutedAndReconciledTransfersByIdsQuery> {
-      return withWrapper((wrappedRequestHeaders) => client.request<GetExecutedAndReconciledTransfersByIdsQuery>(GetExecutedAndReconciledTransfersByIdsDocument, variables, {...requestHeaders, ...wrappedRequestHeaders}), 'GetExecutedAndReconciledTransfersByIds', 'query');
-    },
-    GetAssetByLocal(variables: GetAssetByLocalQueryVariables, requestHeaders?: Dom.RequestInit["headers"]): Promise<GetAssetByLocalQuery> {
-      return withWrapper((wrappedRequestHeaders) => client.request<GetAssetByLocalQuery>(GetAssetByLocalDocument, variables, {...requestHeaders, ...wrappedRequestHeaders}), 'GetAssetByLocal', 'query');
->>>>>>> 3a07c4e1
-    }
   };
 }
 export type Sdk = ReturnType<typeof getSdk>;