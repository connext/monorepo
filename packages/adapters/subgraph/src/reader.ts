<<<<<<< HEAD
import { BigNumber } from "ethers";
import { XTransfer, SubgraphQueryMetaParams, ChainData, Asset } from "@connext/nxtp-utils";
=======
import { BigNumber, constants } from "ethers";
import { XTransfer, SubgraphQueryMetaParams, OriginTransfer } from "@connext/nxtp-utils";
>>>>>>> f316c1e2

import { getHelpers } from "./lib/helpers";
import {
  getAssetBalanceQuery,
  getAssetBalancesQuery,
  getAssetByCanonicalIdQuery,
  getAssetByLocalQuery,
  getDestinationTransfersByIdsQuery,
  getRouterQuery,
  getOriginTransfersByIdQuery,
  getOriginTransfersQueryByDomain,
  getOriginTransfersQuery,
} from "./lib/operations";
import { SubgraphMap } from "./lib/entities";
import { DomainInvalid } from "./lib/errors";

let context: { config: SubgraphMap };
export const getContext = () => context;

export class SubgraphReader {
  private static instance: SubgraphReader | undefined;

  private constructor(config: SubgraphMap) {
    context = { config };
  }

  public static async create(chainData: Map<string, ChainData>): Promise<SubgraphReader> {
    if (SubgraphReader.instance) {
      return SubgraphReader.instance;
    }
    const { create } = getHelpers();
    const config = await create(chainData);
    return new SubgraphReader(config);
  }

  /**
   * Make a direct GraphQL query to the subgraph of the given domain.
   *
   * @param domain - The domain you want to determine liquidity on.
   * @param query - The GraphQL query string you want to send.
   * @returns Query result (any).
   */
  public async query(query: string): Promise<any> {
    const { execute } = getHelpers();
    return await execute(query);
  }

  /**
   * Returns available liquidity for the given asset on the Connext on the provided chain.
   *
   * @param domain - The domain you want to determine liquidity on
   * @param router - Router address
   * @param local - The local asset you want to determine router liquidity of
   * @returns The available balance
   */
  public async getAssetBalance(domain: string, router: string, local: string): Promise<BigNumber> {
    const { execute, getPrefixByDomain } = getHelpers();
    const prefix = getPrefixByDomain(domain) as string;
    if (!prefix) throw new DomainInvalid({ domain });

    const query = getAssetBalanceQuery(prefix, router.toLowerCase(), local.toLowerCase());
    const response = await execute(query);
    return BigNumber.from([...response.values()][0][0].amount);
  }

  /**
   * Returns available liquidity for all of the routers' assets on target chain.
   *
   * @param domain - The domain you want to determine liquidity on
   * @param router - Router address
   * @returns An array of asset ids and amounts of liquidity
   */
  public async getAssetBalances(domain: string, router: string): Promise<Record<string, BigNumber>> {
    const { execute, getPrefixByDomain } = getHelpers();
    const prefix = getPrefixByDomain(domain) as string;
    if (!prefix) throw new DomainInvalid({ domain });

    const query = getAssetBalancesQuery(prefix, router.toLowerCase());
    const response = await execute(query);
    const assetBalances = [...response.values()][0][0];
    const balances: Record<string, BigNumber> = {};
    assetBalances.forEach((bal: any) => (balances[bal.asset.local as string] = BigNumber.from(bal.amount)));
    return balances;
  }

  /**
   * Returns the router's approval status
   *
   * @param domain - The domain to get the router status of
   * @param _router - The router address
   * @returns A boolean indicating the router is approved
   */
  public async isRouterApproved(domain: string, _router: string): Promise<boolean> {
    const { execute, getPrefixByDomain } = getHelpers();
    const prefix = getPrefixByDomain(domain) as string;
    if (!prefix) throw new DomainInvalid({ domain });

    const query = getRouterQuery(prefix, _router.toLowerCase());
    const response = await execute(query);
    const router = [...response.values()][0][0];
    return !!router?.id;
  }

  /**
   * Gets the asset by the local address on the specific domain
   * @param domain - The domain you're going to get the asset on
   * @param local - The local asset address
   */
  public async getAssetByLocal(domain: string, local: string): Promise<Asset | undefined> {
    const { execute, getPrefixByDomain } = getHelpers();
    const prefix = getPrefixByDomain(domain) as string;
    if (!prefix) throw new DomainInvalid({ domain });

    const query = getAssetByLocalQuery(prefix, local.toLowerCase());
    const response = await execute(query);
    const assets = [...response.values()][0][0];
    if (assets.length === 0) {
      return undefined;
    }
    return assets[0] as Asset;
  }

  /**
   * Gets the asset by the canonicalId on the specific domain
   * @param domain - The domain you're going to get the asset on
   * @param canonicalId - The canonicalId defined by Nomad
   */
  public async getAssetByCanonicalId(domain: string, canonicalId: string): Promise<Asset | undefined> {
    const { execute, getPrefixByDomain } = getHelpers();
    const prefix = getPrefixByDomain(domain) as string;
    if (!prefix) throw new DomainInvalid({ domain });

    const query = getAssetByCanonicalIdQuery(prefix, canonicalId.toLowerCase());
    const response = await execute(query);
    const assets = [...response.values()][0][0];
    if (assets.length === 0) {
      return undefined;
    }
    return assets[0] as Asset;
  }

  /**
   * Retrieve a target transfer belonging to a given domain by ID.
   *
   * @param domain - The domain you want to get transfers from.
   * @param transferId - The ID of the transfer you want to retrieve.
   * @returns Parsed XTransfer object if transfer exists, otherwise undefined.
   */
<<<<<<< HEAD
  public async getOriginTransfer(domain: string, transferId: string): Promise<XTransfer | undefined> {
    const { parser, execute, getPrefixByDomain } = getHelpers();
    const prefix = getPrefixByDomain(domain);
    if (!prefix) throw new DomainInvalid({ domain });

    const query = getOriginTransfersByIdQuery(prefix, [`"${transferId}"`]);
    const response = await execute(query);
    const transfers = [...response.values()][0][0];
    return transfers.length === 1 ? parser.originTransfer(transfers[0]) : undefined;
=======
  public async getOriginTransfer(domain: string, transferId: string): Promise<OriginTransfer | undefined> {
    const { parser } = getHelpers();
    const { originTransfers } = await this.subgraphs
      .get(domain)!
      .runtime.request<GetOriginTransfersByIdsQuery>((client) => {
        return client.GetOriginTransfersByIds({ transferIds: [transferId] });
      });
    return originTransfers.length === 1 ? parser.originTransfer(originTransfers[0]) : undefined;
>>>>>>> f316c1e2
  }

  /**
   * Get all transfers on a domain from a specified nonce that are routing to one of the given destination domains.
   *
   * @param domain - The domain you want to get transfers from.
   * @param fromNonce - The nonce to start from (inclusive).
   * @param destinationDomains - The domains which the retrieved transfers must be going to.
   * @returns an array of OriginTransfers.
   */
  public async getOriginTransfers(
    domain: string,
    fromNonce: number,
<<<<<<< HEAD
    destinationDomains: string[] = [...Object.keys(context.config.sources)],
  ): Promise<XTransfer[]> {
    const { parser, execute, getPrefixByDomain } = getHelpers();
    const prefix = getPrefixByDomain(domain);
    if (!prefix) throw new DomainInvalid({ domain });
    const query = getOriginTransfersQueryByDomain(prefix, domain, fromNonce, destinationDomains);
    const response = await execute(query);
    const transfers = [...response.values()][0][0];
    return transfers.map(parser.originTransfer);
=======
    maxBlockNumber: number,
    destinationDomains: string[] = [...this.subgraphs.keys()],
  ): Promise<OriginTransfer[]> {
    const { parser } = getHelpers();
    const { originTransfers } = await this.subgraphs.get(domain)!.runtime.request<GetOriginTransfersQuery>((client) => {
      return client.GetOriginTransfers({ destinationDomains, nonce: fromNonce, originDomain: domain, maxBlockNumber });
    });
    return originTransfers.map(parser.originTransfer);
>>>>>>> f316c1e2
  }

  /**
   * Gets the xcalled transactions across all the chains.
   * @param agents - The reference parameters.
   * @returns an array of XTransfers.
   */
  public async getXCalls(agents: Map<string, SubgraphQueryMetaParams>): Promise<XTransfer[]> {
    const { execute, parser } = getHelpers();
    const xcalledXQuery = getOriginTransfersQuery(agents);
    let response = await execute(xcalledXQuery);
    const txIdsByDestinationDomain: Map<string, string[]> = new Map();
    const allTxById: Map<string, XTransfer> = new Map();
    for (const domain of response.keys()) {
      const value = response.get(domain);
      const xtransfersByDomain = value![0];
      for (const xtransfer of xtransfersByDomain) {
        allTxById.set(xtransfer.transferId as string, parser.originTransfer(xtransfer));
        if (txIdsByDestinationDomain.has(xtransfer.destinationDomain as string)) {
          txIdsByDestinationDomain
            .get(xtransfer.destinationDomain as string)!
            .push(`"${xtransfer.transferId as string}"`);
        } else {
          txIdsByDestinationDomain.set(xtransfer.destinationDomain as string, [`"${xtransfer.transferId as string}"`]);
        }
      }
    }

<<<<<<< HEAD
    const destinationTransfersQuery = getDestinationTransfersByIdsQuery(txIdsByDestinationDomain);
    response = await execute(destinationTransfersQuery);
    const transfers: any[] = [];
    for (const key of response.keys()) {
      const value = response.get(key);
      transfers.push(value!.flat());
    }
=======
    // First, get Origin Transfers on all chains.
    const allOrigin: [string, XTransfer][] = (
      await Promise.all(
        [...this.subgraphs].map(async ([domain, subgraph]) => {
          const { originTransfers } = await subgraph.runtime.request<GetOriginTransfersQuery>(
            (client: { GetOriginTransfers: (arg0: GetOriginTransfersQueryVariables) => any }) => {
              const {
                latestNonce: nonce,
                maxBlockNumber,
                destinationDomains: _destinationDomains,
              } = agents.get(domain)!;
>>>>>>> f316c1e2

    const destinationTransfers: XTransfer[] = transfers
      .flat()
<<<<<<< HEAD
      .filter((x: any) => !!x)
      .map(parser.destinationTransfer);

    destinationTransfers.forEach((tx) => {
      allTxById.delete(tx.transferId);
    });
=======
      .filter((x) => !!x)
      .map((s) => {
        const tx: OriginTransfer = parser.originTransfer(s);

        // set into a map by destination domain
        const destinationDomainRecord = txIdsByDestinationDomain.get(tx.destinationDomain);
        const txIds: string[] = destinationDomainRecord
          ? destinationDomainRecord.includes(tx.transferId)
            ? destinationDomainRecord
            : destinationDomainRecord.concat(tx.transferId)
          : [tx.transferId];
        txIdsByDestinationDomain.set(tx.destinationDomain, txIds);
        return [tx.transferId, tx];
      });

    const allTxById = new Map<string, XTransfer>(allOrigin);

    // use prepared IDs to get all receiving txs
    await Promise.all(
      [...txIdsByDestinationDomain.entries()].map(async ([destinationDomain, transferIds]) => {
        const subgraph = this.subgraphs.get(destinationDomain)!; // should exist bc of initial filter

        const { destinationTransfers } = await subgraph.runtime.request<GetDestinationTransfersByIdsQuery>(
          (client: { GetDestinationTransfersByIds: (arg0: { transferIds: string[] }) => any }) =>
            client.GetDestinationTransfersByIds({
              transferIds,
              // TODO:
              // maxExecutedBlockNumber: ,
              // maxReconciledBlockNumber:,
              // status: ,
            }),
        );
        destinationTransfers.forEach((_tx: any) => {
          const tx = parser.destinationTransfer(_tx);
          allTxById.delete(tx.transferId);
        });
      }),
    );
>>>>>>> f316c1e2

    // create array of all transactions by status
    return [...allTxById.values()];
  }

<<<<<<< HEAD
  /**
   * Gets all the destination transfers across all the chains
   * @param transfers - The xtransfers you're going to get the status for
   * @returns Executed/Reconciled xtransfers
   */
  public async getDestinationTransfers(transfers: XTransfer[]): Promise<XTransfer[]> {
    const { parser, execute } = getHelpers();
    const txIdsByDestinationDomain: Map<string, string[]> = new Map();
    const allOrigin: [string, XTransfer][] = transfers.map((transfer) => {
      const destinationDomainRecord = txIdsByDestinationDomain.get(transfer.destination.domain);
=======
  public async getDestinationTransfers(transfers: OriginTransfer[]): Promise<XTransfer[]> {
    const { parser } = getHelpers();
    const txIdsByDestinationDomain: Map<string, string[]> = new Map();
    const allOrigin: [string, OriginTransfer][] = transfers.map((transfer) => {
      const destinationDomainRecord = txIdsByDestinationDomain.get(transfer.destinationDomain);
>>>>>>> f316c1e2
      const txIds = destinationDomainRecord
        ? destinationDomainRecord.includes(transfer.transferId)
          ? destinationDomainRecord
          : destinationDomainRecord.concat(`"${transfer.transferId}"`)
        : [`"${transfer.transferId}"`];
      txIdsByDestinationDomain.set(transfer.destination.domain, txIds);
      return [transfer.transferId, transfer];
    });

    const allTxById = new Map<string, XTransfer>(allOrigin);

    const destinationTransfersQuery = getDestinationTransfersByIdsQuery(txIdsByDestinationDomain);
    const response = await execute(destinationTransfersQuery);
    const _transfers: any[] = [];
    for (const key of response.keys()) {
      const value = response.get(key);
      _transfers.push(value!.flat());
    }

    const destinationTransfers: XTransfer[] = _transfers
      .flat()
      .filter((x: any) => !!x)
      .map(parser.destinationTransfer);

<<<<<<< HEAD
    destinationTransfers.forEach((tx) => {
      const inMap = allTxById.get(tx.transferId)!;
      inMap.destination.status = tx.destination.status;
      inMap.destination.execute = tx.destination.execute;
      inMap.destination.reconcile = tx.destination.reconcile;
      allTxById.set(tx.transferId, inMap);
    });

    return [...allTxById.values()].filter((xTransfer) => xTransfer.destination.status);
=======
        const { destinationTransfers } = await subgraph.runtime.request<GetDestinationTransfersByIdsQuery>((client) =>
          client.GetDestinationTransfersByIds({
            transferIds,
          }),
        );
        destinationTransfers.forEach((_tx: any) => {
          const tx = parser.destinationTransfer(_tx);
          const inMap = allTxById.get(tx.transferId)!;
          inMap.destination = tx.destination;
          allTxById.set(tx.transferId, inMap);
        });
      }),
    );

    // Return all transfers with destination defined.
    return [...allTxById.values()].filter((transfer) => !!transfer.destination);
>>>>>>> f316c1e2
  }
}<|MERGE_RESOLUTION|>--- conflicted
+++ resolved
@@ -1,10 +1,5 @@
-<<<<<<< HEAD
 import { BigNumber } from "ethers";
 import { XTransfer, SubgraphQueryMetaParams, ChainData, Asset } from "@connext/nxtp-utils";
-=======
-import { BigNumber, constants } from "ethers";
-import { XTransfer, SubgraphQueryMetaParams, OriginTransfer } from "@connext/nxtp-utils";
->>>>>>> f316c1e2
 
 import { getHelpers } from "./lib/helpers";
 import {
@@ -153,7 +148,6 @@
    * @param transferId - The ID of the transfer you want to retrieve.
    * @returns Parsed XTransfer object if transfer exists, otherwise undefined.
    */
-<<<<<<< HEAD
   public async getOriginTransfer(domain: string, transferId: string): Promise<XTransfer | undefined> {
     const { parser, execute, getPrefixByDomain } = getHelpers();
     const prefix = getPrefixByDomain(domain);
@@ -163,16 +157,6 @@
     const response = await execute(query);
     const transfers = [...response.values()][0][0];
     return transfers.length === 1 ? parser.originTransfer(transfers[0]) : undefined;
-=======
-  public async getOriginTransfer(domain: string, transferId: string): Promise<OriginTransfer | undefined> {
-    const { parser } = getHelpers();
-    const { originTransfers } = await this.subgraphs
-      .get(domain)!
-      .runtime.request<GetOriginTransfersByIdsQuery>((client) => {
-        return client.GetOriginTransfersByIds({ transferIds: [transferId] });
-      });
-    return originTransfers.length === 1 ? parser.originTransfer(originTransfers[0]) : undefined;
->>>>>>> f316c1e2
   }
 
   /**
@@ -186,7 +170,6 @@
   public async getOriginTransfers(
     domain: string,
     fromNonce: number,
-<<<<<<< HEAD
     destinationDomains: string[] = [...Object.keys(context.config.sources)],
   ): Promise<XTransfer[]> {
     const { parser, execute, getPrefixByDomain } = getHelpers();
@@ -196,16 +179,6 @@
     const response = await execute(query);
     const transfers = [...response.values()][0][0];
     return transfers.map(parser.originTransfer);
-=======
-    maxBlockNumber: number,
-    destinationDomains: string[] = [...this.subgraphs.keys()],
-  ): Promise<OriginTransfer[]> {
-    const { parser } = getHelpers();
-    const { originTransfers } = await this.subgraphs.get(domain)!.runtime.request<GetOriginTransfersQuery>((client) => {
-      return client.GetOriginTransfers({ destinationDomains, nonce: fromNonce, originDomain: domain, maxBlockNumber });
-    });
-    return originTransfers.map(parser.originTransfer);
->>>>>>> f316c1e2
   }
 
   /**
@@ -234,7 +207,6 @@
       }
     }
 
-<<<<<<< HEAD
     const destinationTransfersQuery = getDestinationTransfersByIdsQuery(txIdsByDestinationDomain);
     response = await execute(destinationTransfersQuery);
     const transfers: any[] = [];
@@ -242,75 +214,20 @@
       const value = response.get(key);
       transfers.push(value!.flat());
     }
-=======
-    // First, get Origin Transfers on all chains.
-    const allOrigin: [string, XTransfer][] = (
-      await Promise.all(
-        [...this.subgraphs].map(async ([domain, subgraph]) => {
-          const { originTransfers } = await subgraph.runtime.request<GetOriginTransfersQuery>(
-            (client: { GetOriginTransfers: (arg0: GetOriginTransfersQueryVariables) => any }) => {
-              const {
-                latestNonce: nonce,
-                maxBlockNumber,
-                destinationDomains: _destinationDomains,
-              } = agents.get(domain)!;
->>>>>>> f316c1e2
 
     const destinationTransfers: XTransfer[] = transfers
       .flat()
-<<<<<<< HEAD
       .filter((x: any) => !!x)
       .map(parser.destinationTransfer);
 
     destinationTransfers.forEach((tx) => {
       allTxById.delete(tx.transferId);
     });
-=======
-      .filter((x) => !!x)
-      .map((s) => {
-        const tx: OriginTransfer = parser.originTransfer(s);
-
-        // set into a map by destination domain
-        const destinationDomainRecord = txIdsByDestinationDomain.get(tx.destinationDomain);
-        const txIds: string[] = destinationDomainRecord
-          ? destinationDomainRecord.includes(tx.transferId)
-            ? destinationDomainRecord
-            : destinationDomainRecord.concat(tx.transferId)
-          : [tx.transferId];
-        txIdsByDestinationDomain.set(tx.destinationDomain, txIds);
-        return [tx.transferId, tx];
-      });
-
-    const allTxById = new Map<string, XTransfer>(allOrigin);
-
-    // use prepared IDs to get all receiving txs
-    await Promise.all(
-      [...txIdsByDestinationDomain.entries()].map(async ([destinationDomain, transferIds]) => {
-        const subgraph = this.subgraphs.get(destinationDomain)!; // should exist bc of initial filter
-
-        const { destinationTransfers } = await subgraph.runtime.request<GetDestinationTransfersByIdsQuery>(
-          (client: { GetDestinationTransfersByIds: (arg0: { transferIds: string[] }) => any }) =>
-            client.GetDestinationTransfersByIds({
-              transferIds,
-              // TODO:
-              // maxExecutedBlockNumber: ,
-              // maxReconciledBlockNumber:,
-              // status: ,
-            }),
-        );
-        destinationTransfers.forEach((_tx: any) => {
-          const tx = parser.destinationTransfer(_tx);
-          allTxById.delete(tx.transferId);
-        });
-      }),
-    );
->>>>>>> f316c1e2
 
     // create array of all transactions by status
     return [...allTxById.values()];
   }
 
-<<<<<<< HEAD
   /**
    * Gets all the destination transfers across all the chains
    * @param transfers - The xtransfers you're going to get the status for
@@ -321,13 +238,6 @@
     const txIdsByDestinationDomain: Map<string, string[]> = new Map();
     const allOrigin: [string, XTransfer][] = transfers.map((transfer) => {
       const destinationDomainRecord = txIdsByDestinationDomain.get(transfer.destination.domain);
-=======
-  public async getDestinationTransfers(transfers: OriginTransfer[]): Promise<XTransfer[]> {
-    const { parser } = getHelpers();
-    const txIdsByDestinationDomain: Map<string, string[]> = new Map();
-    const allOrigin: [string, OriginTransfer][] = transfers.map((transfer) => {
-      const destinationDomainRecord = txIdsByDestinationDomain.get(transfer.destinationDomain);
->>>>>>> f316c1e2
       const txIds = destinationDomainRecord
         ? destinationDomainRecord.includes(transfer.transferId)
           ? destinationDomainRecord
@@ -352,7 +262,6 @@
       .filter((x: any) => !!x)
       .map(parser.destinationTransfer);
 
-<<<<<<< HEAD
     destinationTransfers.forEach((tx) => {
       const inMap = allTxById.get(tx.transferId)!;
       inMap.destination.status = tx.destination.status;
@@ -361,24 +270,6 @@
       allTxById.set(tx.transferId, inMap);
     });
 
-    return [...allTxById.values()].filter((xTransfer) => xTransfer.destination.status);
-=======
-        const { destinationTransfers } = await subgraph.runtime.request<GetDestinationTransfersByIdsQuery>((client) =>
-          client.GetDestinationTransfersByIds({
-            transferIds,
-          }),
-        );
-        destinationTransfers.forEach((_tx: any) => {
-          const tx = parser.destinationTransfer(_tx);
-          const inMap = allTxById.get(tx.transferId)!;
-          inMap.destination = tx.destination;
-          allTxById.set(tx.transferId, inMap);
-        });
-      }),
-    );
-
-    // Return all transfers with destination defined.
-    return [...allTxById.values()].filter((transfer) => !!transfer.destination);
->>>>>>> f316c1e2
+    return [...allTxById.values()].filter((xTransfer) => !!xTransfer.destination.status);
   }
 }