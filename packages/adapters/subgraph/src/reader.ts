--- conflicted
+++ resolved
@@ -27,15 +27,12 @@
   SlippageUpdate,
   RouterDailyTVL,
   StableSwapTransfer,
-<<<<<<< HEAD
   SnapshotRoot,
   OptimisticRootFinalized,
   OptimisticRootPropagated,
   Snapshot,
   SpokeOptimisticRoot,
-=======
   RouterLiquidityEvent,
->>>>>>> e1c026df
 } from "@connext/nxtp-utils";
 
 import { getHelpers } from "./lib/helpers";
