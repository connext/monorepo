type Query {
<<<<<<< HEAD
  goerli_asset(
=======
  testgoerli_asset(
>>>>>>> 0ca3a377
    id: ID!

    """
    The block at which the query should be executed. Can either be a `{ hash: Bytes }` value containing a block hash, a `{ number: Int }` containing the block number, or a `{ number_gte: Int }` containing the minimum block number. In the case of `number_gte`, the query will be executed on the latest block only if the subgraph has progressed to or past the minimum block number. Defaults to the latest block when omitted.
    """
<<<<<<< HEAD
    block: goerli_Block_height
=======
    block: testgoerli_Block_height
>>>>>>> 0ca3a377

    """
    Set to `allow` to receive data even if the subgraph has skipped over errors while syncing.
    """
    subgraphError: _SubgraphErrorPolicy_! = deny
<<<<<<< HEAD
  ): goerli_Asset
  goerli_assets(
    skip: Int = 0
    first: Int = 100
    orderBy: goerli_Asset_orderBy
    orderDirection: goerli_OrderDirection
    where: goerli_Asset_filter
=======
  ): testgoerli_Asset
  testgoerli_assets(
    skip: Int = 0
    first: Int = 100
    orderBy: testgoerli_Asset_orderBy
    orderDirection: testgoerli_OrderDirection
    where: testgoerli_Asset_filter
>>>>>>> 0ca3a377

    """
    The block at which the query should be executed. Can either be a `{ hash: Bytes }` value containing a block hash, a `{ number: Int }` containing the block number, or a `{ number_gte: Int }` containing the minimum block number. In the case of `number_gte`, the query will be executed on the latest block only if the subgraph has progressed to or past the minimum block number. Defaults to the latest block when omitted.
    """
<<<<<<< HEAD
    block: goerli_Block_height
=======
    block: testgoerli_Block_height
>>>>>>> 0ca3a377

    """
    Set to `allow` to receive data even if the subgraph has skipped over errors while syncing.
    """
    subgraphError: _SubgraphErrorPolicy_! = deny
<<<<<<< HEAD
  ): [goerli_Asset!]!
  goerli_assetBalance(
=======
  ): [testgoerli_Asset!]!
  testgoerli_assetBalance(
>>>>>>> 0ca3a377
    id: ID!

    """
    The block at which the query should be executed. Can either be a `{ hash: Bytes }` value containing a block hash, a `{ number: Int }` containing the block number, or a `{ number_gte: Int }` containing the minimum block number. In the case of `number_gte`, the query will be executed on the latest block only if the subgraph has progressed to or past the minimum block number. Defaults to the latest block when omitted.
    """
<<<<<<< HEAD
    block: goerli_Block_height
=======
    block: testgoerli_Block_height
>>>>>>> 0ca3a377

    """
    Set to `allow` to receive data even if the subgraph has skipped over errors while syncing.
    """
    subgraphError: _SubgraphErrorPolicy_! = deny
<<<<<<< HEAD
  ): goerli_AssetBalance
  goerli_assetBalances(
    skip: Int = 0
    first: Int = 100
    orderBy: goerli_AssetBalance_orderBy
    orderDirection: goerli_OrderDirection
    where: goerli_AssetBalance_filter
=======
  ): testgoerli_AssetBalance
  testgoerli_assetBalances(
    skip: Int = 0
    first: Int = 100
    orderBy: testgoerli_AssetBalance_orderBy
    orderDirection: testgoerli_OrderDirection
    where: testgoerli_AssetBalance_filter
>>>>>>> 0ca3a377

    """
    The block at which the query should be executed. Can either be a `{ hash: Bytes }` value containing a block hash, a `{ number: Int }` containing the block number, or a `{ number_gte: Int }` containing the minimum block number. In the case of `number_gte`, the query will be executed on the latest block only if the subgraph has progressed to or past the minimum block number. Defaults to the latest block when omitted.
    """
<<<<<<< HEAD
    block: goerli_Block_height
=======
    block: testgoerli_Block_height
>>>>>>> 0ca3a377

    """
    Set to `allow` to receive data even if the subgraph has skipped over errors while syncing.
    """
    subgraphError: _SubgraphErrorPolicy_! = deny
<<<<<<< HEAD
  ): [goerli_AssetBalance!]!
  goerli_router(
=======
  ): [testgoerli_AssetBalance!]!
  testgoerli_router(
>>>>>>> 0ca3a377
    id: ID!

    """
    The block at which the query should be executed. Can either be a `{ hash: Bytes }` value containing a block hash, a `{ number: Int }` containing the block number, or a `{ number_gte: Int }` containing the minimum block number. In the case of `number_gte`, the query will be executed on the latest block only if the subgraph has progressed to or past the minimum block number. Defaults to the latest block when omitted.
    """
<<<<<<< HEAD
    block: goerli_Block_height
=======
    block: testgoerli_Block_height
>>>>>>> 0ca3a377

    """
    Set to `allow` to receive data even if the subgraph has skipped over errors while syncing.
    """
    subgraphError: _SubgraphErrorPolicy_! = deny
<<<<<<< HEAD
  ): goerli_Router
  goerli_routers(
    skip: Int = 0
    first: Int = 100
    orderBy: goerli_Router_orderBy
    orderDirection: goerli_OrderDirection
    where: goerli_Router_filter
=======
  ): testgoerli_Router
  testgoerli_routers(
    skip: Int = 0
    first: Int = 100
    orderBy: testgoerli_Router_orderBy
    orderDirection: testgoerli_OrderDirection
    where: testgoerli_Router_filter
>>>>>>> 0ca3a377

    """
    The block at which the query should be executed. Can either be a `{ hash: Bytes }` value containing a block hash, a `{ number: Int }` containing the block number, or a `{ number_gte: Int }` containing the minimum block number. In the case of `number_gte`, the query will be executed on the latest block only if the subgraph has progressed to or past the minimum block number. Defaults to the latest block when omitted.
    """
<<<<<<< HEAD
    block: goerli_Block_height
=======
    block: testgoerli_Block_height
>>>>>>> 0ca3a377

    """
    Set to `allow` to receive data even if the subgraph has skipped over errors while syncing.
    """
    subgraphError: _SubgraphErrorPolicy_! = deny
<<<<<<< HEAD
  ): [goerli_Router!]!
  goerli_setting(
=======
  ): [testgoerli_Router!]!
  testgoerli_setting(
>>>>>>> 0ca3a377
    id: ID!

    """
    The block at which the query should be executed. Can either be a `{ hash: Bytes }` value containing a block hash, a `{ number: Int }` containing the block number, or a `{ number_gte: Int }` containing the minimum block number. In the case of `number_gte`, the query will be executed on the latest block only if the subgraph has progressed to or past the minimum block number. Defaults to the latest block when omitted.
    """
<<<<<<< HEAD
    block: goerli_Block_height
=======
    block: testgoerli_Block_height
>>>>>>> 0ca3a377

    """
    Set to `allow` to receive data even if the subgraph has skipped over errors while syncing.
    """
    subgraphError: _SubgraphErrorPolicy_! = deny
<<<<<<< HEAD
  ): goerli_Setting
  goerli_settings(
    skip: Int = 0
    first: Int = 100
    orderBy: goerli_Setting_orderBy
    orderDirection: goerli_OrderDirection
    where: goerli_Setting_filter
=======
  ): testgoerli_Setting
  testgoerli_settings(
    skip: Int = 0
    first: Int = 100
    orderBy: testgoerli_Setting_orderBy
    orderDirection: testgoerli_OrderDirection
    where: testgoerli_Setting_filter
>>>>>>> 0ca3a377

    """
    The block at which the query should be executed. Can either be a `{ hash: Bytes }` value containing a block hash, a `{ number: Int }` containing the block number, or a `{ number_gte: Int }` containing the minimum block number. In the case of `number_gte`, the query will be executed on the latest block only if the subgraph has progressed to or past the minimum block number. Defaults to the latest block when omitted.
    """
<<<<<<< HEAD
    block: goerli_Block_height
=======
    block: testgoerli_Block_height
>>>>>>> 0ca3a377

    """
    Set to `allow` to receive data even if the subgraph has skipped over errors while syncing.
    """
    subgraphError: _SubgraphErrorPolicy_! = deny
<<<<<<< HEAD
  ): [goerli_Setting!]!
  goerli_relayer(
=======
  ): [testgoerli_Setting!]!
  testgoerli_relayer(
>>>>>>> 0ca3a377
    id: ID!

    """
    The block at which the query should be executed. Can either be a `{ hash: Bytes }` value containing a block hash, a `{ number: Int }` containing the block number, or a `{ number_gte: Int }` containing the minimum block number. In the case of `number_gte`, the query will be executed on the latest block only if the subgraph has progressed to or past the minimum block number. Defaults to the latest block when omitted.
    """
<<<<<<< HEAD
    block: goerli_Block_height
=======
    block: testgoerli_Block_height
>>>>>>> 0ca3a377

    """
    Set to `allow` to receive data even if the subgraph has skipped over errors while syncing.
    """
    subgraphError: _SubgraphErrorPolicy_! = deny
<<<<<<< HEAD
  ): goerli_Relayer
  goerli_relayers(
    skip: Int = 0
    first: Int = 100
    orderBy: goerli_Relayer_orderBy
    orderDirection: goerli_OrderDirection
    where: goerli_Relayer_filter
=======
  ): testgoerli_Relayer
  testgoerli_relayers(
    skip: Int = 0
    first: Int = 100
    orderBy: testgoerli_Relayer_orderBy
    orderDirection: testgoerli_OrderDirection
    where: testgoerli_Relayer_filter
>>>>>>> 0ca3a377

    """
    The block at which the query should be executed. Can either be a `{ hash: Bytes }` value containing a block hash, a `{ number: Int }` containing the block number, or a `{ number_gte: Int }` containing the minimum block number. In the case of `number_gte`, the query will be executed on the latest block only if the subgraph has progressed to or past the minimum block number. Defaults to the latest block when omitted.
    """
<<<<<<< HEAD
    block: goerli_Block_height
=======
    block: testgoerli_Block_height
>>>>>>> 0ca3a377

    """
    Set to `allow` to receive data even if the subgraph has skipped over errors while syncing.
    """
    subgraphError: _SubgraphErrorPolicy_! = deny
<<<<<<< HEAD
  ): [goerli_Relayer!]!
  goerli_stableSwap(
=======
  ): [testgoerli_Relayer!]!
  testgoerli_stableSwap(
>>>>>>> 0ca3a377
    id: ID!

    """
    The block at which the query should be executed. Can either be a `{ hash: Bytes }` value containing a block hash, a `{ number: Int }` containing the block number, or a `{ number_gte: Int }` containing the minimum block number. In the case of `number_gte`, the query will be executed on the latest block only if the subgraph has progressed to or past the minimum block number. Defaults to the latest block when omitted.
    """
<<<<<<< HEAD
    block: goerli_Block_height
=======
    block: testgoerli_Block_height
>>>>>>> 0ca3a377

    """
    Set to `allow` to receive data even if the subgraph has skipped over errors while syncing.
    """
    subgraphError: _SubgraphErrorPolicy_! = deny
<<<<<<< HEAD
  ): goerli_StableSwap
  goerli_stableSwaps(
    skip: Int = 0
    first: Int = 100
    orderBy: goerli_StableSwap_orderBy
    orderDirection: goerli_OrderDirection
    where: goerli_StableSwap_filter
=======
  ): testgoerli_StableSwap
  testgoerli_stableSwaps(
    skip: Int = 0
    first: Int = 100
    orderBy: testgoerli_StableSwap_orderBy
    orderDirection: testgoerli_OrderDirection
    where: testgoerli_StableSwap_filter
>>>>>>> 0ca3a377

    """
    The block at which the query should be executed. Can either be a `{ hash: Bytes }` value containing a block hash, a `{ number: Int }` containing the block number, or a `{ number_gte: Int }` containing the minimum block number. In the case of `number_gte`, the query will be executed on the latest block only if the subgraph has progressed to or past the minimum block number. Defaults to the latest block when omitted.
    """
<<<<<<< HEAD
    block: goerli_Block_height
=======
    block: testgoerli_Block_height
>>>>>>> 0ca3a377

    """
    Set to `allow` to receive data even if the subgraph has skipped over errors while syncing.
    """
    subgraphError: _SubgraphErrorPolicy_! = deny
<<<<<<< HEAD
  ): [goerli_StableSwap!]!
  goerli_sponsorVault(
=======
  ): [testgoerli_StableSwap!]!
  testgoerli_sponsorVault(
>>>>>>> 0ca3a377
    id: ID!

    """
    The block at which the query should be executed. Can either be a `{ hash: Bytes }` value containing a block hash, a `{ number: Int }` containing the block number, or a `{ number_gte: Int }` containing the minimum block number. In the case of `number_gte`, the query will be executed on the latest block only if the subgraph has progressed to or past the minimum block number. Defaults to the latest block when omitted.
    """
<<<<<<< HEAD
    block: goerli_Block_height
=======
    block: testgoerli_Block_height
>>>>>>> 0ca3a377

    """
    Set to `allow` to receive data even if the subgraph has skipped over errors while syncing.
    """
    subgraphError: _SubgraphErrorPolicy_! = deny
<<<<<<< HEAD
  ): goerli_SponsorVault
  goerli_sponsorVaults(
    skip: Int = 0
    first: Int = 100
    orderBy: goerli_SponsorVault_orderBy
    orderDirection: goerli_OrderDirection
    where: goerli_SponsorVault_filter
=======
  ): testgoerli_SponsorVault
  testgoerli_sponsorVaults(
    skip: Int = 0
    first: Int = 100
    orderBy: testgoerli_SponsorVault_orderBy
    orderDirection: testgoerli_OrderDirection
    where: testgoerli_SponsorVault_filter
>>>>>>> 0ca3a377

    """
    The block at which the query should be executed. Can either be a `{ hash: Bytes }` value containing a block hash, a `{ number: Int }` containing the block number, or a `{ number_gte: Int }` containing the minimum block number. In the case of `number_gte`, the query will be executed on the latest block only if the subgraph has progressed to or past the minimum block number. Defaults to the latest block when omitted.
    """
<<<<<<< HEAD
    block: goerli_Block_height
=======
    block: testgoerli_Block_height
>>>>>>> 0ca3a377

    """
    Set to `allow` to receive data even if the subgraph has skipped over errors while syncing.
    """
    subgraphError: _SubgraphErrorPolicy_! = deny
<<<<<<< HEAD
  ): [goerli_SponsorVault!]!
  goerli_originTransfer(
=======
  ): [testgoerli_SponsorVault!]!
  testgoerli_originTransfer(
>>>>>>> 0ca3a377
    id: ID!

    """
    The block at which the query should be executed. Can either be a `{ hash: Bytes }` value containing a block hash, a `{ number: Int }` containing the block number, or a `{ number_gte: Int }` containing the minimum block number. In the case of `number_gte`, the query will be executed on the latest block only if the subgraph has progressed to or past the minimum block number. Defaults to the latest block when omitted.
    """
<<<<<<< HEAD
    block: goerli_Block_height
=======
    block: testgoerli_Block_height
>>>>>>> 0ca3a377

    """
    Set to `allow` to receive data even if the subgraph has skipped over errors while syncing.
    """
    subgraphError: _SubgraphErrorPolicy_! = deny
<<<<<<< HEAD
  ): goerli_OriginTransfer
  goerli_originTransfers(
    skip: Int = 0
    first: Int = 100
    orderBy: goerli_OriginTransfer_orderBy
    orderDirection: goerli_OrderDirection
    where: goerli_OriginTransfer_filter
=======
  ): testgoerli_OriginTransfer
  testgoerli_originTransfers(
    skip: Int = 0
    first: Int = 100
    orderBy: testgoerli_OriginTransfer_orderBy
    orderDirection: testgoerli_OrderDirection
    where: testgoerli_OriginTransfer_filter
>>>>>>> 0ca3a377

    """
    The block at which the query should be executed. Can either be a `{ hash: Bytes }` value containing a block hash, a `{ number: Int }` containing the block number, or a `{ number_gte: Int }` containing the minimum block number. In the case of `number_gte`, the query will be executed on the latest block only if the subgraph has progressed to or past the minimum block number. Defaults to the latest block when omitted.
    """
<<<<<<< HEAD
    block: goerli_Block_height
=======
    block: testgoerli_Block_height
>>>>>>> 0ca3a377

    """
    Set to `allow` to receive data even if the subgraph has skipped over errors while syncing.
    """
    subgraphError: _SubgraphErrorPolicy_! = deny
<<<<<<< HEAD
  ): [goerli_OriginTransfer!]!
  goerli_destinationTransfer(
=======
  ): [testgoerli_OriginTransfer!]!
  testgoerli_destinationTransfer(
>>>>>>> 0ca3a377
    id: ID!

    """
    The block at which the query should be executed. Can either be a `{ hash: Bytes }` value containing a block hash, a `{ number: Int }` containing the block number, or a `{ number_gte: Int }` containing the minimum block number. In the case of `number_gte`, the query will be executed on the latest block only if the subgraph has progressed to or past the minimum block number. Defaults to the latest block when omitted.
    """
<<<<<<< HEAD
    block: goerli_Block_height
=======
    block: testgoerli_Block_height
>>>>>>> 0ca3a377

    """
    Set to `allow` to receive data even if the subgraph has skipped over errors while syncing.
    """
    subgraphError: _SubgraphErrorPolicy_! = deny
<<<<<<< HEAD
  ): goerli_DestinationTransfer
  goerli_destinationTransfers(
    skip: Int = 0
    first: Int = 100
    orderBy: goerli_DestinationTransfer_orderBy
    orderDirection: goerli_OrderDirection
    where: goerli_DestinationTransfer_filter
=======
  ): testgoerli_DestinationTransfer
  testgoerli_destinationTransfers(
    skip: Int = 0
    first: Int = 100
    orderBy: testgoerli_DestinationTransfer_orderBy
    orderDirection: testgoerli_OrderDirection
    where: testgoerli_DestinationTransfer_filter
>>>>>>> 0ca3a377

    """
    The block at which the query should be executed. Can either be a `{ hash: Bytes }` value containing a block hash, a `{ number: Int }` containing the block number, or a `{ number_gte: Int }` containing the minimum block number. In the case of `number_gte`, the query will be executed on the latest block only if the subgraph has progressed to or past the minimum block number. Defaults to the latest block when omitted.
    """
<<<<<<< HEAD
    block: goerli_Block_height
=======
    block: testgoerli_Block_height
>>>>>>> 0ca3a377

    """
    Set to `allow` to receive data even if the subgraph has skipped over errors while syncing.
    """
    subgraphError: _SubgraphErrorPolicy_! = deny
<<<<<<< HEAD
  ): [goerli_DestinationTransfer!]!

  """Access to subgraph metadata"""
  goerli__meta(block: goerli_Block_height): goerli__Meta_
  stagingrinkeby_asset(
=======
  ): [testgoerli_DestinationTransfer!]!

  """Access to subgraph metadata"""
  testgoerli__meta(block: testgoerli_Block_height): testgoerli__Meta_
  rinkeby_asset(
>>>>>>> 0ca3a377
    id: ID!

    """
    The block at which the query should be executed. Can either be a `{ hash: Bytes }` value containing a block hash, a `{ number: Int }` containing the block number, or a `{ number_gte: Int }` containing the minimum block number. In the case of `number_gte`, the query will be executed on the latest block only if the subgraph has progressed to or past the minimum block number. Defaults to the latest block when omitted.
    """
<<<<<<< HEAD
    block: stagingrinkeby_Block_height
=======
    block: rinkeby_Block_height
>>>>>>> 0ca3a377

    """
    Set to `allow` to receive data even if the subgraph has skipped over errors while syncing.
    """
    subgraphError: _SubgraphErrorPolicy_! = deny
<<<<<<< HEAD
  ): stagingrinkeby_Asset
  stagingrinkeby_assets(
    skip: Int = 0
    first: Int = 100
    orderBy: stagingrinkeby_Asset_orderBy
    orderDirection: stagingrinkeby_OrderDirection
    where: stagingrinkeby_Asset_filter
=======
  ): rinkeby_Asset
  rinkeby_assets(
    skip: Int = 0
    first: Int = 100
    orderBy: rinkeby_Asset_orderBy
    orderDirection: rinkeby_OrderDirection
    where: rinkeby_Asset_filter
>>>>>>> 0ca3a377

    """
    The block at which the query should be executed. Can either be a `{ hash: Bytes }` value containing a block hash, a `{ number: Int }` containing the block number, or a `{ number_gte: Int }` containing the minimum block number. In the case of `number_gte`, the query will be executed on the latest block only if the subgraph has progressed to or past the minimum block number. Defaults to the latest block when omitted.
    """
<<<<<<< HEAD
    block: stagingrinkeby_Block_height
=======
    block: rinkeby_Block_height
>>>>>>> 0ca3a377

    """
    Set to `allow` to receive data even if the subgraph has skipped over errors while syncing.
    """
    subgraphError: _SubgraphErrorPolicy_! = deny
<<<<<<< HEAD
  ): [stagingrinkeby_Asset!]!
  stagingrinkeby_assetBalance(
=======
  ): [rinkeby_Asset!]!
  rinkeby_assetBalance(
>>>>>>> 0ca3a377
    id: ID!

    """
    The block at which the query should be executed. Can either be a `{ hash: Bytes }` value containing a block hash, a `{ number: Int }` containing the block number, or a `{ number_gte: Int }` containing the minimum block number. In the case of `number_gte`, the query will be executed on the latest block only if the subgraph has progressed to or past the minimum block number. Defaults to the latest block when omitted.
    """
<<<<<<< HEAD
    block: stagingrinkeby_Block_height
=======
    block: rinkeby_Block_height
>>>>>>> 0ca3a377

    """
    Set to `allow` to receive data even if the subgraph has skipped over errors while syncing.
    """
    subgraphError: _SubgraphErrorPolicy_! = deny
<<<<<<< HEAD
  ): stagingrinkeby_AssetBalance
  stagingrinkeby_assetBalances(
    skip: Int = 0
    first: Int = 100
    orderBy: stagingrinkeby_AssetBalance_orderBy
    orderDirection: stagingrinkeby_OrderDirection
    where: stagingrinkeby_AssetBalance_filter
=======
  ): rinkeby_AssetBalance
  rinkeby_assetBalances(
    skip: Int = 0
    first: Int = 100
    orderBy: rinkeby_AssetBalance_orderBy
    orderDirection: rinkeby_OrderDirection
    where: rinkeby_AssetBalance_filter
>>>>>>> 0ca3a377

    """
    The block at which the query should be executed. Can either be a `{ hash: Bytes }` value containing a block hash, a `{ number: Int }` containing the block number, or a `{ number_gte: Int }` containing the minimum block number. In the case of `number_gte`, the query will be executed on the latest block only if the subgraph has progressed to or past the minimum block number. Defaults to the latest block when omitted.
    """
<<<<<<< HEAD
    block: stagingrinkeby_Block_height
=======
    block: rinkeby_Block_height
>>>>>>> 0ca3a377

    """
    Set to `allow` to receive data even if the subgraph has skipped over errors while syncing.
    """
    subgraphError: _SubgraphErrorPolicy_! = deny
<<<<<<< HEAD
  ): [stagingrinkeby_AssetBalance!]!
  stagingrinkeby_router(
=======
  ): [rinkeby_AssetBalance!]!
  rinkeby_router(
>>>>>>> 0ca3a377
    id: ID!

    """
    The block at which the query should be executed. Can either be a `{ hash: Bytes }` value containing a block hash, a `{ number: Int }` containing the block number, or a `{ number_gte: Int }` containing the minimum block number. In the case of `number_gte`, the query will be executed on the latest block only if the subgraph has progressed to or past the minimum block number. Defaults to the latest block when omitted.
    """
<<<<<<< HEAD
    block: stagingrinkeby_Block_height
=======
    block: rinkeby_Block_height
>>>>>>> 0ca3a377

    """
    Set to `allow` to receive data even if the subgraph has skipped over errors while syncing.
    """
    subgraphError: _SubgraphErrorPolicy_! = deny
<<<<<<< HEAD
  ): stagingrinkeby_Router
  stagingrinkeby_routers(
    skip: Int = 0
    first: Int = 100
    orderBy: stagingrinkeby_Router_orderBy
    orderDirection: stagingrinkeby_OrderDirection
    where: stagingrinkeby_Router_filter
=======
  ): rinkeby_Router
  rinkeby_routers(
    skip: Int = 0
    first: Int = 100
    orderBy: rinkeby_Router_orderBy
    orderDirection: rinkeby_OrderDirection
    where: rinkeby_Router_filter
>>>>>>> 0ca3a377

    """
    The block at which the query should be executed. Can either be a `{ hash: Bytes }` value containing a block hash, a `{ number: Int }` containing the block number, or a `{ number_gte: Int }` containing the minimum block number. In the case of `number_gte`, the query will be executed on the latest block only if the subgraph has progressed to or past the minimum block number. Defaults to the latest block when omitted.
    """
<<<<<<< HEAD
    block: stagingrinkeby_Block_height
=======
    block: rinkeby_Block_height
>>>>>>> 0ca3a377

    """
    Set to `allow` to receive data even if the subgraph has skipped over errors while syncing.
    """
    subgraphError: _SubgraphErrorPolicy_! = deny
<<<<<<< HEAD
  ): [stagingrinkeby_Router!]!
  stagingrinkeby_setting(
=======
  ): [rinkeby_Router!]!
  rinkeby_setting(
>>>>>>> 0ca3a377
    id: ID!

    """
    The block at which the query should be executed. Can either be a `{ hash: Bytes }` value containing a block hash, a `{ number: Int }` containing the block number, or a `{ number_gte: Int }` containing the minimum block number. In the case of `number_gte`, the query will be executed on the latest block only if the subgraph has progressed to or past the minimum block number. Defaults to the latest block when omitted.
    """
<<<<<<< HEAD
    block: stagingrinkeby_Block_height
=======
    block: rinkeby_Block_height
>>>>>>> 0ca3a377

    """
    Set to `allow` to receive data even if the subgraph has skipped over errors while syncing.
    """
    subgraphError: _SubgraphErrorPolicy_! = deny
<<<<<<< HEAD
  ): stagingrinkeby_Setting
  stagingrinkeby_settings(
    skip: Int = 0
    first: Int = 100
    orderBy: stagingrinkeby_Setting_orderBy
    orderDirection: stagingrinkeby_OrderDirection
    where: stagingrinkeby_Setting_filter
=======
  ): rinkeby_Setting
  rinkeby_settings(
    skip: Int = 0
    first: Int = 100
    orderBy: rinkeby_Setting_orderBy
    orderDirection: rinkeby_OrderDirection
    where: rinkeby_Setting_filter
>>>>>>> 0ca3a377

    """
    The block at which the query should be executed. Can either be a `{ hash: Bytes }` value containing a block hash, a `{ number: Int }` containing the block number, or a `{ number_gte: Int }` containing the minimum block number. In the case of `number_gte`, the query will be executed on the latest block only if the subgraph has progressed to or past the minimum block number. Defaults to the latest block when omitted.
    """
<<<<<<< HEAD
    block: stagingrinkeby_Block_height
=======
    block: rinkeby_Block_height
>>>>>>> 0ca3a377

    """
    Set to `allow` to receive data even if the subgraph has skipped over errors while syncing.
    """
    subgraphError: _SubgraphErrorPolicy_! = deny
<<<<<<< HEAD
  ): [stagingrinkeby_Setting!]!
  stagingrinkeby_relayer(
=======
  ): [rinkeby_Setting!]!
  rinkeby_relayer(
>>>>>>> 0ca3a377
    id: ID!

    """
    The block at which the query should be executed. Can either be a `{ hash: Bytes }` value containing a block hash, a `{ number: Int }` containing the block number, or a `{ number_gte: Int }` containing the minimum block number. In the case of `number_gte`, the query will be executed on the latest block only if the subgraph has progressed to or past the minimum block number. Defaults to the latest block when omitted.
    """
<<<<<<< HEAD
    block: stagingrinkeby_Block_height
=======
    block: rinkeby_Block_height
>>>>>>> 0ca3a377

    """
    Set to `allow` to receive data even if the subgraph has skipped over errors while syncing.
    """
    subgraphError: _SubgraphErrorPolicy_! = deny
<<<<<<< HEAD
  ): stagingrinkeby_Relayer
  stagingrinkeby_relayers(
    skip: Int = 0
    first: Int = 100
    orderBy: stagingrinkeby_Relayer_orderBy
    orderDirection: stagingrinkeby_OrderDirection
    where: stagingrinkeby_Relayer_filter
=======
  ): rinkeby_Relayer
  rinkeby_relayers(
    skip: Int = 0
    first: Int = 100
    orderBy: rinkeby_Relayer_orderBy
    orderDirection: rinkeby_OrderDirection
    where: rinkeby_Relayer_filter
>>>>>>> 0ca3a377

    """
    The block at which the query should be executed. Can either be a `{ hash: Bytes }` value containing a block hash, a `{ number: Int }` containing the block number, or a `{ number_gte: Int }` containing the minimum block number. In the case of `number_gte`, the query will be executed on the latest block only if the subgraph has progressed to or past the minimum block number. Defaults to the latest block when omitted.
    """
<<<<<<< HEAD
    block: stagingrinkeby_Block_height
=======
    block: rinkeby_Block_height
>>>>>>> 0ca3a377

    """
    Set to `allow` to receive data even if the subgraph has skipped over errors while syncing.
    """
    subgraphError: _SubgraphErrorPolicy_! = deny
<<<<<<< HEAD
  ): [stagingrinkeby_Relayer!]!
  stagingrinkeby_stableSwap(
=======
  ): [rinkeby_Relayer!]!
  rinkeby_stableSwap(
>>>>>>> 0ca3a377
    id: ID!

    """
    The block at which the query should be executed. Can either be a `{ hash: Bytes }` value containing a block hash, a `{ number: Int }` containing the block number, or a `{ number_gte: Int }` containing the minimum block number. In the case of `number_gte`, the query will be executed on the latest block only if the subgraph has progressed to or past the minimum block number. Defaults to the latest block when omitted.
    """
<<<<<<< HEAD
    block: stagingrinkeby_Block_height
=======
    block: rinkeby_Block_height
>>>>>>> 0ca3a377

    """
    Set to `allow` to receive data even if the subgraph has skipped over errors while syncing.
    """
    subgraphError: _SubgraphErrorPolicy_! = deny
<<<<<<< HEAD
  ): stagingrinkeby_StableSwap
  stagingrinkeby_stableSwaps(
    skip: Int = 0
    first: Int = 100
    orderBy: stagingrinkeby_StableSwap_orderBy
    orderDirection: stagingrinkeby_OrderDirection
    where: stagingrinkeby_StableSwap_filter
=======
  ): rinkeby_StableSwap
  rinkeby_stableSwaps(
    skip: Int = 0
    first: Int = 100
    orderBy: rinkeby_StableSwap_orderBy
    orderDirection: rinkeby_OrderDirection
    where: rinkeby_StableSwap_filter
>>>>>>> 0ca3a377

    """
    The block at which the query should be executed. Can either be a `{ hash: Bytes }` value containing a block hash, a `{ number: Int }` containing the block number, or a `{ number_gte: Int }` containing the minimum block number. In the case of `number_gte`, the query will be executed on the latest block only if the subgraph has progressed to or past the minimum block number. Defaults to the latest block when omitted.
    """
<<<<<<< HEAD
    block: stagingrinkeby_Block_height
=======
    block: rinkeby_Block_height
>>>>>>> 0ca3a377

    """
    Set to `allow` to receive data even if the subgraph has skipped over errors while syncing.
    """
    subgraphError: _SubgraphErrorPolicy_! = deny
<<<<<<< HEAD
  ): [stagingrinkeby_StableSwap!]!
  stagingrinkeby_sponsorVault(
=======
  ): [rinkeby_StableSwap!]!
  rinkeby_sponsorVault(
>>>>>>> 0ca3a377
    id: ID!

    """
    The block at which the query should be executed. Can either be a `{ hash: Bytes }` value containing a block hash, a `{ number: Int }` containing the block number, or a `{ number_gte: Int }` containing the minimum block number. In the case of `number_gte`, the query will be executed on the latest block only if the subgraph has progressed to or past the minimum block number. Defaults to the latest block when omitted.
    """
<<<<<<< HEAD
    block: stagingrinkeby_Block_height
=======
    block: rinkeby_Block_height
>>>>>>> 0ca3a377

    """
    Set to `allow` to receive data even if the subgraph has skipped over errors while syncing.
    """
    subgraphError: _SubgraphErrorPolicy_! = deny
<<<<<<< HEAD
  ): stagingrinkeby_SponsorVault
  stagingrinkeby_sponsorVaults(
    skip: Int = 0
    first: Int = 100
    orderBy: stagingrinkeby_SponsorVault_orderBy
    orderDirection: stagingrinkeby_OrderDirection
    where: stagingrinkeby_SponsorVault_filter
=======
  ): rinkeby_SponsorVault
  rinkeby_sponsorVaults(
    skip: Int = 0
    first: Int = 100
    orderBy: rinkeby_SponsorVault_orderBy
    orderDirection: rinkeby_OrderDirection
    where: rinkeby_SponsorVault_filter
>>>>>>> 0ca3a377

    """
    The block at which the query should be executed. Can either be a `{ hash: Bytes }` value containing a block hash, a `{ number: Int }` containing the block number, or a `{ number_gte: Int }` containing the minimum block number. In the case of `number_gte`, the query will be executed on the latest block only if the subgraph has progressed to or past the minimum block number. Defaults to the latest block when omitted.
    """
<<<<<<< HEAD
    block: stagingrinkeby_Block_height
=======
    block: rinkeby_Block_height
>>>>>>> 0ca3a377

    """
    Set to `allow` to receive data even if the subgraph has skipped over errors while syncing.
    """
    subgraphError: _SubgraphErrorPolicy_! = deny
<<<<<<< HEAD
  ): [stagingrinkeby_SponsorVault!]!
  stagingrinkeby_originTransfer(
=======
  ): [rinkeby_SponsorVault!]!
  rinkeby_originTransfer(
>>>>>>> 0ca3a377
    id: ID!

    """
    The block at which the query should be executed. Can either be a `{ hash: Bytes }` value containing a block hash, a `{ number: Int }` containing the block number, or a `{ number_gte: Int }` containing the minimum block number. In the case of `number_gte`, the query will be executed on the latest block only if the subgraph has progressed to or past the minimum block number. Defaults to the latest block when omitted.
    """
<<<<<<< HEAD
    block: stagingrinkeby_Block_height
=======
    block: rinkeby_Block_height
>>>>>>> 0ca3a377

    """
    Set to `allow` to receive data even if the subgraph has skipped over errors while syncing.
    """
    subgraphError: _SubgraphErrorPolicy_! = deny
<<<<<<< HEAD
  ): stagingrinkeby_OriginTransfer
  stagingrinkeby_originTransfers(
    skip: Int = 0
    first: Int = 100
    orderBy: stagingrinkeby_OriginTransfer_orderBy
    orderDirection: stagingrinkeby_OrderDirection
    where: stagingrinkeby_OriginTransfer_filter
=======
  ): rinkeby_OriginTransfer
  rinkeby_originTransfers(
    skip: Int = 0
    first: Int = 100
    orderBy: rinkeby_OriginTransfer_orderBy
    orderDirection: rinkeby_OrderDirection
    where: rinkeby_OriginTransfer_filter
>>>>>>> 0ca3a377

    """
    The block at which the query should be executed. Can either be a `{ hash: Bytes }` value containing a block hash, a `{ number: Int }` containing the block number, or a `{ number_gte: Int }` containing the minimum block number. In the case of `number_gte`, the query will be executed on the latest block only if the subgraph has progressed to or past the minimum block number. Defaults to the latest block when omitted.
    """
<<<<<<< HEAD
    block: stagingrinkeby_Block_height
=======
    block: rinkeby_Block_height
>>>>>>> 0ca3a377

    """
    Set to `allow` to receive data even if the subgraph has skipped over errors while syncing.
    """
    subgraphError: _SubgraphErrorPolicy_! = deny
<<<<<<< HEAD
  ): [stagingrinkeby_OriginTransfer!]!
  stagingrinkeby_destinationTransfer(
=======
  ): [rinkeby_OriginTransfer!]!
  rinkeby_destinationTransfer(
>>>>>>> 0ca3a377
    id: ID!

    """
    The block at which the query should be executed. Can either be a `{ hash: Bytes }` value containing a block hash, a `{ number: Int }` containing the block number, or a `{ number_gte: Int }` containing the minimum block number. In the case of `number_gte`, the query will be executed on the latest block only if the subgraph has progressed to or past the minimum block number. Defaults to the latest block when omitted.
    """
<<<<<<< HEAD
    block: stagingrinkeby_Block_height
=======
    block: rinkeby_Block_height
>>>>>>> 0ca3a377

    """
    Set to `allow` to receive data even if the subgraph has skipped over errors while syncing.
    """
    subgraphError: _SubgraphErrorPolicy_! = deny
<<<<<<< HEAD
  ): stagingrinkeby_DestinationTransfer
  stagingrinkeby_destinationTransfers(
    skip: Int = 0
    first: Int = 100
    orderBy: stagingrinkeby_DestinationTransfer_orderBy
    orderDirection: stagingrinkeby_OrderDirection
    where: stagingrinkeby_DestinationTransfer_filter
=======
  ): rinkeby_DestinationTransfer
  rinkeby_destinationTransfers(
    skip: Int = 0
    first: Int = 100
    orderBy: rinkeby_DestinationTransfer_orderBy
    orderDirection: rinkeby_OrderDirection
    where: rinkeby_DestinationTransfer_filter
>>>>>>> 0ca3a377

    """
    The block at which the query should be executed. Can either be a `{ hash: Bytes }` value containing a block hash, a `{ number: Int }` containing the block number, or a `{ number_gte: Int }` containing the minimum block number. In the case of `number_gte`, the query will be executed on the latest block only if the subgraph has progressed to or past the minimum block number. Defaults to the latest block when omitted.
    """
<<<<<<< HEAD
    block: stagingrinkeby_Block_height
=======
    block: rinkeby_Block_height
>>>>>>> 0ca3a377

    """
    Set to `allow` to receive data even if the subgraph has skipped over errors while syncing.
    """
    subgraphError: _SubgraphErrorPolicy_! = deny
<<<<<<< HEAD
  ): [stagingrinkeby_DestinationTransfer!]!

  """Access to subgraph metadata"""
  stagingrinkeby__meta(block: stagingrinkeby_Block_height): stagingrinkeby__Meta_
  local1338_asset(
=======
  ): [rinkeby_DestinationTransfer!]!

  """Access to subgraph metadata"""
  rinkeby__meta(block: rinkeby_Block_height): rinkeby__Meta_
  goerli_asset(
>>>>>>> 0ca3a377
    id: ID!

    """
    The block at which the query should be executed. Can either be a `{ hash: Bytes }` value containing a block hash, a `{ number: Int }` containing the block number, or a `{ number_gte: Int }` containing the minimum block number. In the case of `number_gte`, the query will be executed on the latest block only if the subgraph has progressed to or past the minimum block number. Defaults to the latest block when omitted.
    """
    block: local1338_Block_height

    """
    Set to `allow` to receive data even if the subgraph has skipped over errors while syncing.
    """
    subgraphError: _SubgraphErrorPolicy_! = deny
  ): local1338_Asset
  local1338_assets(
    skip: Int = 0
    first: Int = 100
    orderBy: local1338_Asset_orderBy
    orderDirection: local1338_OrderDirection
    where: local1338_Asset_filter

    """
    The block at which the query should be executed. Can either be a `{ hash: Bytes }` value containing a block hash, a `{ number: Int }` containing the block number, or a `{ number_gte: Int }` containing the minimum block number. In the case of `number_gte`, the query will be executed on the latest block only if the subgraph has progressed to or past the minimum block number. Defaults to the latest block when omitted.
    """
    block: local1338_Block_height

    """
    Set to `allow` to receive data even if the subgraph has skipped over errors while syncing.
    """
    subgraphError: _SubgraphErrorPolicy_! = deny
  ): [local1338_Asset!]!
  local1338_assetBalance(
    id: ID!

    """
    The block at which the query should be executed. Can either be a `{ hash: Bytes }` value containing a block hash, a `{ number: Int }` containing the block number, or a `{ number_gte: Int }` containing the minimum block number. In the case of `number_gte`, the query will be executed on the latest block only if the subgraph has progressed to or past the minimum block number. Defaults to the latest block when omitted.
    """
    block: local1338_Block_height

    """
    Set to `allow` to receive data even if the subgraph has skipped over errors while syncing.
    """
    subgraphError: _SubgraphErrorPolicy_! = deny
  ): local1338_AssetBalance
  local1338_assetBalances(
    skip: Int = 0
    first: Int = 100
    orderBy: local1338_AssetBalance_orderBy
    orderDirection: local1338_OrderDirection
    where: local1338_AssetBalance_filter

    """
    The block at which the query should be executed. Can either be a `{ hash: Bytes }` value containing a block hash, a `{ number: Int }` containing the block number, or a `{ number_gte: Int }` containing the minimum block number. In the case of `number_gte`, the query will be executed on the latest block only if the subgraph has progressed to or past the minimum block number. Defaults to the latest block when omitted.
    """
    block: local1338_Block_height

    """
    Set to `allow` to receive data even if the subgraph has skipped over errors while syncing.
    """
    subgraphError: _SubgraphErrorPolicy_! = deny
  ): [local1338_AssetBalance!]!
  local1338_router(
    id: ID!

    """
    The block at which the query should be executed. Can either be a `{ hash: Bytes }` value containing a block hash, a `{ number: Int }` containing the block number, or a `{ number_gte: Int }` containing the minimum block number. In the case of `number_gte`, the query will be executed on the latest block only if the subgraph has progressed to or past the minimum block number. Defaults to the latest block when omitted.
    """
    block: local1338_Block_height

    """
    Set to `allow` to receive data even if the subgraph has skipped over errors while syncing.
    """
    subgraphError: _SubgraphErrorPolicy_! = deny
  ): local1338_Router
  local1338_routers(
    skip: Int = 0
    first: Int = 100
    orderBy: local1338_Router_orderBy
    orderDirection: local1338_OrderDirection
    where: local1338_Router_filter

    """
    The block at which the query should be executed. Can either be a `{ hash: Bytes }` value containing a block hash, a `{ number: Int }` containing the block number, or a `{ number_gte: Int }` containing the minimum block number. In the case of `number_gte`, the query will be executed on the latest block only if the subgraph has progressed to or past the minimum block number. Defaults to the latest block when omitted.
    """
    block: local1338_Block_height

    """
    Set to `allow` to receive data even if the subgraph has skipped over errors while syncing.
    """
    subgraphError: _SubgraphErrorPolicy_! = deny
<<<<<<< HEAD
  ): [local1338_Router!]!
  local1338_setting(
=======
  ): [goerli_Router!]!
  goerli_setting(
    id: ID!

    """
    The block at which the query should be executed. Can either be a `{ hash: Bytes }` value containing a block hash, a `{ number: Int }` containing the block number, or a `{ number_gte: Int }` containing the minimum block number. In the case of `number_gte`, the query will be executed on the latest block only if the subgraph has progressed to or past the minimum block number. Defaults to the latest block when omitted.
    """
    block: goerli_Block_height

    """
    Set to `allow` to receive data even if the subgraph has skipped over errors while syncing.
    """
    subgraphError: _SubgraphErrorPolicy_! = deny
  ): goerli_Setting
  goerli_settings(
    skip: Int = 0
    first: Int = 100
    orderBy: goerli_Setting_orderBy
    orderDirection: goerli_OrderDirection
    where: goerli_Setting_filter

    """
    The block at which the query should be executed. Can either be a `{ hash: Bytes }` value containing a block hash, a `{ number: Int }` containing the block number, or a `{ number_gte: Int }` containing the minimum block number. In the case of `number_gte`, the query will be executed on the latest block only if the subgraph has progressed to or past the minimum block number. Defaults to the latest block when omitted.
    """
    block: goerli_Block_height

    """
    Set to `allow` to receive data even if the subgraph has skipped over errors while syncing.
    """
    subgraphError: _SubgraphErrorPolicy_! = deny
  ): [goerli_Setting!]!
  goerli_relayer(
>>>>>>> 0ca3a377
    id: ID!

    """
    The block at which the query should be executed. Can either be a `{ hash: Bytes }` value containing a block hash, a `{ number: Int }` containing the block number, or a `{ number_gte: Int }` containing the minimum block number. In the case of `number_gte`, the query will be executed on the latest block only if the subgraph has progressed to or past the minimum block number. Defaults to the latest block when omitted.
    """
    block: local1338_Block_height

    """
    Set to `allow` to receive data even if the subgraph has skipped over errors while syncing.
    """
    subgraphError: _SubgraphErrorPolicy_! = deny
  ): local1338_Setting
  local1338_settings(
    skip: Int = 0
    first: Int = 100
    orderBy: local1338_Setting_orderBy
    orderDirection: local1338_OrderDirection
    where: local1338_Setting_filter

    """
    The block at which the query should be executed. Can either be a `{ hash: Bytes }` value containing a block hash, a `{ number: Int }` containing the block number, or a `{ number_gte: Int }` containing the minimum block number. In the case of `number_gte`, the query will be executed on the latest block only if the subgraph has progressed to or past the minimum block number. Defaults to the latest block when omitted.
    """
    block: local1338_Block_height

    """
    Set to `allow` to receive data even if the subgraph has skipped over errors while syncing.
    """
    subgraphError: _SubgraphErrorPolicy_! = deny
  ): [local1338_Setting!]!
  local1338_relayer(
    id: ID!

    """
    The block at which the query should be executed. Can either be a `{ hash: Bytes }` value containing a block hash, a `{ number: Int }` containing the block number, or a `{ number_gte: Int }` containing the minimum block number. In the case of `number_gte`, the query will be executed on the latest block only if the subgraph has progressed to or past the minimum block number. Defaults to the latest block when omitted.
    """
    block: local1338_Block_height

    """
    Set to `allow` to receive data even if the subgraph has skipped over errors while syncing.
    """
    subgraphError: _SubgraphErrorPolicy_! = deny
  ): local1338_Relayer
  local1338_relayers(
    skip: Int = 0
    first: Int = 100
    orderBy: local1338_Relayer_orderBy
    orderDirection: local1338_OrderDirection
    where: local1338_Relayer_filter

    """
    The block at which the query should be executed. Can either be a `{ hash: Bytes }` value containing a block hash, a `{ number: Int }` containing the block number, or a `{ number_gte: Int }` containing the minimum block number. In the case of `number_gte`, the query will be executed on the latest block only if the subgraph has progressed to or past the minimum block number. Defaults to the latest block when omitted.
    """
    block: local1338_Block_height

    """
    Set to `allow` to receive data even if the subgraph has skipped over errors while syncing.
    """
    subgraphError: _SubgraphErrorPolicy_! = deny
  ): [local1338_Relayer!]!
  local1338_stableSwap(
    id: ID!

    """
    The block at which the query should be executed. Can either be a `{ hash: Bytes }` value containing a block hash, a `{ number: Int }` containing the block number, or a `{ number_gte: Int }` containing the minimum block number. In the case of `number_gte`, the query will be executed on the latest block only if the subgraph has progressed to or past the minimum block number. Defaults to the latest block when omitted.
    """
    block: local1338_Block_height

    """
    Set to `allow` to receive data even if the subgraph has skipped over errors while syncing.
    """
    subgraphError: _SubgraphErrorPolicy_! = deny
  ): local1338_StableSwap
  local1338_stableSwaps(
    skip: Int = 0
    first: Int = 100
    orderBy: local1338_StableSwap_orderBy
    orderDirection: local1338_OrderDirection
    where: local1338_StableSwap_filter

    """
    The block at which the query should be executed. Can either be a `{ hash: Bytes }` value containing a block hash, a `{ number: Int }` containing the block number, or a `{ number_gte: Int }` containing the minimum block number. In the case of `number_gte`, the query will be executed on the latest block only if the subgraph has progressed to or past the minimum block number. Defaults to the latest block when omitted.
    """
    block: local1338_Block_height

    """
    Set to `allow` to receive data even if the subgraph has skipped over errors while syncing.
    """
    subgraphError: _SubgraphErrorPolicy_! = deny
  ): [local1338_StableSwap!]!
  local1338_sponsorVault(
    id: ID!

    """
    The block at which the query should be executed. Can either be a `{ hash: Bytes }` value containing a block hash, a `{ number: Int }` containing the block number, or a `{ number_gte: Int }` containing the minimum block number. In the case of `number_gte`, the query will be executed on the latest block only if the subgraph has progressed to or past the minimum block number. Defaults to the latest block when omitted.
    """
    block: local1338_Block_height

    """
    Set to `allow` to receive data even if the subgraph has skipped over errors while syncing.
    """
    subgraphError: _SubgraphErrorPolicy_! = deny
  ): local1338_SponsorVault
  local1338_sponsorVaults(
    skip: Int = 0
    first: Int = 100
    orderBy: local1338_SponsorVault_orderBy
    orderDirection: local1338_OrderDirection
    where: local1338_SponsorVault_filter

    """
    The block at which the query should be executed. Can either be a `{ hash: Bytes }` value containing a block hash, a `{ number: Int }` containing the block number, or a `{ number_gte: Int }` containing the minimum block number. In the case of `number_gte`, the query will be executed on the latest block only if the subgraph has progressed to or past the minimum block number. Defaults to the latest block when omitted.
    """
    block: local1338_Block_height

    """
    Set to `allow` to receive data even if the subgraph has skipped over errors while syncing.
    """
    subgraphError: _SubgraphErrorPolicy_! = deny
  ): [local1338_SponsorVault!]!
  local1338_originTransfer(
    id: ID!

    """
    The block at which the query should be executed. Can either be a `{ hash: Bytes }` value containing a block hash, a `{ number: Int }` containing the block number, or a `{ number_gte: Int }` containing the minimum block number. In the case of `number_gte`, the query will be executed on the latest block only if the subgraph has progressed to or past the minimum block number. Defaults to the latest block when omitted.
    """
    block: local1338_Block_height

    """
    Set to `allow` to receive data even if the subgraph has skipped over errors while syncing.
    """
    subgraphError: _SubgraphErrorPolicy_! = deny
  ): local1338_OriginTransfer
  local1338_originTransfers(
    skip: Int = 0
    first: Int = 100
    orderBy: local1338_OriginTransfer_orderBy
    orderDirection: local1338_OrderDirection
    where: local1338_OriginTransfer_filter

    """
    The block at which the query should be executed. Can either be a `{ hash: Bytes }` value containing a block hash, a `{ number: Int }` containing the block number, or a `{ number_gte: Int }` containing the minimum block number. In the case of `number_gte`, the query will be executed on the latest block only if the subgraph has progressed to or past the minimum block number. Defaults to the latest block when omitted.
    """
    block: local1338_Block_height

    """
    Set to `allow` to receive data even if the subgraph has skipped over errors while syncing.
    """
    subgraphError: _SubgraphErrorPolicy_! = deny
<<<<<<< HEAD
  ): [local1338_OriginTransfer!]!
  local1338_destinationTransfer(
=======
  ): [goerli_DestinationTransfer!]!

  """Access to subgraph metadata"""
  goerli__meta(block: goerli_Block_height): goerli__Meta_
  staginggoerli_asset(
>>>>>>> 0ca3a377
    id: ID!

    """
    The block at which the query should be executed. Can either be a `{ hash: Bytes }` value containing a block hash, a `{ number: Int }` containing the block number, or a `{ number_gte: Int }` containing the minimum block number. In the case of `number_gte`, the query will be executed on the latest block only if the subgraph has progressed to or past the minimum block number. Defaults to the latest block when omitted.
    """
<<<<<<< HEAD
    block: local1338_Block_height
=======
    block: staginggoerli_Block_height
>>>>>>> 0ca3a377

    """
    Set to `allow` to receive data even if the subgraph has skipped over errors while syncing.
    """
    subgraphError: _SubgraphErrorPolicy_! = deny
<<<<<<< HEAD
  ): local1338_DestinationTransfer
  local1338_destinationTransfers(
    skip: Int = 0
    first: Int = 100
    orderBy: local1338_DestinationTransfer_orderBy
    orderDirection: local1338_OrderDirection
    where: local1338_DestinationTransfer_filter
=======
  ): staginggoerli_Asset
  staginggoerli_assets(
    skip: Int = 0
    first: Int = 100
    orderBy: staginggoerli_Asset_orderBy
    orderDirection: staginggoerli_OrderDirection
    where: staginggoerli_Asset_filter
>>>>>>> 0ca3a377

    """
    The block at which the query should be executed. Can either be a `{ hash: Bytes }` value containing a block hash, a `{ number: Int }` containing the block number, or a `{ number_gte: Int }` containing the minimum block number. In the case of `number_gte`, the query will be executed on the latest block only if the subgraph has progressed to or past the minimum block number. Defaults to the latest block when omitted.
    """
<<<<<<< HEAD
    block: local1338_Block_height
=======
    block: staginggoerli_Block_height
>>>>>>> 0ca3a377

    """
    Set to `allow` to receive data even if the subgraph has skipped over errors while syncing.
    """
    subgraphError: _SubgraphErrorPolicy_! = deny
<<<<<<< HEAD
  ): [local1338_DestinationTransfer!]!

  """Access to subgraph metadata"""
  local1338__meta(block: local1338_Block_height): local1338__Meta_
  local1337_asset(
=======
  ): [staginggoerli_Asset!]!
  staginggoerli_assetBalance(
>>>>>>> 0ca3a377
    id: ID!

    """
    The block at which the query should be executed. Can either be a `{ hash: Bytes }` value containing a block hash, a `{ number: Int }` containing the block number, or a `{ number_gte: Int }` containing the minimum block number. In the case of `number_gte`, the query will be executed on the latest block only if the subgraph has progressed to or past the minimum block number. Defaults to the latest block when omitted.
    """
<<<<<<< HEAD
    block: local1337_Block_height
=======
    block: staginggoerli_Block_height
>>>>>>> 0ca3a377

    """
    Set to `allow` to receive data even if the subgraph has skipped over errors while syncing.
    """
    subgraphError: _SubgraphErrorPolicy_! = deny
<<<<<<< HEAD
  ): local1337_Asset
  local1337_assets(
    skip: Int = 0
    first: Int = 100
    orderBy: local1337_Asset_orderBy
    orderDirection: local1337_OrderDirection
    where: local1337_Asset_filter
=======
  ): staginggoerli_AssetBalance
  staginggoerli_assetBalances(
    skip: Int = 0
    first: Int = 100
    orderBy: staginggoerli_AssetBalance_orderBy
    orderDirection: staginggoerli_OrderDirection
    where: staginggoerli_AssetBalance_filter
>>>>>>> 0ca3a377

    """
    The block at which the query should be executed. Can either be a `{ hash: Bytes }` value containing a block hash, a `{ number: Int }` containing the block number, or a `{ number_gte: Int }` containing the minimum block number. In the case of `number_gte`, the query will be executed on the latest block only if the subgraph has progressed to or past the minimum block number. Defaults to the latest block when omitted.
    """
<<<<<<< HEAD
    block: local1337_Block_height
=======
    block: staginggoerli_Block_height
>>>>>>> 0ca3a377

    """
    Set to `allow` to receive data even if the subgraph has skipped over errors while syncing.
    """
    subgraphError: _SubgraphErrorPolicy_! = deny
<<<<<<< HEAD
  ): [local1337_Asset!]!
  local1337_assetBalance(
=======
  ): [staginggoerli_AssetBalance!]!
  staginggoerli_router(
>>>>>>> 0ca3a377
    id: ID!

    """
    The block at which the query should be executed. Can either be a `{ hash: Bytes }` value containing a block hash, a `{ number: Int }` containing the block number, or a `{ number_gte: Int }` containing the minimum block number. In the case of `number_gte`, the query will be executed on the latest block only if the subgraph has progressed to or past the minimum block number. Defaults to the latest block when omitted.
    """
<<<<<<< HEAD
    block: local1337_Block_height
=======
    block: staginggoerli_Block_height
>>>>>>> 0ca3a377

    """
    Set to `allow` to receive data even if the subgraph has skipped over errors while syncing.
    """
    subgraphError: _SubgraphErrorPolicy_! = deny
<<<<<<< HEAD
  ): local1337_AssetBalance
  local1337_assetBalances(
    skip: Int = 0
    first: Int = 100
    orderBy: local1337_AssetBalance_orderBy
    orderDirection: local1337_OrderDirection
    where: local1337_AssetBalance_filter
=======
  ): staginggoerli_Router
  staginggoerli_routers(
    skip: Int = 0
    first: Int = 100
    orderBy: staginggoerli_Router_orderBy
    orderDirection: staginggoerli_OrderDirection
    where: staginggoerli_Router_filter
>>>>>>> 0ca3a377

    """
    The block at which the query should be executed. Can either be a `{ hash: Bytes }` value containing a block hash, a `{ number: Int }` containing the block number, or a `{ number_gte: Int }` containing the minimum block number. In the case of `number_gte`, the query will be executed on the latest block only if the subgraph has progressed to or past the minimum block number. Defaults to the latest block when omitted.
    """
<<<<<<< HEAD
    block: local1337_Block_height
=======
    block: staginggoerli_Block_height
>>>>>>> 0ca3a377

    """
    Set to `allow` to receive data even if the subgraph has skipped over errors while syncing.
    """
    subgraphError: _SubgraphErrorPolicy_! = deny
<<<<<<< HEAD
  ): [local1337_AssetBalance!]!
  local1337_router(
=======
  ): [staginggoerli_Router!]!
  staginggoerli_setting(
>>>>>>> 0ca3a377
    id: ID!

    """
    The block at which the query should be executed. Can either be a `{ hash: Bytes }` value containing a block hash, a `{ number: Int }` containing the block number, or a `{ number_gte: Int }` containing the minimum block number. In the case of `number_gte`, the query will be executed on the latest block only if the subgraph has progressed to or past the minimum block number. Defaults to the latest block when omitted.
    """
<<<<<<< HEAD
    block: local1337_Block_height
=======
    block: staginggoerli_Block_height
>>>>>>> 0ca3a377

    """
    Set to `allow` to receive data even if the subgraph has skipped over errors while syncing.
    """
    subgraphError: _SubgraphErrorPolicy_! = deny
<<<<<<< HEAD
  ): local1337_Router
  local1337_routers(
    skip: Int = 0
    first: Int = 100
    orderBy: local1337_Router_orderBy
    orderDirection: local1337_OrderDirection
    where: local1337_Router_filter
=======
  ): staginggoerli_Setting
  staginggoerli_settings(
    skip: Int = 0
    first: Int = 100
    orderBy: staginggoerli_Setting_orderBy
    orderDirection: staginggoerli_OrderDirection
    where: staginggoerli_Setting_filter
>>>>>>> 0ca3a377

    """
    The block at which the query should be executed. Can either be a `{ hash: Bytes }` value containing a block hash, a `{ number: Int }` containing the block number, or a `{ number_gte: Int }` containing the minimum block number. In the case of `number_gte`, the query will be executed on the latest block only if the subgraph has progressed to or past the minimum block number. Defaults to the latest block when omitted.
    """
<<<<<<< HEAD
    block: local1337_Block_height
=======
    block: staginggoerli_Block_height
>>>>>>> 0ca3a377

    """
    Set to `allow` to receive data even if the subgraph has skipped over errors while syncing.
    """
    subgraphError: _SubgraphErrorPolicy_! = deny
<<<<<<< HEAD
  ): [local1337_Router!]!
  local1337_setting(
=======
  ): [staginggoerli_Setting!]!
  staginggoerli_relayer(
>>>>>>> 0ca3a377
    id: ID!

    """
    The block at which the query should be executed. Can either be a `{ hash: Bytes }` value containing a block hash, a `{ number: Int }` containing the block number, or a `{ number_gte: Int }` containing the minimum block number. In the case of `number_gte`, the query will be executed on the latest block only if the subgraph has progressed to or past the minimum block number. Defaults to the latest block when omitted.
    """
<<<<<<< HEAD
    block: local1337_Block_height
=======
    block: staginggoerli_Block_height
>>>>>>> 0ca3a377

    """
    Set to `allow` to receive data even if the subgraph has skipped over errors while syncing.
    """
    subgraphError: _SubgraphErrorPolicy_! = deny
<<<<<<< HEAD
  ): local1337_Setting
  local1337_settings(
    skip: Int = 0
    first: Int = 100
    orderBy: local1337_Setting_orderBy
    orderDirection: local1337_OrderDirection
    where: local1337_Setting_filter
=======
  ): staginggoerli_Relayer
  staginggoerli_relayers(
    skip: Int = 0
    first: Int = 100
    orderBy: staginggoerli_Relayer_orderBy
    orderDirection: staginggoerli_OrderDirection
    where: staginggoerli_Relayer_filter
>>>>>>> 0ca3a377

    """
    The block at which the query should be executed. Can either be a `{ hash: Bytes }` value containing a block hash, a `{ number: Int }` containing the block number, or a `{ number_gte: Int }` containing the minimum block number. In the case of `number_gte`, the query will be executed on the latest block only if the subgraph has progressed to or past the minimum block number. Defaults to the latest block when omitted.
    """
<<<<<<< HEAD
    block: local1337_Block_height
=======
    block: staginggoerli_Block_height
>>>>>>> 0ca3a377

    """
    Set to `allow` to receive data even if the subgraph has skipped over errors while syncing.
    """
    subgraphError: _SubgraphErrorPolicy_! = deny
<<<<<<< HEAD
  ): [local1337_Setting!]!
  local1337_relayer(
=======
  ): [staginggoerli_Relayer!]!
  staginggoerli_stableSwap(
>>>>>>> 0ca3a377
    id: ID!

    """
    The block at which the query should be executed. Can either be a `{ hash: Bytes }` value containing a block hash, a `{ number: Int }` containing the block number, or a `{ number_gte: Int }` containing the minimum block number. In the case of `number_gte`, the query will be executed on the latest block only if the subgraph has progressed to or past the minimum block number. Defaults to the latest block when omitted.
    """
<<<<<<< HEAD
    block: local1337_Block_height
=======
    block: staginggoerli_Block_height
>>>>>>> 0ca3a377

    """
    Set to `allow` to receive data even if the subgraph has skipped over errors while syncing.
    """
    subgraphError: _SubgraphErrorPolicy_! = deny
<<<<<<< HEAD
  ): local1337_Relayer
  local1337_relayers(
    skip: Int = 0
    first: Int = 100
    orderBy: local1337_Relayer_orderBy
    orderDirection: local1337_OrderDirection
    where: local1337_Relayer_filter
=======
  ): staginggoerli_StableSwap
  staginggoerli_stableSwaps(
    skip: Int = 0
    first: Int = 100
    orderBy: staginggoerli_StableSwap_orderBy
    orderDirection: staginggoerli_OrderDirection
    where: staginggoerli_StableSwap_filter
>>>>>>> 0ca3a377

    """
    The block at which the query should be executed. Can either be a `{ hash: Bytes }` value containing a block hash, a `{ number: Int }` containing the block number, or a `{ number_gte: Int }` containing the minimum block number. In the case of `number_gte`, the query will be executed on the latest block only if the subgraph has progressed to or past the minimum block number. Defaults to the latest block when omitted.
    """
<<<<<<< HEAD
    block: local1337_Block_height
=======
    block: staginggoerli_Block_height
>>>>>>> 0ca3a377

    """
    Set to `allow` to receive data even if the subgraph has skipped over errors while syncing.
    """
    subgraphError: _SubgraphErrorPolicy_! = deny
<<<<<<< HEAD
  ): [local1337_Relayer!]!
  local1337_stableSwap(
=======
  ): [staginggoerli_StableSwap!]!
  staginggoerli_sponsorVault(
>>>>>>> 0ca3a377
    id: ID!

    """
    The block at which the query should be executed. Can either be a `{ hash: Bytes }` value containing a block hash, a `{ number: Int }` containing the block number, or a `{ number_gte: Int }` containing the minimum block number. In the case of `number_gte`, the query will be executed on the latest block only if the subgraph has progressed to or past the minimum block number. Defaults to the latest block when omitted.
    """
<<<<<<< HEAD
    block: local1337_Block_height
=======
    block: staginggoerli_Block_height
>>>>>>> 0ca3a377

    """
    Set to `allow` to receive data even if the subgraph has skipped over errors while syncing.
    """
    subgraphError: _SubgraphErrorPolicy_! = deny
<<<<<<< HEAD
  ): local1337_StableSwap
  local1337_stableSwaps(
    skip: Int = 0
    first: Int = 100
    orderBy: local1337_StableSwap_orderBy
    orderDirection: local1337_OrderDirection
    where: local1337_StableSwap_filter
=======
  ): staginggoerli_SponsorVault
  staginggoerli_sponsorVaults(
    skip: Int = 0
    first: Int = 100
    orderBy: staginggoerli_SponsorVault_orderBy
    orderDirection: staginggoerli_OrderDirection
    where: staginggoerli_SponsorVault_filter
>>>>>>> 0ca3a377

    """
    The block at which the query should be executed. Can either be a `{ hash: Bytes }` value containing a block hash, a `{ number: Int }` containing the block number, or a `{ number_gte: Int }` containing the minimum block number. In the case of `number_gte`, the query will be executed on the latest block only if the subgraph has progressed to or past the minimum block number. Defaults to the latest block when omitted.
    """
<<<<<<< HEAD
    block: local1337_Block_height
=======
    block: staginggoerli_Block_height
>>>>>>> 0ca3a377

    """
    Set to `allow` to receive data even if the subgraph has skipped over errors while syncing.
    """
    subgraphError: _SubgraphErrorPolicy_! = deny
<<<<<<< HEAD
  ): [local1337_StableSwap!]!
  local1337_sponsorVault(
=======
  ): [staginggoerli_SponsorVault!]!
  staginggoerli_originTransfer(
>>>>>>> 0ca3a377
    id: ID!

    """
    The block at which the query should be executed. Can either be a `{ hash: Bytes }` value containing a block hash, a `{ number: Int }` containing the block number, or a `{ number_gte: Int }` containing the minimum block number. In the case of `number_gte`, the query will be executed on the latest block only if the subgraph has progressed to or past the minimum block number. Defaults to the latest block when omitted.
    """
<<<<<<< HEAD
    block: local1337_Block_height
=======
    block: staginggoerli_Block_height
>>>>>>> 0ca3a377

    """
    Set to `allow` to receive data even if the subgraph has skipped over errors while syncing.
    """
    subgraphError: _SubgraphErrorPolicy_! = deny
<<<<<<< HEAD
  ): local1337_SponsorVault
  local1337_sponsorVaults(
    skip: Int = 0
    first: Int = 100
    orderBy: local1337_SponsorVault_orderBy
    orderDirection: local1337_OrderDirection
    where: local1337_SponsorVault_filter
=======
  ): staginggoerli_OriginTransfer
  staginggoerli_originTransfers(
    skip: Int = 0
    first: Int = 100
    orderBy: staginggoerli_OriginTransfer_orderBy
    orderDirection: staginggoerli_OrderDirection
    where: staginggoerli_OriginTransfer_filter
>>>>>>> 0ca3a377

    """
    The block at which the query should be executed. Can either be a `{ hash: Bytes }` value containing a block hash, a `{ number: Int }` containing the block number, or a `{ number_gte: Int }` containing the minimum block number. In the case of `number_gte`, the query will be executed on the latest block only if the subgraph has progressed to or past the minimum block number. Defaults to the latest block when omitted.
    """
<<<<<<< HEAD
    block: local1337_Block_height
=======
    block: staginggoerli_Block_height
>>>>>>> 0ca3a377

    """
    Set to `allow` to receive data even if the subgraph has skipped over errors while syncing.
    """
    subgraphError: _SubgraphErrorPolicy_! = deny
<<<<<<< HEAD
  ): [local1337_SponsorVault!]!
  local1337_originTransfer(
=======
  ): [staginggoerli_OriginTransfer!]!
  staginggoerli_destinationTransfer(
>>>>>>> 0ca3a377
    id: ID!

    """
    The block at which the query should be executed. Can either be a `{ hash: Bytes }` value containing a block hash, a `{ number: Int }` containing the block number, or a `{ number_gte: Int }` containing the minimum block number. In the case of `number_gte`, the query will be executed on the latest block only if the subgraph has progressed to or past the minimum block number. Defaults to the latest block when omitted.
    """
<<<<<<< HEAD
    block: local1337_Block_height
=======
    block: staginggoerli_Block_height
>>>>>>> 0ca3a377

    """
    Set to `allow` to receive data even if the subgraph has skipped over errors while syncing.
    """
    subgraphError: _SubgraphErrorPolicy_! = deny
<<<<<<< HEAD
  ): local1337_OriginTransfer
  local1337_originTransfers(
    skip: Int = 0
    first: Int = 100
    orderBy: local1337_OriginTransfer_orderBy
    orderDirection: local1337_OrderDirection
    where: local1337_OriginTransfer_filter
=======
  ): staginggoerli_DestinationTransfer
  staginggoerli_destinationTransfers(
    skip: Int = 0
    first: Int = 100
    orderBy: staginggoerli_DestinationTransfer_orderBy
    orderDirection: staginggoerli_OrderDirection
    where: staginggoerli_DestinationTransfer_filter
>>>>>>> 0ca3a377

    """
    The block at which the query should be executed. Can either be a `{ hash: Bytes }` value containing a block hash, a `{ number: Int }` containing the block number, or a `{ number_gte: Int }` containing the minimum block number. In the case of `number_gte`, the query will be executed on the latest block only if the subgraph has progressed to or past the minimum block number. Defaults to the latest block when omitted.
    """
<<<<<<< HEAD
    block: local1337_Block_height
=======
    block: staginggoerli_Block_height
>>>>>>> 0ca3a377

    """
    Set to `allow` to receive data even if the subgraph has skipped over errors while syncing.
    """
    subgraphError: _SubgraphErrorPolicy_! = deny
<<<<<<< HEAD
  ): [local1337_OriginTransfer!]!
  local1337_destinationTransfer(
=======
  ): [staginggoerli_DestinationTransfer!]!

  """Access to subgraph metadata"""
  staginggoerli__meta(block: staginggoerli_Block_height): staginggoerli__Meta_
  testrinkeby_asset(
>>>>>>> 0ca3a377
    id: ID!

    """
    The block at which the query should be executed. Can either be a `{ hash: Bytes }` value containing a block hash, a `{ number: Int }` containing the block number, or a `{ number_gte: Int }` containing the minimum block number. In the case of `number_gte`, the query will be executed on the latest block only if the subgraph has progressed to or past the minimum block number. Defaults to the latest block when omitted.
    """
<<<<<<< HEAD
    block: local1337_Block_height
=======
    block: testrinkeby_Block_height
>>>>>>> 0ca3a377

    """
    Set to `allow` to receive data even if the subgraph has skipped over errors while syncing.
    """
    subgraphError: _SubgraphErrorPolicy_! = deny
<<<<<<< HEAD
  ): local1337_DestinationTransfer
  local1337_destinationTransfers(
    skip: Int = 0
    first: Int = 100
    orderBy: local1337_DestinationTransfer_orderBy
    orderDirection: local1337_OrderDirection
    where: local1337_DestinationTransfer_filter
=======
  ): testrinkeby_Asset
  testrinkeby_assets(
    skip: Int = 0
    first: Int = 100
    orderBy: testrinkeby_Asset_orderBy
    orderDirection: testrinkeby_OrderDirection
    where: testrinkeby_Asset_filter
>>>>>>> 0ca3a377

    """
    The block at which the query should be executed. Can either be a `{ hash: Bytes }` value containing a block hash, a `{ number: Int }` containing the block number, or a `{ number_gte: Int }` containing the minimum block number. In the case of `number_gte`, the query will be executed on the latest block only if the subgraph has progressed to or past the minimum block number. Defaults to the latest block when omitted.
    """
<<<<<<< HEAD
    block: local1337_Block_height
=======
    block: testrinkeby_Block_height
>>>>>>> 0ca3a377

    """
    Set to `allow` to receive data even if the subgraph has skipped over errors while syncing.
    """
    subgraphError: _SubgraphErrorPolicy_! = deny
<<<<<<< HEAD
  ): [local1337_DestinationTransfer!]!

  """Access to subgraph metadata"""
  local1337__meta(block: local1337_Block_height): local1337__Meta_
  rinkeby_asset(
=======
  ): [testrinkeby_Asset!]!
  testrinkeby_assetBalance(
>>>>>>> 0ca3a377
    id: ID!

    """
    The block at which the query should be executed. Can either be a `{ hash: Bytes }` value containing a block hash, a `{ number: Int }` containing the block number, or a `{ number_gte: Int }` containing the minimum block number. In the case of `number_gte`, the query will be executed on the latest block only if the subgraph has progressed to or past the minimum block number. Defaults to the latest block when omitted.
    """
<<<<<<< HEAD
    block: rinkeby_Block_height
=======
    block: testrinkeby_Block_height
>>>>>>> 0ca3a377

    """
    Set to `allow` to receive data even if the subgraph has skipped over errors while syncing.
    """
    subgraphError: _SubgraphErrorPolicy_! = deny
<<<<<<< HEAD
  ): rinkeby_Asset
  rinkeby_assets(
    skip: Int = 0
    first: Int = 100
    orderBy: rinkeby_Asset_orderBy
    orderDirection: rinkeby_OrderDirection
    where: rinkeby_Asset_filter
=======
  ): testrinkeby_AssetBalance
  testrinkeby_assetBalances(
    skip: Int = 0
    first: Int = 100
    orderBy: testrinkeby_AssetBalance_orderBy
    orderDirection: testrinkeby_OrderDirection
    where: testrinkeby_AssetBalance_filter
>>>>>>> 0ca3a377

    """
    The block at which the query should be executed. Can either be a `{ hash: Bytes }` value containing a block hash, a `{ number: Int }` containing the block number, or a `{ number_gte: Int }` containing the minimum block number. In the case of `number_gte`, the query will be executed on the latest block only if the subgraph has progressed to or past the minimum block number. Defaults to the latest block when omitted.
    """
<<<<<<< HEAD
    block: rinkeby_Block_height
=======
    block: testrinkeby_Block_height
>>>>>>> 0ca3a377

    """
    Set to `allow` to receive data even if the subgraph has skipped over errors while syncing.
    """
    subgraphError: _SubgraphErrorPolicy_! = deny
<<<<<<< HEAD
  ): [rinkeby_Asset!]!
  rinkeby_assetBalance(
=======
  ): [testrinkeby_AssetBalance!]!
  testrinkeby_router(
>>>>>>> 0ca3a377
    id: ID!

    """
    The block at which the query should be executed. Can either be a `{ hash: Bytes }` value containing a block hash, a `{ number: Int }` containing the block number, or a `{ number_gte: Int }` containing the minimum block number. In the case of `number_gte`, the query will be executed on the latest block only if the subgraph has progressed to or past the minimum block number. Defaults to the latest block when omitted.
    """
<<<<<<< HEAD
    block: rinkeby_Block_height
=======
    block: testrinkeby_Block_height
>>>>>>> 0ca3a377

    """
    Set to `allow` to receive data even if the subgraph has skipped over errors while syncing.
    """
    subgraphError: _SubgraphErrorPolicy_! = deny
<<<<<<< HEAD
  ): rinkeby_AssetBalance
  rinkeby_assetBalances(
    skip: Int = 0
    first: Int = 100
    orderBy: rinkeby_AssetBalance_orderBy
    orderDirection: rinkeby_OrderDirection
    where: rinkeby_AssetBalance_filter
=======
  ): testrinkeby_Router
  testrinkeby_routers(
    skip: Int = 0
    first: Int = 100
    orderBy: testrinkeby_Router_orderBy
    orderDirection: testrinkeby_OrderDirection
    where: testrinkeby_Router_filter
>>>>>>> 0ca3a377

    """
    The block at which the query should be executed. Can either be a `{ hash: Bytes }` value containing a block hash, a `{ number: Int }` containing the block number, or a `{ number_gte: Int }` containing the minimum block number. In the case of `number_gte`, the query will be executed on the latest block only if the subgraph has progressed to or past the minimum block number. Defaults to the latest block when omitted.
    """
<<<<<<< HEAD
    block: rinkeby_Block_height
=======
    block: testrinkeby_Block_height
>>>>>>> 0ca3a377

    """
    Set to `allow` to receive data even if the subgraph has skipped over errors while syncing.
    """
    subgraphError: _SubgraphErrorPolicy_! = deny
<<<<<<< HEAD
  ): [rinkeby_AssetBalance!]!
  rinkeby_router(
=======
  ): [testrinkeby_Router!]!
  testrinkeby_setting(
>>>>>>> 0ca3a377
    id: ID!

    """
    The block at which the query should be executed. Can either be a `{ hash: Bytes }` value containing a block hash, a `{ number: Int }` containing the block number, or a `{ number_gte: Int }` containing the minimum block number. In the case of `number_gte`, the query will be executed on the latest block only if the subgraph has progressed to or past the minimum block number. Defaults to the latest block when omitted.
    """
<<<<<<< HEAD
    block: rinkeby_Block_height
=======
    block: testrinkeby_Block_height
>>>>>>> 0ca3a377

    """
    Set to `allow` to receive data even if the subgraph has skipped over errors while syncing.
    """
    subgraphError: _SubgraphErrorPolicy_! = deny
<<<<<<< HEAD
  ): rinkeby_Router
  rinkeby_routers(
    skip: Int = 0
    first: Int = 100
    orderBy: rinkeby_Router_orderBy
    orderDirection: rinkeby_OrderDirection
    where: rinkeby_Router_filter
=======
  ): testrinkeby_Setting
  testrinkeby_settings(
    skip: Int = 0
    first: Int = 100
    orderBy: testrinkeby_Setting_orderBy
    orderDirection: testrinkeby_OrderDirection
    where: testrinkeby_Setting_filter
>>>>>>> 0ca3a377

    """
    The block at which the query should be executed. Can either be a `{ hash: Bytes }` value containing a block hash, a `{ number: Int }` containing the block number, or a `{ number_gte: Int }` containing the minimum block number. In the case of `number_gte`, the query will be executed on the latest block only if the subgraph has progressed to or past the minimum block number. Defaults to the latest block when omitted.
    """
<<<<<<< HEAD
    block: rinkeby_Block_height
=======
    block: testrinkeby_Block_height
>>>>>>> 0ca3a377

    """
    Set to `allow` to receive data even if the subgraph has skipped over errors while syncing.
    """
    subgraphError: _SubgraphErrorPolicy_! = deny
<<<<<<< HEAD
  ): [rinkeby_Router!]!
  rinkeby_setting(
=======
  ): [testrinkeby_Setting!]!
  testrinkeby_relayer(
>>>>>>> 0ca3a377
    id: ID!

    """
    The block at which the query should be executed. Can either be a `{ hash: Bytes }` value containing a block hash, a `{ number: Int }` containing the block number, or a `{ number_gte: Int }` containing the minimum block number. In the case of `number_gte`, the query will be executed on the latest block only if the subgraph has progressed to or past the minimum block number. Defaults to the latest block when omitted.
    """
<<<<<<< HEAD
    block: rinkeby_Block_height
=======
    block: testrinkeby_Block_height
>>>>>>> 0ca3a377

    """
    Set to `allow` to receive data even if the subgraph has skipped over errors while syncing.
    """
    subgraphError: _SubgraphErrorPolicy_! = deny
<<<<<<< HEAD
  ): rinkeby_Setting
  rinkeby_settings(
    skip: Int = 0
    first: Int = 100
    orderBy: rinkeby_Setting_orderBy
    orderDirection: rinkeby_OrderDirection
    where: rinkeby_Setting_filter
=======
  ): testrinkeby_Relayer
  testrinkeby_relayers(
    skip: Int = 0
    first: Int = 100
    orderBy: testrinkeby_Relayer_orderBy
    orderDirection: testrinkeby_OrderDirection
    where: testrinkeby_Relayer_filter
>>>>>>> 0ca3a377

    """
    The block at which the query should be executed. Can either be a `{ hash: Bytes }` value containing a block hash, a `{ number: Int }` containing the block number, or a `{ number_gte: Int }` containing the minimum block number. In the case of `number_gte`, the query will be executed on the latest block only if the subgraph has progressed to or past the minimum block number. Defaults to the latest block when omitted.
    """
<<<<<<< HEAD
    block: rinkeby_Block_height
=======
    block: testrinkeby_Block_height
>>>>>>> 0ca3a377

    """
    Set to `allow` to receive data even if the subgraph has skipped over errors while syncing.
    """
    subgraphError: _SubgraphErrorPolicy_! = deny
<<<<<<< HEAD
  ): [rinkeby_Setting!]!
  rinkeby_relayer(
=======
  ): [testrinkeby_Relayer!]!
  testrinkeby_stableSwap(
>>>>>>> 0ca3a377
    id: ID!

    """
    The block at which the query should be executed. Can either be a `{ hash: Bytes }` value containing a block hash, a `{ number: Int }` containing the block number, or a `{ number_gte: Int }` containing the minimum block number. In the case of `number_gte`, the query will be executed on the latest block only if the subgraph has progressed to or past the minimum block number. Defaults to the latest block when omitted.
    """
<<<<<<< HEAD
    block: rinkeby_Block_height
=======
    block: testrinkeby_Block_height
>>>>>>> 0ca3a377

    """
    Set to `allow` to receive data even if the subgraph has skipped over errors while syncing.
    """
    subgraphError: _SubgraphErrorPolicy_! = deny
<<<<<<< HEAD
  ): rinkeby_Relayer
  rinkeby_relayers(
    skip: Int = 0
    first: Int = 100
    orderBy: rinkeby_Relayer_orderBy
    orderDirection: rinkeby_OrderDirection
    where: rinkeby_Relayer_filter
=======
  ): testrinkeby_StableSwap
  testrinkeby_stableSwaps(
    skip: Int = 0
    first: Int = 100
    orderBy: testrinkeby_StableSwap_orderBy
    orderDirection: testrinkeby_OrderDirection
    where: testrinkeby_StableSwap_filter
>>>>>>> 0ca3a377

    """
    The block at which the query should be executed. Can either be a `{ hash: Bytes }` value containing a block hash, a `{ number: Int }` containing the block number, or a `{ number_gte: Int }` containing the minimum block number. In the case of `number_gte`, the query will be executed on the latest block only if the subgraph has progressed to or past the minimum block number. Defaults to the latest block when omitted.
    """
<<<<<<< HEAD
    block: rinkeby_Block_height
=======
    block: testrinkeby_Block_height
>>>>>>> 0ca3a377

    """
    Set to `allow` to receive data even if the subgraph has skipped over errors while syncing.
    """
    subgraphError: _SubgraphErrorPolicy_! = deny
<<<<<<< HEAD
  ): [rinkeby_Relayer!]!
  rinkeby_stableSwap(
=======
  ): [testrinkeby_StableSwap!]!
  testrinkeby_sponsorVault(
>>>>>>> 0ca3a377
    id: ID!

    """
    The block at which the query should be executed. Can either be a `{ hash: Bytes }` value containing a block hash, a `{ number: Int }` containing the block number, or a `{ number_gte: Int }` containing the minimum block number. In the case of `number_gte`, the query will be executed on the latest block only if the subgraph has progressed to or past the minimum block number. Defaults to the latest block when omitted.
    """
<<<<<<< HEAD
    block: rinkeby_Block_height
=======
    block: testrinkeby_Block_height
>>>>>>> 0ca3a377

    """
    Set to `allow` to receive data even if the subgraph has skipped over errors while syncing.
    """
    subgraphError: _SubgraphErrorPolicy_! = deny
<<<<<<< HEAD
  ): rinkeby_StableSwap
  rinkeby_stableSwaps(
    skip: Int = 0
    first: Int = 100
    orderBy: rinkeby_StableSwap_orderBy
    orderDirection: rinkeby_OrderDirection
    where: rinkeby_StableSwap_filter
=======
  ): testrinkeby_SponsorVault
  testrinkeby_sponsorVaults(
    skip: Int = 0
    first: Int = 100
    orderBy: testrinkeby_SponsorVault_orderBy
    orderDirection: testrinkeby_OrderDirection
    where: testrinkeby_SponsorVault_filter
>>>>>>> 0ca3a377

    """
    The block at which the query should be executed. Can either be a `{ hash: Bytes }` value containing a block hash, a `{ number: Int }` containing the block number, or a `{ number_gte: Int }` containing the minimum block number. In the case of `number_gte`, the query will be executed on the latest block only if the subgraph has progressed to or past the minimum block number. Defaults to the latest block when omitted.
    """
<<<<<<< HEAD
    block: rinkeby_Block_height
=======
    block: testrinkeby_Block_height
>>>>>>> 0ca3a377

    """
    Set to `allow` to receive data even if the subgraph has skipped over errors while syncing.
    """
    subgraphError: _SubgraphErrorPolicy_! = deny
<<<<<<< HEAD
  ): [rinkeby_StableSwap!]!
  rinkeby_sponsorVault(
=======
  ): [testrinkeby_SponsorVault!]!
  testrinkeby_originTransfer(
>>>>>>> 0ca3a377
    id: ID!

    """
    The block at which the query should be executed. Can either be a `{ hash: Bytes }` value containing a block hash, a `{ number: Int }` containing the block number, or a `{ number_gte: Int }` containing the minimum block number. In the case of `number_gte`, the query will be executed on the latest block only if the subgraph has progressed to or past the minimum block number. Defaults to the latest block when omitted.
    """
<<<<<<< HEAD
    block: rinkeby_Block_height
=======
    block: testrinkeby_Block_height
>>>>>>> 0ca3a377

    """
    Set to `allow` to receive data even if the subgraph has skipped over errors while syncing.
    """
    subgraphError: _SubgraphErrorPolicy_! = deny
<<<<<<< HEAD
  ): rinkeby_SponsorVault
  rinkeby_sponsorVaults(
    skip: Int = 0
    first: Int = 100
    orderBy: rinkeby_SponsorVault_orderBy
    orderDirection: rinkeby_OrderDirection
    where: rinkeby_SponsorVault_filter
=======
  ): testrinkeby_OriginTransfer
  testrinkeby_originTransfers(
    skip: Int = 0
    first: Int = 100
    orderBy: testrinkeby_OriginTransfer_orderBy
    orderDirection: testrinkeby_OrderDirection
    where: testrinkeby_OriginTransfer_filter
>>>>>>> 0ca3a377

    """
    The block at which the query should be executed. Can either be a `{ hash: Bytes }` value containing a block hash, a `{ number: Int }` containing the block number, or a `{ number_gte: Int }` containing the minimum block number. In the case of `number_gte`, the query will be executed on the latest block only if the subgraph has progressed to or past the minimum block number. Defaults to the latest block when omitted.
    """
<<<<<<< HEAD
    block: rinkeby_Block_height
=======
    block: testrinkeby_Block_height
>>>>>>> 0ca3a377

    """
    Set to `allow` to receive data even if the subgraph has skipped over errors while syncing.
    """
    subgraphError: _SubgraphErrorPolicy_! = deny
<<<<<<< HEAD
  ): [rinkeby_SponsorVault!]!
  rinkeby_originTransfer(
=======
  ): [testrinkeby_OriginTransfer!]!
  testrinkeby_destinationTransfer(
>>>>>>> 0ca3a377
    id: ID!

    """
    The block at which the query should be executed. Can either be a `{ hash: Bytes }` value containing a block hash, a `{ number: Int }` containing the block number, or a `{ number_gte: Int }` containing the minimum block number. In the case of `number_gte`, the query will be executed on the latest block only if the subgraph has progressed to or past the minimum block number. Defaults to the latest block when omitted.
    """
<<<<<<< HEAD
    block: rinkeby_Block_height
=======
    block: testrinkeby_Block_height
>>>>>>> 0ca3a377

    """
    Set to `allow` to receive data even if the subgraph has skipped over errors while syncing.
    """
    subgraphError: _SubgraphErrorPolicy_! = deny
<<<<<<< HEAD
  ): rinkeby_OriginTransfer
  rinkeby_originTransfers(
    skip: Int = 0
    first: Int = 100
    orderBy: rinkeby_OriginTransfer_orderBy
    orderDirection: rinkeby_OrderDirection
    where: rinkeby_OriginTransfer_filter
=======
  ): testrinkeby_DestinationTransfer
  testrinkeby_destinationTransfers(
    skip: Int = 0
    first: Int = 100
    orderBy: testrinkeby_DestinationTransfer_orderBy
    orderDirection: testrinkeby_OrderDirection
    where: testrinkeby_DestinationTransfer_filter
>>>>>>> 0ca3a377

    """
    The block at which the query should be executed. Can either be a `{ hash: Bytes }` value containing a block hash, a `{ number: Int }` containing the block number, or a `{ number_gte: Int }` containing the minimum block number. In the case of `number_gte`, the query will be executed on the latest block only if the subgraph has progressed to or past the minimum block number. Defaults to the latest block when omitted.
    """
<<<<<<< HEAD
    block: rinkeby_Block_height
=======
    block: testrinkeby_Block_height
>>>>>>> 0ca3a377

    """
    Set to `allow` to receive data even if the subgraph has skipped over errors while syncing.
    """
    subgraphError: _SubgraphErrorPolicy_! = deny
<<<<<<< HEAD
  ): [rinkeby_OriginTransfer!]!
  rinkeby_destinationTransfer(
=======
  ): [testrinkeby_DestinationTransfer!]!

  """Access to subgraph metadata"""
  testrinkeby__meta(block: testrinkeby_Block_height): testrinkeby__Meta_
  stagingrinkeby_asset(
>>>>>>> 0ca3a377
    id: ID!

    """
    The block at which the query should be executed. Can either be a `{ hash: Bytes }` value containing a block hash, a `{ number: Int }` containing the block number, or a `{ number_gte: Int }` containing the minimum block number. In the case of `number_gte`, the query will be executed on the latest block only if the subgraph has progressed to or past the minimum block number. Defaults to the latest block when omitted.
    """
    block: stagingrinkeby_Block_height

    """
    Set to `allow` to receive data even if the subgraph has skipped over errors while syncing.
    """
    subgraphError: _SubgraphErrorPolicy_! = deny
<<<<<<< HEAD
  ): rinkeby_DestinationTransfer
  rinkeby_destinationTransfers(
    skip: Int = 0
    first: Int = 100
    orderBy: rinkeby_DestinationTransfer_orderBy
    orderDirection: rinkeby_OrderDirection
    where: rinkeby_DestinationTransfer_filter
=======
  ): stagingrinkeby_Asset
  stagingrinkeby_assets(
    skip: Int = 0
    first: Int = 100
    orderBy: stagingrinkeby_Asset_orderBy
    orderDirection: stagingrinkeby_OrderDirection
    where: stagingrinkeby_Asset_filter
>>>>>>> 0ca3a377

    """
    The block at which the query should be executed. Can either be a `{ hash: Bytes }` value containing a block hash, a `{ number: Int }` containing the block number, or a `{ number_gte: Int }` containing the minimum block number. In the case of `number_gte`, the query will be executed on the latest block only if the subgraph has progressed to or past the minimum block number. Defaults to the latest block when omitted.
    """
    block: stagingrinkeby_Block_height

    """
    Set to `allow` to receive data even if the subgraph has skipped over errors while syncing.
    """
    subgraphError: _SubgraphErrorPolicy_! = deny
<<<<<<< HEAD
  ): [rinkeby_DestinationTransfer!]!

  """Access to subgraph metadata"""
  rinkeby__meta(block: rinkeby_Block_height): rinkeby__Meta_
  testgoerli_asset(
=======
  ): [stagingrinkeby_Asset!]!
  stagingrinkeby_assetBalance(
>>>>>>> 0ca3a377
    id: ID!

    """
    The block at which the query should be executed. Can either be a `{ hash: Bytes }` value containing a block hash, a `{ number: Int }` containing the block number, or a `{ number_gte: Int }` containing the minimum block number. In the case of `number_gte`, the query will be executed on the latest block only if the subgraph has progressed to or past the minimum block number. Defaults to the latest block when omitted.
    """
<<<<<<< HEAD
    block: testgoerli_Block_height
=======
    block: stagingrinkeby_Block_height
>>>>>>> 0ca3a377

    """
    Set to `allow` to receive data even if the subgraph has skipped over errors while syncing.
    """
    subgraphError: _SubgraphErrorPolicy_! = deny
<<<<<<< HEAD
  ): testgoerli_Asset
  testgoerli_assets(
    skip: Int = 0
    first: Int = 100
    orderBy: testgoerli_Asset_orderBy
    orderDirection: testgoerli_OrderDirection
    where: testgoerli_Asset_filter
=======
  ): stagingrinkeby_AssetBalance
  stagingrinkeby_assetBalances(
    skip: Int = 0
    first: Int = 100
    orderBy: stagingrinkeby_AssetBalance_orderBy
    orderDirection: stagingrinkeby_OrderDirection
    where: stagingrinkeby_AssetBalance_filter
>>>>>>> 0ca3a377

    """
    The block at which the query should be executed. Can either be a `{ hash: Bytes }` value containing a block hash, a `{ number: Int }` containing the block number, or a `{ number_gte: Int }` containing the minimum block number. In the case of `number_gte`, the query will be executed on the latest block only if the subgraph has progressed to or past the minimum block number. Defaults to the latest block when omitted.
    """
<<<<<<< HEAD
    block: testgoerli_Block_height
=======
    block: stagingrinkeby_Block_height
>>>>>>> 0ca3a377

    """
    Set to `allow` to receive data even if the subgraph has skipped over errors while syncing.
    """
    subgraphError: _SubgraphErrorPolicy_! = deny
<<<<<<< HEAD
  ): [testgoerli_Asset!]!
  testgoerli_assetBalance(
=======
  ): [stagingrinkeby_AssetBalance!]!
  stagingrinkeby_router(
>>>>>>> 0ca3a377
    id: ID!

    """
    The block at which the query should be executed. Can either be a `{ hash: Bytes }` value containing a block hash, a `{ number: Int }` containing the block number, or a `{ number_gte: Int }` containing the minimum block number. In the case of `number_gte`, the query will be executed on the latest block only if the subgraph has progressed to or past the minimum block number. Defaults to the latest block when omitted.
    """
<<<<<<< HEAD
    block: testgoerli_Block_height
=======
    block: stagingrinkeby_Block_height
>>>>>>> 0ca3a377

    """
    Set to `allow` to receive data even if the subgraph has skipped over errors while syncing.
    """
    subgraphError: _SubgraphErrorPolicy_! = deny
<<<<<<< HEAD
  ): testgoerli_AssetBalance
  testgoerli_assetBalances(
    skip: Int = 0
    first: Int = 100
    orderBy: testgoerli_AssetBalance_orderBy
    orderDirection: testgoerli_OrderDirection
    where: testgoerli_AssetBalance_filter
=======
  ): stagingrinkeby_Router
  stagingrinkeby_routers(
    skip: Int = 0
    first: Int = 100
    orderBy: stagingrinkeby_Router_orderBy
    orderDirection: stagingrinkeby_OrderDirection
    where: stagingrinkeby_Router_filter
>>>>>>> 0ca3a377

    """
    The block at which the query should be executed. Can either be a `{ hash: Bytes }` value containing a block hash, a `{ number: Int }` containing the block number, or a `{ number_gte: Int }` containing the minimum block number. In the case of `number_gte`, the query will be executed on the latest block only if the subgraph has progressed to or past the minimum block number. Defaults to the latest block when omitted.
    """
<<<<<<< HEAD
    block: testgoerli_Block_height
=======
    block: stagingrinkeby_Block_height
>>>>>>> 0ca3a377

    """
    Set to `allow` to receive data even if the subgraph has skipped over errors while syncing.
    """
    subgraphError: _SubgraphErrorPolicy_! = deny
<<<<<<< HEAD
  ): [testgoerli_AssetBalance!]!
  testgoerli_router(
=======
  ): [stagingrinkeby_Router!]!
  stagingrinkeby_setting(
>>>>>>> 0ca3a377
    id: ID!

    """
    The block at which the query should be executed. Can either be a `{ hash: Bytes }` value containing a block hash, a `{ number: Int }` containing the block number, or a `{ number_gte: Int }` containing the minimum block number. In the case of `number_gte`, the query will be executed on the latest block only if the subgraph has progressed to or past the minimum block number. Defaults to the latest block when omitted.
    """
<<<<<<< HEAD
    block: testgoerli_Block_height
=======
    block: stagingrinkeby_Block_height
>>>>>>> 0ca3a377

    """
    Set to `allow` to receive data even if the subgraph has skipped over errors while syncing.
    """
    subgraphError: _SubgraphErrorPolicy_! = deny
<<<<<<< HEAD
  ): testgoerli_Router
  testgoerli_routers(
    skip: Int = 0
    first: Int = 100
    orderBy: testgoerli_Router_orderBy
    orderDirection: testgoerli_OrderDirection
    where: testgoerli_Router_filter
=======
  ): stagingrinkeby_Setting
  stagingrinkeby_settings(
    skip: Int = 0
    first: Int = 100
    orderBy: stagingrinkeby_Setting_orderBy
    orderDirection: stagingrinkeby_OrderDirection
    where: stagingrinkeby_Setting_filter
>>>>>>> 0ca3a377

    """
    The block at which the query should be executed. Can either be a `{ hash: Bytes }` value containing a block hash, a `{ number: Int }` containing the block number, or a `{ number_gte: Int }` containing the minimum block number. In the case of `number_gte`, the query will be executed on the latest block only if the subgraph has progressed to or past the minimum block number. Defaults to the latest block when omitted.
    """
<<<<<<< HEAD
    block: testgoerli_Block_height
=======
    block: stagingrinkeby_Block_height
>>>>>>> 0ca3a377

    """
    Set to `allow` to receive data even if the subgraph has skipped over errors while syncing.
    """
    subgraphError: _SubgraphErrorPolicy_! = deny
<<<<<<< HEAD
  ): [testgoerli_Router!]!
  testgoerli_setting(
=======
  ): [stagingrinkeby_Setting!]!
  stagingrinkeby_relayer(
>>>>>>> 0ca3a377
    id: ID!

    """
    The block at which the query should be executed. Can either be a `{ hash: Bytes }` value containing a block hash, a `{ number: Int }` containing the block number, or a `{ number_gte: Int }` containing the minimum block number. In the case of `number_gte`, the query will be executed on the latest block only if the subgraph has progressed to or past the minimum block number. Defaults to the latest block when omitted.
    """
<<<<<<< HEAD
    block: testgoerli_Block_height
=======
    block: stagingrinkeby_Block_height
>>>>>>> 0ca3a377

    """
    Set to `allow` to receive data even if the subgraph has skipped over errors while syncing.
    """
    subgraphError: _SubgraphErrorPolicy_! = deny
<<<<<<< HEAD
  ): testgoerli_Setting
  testgoerli_settings(
    skip: Int = 0
    first: Int = 100
    orderBy: testgoerli_Setting_orderBy
    orderDirection: testgoerli_OrderDirection
    where: testgoerli_Setting_filter
=======
  ): stagingrinkeby_Relayer
  stagingrinkeby_relayers(
    skip: Int = 0
    first: Int = 100
    orderBy: stagingrinkeby_Relayer_orderBy
    orderDirection: stagingrinkeby_OrderDirection
    where: stagingrinkeby_Relayer_filter
>>>>>>> 0ca3a377

    """
    The block at which the query should be executed. Can either be a `{ hash: Bytes }` value containing a block hash, a `{ number: Int }` containing the block number, or a `{ number_gte: Int }` containing the minimum block number. In the case of `number_gte`, the query will be executed on the latest block only if the subgraph has progressed to or past the minimum block number. Defaults to the latest block when omitted.
    """
<<<<<<< HEAD
    block: testgoerli_Block_height
=======
    block: stagingrinkeby_Block_height
>>>>>>> 0ca3a377

    """
    Set to `allow` to receive data even if the subgraph has skipped over errors while syncing.
    """
    subgraphError: _SubgraphErrorPolicy_! = deny
<<<<<<< HEAD
  ): [testgoerli_Setting!]!
  testgoerli_relayer(
=======
  ): [stagingrinkeby_Relayer!]!
  stagingrinkeby_stableSwap(
>>>>>>> 0ca3a377
    id: ID!

    """
    The block at which the query should be executed. Can either be a `{ hash: Bytes }` value containing a block hash, a `{ number: Int }` containing the block number, or a `{ number_gte: Int }` containing the minimum block number. In the case of `number_gte`, the query will be executed on the latest block only if the subgraph has progressed to or past the minimum block number. Defaults to the latest block when omitted.
    """
<<<<<<< HEAD
    block: testgoerli_Block_height
=======
    block: stagingrinkeby_Block_height
>>>>>>> 0ca3a377

    """
    Set to `allow` to receive data even if the subgraph has skipped over errors while syncing.
    """
    subgraphError: _SubgraphErrorPolicy_! = deny
<<<<<<< HEAD
  ): testgoerli_Relayer
  testgoerli_relayers(
    skip: Int = 0
    first: Int = 100
    orderBy: testgoerli_Relayer_orderBy
    orderDirection: testgoerli_OrderDirection
    where: testgoerli_Relayer_filter
=======
  ): stagingrinkeby_StableSwap
  stagingrinkeby_stableSwaps(
    skip: Int = 0
    first: Int = 100
    orderBy: stagingrinkeby_StableSwap_orderBy
    orderDirection: stagingrinkeby_OrderDirection
    where: stagingrinkeby_StableSwap_filter
>>>>>>> 0ca3a377

    """
    The block at which the query should be executed. Can either be a `{ hash: Bytes }` value containing a block hash, a `{ number: Int }` containing the block number, or a `{ number_gte: Int }` containing the minimum block number. In the case of `number_gte`, the query will be executed on the latest block only if the subgraph has progressed to or past the minimum block number. Defaults to the latest block when omitted.
    """
<<<<<<< HEAD
    block: testgoerli_Block_height
=======
    block: stagingrinkeby_Block_height
>>>>>>> 0ca3a377

    """
    Set to `allow` to receive data even if the subgraph has skipped over errors while syncing.
    """
    subgraphError: _SubgraphErrorPolicy_! = deny
<<<<<<< HEAD
  ): [testgoerli_Relayer!]!
  testgoerli_stableSwap(
=======
  ): [stagingrinkeby_StableSwap!]!
  stagingrinkeby_sponsorVault(
>>>>>>> 0ca3a377
    id: ID!

    """
    The block at which the query should be executed. Can either be a `{ hash: Bytes }` value containing a block hash, a `{ number: Int }` containing the block number, or a `{ number_gte: Int }` containing the minimum block number. In the case of `number_gte`, the query will be executed on the latest block only if the subgraph has progressed to or past the minimum block number. Defaults to the latest block when omitted.
    """
<<<<<<< HEAD
    block: testgoerli_Block_height
=======
    block: stagingrinkeby_Block_height
>>>>>>> 0ca3a377

    """
    Set to `allow` to receive data even if the subgraph has skipped over errors while syncing.
    """
    subgraphError: _SubgraphErrorPolicy_! = deny
<<<<<<< HEAD
  ): testgoerli_StableSwap
  testgoerli_stableSwaps(
    skip: Int = 0
    first: Int = 100
    orderBy: testgoerli_StableSwap_orderBy
    orderDirection: testgoerli_OrderDirection
    where: testgoerli_StableSwap_filter
=======
  ): stagingrinkeby_SponsorVault
  stagingrinkeby_sponsorVaults(
    skip: Int = 0
    first: Int = 100
    orderBy: stagingrinkeby_SponsorVault_orderBy
    orderDirection: stagingrinkeby_OrderDirection
    where: stagingrinkeby_SponsorVault_filter
>>>>>>> 0ca3a377

    """
    The block at which the query should be executed. Can either be a `{ hash: Bytes }` value containing a block hash, a `{ number: Int }` containing the block number, or a `{ number_gte: Int }` containing the minimum block number. In the case of `number_gte`, the query will be executed on the latest block only if the subgraph has progressed to or past the minimum block number. Defaults to the latest block when omitted.
    """
<<<<<<< HEAD
    block: testgoerli_Block_height
=======
    block: stagingrinkeby_Block_height
>>>>>>> 0ca3a377

    """
    Set to `allow` to receive data even if the subgraph has skipped over errors while syncing.
    """
    subgraphError: _SubgraphErrorPolicy_! = deny
<<<<<<< HEAD
  ): [testgoerli_StableSwap!]!
  testgoerli_sponsorVault(
=======
  ): [stagingrinkeby_SponsorVault!]!
  stagingrinkeby_originTransfer(
>>>>>>> 0ca3a377
    id: ID!

    """
    The block at which the query should be executed. Can either be a `{ hash: Bytes }` value containing a block hash, a `{ number: Int }` containing the block number, or a `{ number_gte: Int }` containing the minimum block number. In the case of `number_gte`, the query will be executed on the latest block only if the subgraph has progressed to or past the minimum block number. Defaults to the latest block when omitted.
    """
<<<<<<< HEAD
    block: testgoerli_Block_height
=======
    block: stagingrinkeby_Block_height
>>>>>>> 0ca3a377

    """
    Set to `allow` to receive data even if the subgraph has skipped over errors while syncing.
    """
    subgraphError: _SubgraphErrorPolicy_! = deny
<<<<<<< HEAD
  ): testgoerli_SponsorVault
  testgoerli_sponsorVaults(
    skip: Int = 0
    first: Int = 100
    orderBy: testgoerli_SponsorVault_orderBy
    orderDirection: testgoerli_OrderDirection
    where: testgoerli_SponsorVault_filter
=======
  ): stagingrinkeby_OriginTransfer
  stagingrinkeby_originTransfers(
    skip: Int = 0
    first: Int = 100
    orderBy: stagingrinkeby_OriginTransfer_orderBy
    orderDirection: stagingrinkeby_OrderDirection
    where: stagingrinkeby_OriginTransfer_filter
>>>>>>> 0ca3a377

    """
    The block at which the query should be executed. Can either be a `{ hash: Bytes }` value containing a block hash, a `{ number: Int }` containing the block number, or a `{ number_gte: Int }` containing the minimum block number. In the case of `number_gte`, the query will be executed on the latest block only if the subgraph has progressed to or past the minimum block number. Defaults to the latest block when omitted.
    """
<<<<<<< HEAD
    block: testgoerli_Block_height
=======
    block: stagingrinkeby_Block_height
>>>>>>> 0ca3a377

    """
    Set to `allow` to receive data even if the subgraph has skipped over errors while syncing.
    """
    subgraphError: _SubgraphErrorPolicy_! = deny
<<<<<<< HEAD
  ): [testgoerli_SponsorVault!]!
  testgoerli_originTransfer(
    id: ID!

    """
    The block at which the query should be executed. Can either be a `{ hash: Bytes }` value containing a block hash, a `{ number: Int }` containing the block number, or a `{ number_gte: Int }` containing the minimum block number. In the case of `number_gte`, the query will be executed on the latest block only if the subgraph has progressed to or past the minimum block number. Defaults to the latest block when omitted.
    """
    block: testgoerli_Block_height

    """
    Set to `allow` to receive data even if the subgraph has skipped over errors while syncing.
    """
    subgraphError: _SubgraphErrorPolicy_! = deny
  ): testgoerli_OriginTransfer
  testgoerli_originTransfers(
    skip: Int = 0
    first: Int = 100
    orderBy: testgoerli_OriginTransfer_orderBy
    orderDirection: testgoerli_OrderDirection
    where: testgoerli_OriginTransfer_filter

    """
    The block at which the query should be executed. Can either be a `{ hash: Bytes }` value containing a block hash, a `{ number: Int }` containing the block number, or a `{ number_gte: Int }` containing the minimum block number. In the case of `number_gte`, the query will be executed on the latest block only if the subgraph has progressed to or past the minimum block number. Defaults to the latest block when omitted.
    """
    block: testgoerli_Block_height

    """
    Set to `allow` to receive data even if the subgraph has skipped over errors while syncing.
    """
    subgraphError: _SubgraphErrorPolicy_! = deny
  ): [testgoerli_OriginTransfer!]!
  testgoerli_destinationTransfer(
    id: ID!

    """
    The block at which the query should be executed. Can either be a `{ hash: Bytes }` value containing a block hash, a `{ number: Int }` containing the block number, or a `{ number_gte: Int }` containing the minimum block number. In the case of `number_gte`, the query will be executed on the latest block only if the subgraph has progressed to or past the minimum block number. Defaults to the latest block when omitted.
    """
    block: testgoerli_Block_height

    """
    Set to `allow` to receive data even if the subgraph has skipped over errors while syncing.
    """
    subgraphError: _SubgraphErrorPolicy_! = deny
  ): testgoerli_DestinationTransfer
  testgoerli_destinationTransfers(
    skip: Int = 0
    first: Int = 100
    orderBy: testgoerli_DestinationTransfer_orderBy
    orderDirection: testgoerli_OrderDirection
    where: testgoerli_DestinationTransfer_filter

    """
    The block at which the query should be executed. Can either be a `{ hash: Bytes }` value containing a block hash, a `{ number: Int }` containing the block number, or a `{ number_gte: Int }` containing the minimum block number. In the case of `number_gte`, the query will be executed on the latest block only if the subgraph has progressed to or past the minimum block number. Defaults to the latest block when omitted.
    """
    block: testgoerli_Block_height

    """
    Set to `allow` to receive data even if the subgraph has skipped over errors while syncing.
    """
    subgraphError: _SubgraphErrorPolicy_! = deny
  ): [testgoerli_DestinationTransfer!]!

  """Access to subgraph metadata"""
  testgoerli__meta(block: testgoerli_Block_height): testgoerli__Meta_
  staginggoerli_asset(
=======
  ): [stagingrinkeby_OriginTransfer!]!
  stagingrinkeby_destinationTransfer(
>>>>>>> 0ca3a377
    id: ID!

    """
    The block at which the query should be executed. Can either be a `{ hash: Bytes }` value containing a block hash, a `{ number: Int }` containing the block number, or a `{ number_gte: Int }` containing the minimum block number. In the case of `number_gte`, the query will be executed on the latest block only if the subgraph has progressed to or past the minimum block number. Defaults to the latest block when omitted.
    """
    block: stagingrinkeby_Block_height

    """
    Set to `allow` to receive data even if the subgraph has skipped over errors while syncing.
    """
    subgraphError: _SubgraphErrorPolicy_! = deny
  ): stagingrinkeby_DestinationTransfer
  stagingrinkeby_destinationTransfers(
    skip: Int = 0
    first: Int = 100
    orderBy: stagingrinkeby_DestinationTransfer_orderBy
    orderDirection: stagingrinkeby_OrderDirection
    where: stagingrinkeby_DestinationTransfer_filter

    """
    The block at which the query should be executed. Can either be a `{ hash: Bytes }` value containing a block hash, a `{ number: Int }` containing the block number, or a `{ number_gte: Int }` containing the minimum block number. In the case of `number_gte`, the query will be executed on the latest block only if the subgraph has progressed to or past the minimum block number. Defaults to the latest block when omitted.
    """
    block: stagingrinkeby_Block_height

    """
    Set to `allow` to receive data even if the subgraph has skipped over errors while syncing.
    """
    subgraphError: _SubgraphErrorPolicy_! = deny
  ): [stagingrinkeby_DestinationTransfer!]!

  """Access to subgraph metadata"""
  stagingrinkeby__meta(block: stagingrinkeby_Block_height): stagingrinkeby__Meta_
}

type Subscription {
  testgoerli_asset(
    id: ID!

    """
    The block at which the query should be executed. Can either be a `{ hash: Bytes }` value containing a block hash, a `{ number: Int }` containing the block number, or a `{ number_gte: Int }` containing the minimum block number. In the case of `number_gte`, the query will be executed on the latest block only if the subgraph has progressed to or past the minimum block number. Defaults to the latest block when omitted.
    """
    block: testgoerli_Block_height

    """
    Set to `allow` to receive data even if the subgraph has skipped over errors while syncing.
    """
    subgraphError: _SubgraphErrorPolicy_! = deny
  ): testgoerli_Asset
  testgoerli_assets(
    skip: Int = 0
    first: Int = 100
    orderBy: testgoerli_Asset_orderBy
    orderDirection: testgoerli_OrderDirection
    where: testgoerli_Asset_filter

    """
    The block at which the query should be executed. Can either be a `{ hash: Bytes }` value containing a block hash, a `{ number: Int }` containing the block number, or a `{ number_gte: Int }` containing the minimum block number. In the case of `number_gte`, the query will be executed on the latest block only if the subgraph has progressed to or past the minimum block number. Defaults to the latest block when omitted.
    """
    block: testgoerli_Block_height

    """
    Set to `allow` to receive data even if the subgraph has skipped over errors while syncing.
    """
    subgraphError: _SubgraphErrorPolicy_! = deny
  ): [testgoerli_Asset!]!
  testgoerli_assetBalance(
    id: ID!

    """
    The block at which the query should be executed. Can either be a `{ hash: Bytes }` value containing a block hash, a `{ number: Int }` containing the block number, or a `{ number_gte: Int }` containing the minimum block number. In the case of `number_gte`, the query will be executed on the latest block only if the subgraph has progressed to or past the minimum block number. Defaults to the latest block when omitted.
    """
    block: testgoerli_Block_height

    """
    Set to `allow` to receive data even if the subgraph has skipped over errors while syncing.
    """
    subgraphError: _SubgraphErrorPolicy_! = deny
  ): testgoerli_AssetBalance
  testgoerli_assetBalances(
    skip: Int = 0
    first: Int = 100
    orderBy: testgoerli_AssetBalance_orderBy
    orderDirection: testgoerli_OrderDirection
    where: testgoerli_AssetBalance_filter

    """
    The block at which the query should be executed. Can either be a `{ hash: Bytes }` value containing a block hash, a `{ number: Int }` containing the block number, or a `{ number_gte: Int }` containing the minimum block number. In the case of `number_gte`, the query will be executed on the latest block only if the subgraph has progressed to or past the minimum block number. Defaults to the latest block when omitted.
    """
    block: testgoerli_Block_height

    """
    Set to `allow` to receive data even if the subgraph has skipped over errors while syncing.
    """
    subgraphError: _SubgraphErrorPolicy_! = deny
  ): [testgoerli_AssetBalance!]!
  testgoerli_router(
    id: ID!

    """
    The block at which the query should be executed. Can either be a `{ hash: Bytes }` value containing a block hash, a `{ number: Int }` containing the block number, or a `{ number_gte: Int }` containing the minimum block number. In the case of `number_gte`, the query will be executed on the latest block only if the subgraph has progressed to or past the minimum block number. Defaults to the latest block when omitted.
    """
    block: testgoerli_Block_height

    """
    Set to `allow` to receive data even if the subgraph has skipped over errors while syncing.
    """
    subgraphError: _SubgraphErrorPolicy_! = deny
  ): testgoerli_Router
  testgoerli_routers(
    skip: Int = 0
    first: Int = 100
    orderBy: testgoerli_Router_orderBy
    orderDirection: testgoerli_OrderDirection
    where: testgoerli_Router_filter

    """
    The block at which the query should be executed. Can either be a `{ hash: Bytes }` value containing a block hash, a `{ number: Int }` containing the block number, or a `{ number_gte: Int }` containing the minimum block number. In the case of `number_gte`, the query will be executed on the latest block only if the subgraph has progressed to or past the minimum block number. Defaults to the latest block when omitted.
    """
    block: testgoerli_Block_height

    """
    Set to `allow` to receive data even if the subgraph has skipped over errors while syncing.
    """
    subgraphError: _SubgraphErrorPolicy_! = deny
  ): [testgoerli_Router!]!
  testgoerli_setting(
    id: ID!

    """
    The block at which the query should be executed. Can either be a `{ hash: Bytes }` value containing a block hash, a `{ number: Int }` containing the block number, or a `{ number_gte: Int }` containing the minimum block number. In the case of `number_gte`, the query will be executed on the latest block only if the subgraph has progressed to or past the minimum block number. Defaults to the latest block when omitted.
    """
    block: testgoerli_Block_height

    """
    Set to `allow` to receive data even if the subgraph has skipped over errors while syncing.
    """
    subgraphError: _SubgraphErrorPolicy_! = deny
  ): testgoerli_Setting
  testgoerli_settings(
    skip: Int = 0
    first: Int = 100
    orderBy: testgoerli_Setting_orderBy
    orderDirection: testgoerli_OrderDirection
    where: testgoerli_Setting_filter

    """
    The block at which the query should be executed. Can either be a `{ hash: Bytes }` value containing a block hash, a `{ number: Int }` containing the block number, or a `{ number_gte: Int }` containing the minimum block number. In the case of `number_gte`, the query will be executed on the latest block only if the subgraph has progressed to or past the minimum block number. Defaults to the latest block when omitted.
    """
    block: testgoerli_Block_height

    """
    Set to `allow` to receive data even if the subgraph has skipped over errors while syncing.
    """
    subgraphError: _SubgraphErrorPolicy_! = deny
  ): [testgoerli_Setting!]!
  testgoerli_relayer(
    id: ID!

    """
    The block at which the query should be executed. Can either be a `{ hash: Bytes }` value containing a block hash, a `{ number: Int }` containing the block number, or a `{ number_gte: Int }` containing the minimum block number. In the case of `number_gte`, the query will be executed on the latest block only if the subgraph has progressed to or past the minimum block number. Defaults to the latest block when omitted.
    """
    block: testgoerli_Block_height

    """
    Set to `allow` to receive data even if the subgraph has skipped over errors while syncing.
    """
    subgraphError: _SubgraphErrorPolicy_! = deny
  ): testgoerli_Relayer
  testgoerli_relayers(
    skip: Int = 0
    first: Int = 100
    orderBy: testgoerli_Relayer_orderBy
    orderDirection: testgoerli_OrderDirection
    where: testgoerli_Relayer_filter

    """
    The block at which the query should be executed. Can either be a `{ hash: Bytes }` value containing a block hash, a `{ number: Int }` containing the block number, or a `{ number_gte: Int }` containing the minimum block number. In the case of `number_gte`, the query will be executed on the latest block only if the subgraph has progressed to or past the minimum block number. Defaults to the latest block when omitted.
    """
    block: testgoerli_Block_height

    """
    Set to `allow` to receive data even if the subgraph has skipped over errors while syncing.
    """
    subgraphError: _SubgraphErrorPolicy_! = deny
  ): [testgoerli_Relayer!]!
  testgoerli_stableSwap(
    id: ID!

    """
    The block at which the query should be executed. Can either be a `{ hash: Bytes }` value containing a block hash, a `{ number: Int }` containing the block number, or a `{ number_gte: Int }` containing the minimum block number. In the case of `number_gte`, the query will be executed on the latest block only if the subgraph has progressed to or past the minimum block number. Defaults to the latest block when omitted.
    """
    block: testgoerli_Block_height

    """
    Set to `allow` to receive data even if the subgraph has skipped over errors while syncing.
    """
    subgraphError: _SubgraphErrorPolicy_! = deny
  ): testgoerli_StableSwap
  testgoerli_stableSwaps(
    skip: Int = 0
    first: Int = 100
    orderBy: testgoerli_StableSwap_orderBy
    orderDirection: testgoerli_OrderDirection
    where: testgoerli_StableSwap_filter

    """
    The block at which the query should be executed. Can either be a `{ hash: Bytes }` value containing a block hash, a `{ number: Int }` containing the block number, or a `{ number_gte: Int }` containing the minimum block number. In the case of `number_gte`, the query will be executed on the latest block only if the subgraph has progressed to or past the minimum block number. Defaults to the latest block when omitted.
    """
    block: testgoerli_Block_height

    """
    Set to `allow` to receive data even if the subgraph has skipped over errors while syncing.
    """
    subgraphError: _SubgraphErrorPolicy_! = deny
  ): [testgoerli_StableSwap!]!
  testgoerli_sponsorVault(
    id: ID!

    """
    The block at which the query should be executed. Can either be a `{ hash: Bytes }` value containing a block hash, a `{ number: Int }` containing the block number, or a `{ number_gte: Int }` containing the minimum block number. In the case of `number_gte`, the query will be executed on the latest block only if the subgraph has progressed to or past the minimum block number. Defaults to the latest block when omitted.
    """
    block: testgoerli_Block_height

    """
    Set to `allow` to receive data even if the subgraph has skipped over errors while syncing.
    """
    subgraphError: _SubgraphErrorPolicy_! = deny
  ): testgoerli_SponsorVault
  testgoerli_sponsorVaults(
    skip: Int = 0
    first: Int = 100
    orderBy: testgoerli_SponsorVault_orderBy
    orderDirection: testgoerli_OrderDirection
    where: testgoerli_SponsorVault_filter

    """
    The block at which the query should be executed. Can either be a `{ hash: Bytes }` value containing a block hash, a `{ number: Int }` containing the block number, or a `{ number_gte: Int }` containing the minimum block number. In the case of `number_gte`, the query will be executed on the latest block only if the subgraph has progressed to or past the minimum block number. Defaults to the latest block when omitted.
    """
    block: testgoerli_Block_height

    """
    Set to `allow` to receive data even if the subgraph has skipped over errors while syncing.
    """
    subgraphError: _SubgraphErrorPolicy_! = deny
  ): [testgoerli_SponsorVault!]!
  testgoerli_originTransfer(
    id: ID!

    """
    The block at which the query should be executed. Can either be a `{ hash: Bytes }` value containing a block hash, a `{ number: Int }` containing the block number, or a `{ number_gte: Int }` containing the minimum block number. In the case of `number_gte`, the query will be executed on the latest block only if the subgraph has progressed to or past the minimum block number. Defaults to the latest block when omitted.
    """
    block: testgoerli_Block_height

    """
    Set to `allow` to receive data even if the subgraph has skipped over errors while syncing.
    """
    subgraphError: _SubgraphErrorPolicy_! = deny
  ): testgoerli_OriginTransfer
  testgoerli_originTransfers(
    skip: Int = 0
    first: Int = 100
    orderBy: testgoerli_OriginTransfer_orderBy
    orderDirection: testgoerli_OrderDirection
    where: testgoerli_OriginTransfer_filter

    """
    The block at which the query should be executed. Can either be a `{ hash: Bytes }` value containing a block hash, a `{ number: Int }` containing the block number, or a `{ number_gte: Int }` containing the minimum block number. In the case of `number_gte`, the query will be executed on the latest block only if the subgraph has progressed to or past the minimum block number. Defaults to the latest block when omitted.
    """
    block: testgoerli_Block_height

    """
    Set to `allow` to receive data even if the subgraph has skipped over errors while syncing.
    """
    subgraphError: _SubgraphErrorPolicy_! = deny
  ): [testgoerli_OriginTransfer!]!
  testgoerli_destinationTransfer(
    id: ID!

    """
    The block at which the query should be executed. Can either be a `{ hash: Bytes }` value containing a block hash, a `{ number: Int }` containing the block number, or a `{ number_gte: Int }` containing the minimum block number. In the case of `number_gte`, the query will be executed on the latest block only if the subgraph has progressed to or past the minimum block number. Defaults to the latest block when omitted.
    """
    block: testgoerli_Block_height

    """
    Set to `allow` to receive data even if the subgraph has skipped over errors while syncing.
    """
    subgraphError: _SubgraphErrorPolicy_! = deny
  ): testgoerli_DestinationTransfer
  testgoerli_destinationTransfers(
    skip: Int = 0
    first: Int = 100
    orderBy: testgoerli_DestinationTransfer_orderBy
    orderDirection: testgoerli_OrderDirection
    where: testgoerli_DestinationTransfer_filter

    """
    The block at which the query should be executed. Can either be a `{ hash: Bytes }` value containing a block hash, a `{ number: Int }` containing the block number, or a `{ number_gte: Int }` containing the minimum block number. In the case of `number_gte`, the query will be executed on the latest block only if the subgraph has progressed to or past the minimum block number. Defaults to the latest block when omitted.
    """
    block: testgoerli_Block_height

    """
    Set to `allow` to receive data even if the subgraph has skipped over errors while syncing.
    """
    subgraphError: _SubgraphErrorPolicy_! = deny
  ): [testgoerli_DestinationTransfer!]!

  """Access to subgraph metadata"""
  testgoerli__meta(block: testgoerli_Block_height): testgoerli__Meta_
  rinkeby_asset(
    id: ID!

    """
    The block at which the query should be executed. Can either be a `{ hash: Bytes }` value containing a block hash, a `{ number: Int }` containing the block number, or a `{ number_gte: Int }` containing the minimum block number. In the case of `number_gte`, the query will be executed on the latest block only if the subgraph has progressed to or past the minimum block number. Defaults to the latest block when omitted.
    """
    block: rinkeby_Block_height

    """
    Set to `allow` to receive data even if the subgraph has skipped over errors while syncing.
    """
    subgraphError: _SubgraphErrorPolicy_! = deny
  ): rinkeby_Asset
  rinkeby_assets(
    skip: Int = 0
    first: Int = 100
    orderBy: rinkeby_Asset_orderBy
    orderDirection: rinkeby_OrderDirection
    where: rinkeby_Asset_filter

    """
    The block at which the query should be executed. Can either be a `{ hash: Bytes }` value containing a block hash, a `{ number: Int }` containing the block number, or a `{ number_gte: Int }` containing the minimum block number. In the case of `number_gte`, the query will be executed on the latest block only if the subgraph has progressed to or past the minimum block number. Defaults to the latest block when omitted.
    """
    block: rinkeby_Block_height

    """
    Set to `allow` to receive data even if the subgraph has skipped over errors while syncing.
    """
    subgraphError: _SubgraphErrorPolicy_! = deny
  ): [rinkeby_Asset!]!
  rinkeby_assetBalance(
    id: ID!

    """
    The block at which the query should be executed. Can either be a `{ hash: Bytes }` value containing a block hash, a `{ number: Int }` containing the block number, or a `{ number_gte: Int }` containing the minimum block number. In the case of `number_gte`, the query will be executed on the latest block only if the subgraph has progressed to or past the minimum block number. Defaults to the latest block when omitted.
    """
    block: rinkeby_Block_height

    """
    Set to `allow` to receive data even if the subgraph has skipped over errors while syncing.
    """
    subgraphError: _SubgraphErrorPolicy_! = deny
  ): rinkeby_AssetBalance
  rinkeby_assetBalances(
    skip: Int = 0
    first: Int = 100
    orderBy: rinkeby_AssetBalance_orderBy
    orderDirection: rinkeby_OrderDirection
    where: rinkeby_AssetBalance_filter

    """
    The block at which the query should be executed. Can either be a `{ hash: Bytes }` value containing a block hash, a `{ number: Int }` containing the block number, or a `{ number_gte: Int }` containing the minimum block number. In the case of `number_gte`, the query will be executed on the latest block only if the subgraph has progressed to or past the minimum block number. Defaults to the latest block when omitted.
    """
    block: rinkeby_Block_height

    """
    Set to `allow` to receive data even if the subgraph has skipped over errors while syncing.
    """
    subgraphError: _SubgraphErrorPolicy_! = deny
  ): [rinkeby_AssetBalance!]!
  rinkeby_router(
    id: ID!

    """
    The block at which the query should be executed. Can either be a `{ hash: Bytes }` value containing a block hash, a `{ number: Int }` containing the block number, or a `{ number_gte: Int }` containing the minimum block number. In the case of `number_gte`, the query will be executed on the latest block only if the subgraph has progressed to or past the minimum block number. Defaults to the latest block when omitted.
    """
    block: rinkeby_Block_height

    """
    Set to `allow` to receive data even if the subgraph has skipped over errors while syncing.
    """
    subgraphError: _SubgraphErrorPolicy_! = deny
  ): rinkeby_Router
  rinkeby_routers(
    skip: Int = 0
    first: Int = 100
    orderBy: rinkeby_Router_orderBy
    orderDirection: rinkeby_OrderDirection
    where: rinkeby_Router_filter

    """
    The block at which the query should be executed. Can either be a `{ hash: Bytes }` value containing a block hash, a `{ number: Int }` containing the block number, or a `{ number_gte: Int }` containing the minimum block number. In the case of `number_gte`, the query will be executed on the latest block only if the subgraph has progressed to or past the minimum block number. Defaults to the latest block when omitted.
    """
    block: rinkeby_Block_height

    """
    Set to `allow` to receive data even if the subgraph has skipped over errors while syncing.
    """
    subgraphError: _SubgraphErrorPolicy_! = deny
  ): [rinkeby_Router!]!
  rinkeby_setting(
    id: ID!

    """
    The block at which the query should be executed. Can either be a `{ hash: Bytes }` value containing a block hash, a `{ number: Int }` containing the block number, or a `{ number_gte: Int }` containing the minimum block number. In the case of `number_gte`, the query will be executed on the latest block only if the subgraph has progressed to or past the minimum block number. Defaults to the latest block when omitted.
    """
    block: rinkeby_Block_height

    """
    Set to `allow` to receive data even if the subgraph has skipped over errors while syncing.
    """
    subgraphError: _SubgraphErrorPolicy_! = deny
  ): rinkeby_Setting
  rinkeby_settings(
    skip: Int = 0
    first: Int = 100
    orderBy: rinkeby_Setting_orderBy
    orderDirection: rinkeby_OrderDirection
    where: rinkeby_Setting_filter

    """
    The block at which the query should be executed. Can either be a `{ hash: Bytes }` value containing a block hash, a `{ number: Int }` containing the block number, or a `{ number_gte: Int }` containing the minimum block number. In the case of `number_gte`, the query will be executed on the latest block only if the subgraph has progressed to or past the minimum block number. Defaults to the latest block when omitted.
    """
    block: rinkeby_Block_height

    """
    Set to `allow` to receive data even if the subgraph has skipped over errors while syncing.
    """
    subgraphError: _SubgraphErrorPolicy_! = deny
  ): [rinkeby_Setting!]!
  rinkeby_relayer(
    id: ID!

    """
    The block at which the query should be executed. Can either be a `{ hash: Bytes }` value containing a block hash, a `{ number: Int }` containing the block number, or a `{ number_gte: Int }` containing the minimum block number. In the case of `number_gte`, the query will be executed on the latest block only if the subgraph has progressed to or past the minimum block number. Defaults to the latest block when omitted.
    """
    block: rinkeby_Block_height

    """
    Set to `allow` to receive data even if the subgraph has skipped over errors while syncing.
    """
    subgraphError: _SubgraphErrorPolicy_! = deny
  ): rinkeby_Relayer
  rinkeby_relayers(
    skip: Int = 0
    first: Int = 100
    orderBy: rinkeby_Relayer_orderBy
    orderDirection: rinkeby_OrderDirection
    where: rinkeby_Relayer_filter

    """
    The block at which the query should be executed. Can either be a `{ hash: Bytes }` value containing a block hash, a `{ number: Int }` containing the block number, or a `{ number_gte: Int }` containing the minimum block number. In the case of `number_gte`, the query will be executed on the latest block only if the subgraph has progressed to or past the minimum block number. Defaults to the latest block when omitted.
    """
    block: rinkeby_Block_height

    """
    Set to `allow` to receive data even if the subgraph has skipped over errors while syncing.
    """
    subgraphError: _SubgraphErrorPolicy_! = deny
  ): [rinkeby_Relayer!]!
  rinkeby_stableSwap(
    id: ID!

    """
    The block at which the query should be executed. Can either be a `{ hash: Bytes }` value containing a block hash, a `{ number: Int }` containing the block number, or a `{ number_gte: Int }` containing the minimum block number. In the case of `number_gte`, the query will be executed on the latest block only if the subgraph has progressed to or past the minimum block number. Defaults to the latest block when omitted.
    """
    block: rinkeby_Block_height

    """
    Set to `allow` to receive data even if the subgraph has skipped over errors while syncing.
    """
    subgraphError: _SubgraphErrorPolicy_! = deny
  ): rinkeby_StableSwap
  rinkeby_stableSwaps(
    skip: Int = 0
    first: Int = 100
    orderBy: rinkeby_StableSwap_orderBy
    orderDirection: rinkeby_OrderDirection
    where: rinkeby_StableSwap_filter

    """
    The block at which the query should be executed. Can either be a `{ hash: Bytes }` value containing a block hash, a `{ number: Int }` containing the block number, or a `{ number_gte: Int }` containing the minimum block number. In the case of `number_gte`, the query will be executed on the latest block only if the subgraph has progressed to or past the minimum block number. Defaults to the latest block when omitted.
    """
    block: rinkeby_Block_height

    """
    Set to `allow` to receive data even if the subgraph has skipped over errors while syncing.
    """
    subgraphError: _SubgraphErrorPolicy_! = deny
  ): [rinkeby_StableSwap!]!
  rinkeby_sponsorVault(
    id: ID!

    """
    The block at which the query should be executed. Can either be a `{ hash: Bytes }` value containing a block hash, a `{ number: Int }` containing the block number, or a `{ number_gte: Int }` containing the minimum block number. In the case of `number_gte`, the query will be executed on the latest block only if the subgraph has progressed to or past the minimum block number. Defaults to the latest block when omitted.
    """
    block: rinkeby_Block_height

    """
    Set to `allow` to receive data even if the subgraph has skipped over errors while syncing.
    """
    subgraphError: _SubgraphErrorPolicy_! = deny
  ): rinkeby_SponsorVault
  rinkeby_sponsorVaults(
    skip: Int = 0
    first: Int = 100
    orderBy: rinkeby_SponsorVault_orderBy
    orderDirection: rinkeby_OrderDirection
    where: rinkeby_SponsorVault_filter

    """
    The block at which the query should be executed. Can either be a `{ hash: Bytes }` value containing a block hash, a `{ number: Int }` containing the block number, or a `{ number_gte: Int }` containing the minimum block number. In the case of `number_gte`, the query will be executed on the latest block only if the subgraph has progressed to or past the minimum block number. Defaults to the latest block when omitted.
    """
    block: rinkeby_Block_height

    """
    Set to `allow` to receive data even if the subgraph has skipped over errors while syncing.
    """
    subgraphError: _SubgraphErrorPolicy_! = deny
  ): [rinkeby_SponsorVault!]!
  rinkeby_originTransfer(
    id: ID!

    """
    The block at which the query should be executed. Can either be a `{ hash: Bytes }` value containing a block hash, a `{ number: Int }` containing the block number, or a `{ number_gte: Int }` containing the minimum block number. In the case of `number_gte`, the query will be executed on the latest block only if the subgraph has progressed to or past the minimum block number. Defaults to the latest block when omitted.
    """
    block: rinkeby_Block_height

    """
    Set to `allow` to receive data even if the subgraph has skipped over errors while syncing.
    """
    subgraphError: _SubgraphErrorPolicy_! = deny
  ): rinkeby_OriginTransfer
  rinkeby_originTransfers(
    skip: Int = 0
    first: Int = 100
    orderBy: rinkeby_OriginTransfer_orderBy
    orderDirection: rinkeby_OrderDirection
    where: rinkeby_OriginTransfer_filter

    """
    The block at which the query should be executed. Can either be a `{ hash: Bytes }` value containing a block hash, a `{ number: Int }` containing the block number, or a `{ number_gte: Int }` containing the minimum block number. In the case of `number_gte`, the query will be executed on the latest block only if the subgraph has progressed to or past the minimum block number. Defaults to the latest block when omitted.
    """
    block: rinkeby_Block_height

    """
    Set to `allow` to receive data even if the subgraph has skipped over errors while syncing.
    """
    subgraphError: _SubgraphErrorPolicy_! = deny
  ): [rinkeby_OriginTransfer!]!
  rinkeby_destinationTransfer(
    id: ID!

    """
    The block at which the query should be executed. Can either be a `{ hash: Bytes }` value containing a block hash, a `{ number: Int }` containing the block number, or a `{ number_gte: Int }` containing the minimum block number. In the case of `number_gte`, the query will be executed on the latest block only if the subgraph has progressed to or past the minimum block number. Defaults to the latest block when omitted.
    """
    block: rinkeby_Block_height

    """
    Set to `allow` to receive data even if the subgraph has skipped over errors while syncing.
    """
    subgraphError: _SubgraphErrorPolicy_! = deny
  ): rinkeby_DestinationTransfer
  rinkeby_destinationTransfers(
    skip: Int = 0
    first: Int = 100
    orderBy: rinkeby_DestinationTransfer_orderBy
    orderDirection: rinkeby_OrderDirection
    where: rinkeby_DestinationTransfer_filter

    """
    The block at which the query should be executed. Can either be a `{ hash: Bytes }` value containing a block hash, a `{ number: Int }` containing the block number, or a `{ number_gte: Int }` containing the minimum block number. In the case of `number_gte`, the query will be executed on the latest block only if the subgraph has progressed to or past the minimum block number. Defaults to the latest block when omitted.
    """
    block: rinkeby_Block_height

    """
    Set to `allow` to receive data even if the subgraph has skipped over errors while syncing.
    """
    subgraphError: _SubgraphErrorPolicy_! = deny
  ): [rinkeby_DestinationTransfer!]!

  """Access to subgraph metadata"""
<<<<<<< HEAD
  testrinkeby__meta(block: testrinkeby_Block_height): testrinkeby__Meta_
}

type Subscription {
=======
  rinkeby__meta(block: rinkeby_Block_height): rinkeby__Meta_
>>>>>>> 0ca3a377
  goerli_asset(
    id: ID!

    """
    The block at which the query should be executed. Can either be a `{ hash: Bytes }` value containing a block hash, a `{ number: Int }` containing the block number, or a `{ number_gte: Int }` containing the minimum block number. In the case of `number_gte`, the query will be executed on the latest block only if the subgraph has progressed to or past the minimum block number. Defaults to the latest block when omitted.
    """
    block: goerli_Block_height

    """
    Set to `allow` to receive data even if the subgraph has skipped over errors while syncing.
    """
    subgraphError: _SubgraphErrorPolicy_! = deny
  ): goerli_Asset
  goerli_assets(
    skip: Int = 0
    first: Int = 100
    orderBy: goerli_Asset_orderBy
    orderDirection: goerli_OrderDirection
    where: goerli_Asset_filter

    """
    The block at which the query should be executed. Can either be a `{ hash: Bytes }` value containing a block hash, a `{ number: Int }` containing the block number, or a `{ number_gte: Int }` containing the minimum block number. In the case of `number_gte`, the query will be executed on the latest block only if the subgraph has progressed to or past the minimum block number. Defaults to the latest block when omitted.
    """
    block: goerli_Block_height

    """
    Set to `allow` to receive data even if the subgraph has skipped over errors while syncing.
    """
    subgraphError: _SubgraphErrorPolicy_! = deny
  ): [goerli_Asset!]!
  goerli_assetBalance(
    id: ID!

    """
    The block at which the query should be executed. Can either be a `{ hash: Bytes }` value containing a block hash, a `{ number: Int }` containing the block number, or a `{ number_gte: Int }` containing the minimum block number. In the case of `number_gte`, the query will be executed on the latest block only if the subgraph has progressed to or past the minimum block number. Defaults to the latest block when omitted.
    """
    block: goerli_Block_height

    """
    Set to `allow` to receive data even if the subgraph has skipped over errors while syncing.
    """
    subgraphError: _SubgraphErrorPolicy_! = deny
  ): goerli_AssetBalance
  goerli_assetBalances(
    skip: Int = 0
    first: Int = 100
    orderBy: goerli_AssetBalance_orderBy
    orderDirection: goerli_OrderDirection
    where: goerli_AssetBalance_filter

    """
    The block at which the query should be executed. Can either be a `{ hash: Bytes }` value containing a block hash, a `{ number: Int }` containing the block number, or a `{ number_gte: Int }` containing the minimum block number. In the case of `number_gte`, the query will be executed on the latest block only if the subgraph has progressed to or past the minimum block number. Defaults to the latest block when omitted.
    """
    block: goerli_Block_height

    """
    Set to `allow` to receive data even if the subgraph has skipped over errors while syncing.
    """
    subgraphError: _SubgraphErrorPolicy_! = deny
  ): [goerli_AssetBalance!]!
  goerli_router(
    id: ID!

    """
    The block at which the query should be executed. Can either be a `{ hash: Bytes }` value containing a block hash, a `{ number: Int }` containing the block number, or a `{ number_gte: Int }` containing the minimum block number. In the case of `number_gte`, the query will be executed on the latest block only if the subgraph has progressed to or past the minimum block number. Defaults to the latest block when omitted.
    """
    block: goerli_Block_height

    """
    Set to `allow` to receive data even if the subgraph has skipped over errors while syncing.
    """
    subgraphError: _SubgraphErrorPolicy_! = deny
  ): goerli_Router
  goerli_routers(
    skip: Int = 0
    first: Int = 100
    orderBy: goerli_Router_orderBy
    orderDirection: goerli_OrderDirection
    where: goerli_Router_filter

    """
    The block at which the query should be executed. Can either be a `{ hash: Bytes }` value containing a block hash, a `{ number: Int }` containing the block number, or a `{ number_gte: Int }` containing the minimum block number. In the case of `number_gte`, the query will be executed on the latest block only if the subgraph has progressed to or past the minimum block number. Defaults to the latest block when omitted.
    """
    block: goerli_Block_height

    """
    Set to `allow` to receive data even if the subgraph has skipped over errors while syncing.
    """
    subgraphError: _SubgraphErrorPolicy_! = deny
  ): [goerli_Router!]!
  goerli_setting(
    id: ID!

    """
    The block at which the query should be executed. Can either be a `{ hash: Bytes }` value containing a block hash, a `{ number: Int }` containing the block number, or a `{ number_gte: Int }` containing the minimum block number. In the case of `number_gte`, the query will be executed on the latest block only if the subgraph has progressed to or past the minimum block number. Defaults to the latest block when omitted.
    """
    block: goerli_Block_height

    """
    Set to `allow` to receive data even if the subgraph has skipped over errors while syncing.
    """
    subgraphError: _SubgraphErrorPolicy_! = deny
  ): goerli_Setting
  goerli_settings(
    skip: Int = 0
    first: Int = 100
    orderBy: goerli_Setting_orderBy
    orderDirection: goerli_OrderDirection
    where: goerli_Setting_filter

    """
    The block at which the query should be executed. Can either be a `{ hash: Bytes }` value containing a block hash, a `{ number: Int }` containing the block number, or a `{ number_gte: Int }` containing the minimum block number. In the case of `number_gte`, the query will be executed on the latest block only if the subgraph has progressed to or past the minimum block number. Defaults to the latest block when omitted.
    """
    block: goerli_Block_height

    """
    Set to `allow` to receive data even if the subgraph has skipped over errors while syncing.
    """
    subgraphError: _SubgraphErrorPolicy_! = deny
  ): [goerli_Setting!]!
  goerli_relayer(
    id: ID!

    """
    The block at which the query should be executed. Can either be a `{ hash: Bytes }` value containing a block hash, a `{ number: Int }` containing the block number, or a `{ number_gte: Int }` containing the minimum block number. In the case of `number_gte`, the query will be executed on the latest block only if the subgraph has progressed to or past the minimum block number. Defaults to the latest block when omitted.
    """
    block: goerli_Block_height

    """
    Set to `allow` to receive data even if the subgraph has skipped over errors while syncing.
    """
    subgraphError: _SubgraphErrorPolicy_! = deny
  ): goerli_Relayer
  goerli_relayers(
    skip: Int = 0
    first: Int = 100
    orderBy: goerli_Relayer_orderBy
    orderDirection: goerli_OrderDirection
    where: goerli_Relayer_filter

    """
    The block at which the query should be executed. Can either be a `{ hash: Bytes }` value containing a block hash, a `{ number: Int }` containing the block number, or a `{ number_gte: Int }` containing the minimum block number. In the case of `number_gte`, the query will be executed on the latest block only if the subgraph has progressed to or past the minimum block number. Defaults to the latest block when omitted.
    """
    block: goerli_Block_height

    """
    Set to `allow` to receive data even if the subgraph has skipped over errors while syncing.
    """
    subgraphError: _SubgraphErrorPolicy_! = deny
  ): [goerli_Relayer!]!
  goerli_stableSwap(
    id: ID!

    """
    The block at which the query should be executed. Can either be a `{ hash: Bytes }` value containing a block hash, a `{ number: Int }` containing the block number, or a `{ number_gte: Int }` containing the minimum block number. In the case of `number_gte`, the query will be executed on the latest block only if the subgraph has progressed to or past the minimum block number. Defaults to the latest block when omitted.
    """
    block: goerli_Block_height

    """
    Set to `allow` to receive data even if the subgraph has skipped over errors while syncing.
    """
    subgraphError: _SubgraphErrorPolicy_! = deny
  ): goerli_StableSwap
  goerli_stableSwaps(
    skip: Int = 0
    first: Int = 100
    orderBy: goerli_StableSwap_orderBy
    orderDirection: goerli_OrderDirection
    where: goerli_StableSwap_filter

    """
    The block at which the query should be executed. Can either be a `{ hash: Bytes }` value containing a block hash, a `{ number: Int }` containing the block number, or a `{ number_gte: Int }` containing the minimum block number. In the case of `number_gte`, the query will be executed on the latest block only if the subgraph has progressed to or past the minimum block number. Defaults to the latest block when omitted.
    """
    block: goerli_Block_height

    """
    Set to `allow` to receive data even if the subgraph has skipped over errors while syncing.
    """
    subgraphError: _SubgraphErrorPolicy_! = deny
  ): [goerli_StableSwap!]!
  goerli_sponsorVault(
    id: ID!

    """
    The block at which the query should be executed. Can either be a `{ hash: Bytes }` value containing a block hash, a `{ number: Int }` containing the block number, or a `{ number_gte: Int }` containing the minimum block number. In the case of `number_gte`, the query will be executed on the latest block only if the subgraph has progressed to or past the minimum block number. Defaults to the latest block when omitted.
    """
    block: goerli_Block_height

    """
    Set to `allow` to receive data even if the subgraph has skipped over errors while syncing.
    """
    subgraphError: _SubgraphErrorPolicy_! = deny
  ): goerli_SponsorVault
  goerli_sponsorVaults(
    skip: Int = 0
    first: Int = 100
    orderBy: goerli_SponsorVault_orderBy
    orderDirection: goerli_OrderDirection
    where: goerli_SponsorVault_filter

    """
    The block at which the query should be executed. Can either be a `{ hash: Bytes }` value containing a block hash, a `{ number: Int }` containing the block number, or a `{ number_gte: Int }` containing the minimum block number. In the case of `number_gte`, the query will be executed on the latest block only if the subgraph has progressed to or past the minimum block number. Defaults to the latest block when omitted.
    """
    block: goerli_Block_height

    """
    Set to `allow` to receive data even if the subgraph has skipped over errors while syncing.
    """
    subgraphError: _SubgraphErrorPolicy_! = deny
  ): [goerli_SponsorVault!]!
  goerli_originTransfer(
    id: ID!

    """
    The block at which the query should be executed. Can either be a `{ hash: Bytes }` value containing a block hash, a `{ number: Int }` containing the block number, or a `{ number_gte: Int }` containing the minimum block number. In the case of `number_gte`, the query will be executed on the latest block only if the subgraph has progressed to or past the minimum block number. Defaults to the latest block when omitted.
    """
    block: goerli_Block_height

    """
    Set to `allow` to receive data even if the subgraph has skipped over errors while syncing.
    """
    subgraphError: _SubgraphErrorPolicy_! = deny
  ): goerli_OriginTransfer
  goerli_originTransfers(
    skip: Int = 0
    first: Int = 100
    orderBy: goerli_OriginTransfer_orderBy
    orderDirection: goerli_OrderDirection
    where: goerli_OriginTransfer_filter

    """
    The block at which the query should be executed. Can either be a `{ hash: Bytes }` value containing a block hash, a `{ number: Int }` containing the block number, or a `{ number_gte: Int }` containing the minimum block number. In the case of `number_gte`, the query will be executed on the latest block only if the subgraph has progressed to or past the minimum block number. Defaults to the latest block when omitted.
    """
    block: goerli_Block_height

    """
    Set to `allow` to receive data even if the subgraph has skipped over errors while syncing.
    """
    subgraphError: _SubgraphErrorPolicy_! = deny
  ): [goerli_OriginTransfer!]!
  goerli_destinationTransfer(
    id: ID!

    """
    The block at which the query should be executed. Can either be a `{ hash: Bytes }` value containing a block hash, a `{ number: Int }` containing the block number, or a `{ number_gte: Int }` containing the minimum block number. In the case of `number_gte`, the query will be executed on the latest block only if the subgraph has progressed to or past the minimum block number. Defaults to the latest block when omitted.
    """
    block: goerli_Block_height

    """
    Set to `allow` to receive data even if the subgraph has skipped over errors while syncing.
    """
    subgraphError: _SubgraphErrorPolicy_! = deny
  ): goerli_DestinationTransfer
  goerli_destinationTransfers(
    skip: Int = 0
    first: Int = 100
    orderBy: goerli_DestinationTransfer_orderBy
    orderDirection: goerli_OrderDirection
    where: goerli_DestinationTransfer_filter

    """
    The block at which the query should be executed. Can either be a `{ hash: Bytes }` value containing a block hash, a `{ number: Int }` containing the block number, or a `{ number_gte: Int }` containing the minimum block number. In the case of `number_gte`, the query will be executed on the latest block only if the subgraph has progressed to or past the minimum block number. Defaults to the latest block when omitted.
    """
    block: goerli_Block_height

    """
    Set to `allow` to receive data even if the subgraph has skipped over errors while syncing.
    """
    subgraphError: _SubgraphErrorPolicy_! = deny
  ): [goerli_DestinationTransfer!]!

  """Access to subgraph metadata"""
  goerli__meta(block: goerli_Block_height): goerli__Meta_
  staginggoerli_asset(
    id: ID!

    """
    The block at which the query should be executed. Can either be a `{ hash: Bytes }` value containing a block hash, a `{ number: Int }` containing the block number, or a `{ number_gte: Int }` containing the minimum block number. In the case of `number_gte`, the query will be executed on the latest block only if the subgraph has progressed to or past the minimum block number. Defaults to the latest block when omitted.
    """
    block: staginggoerli_Block_height

    """
    Set to `allow` to receive data even if the subgraph has skipped over errors while syncing.
    """
    subgraphError: _SubgraphErrorPolicy_! = deny
  ): staginggoerli_Asset
  staginggoerli_assets(
    skip: Int = 0
    first: Int = 100
    orderBy: staginggoerli_Asset_orderBy
    orderDirection: staginggoerli_OrderDirection
    where: staginggoerli_Asset_filter

    """
    The block at which the query should be executed. Can either be a `{ hash: Bytes }` value containing a block hash, a `{ number: Int }` containing the block number, or a `{ number_gte: Int }` containing the minimum block number. In the case of `number_gte`, the query will be executed on the latest block only if the subgraph has progressed to or past the minimum block number. Defaults to the latest block when omitted.
    """
    block: staginggoerli_Block_height

    """
    Set to `allow` to receive data even if the subgraph has skipped over errors while syncing.
    """
    subgraphError: _SubgraphErrorPolicy_! = deny
  ): [staginggoerli_Asset!]!
  staginggoerli_assetBalance(
    id: ID!

    """
    The block at which the query should be executed. Can either be a `{ hash: Bytes }` value containing a block hash, a `{ number: Int }` containing the block number, or a `{ number_gte: Int }` containing the minimum block number. In the case of `number_gte`, the query will be executed on the latest block only if the subgraph has progressed to or past the minimum block number. Defaults to the latest block when omitted.
    """
    block: staginggoerli_Block_height

    """
    Set to `allow` to receive data even if the subgraph has skipped over errors while syncing.
    """
    subgraphError: _SubgraphErrorPolicy_! = deny
  ): staginggoerli_AssetBalance
  staginggoerli_assetBalances(
    skip: Int = 0
    first: Int = 100
    orderBy: staginggoerli_AssetBalance_orderBy
    orderDirection: staginggoerli_OrderDirection
    where: staginggoerli_AssetBalance_filter

    """
    The block at which the query should be executed. Can either be a `{ hash: Bytes }` value containing a block hash, a `{ number: Int }` containing the block number, or a `{ number_gte: Int }` containing the minimum block number. In the case of `number_gte`, the query will be executed on the latest block only if the subgraph has progressed to or past the minimum block number. Defaults to the latest block when omitted.
    """
    block: staginggoerli_Block_height

    """
    Set to `allow` to receive data even if the subgraph has skipped over errors while syncing.
    """
    subgraphError: _SubgraphErrorPolicy_! = deny
  ): [staginggoerli_AssetBalance!]!
  staginggoerli_router(
    id: ID!

    """
    The block at which the query should be executed. Can either be a `{ hash: Bytes }` value containing a block hash, a `{ number: Int }` containing the block number, or a `{ number_gte: Int }` containing the minimum block number. In the case of `number_gte`, the query will be executed on the latest block only if the subgraph has progressed to or past the minimum block number. Defaults to the latest block when omitted.
    """
    block: staginggoerli_Block_height

    """
    Set to `allow` to receive data even if the subgraph has skipped over errors while syncing.
    """
    subgraphError: _SubgraphErrorPolicy_! = deny
  ): staginggoerli_Router
  staginggoerli_routers(
    skip: Int = 0
    first: Int = 100
    orderBy: staginggoerli_Router_orderBy
    orderDirection: staginggoerli_OrderDirection
    where: staginggoerli_Router_filter

    """
    The block at which the query should be executed. Can either be a `{ hash: Bytes }` value containing a block hash, a `{ number: Int }` containing the block number, or a `{ number_gte: Int }` containing the minimum block number. In the case of `number_gte`, the query will be executed on the latest block only if the subgraph has progressed to or past the minimum block number. Defaults to the latest block when omitted.
    """
    block: staginggoerli_Block_height

    """
    Set to `allow` to receive data even if the subgraph has skipped over errors while syncing.
    """
    subgraphError: _SubgraphErrorPolicy_! = deny
  ): [staginggoerli_Router!]!
  staginggoerli_setting(
    id: ID!

    """
    The block at which the query should be executed. Can either be a `{ hash: Bytes }` value containing a block hash, a `{ number: Int }` containing the block number, or a `{ number_gte: Int }` containing the minimum block number. In the case of `number_gte`, the query will be executed on the latest block only if the subgraph has progressed to or past the minimum block number. Defaults to the latest block when omitted.
    """
    block: staginggoerli_Block_height

    """
    Set to `allow` to receive data even if the subgraph has skipped over errors while syncing.
    """
    subgraphError: _SubgraphErrorPolicy_! = deny
  ): staginggoerli_Setting
  staginggoerli_settings(
    skip: Int = 0
    first: Int = 100
    orderBy: staginggoerli_Setting_orderBy
    orderDirection: staginggoerli_OrderDirection
    where: staginggoerli_Setting_filter

    """
    The block at which the query should be executed. Can either be a `{ hash: Bytes }` value containing a block hash, a `{ number: Int }` containing the block number, or a `{ number_gte: Int }` containing the minimum block number. In the case of `number_gte`, the query will be executed on the latest block only if the subgraph has progressed to or past the minimum block number. Defaults to the latest block when omitted.
    """
    block: staginggoerli_Block_height

    """
    Set to `allow` to receive data even if the subgraph has skipped over errors while syncing.
    """
    subgraphError: _SubgraphErrorPolicy_! = deny
  ): [staginggoerli_Setting!]!
  staginggoerli_relayer(
    id: ID!

    """
    The block at which the query should be executed. Can either be a `{ hash: Bytes }` value containing a block hash, a `{ number: Int }` containing the block number, or a `{ number_gte: Int }` containing the minimum block number. In the case of `number_gte`, the query will be executed on the latest block only if the subgraph has progressed to or past the minimum block number. Defaults to the latest block when omitted.
    """
    block: staginggoerli_Block_height

    """
    Set to `allow` to receive data even if the subgraph has skipped over errors while syncing.
    """
    subgraphError: _SubgraphErrorPolicy_! = deny
  ): staginggoerli_Relayer
  staginggoerli_relayers(
    skip: Int = 0
    first: Int = 100
    orderBy: staginggoerli_Relayer_orderBy
    orderDirection: staginggoerli_OrderDirection
    where: staginggoerli_Relayer_filter

    """
    The block at which the query should be executed. Can either be a `{ hash: Bytes }` value containing a block hash, a `{ number: Int }` containing the block number, or a `{ number_gte: Int }` containing the minimum block number. In the case of `number_gte`, the query will be executed on the latest block only if the subgraph has progressed to or past the minimum block number. Defaults to the latest block when omitted.
    """
    block: staginggoerli_Block_height

    """
    Set to `allow` to receive data even if the subgraph has skipped over errors while syncing.
    """
    subgraphError: _SubgraphErrorPolicy_! = deny
  ): [staginggoerli_Relayer!]!
  staginggoerli_stableSwap(
    id: ID!

    """
    The block at which the query should be executed. Can either be a `{ hash: Bytes }` value containing a block hash, a `{ number: Int }` containing the block number, or a `{ number_gte: Int }` containing the minimum block number. In the case of `number_gte`, the query will be executed on the latest block only if the subgraph has progressed to or past the minimum block number. Defaults to the latest block when omitted.
    """
    block: staginggoerli_Block_height

    """
    Set to `allow` to receive data even if the subgraph has skipped over errors while syncing.
    """
    subgraphError: _SubgraphErrorPolicy_! = deny
  ): staginggoerli_StableSwap
  staginggoerli_stableSwaps(
    skip: Int = 0
    first: Int = 100
    orderBy: staginggoerli_StableSwap_orderBy
    orderDirection: staginggoerli_OrderDirection
    where: staginggoerli_StableSwap_filter

    """
    The block at which the query should be executed. Can either be a `{ hash: Bytes }` value containing a block hash, a `{ number: Int }` containing the block number, or a `{ number_gte: Int }` containing the minimum block number. In the case of `number_gte`, the query will be executed on the latest block only if the subgraph has progressed to or past the minimum block number. Defaults to the latest block when omitted.
    """
    block: staginggoerli_Block_height

    """
    Set to `allow` to receive data even if the subgraph has skipped over errors while syncing.
    """
    subgraphError: _SubgraphErrorPolicy_! = deny
  ): [staginggoerli_StableSwap!]!
  staginggoerli_sponsorVault(
    id: ID!

    """
    The block at which the query should be executed. Can either be a `{ hash: Bytes }` value containing a block hash, a `{ number: Int }` containing the block number, or a `{ number_gte: Int }` containing the minimum block number. In the case of `number_gte`, the query will be executed on the latest block only if the subgraph has progressed to or past the minimum block number. Defaults to the latest block when omitted.
    """
    block: staginggoerli_Block_height

    """
    Set to `allow` to receive data even if the subgraph has skipped over errors while syncing.
    """
    subgraphError: _SubgraphErrorPolicy_! = deny
  ): staginggoerli_SponsorVault
  staginggoerli_sponsorVaults(
    skip: Int = 0
    first: Int = 100
    orderBy: staginggoerli_SponsorVault_orderBy
    orderDirection: staginggoerli_OrderDirection
    where: staginggoerli_SponsorVault_filter

    """
    The block at which the query should be executed. Can either be a `{ hash: Bytes }` value containing a block hash, a `{ number: Int }` containing the block number, or a `{ number_gte: Int }` containing the minimum block number. In the case of `number_gte`, the query will be executed on the latest block only if the subgraph has progressed to or past the minimum block number. Defaults to the latest block when omitted.
    """
    block: staginggoerli_Block_height

    """
    Set to `allow` to receive data even if the subgraph has skipped over errors while syncing.
    """
    subgraphError: _SubgraphErrorPolicy_! = deny
  ): [staginggoerli_SponsorVault!]!
  staginggoerli_originTransfer(
    id: ID!

    """
    The block at which the query should be executed. Can either be a `{ hash: Bytes }` value containing a block hash, a `{ number: Int }` containing the block number, or a `{ number_gte: Int }` containing the minimum block number. In the case of `number_gte`, the query will be executed on the latest block only if the subgraph has progressed to or past the minimum block number. Defaults to the latest block when omitted.
    """
    block: staginggoerli_Block_height

    """
    Set to `allow` to receive data even if the subgraph has skipped over errors while syncing.
    """
    subgraphError: _SubgraphErrorPolicy_! = deny
  ): staginggoerli_OriginTransfer
  staginggoerli_originTransfers(
    skip: Int = 0
    first: Int = 100
    orderBy: staginggoerli_OriginTransfer_orderBy
    orderDirection: staginggoerli_OrderDirection
    where: staginggoerli_OriginTransfer_filter

    """
    The block at which the query should be executed. Can either be a `{ hash: Bytes }` value containing a block hash, a `{ number: Int }` containing the block number, or a `{ number_gte: Int }` containing the minimum block number. In the case of `number_gte`, the query will be executed on the latest block only if the subgraph has progressed to or past the minimum block number. Defaults to the latest block when omitted.
    """
    block: staginggoerli_Block_height

    """
    Set to `allow` to receive data even if the subgraph has skipped over errors while syncing.
    """
    subgraphError: _SubgraphErrorPolicy_! = deny
  ): [staginggoerli_OriginTransfer!]!
  staginggoerli_destinationTransfer(
    id: ID!

    """
    The block at which the query should be executed. Can either be a `{ hash: Bytes }` value containing a block hash, a `{ number: Int }` containing the block number, or a `{ number_gte: Int }` containing the minimum block number. In the case of `number_gte`, the query will be executed on the latest block only if the subgraph has progressed to or past the minimum block number. Defaults to the latest block when omitted.
    """
    block: staginggoerli_Block_height

    """
    Set to `allow` to receive data even if the subgraph has skipped over errors while syncing.
    """
    subgraphError: _SubgraphErrorPolicy_! = deny
  ): staginggoerli_DestinationTransfer
  staginggoerli_destinationTransfers(
    skip: Int = 0
    first: Int = 100
    orderBy: staginggoerli_DestinationTransfer_orderBy
    orderDirection: staginggoerli_OrderDirection
    where: staginggoerli_DestinationTransfer_filter

    """
    The block at which the query should be executed. Can either be a `{ hash: Bytes }` value containing a block hash, a `{ number: Int }` containing the block number, or a `{ number_gte: Int }` containing the minimum block number. In the case of `number_gte`, the query will be executed on the latest block only if the subgraph has progressed to or past the minimum block number. Defaults to the latest block when omitted.
    """
    block: staginggoerli_Block_height

    """
    Set to `allow` to receive data even if the subgraph has skipped over errors while syncing.
    """
    subgraphError: _SubgraphErrorPolicy_! = deny
  ): [staginggoerli_DestinationTransfer!]!

  """Access to subgraph metadata"""
<<<<<<< HEAD
  stagingrinkeby__meta(block: stagingrinkeby_Block_height): stagingrinkeby__Meta_
  local1338_asset(
=======
  staginggoerli__meta(block: staginggoerli_Block_height): staginggoerli__Meta_
  testrinkeby_asset(
>>>>>>> 0ca3a377
    id: ID!

    """
    The block at which the query should be executed. Can either be a `{ hash: Bytes }` value containing a block hash, a `{ number: Int }` containing the block number, or a `{ number_gte: Int }` containing the minimum block number. In the case of `number_gte`, the query will be executed on the latest block only if the subgraph has progressed to or past the minimum block number. Defaults to the latest block when omitted.
    """
<<<<<<< HEAD
    block: local1338_Block_height
=======
    block: testrinkeby_Block_height
>>>>>>> 0ca3a377

    """
    Set to `allow` to receive data even if the subgraph has skipped over errors while syncing.
    """
    subgraphError: _SubgraphErrorPolicy_! = deny
<<<<<<< HEAD
  ): local1338_Asset
  local1338_assets(
    skip: Int = 0
    first: Int = 100
    orderBy: local1338_Asset_orderBy
    orderDirection: local1338_OrderDirection
    where: local1338_Asset_filter
=======
  ): testrinkeby_Asset
  testrinkeby_assets(
    skip: Int = 0
    first: Int = 100
    orderBy: testrinkeby_Asset_orderBy
    orderDirection: testrinkeby_OrderDirection
    where: testrinkeby_Asset_filter
>>>>>>> 0ca3a377

    """
    The block at which the query should be executed. Can either be a `{ hash: Bytes }` value containing a block hash, a `{ number: Int }` containing the block number, or a `{ number_gte: Int }` containing the minimum block number. In the case of `number_gte`, the query will be executed on the latest block only if the subgraph has progressed to or past the minimum block number. Defaults to the latest block when omitted.
    """
<<<<<<< HEAD
    block: local1338_Block_height
=======
    block: testrinkeby_Block_height
>>>>>>> 0ca3a377

    """
    Set to `allow` to receive data even if the subgraph has skipped over errors while syncing.
    """
    subgraphError: _SubgraphErrorPolicy_! = deny
<<<<<<< HEAD
  ): [local1338_Asset!]!
  local1338_assetBalance(
=======
  ): [testrinkeby_Asset!]!
  testrinkeby_assetBalance(
>>>>>>> 0ca3a377
    id: ID!

    """
    The block at which the query should be executed. Can either be a `{ hash: Bytes }` value containing a block hash, a `{ number: Int }` containing the block number, or a `{ number_gte: Int }` containing the minimum block number. In the case of `number_gte`, the query will be executed on the latest block only if the subgraph has progressed to or past the minimum block number. Defaults to the latest block when omitted.
    """
<<<<<<< HEAD
    block: local1338_Block_height
=======
    block: testrinkeby_Block_height
>>>>>>> 0ca3a377

    """
    Set to `allow` to receive data even if the subgraph has skipped over errors while syncing.
    """
    subgraphError: _SubgraphErrorPolicy_! = deny
<<<<<<< HEAD
  ): local1338_AssetBalance
  local1338_assetBalances(
    skip: Int = 0
    first: Int = 100
    orderBy: local1338_AssetBalance_orderBy
    orderDirection: local1338_OrderDirection
    where: local1338_AssetBalance_filter
=======
  ): testrinkeby_AssetBalance
  testrinkeby_assetBalances(
    skip: Int = 0
    first: Int = 100
    orderBy: testrinkeby_AssetBalance_orderBy
    orderDirection: testrinkeby_OrderDirection
    where: testrinkeby_AssetBalance_filter
>>>>>>> 0ca3a377

    """
    The block at which the query should be executed. Can either be a `{ hash: Bytes }` value containing a block hash, a `{ number: Int }` containing the block number, or a `{ number_gte: Int }` containing the minimum block number. In the case of `number_gte`, the query will be executed on the latest block only if the subgraph has progressed to or past the minimum block number. Defaults to the latest block when omitted.
    """
<<<<<<< HEAD
    block: local1338_Block_height
=======
    block: testrinkeby_Block_height
>>>>>>> 0ca3a377

    """
    Set to `allow` to receive data even if the subgraph has skipped over errors while syncing.
    """
    subgraphError: _SubgraphErrorPolicy_! = deny
<<<<<<< HEAD
  ): [local1338_AssetBalance!]!
  local1338_router(
=======
  ): [testrinkeby_AssetBalance!]!
  testrinkeby_router(
>>>>>>> 0ca3a377
    id: ID!

    """
    The block at which the query should be executed. Can either be a `{ hash: Bytes }` value containing a block hash, a `{ number: Int }` containing the block number, or a `{ number_gte: Int }` containing the minimum block number. In the case of `number_gte`, the query will be executed on the latest block only if the subgraph has progressed to or past the minimum block number. Defaults to the latest block when omitted.
    """
<<<<<<< HEAD
    block: local1338_Block_height
=======
    block: testrinkeby_Block_height
>>>>>>> 0ca3a377

    """
    Set to `allow` to receive data even if the subgraph has skipped over errors while syncing.
    """
    subgraphError: _SubgraphErrorPolicy_! = deny
<<<<<<< HEAD
  ): local1338_Router
  local1338_routers(
    skip: Int = 0
    first: Int = 100
    orderBy: local1338_Router_orderBy
    orderDirection: local1338_OrderDirection
    where: local1338_Router_filter
=======
  ): testrinkeby_Router
  testrinkeby_routers(
    skip: Int = 0
    first: Int = 100
    orderBy: testrinkeby_Router_orderBy
    orderDirection: testrinkeby_OrderDirection
    where: testrinkeby_Router_filter
>>>>>>> 0ca3a377

    """
    The block at which the query should be executed. Can either be a `{ hash: Bytes }` value containing a block hash, a `{ number: Int }` containing the block number, or a `{ number_gte: Int }` containing the minimum block number. In the case of `number_gte`, the query will be executed on the latest block only if the subgraph has progressed to or past the minimum block number. Defaults to the latest block when omitted.
    """
<<<<<<< HEAD
    block: local1338_Block_height
=======
    block: testrinkeby_Block_height
>>>>>>> 0ca3a377

    """
    Set to `allow` to receive data even if the subgraph has skipped over errors while syncing.
    """
    subgraphError: _SubgraphErrorPolicy_! = deny
<<<<<<< HEAD
  ): [local1338_Router!]!
  local1338_setting(
=======
  ): [testrinkeby_Router!]!
  testrinkeby_setting(
>>>>>>> 0ca3a377
    id: ID!

    """
    The block at which the query should be executed. Can either be a `{ hash: Bytes }` value containing a block hash, a `{ number: Int }` containing the block number, or a `{ number_gte: Int }` containing the minimum block number. In the case of `number_gte`, the query will be executed on the latest block only if the subgraph has progressed to or past the minimum block number. Defaults to the latest block when omitted.
    """
<<<<<<< HEAD
    block: local1338_Block_height
=======
    block: testrinkeby_Block_height
>>>>>>> 0ca3a377

    """
    Set to `allow` to receive data even if the subgraph has skipped over errors while syncing.
    """
    subgraphError: _SubgraphErrorPolicy_! = deny
<<<<<<< HEAD
  ): local1338_Setting
  local1338_settings(
    skip: Int = 0
    first: Int = 100
    orderBy: local1338_Setting_orderBy
    orderDirection: local1338_OrderDirection
    where: local1338_Setting_filter
=======
  ): testrinkeby_Setting
  testrinkeby_settings(
    skip: Int = 0
    first: Int = 100
    orderBy: testrinkeby_Setting_orderBy
    orderDirection: testrinkeby_OrderDirection
    where: testrinkeby_Setting_filter
>>>>>>> 0ca3a377

    """
    The block at which the query should be executed. Can either be a `{ hash: Bytes }` value containing a block hash, a `{ number: Int }` containing the block number, or a `{ number_gte: Int }` containing the minimum block number. In the case of `number_gte`, the query will be executed on the latest block only if the subgraph has progressed to or past the minimum block number. Defaults to the latest block when omitted.
    """
<<<<<<< HEAD
    block: local1338_Block_height
=======
    block: testrinkeby_Block_height
>>>>>>> 0ca3a377

    """
    Set to `allow` to receive data even if the subgraph has skipped over errors while syncing.
    """
    subgraphError: _SubgraphErrorPolicy_! = deny
<<<<<<< HEAD
  ): [local1338_Setting!]!
  local1338_relayer(
=======
  ): [testrinkeby_Setting!]!
  testrinkeby_relayer(
>>>>>>> 0ca3a377
    id: ID!

    """
    The block at which the query should be executed. Can either be a `{ hash: Bytes }` value containing a block hash, a `{ number: Int }` containing the block number, or a `{ number_gte: Int }` containing the minimum block number. In the case of `number_gte`, the query will be executed on the latest block only if the subgraph has progressed to or past the minimum block number. Defaults to the latest block when omitted.
    """
<<<<<<< HEAD
    block: local1338_Block_height
=======
    block: testrinkeby_Block_height
>>>>>>> 0ca3a377

    """
    Set to `allow` to receive data even if the subgraph has skipped over errors while syncing.
    """
    subgraphError: _SubgraphErrorPolicy_! = deny
<<<<<<< HEAD
  ): local1338_Relayer
  local1338_relayers(
    skip: Int = 0
    first: Int = 100
    orderBy: local1338_Relayer_orderBy
    orderDirection: local1338_OrderDirection
    where: local1338_Relayer_filter
=======
  ): testrinkeby_Relayer
  testrinkeby_relayers(
    skip: Int = 0
    first: Int = 100
    orderBy: testrinkeby_Relayer_orderBy
    orderDirection: testrinkeby_OrderDirection
    where: testrinkeby_Relayer_filter
>>>>>>> 0ca3a377

    """
    The block at which the query should be executed. Can either be a `{ hash: Bytes }` value containing a block hash, a `{ number: Int }` containing the block number, or a `{ number_gte: Int }` containing the minimum block number. In the case of `number_gte`, the query will be executed on the latest block only if the subgraph has progressed to or past the minimum block number. Defaults to the latest block when omitted.
    """
<<<<<<< HEAD
    block: local1338_Block_height
=======
    block: testrinkeby_Block_height
>>>>>>> 0ca3a377

    """
    Set to `allow` to receive data even if the subgraph has skipped over errors while syncing.
    """
    subgraphError: _SubgraphErrorPolicy_! = deny
<<<<<<< HEAD
  ): [local1338_Relayer!]!
  local1338_stableSwap(
=======
  ): [testrinkeby_Relayer!]!
  testrinkeby_stableSwap(
>>>>>>> 0ca3a377
    id: ID!

    """
    The block at which the query should be executed. Can either be a `{ hash: Bytes }` value containing a block hash, a `{ number: Int }` containing the block number, or a `{ number_gte: Int }` containing the minimum block number. In the case of `number_gte`, the query will be executed on the latest block only if the subgraph has progressed to or past the minimum block number. Defaults to the latest block when omitted.
    """
<<<<<<< HEAD
    block: local1338_Block_height
=======
    block: testrinkeby_Block_height
>>>>>>> 0ca3a377

    """
    Set to `allow` to receive data even if the subgraph has skipped over errors while syncing.
    """
    subgraphError: _SubgraphErrorPolicy_! = deny
<<<<<<< HEAD
  ): local1338_StableSwap
  local1338_stableSwaps(
    skip: Int = 0
    first: Int = 100
    orderBy: local1338_StableSwap_orderBy
    orderDirection: local1338_OrderDirection
    where: local1338_StableSwap_filter
=======
  ): testrinkeby_StableSwap
  testrinkeby_stableSwaps(
    skip: Int = 0
    first: Int = 100
    orderBy: testrinkeby_StableSwap_orderBy
    orderDirection: testrinkeby_OrderDirection
    where: testrinkeby_StableSwap_filter
>>>>>>> 0ca3a377

    """
    The block at which the query should be executed. Can either be a `{ hash: Bytes }` value containing a block hash, a `{ number: Int }` containing the block number, or a `{ number_gte: Int }` containing the minimum block number. In the case of `number_gte`, the query will be executed on the latest block only if the subgraph has progressed to or past the minimum block number. Defaults to the latest block when omitted.
    """
<<<<<<< HEAD
    block: local1338_Block_height
=======
    block: testrinkeby_Block_height
>>>>>>> 0ca3a377

    """
    Set to `allow` to receive data even if the subgraph has skipped over errors while syncing.
    """
    subgraphError: _SubgraphErrorPolicy_! = deny
<<<<<<< HEAD
  ): [local1338_StableSwap!]!
  local1338_sponsorVault(
=======
  ): [testrinkeby_StableSwap!]!
  testrinkeby_sponsorVault(
>>>>>>> 0ca3a377
    id: ID!

    """
    The block at which the query should be executed. Can either be a `{ hash: Bytes }` value containing a block hash, a `{ number: Int }` containing the block number, or a `{ number_gte: Int }` containing the minimum block number. In the case of `number_gte`, the query will be executed on the latest block only if the subgraph has progressed to or past the minimum block number. Defaults to the latest block when omitted.
    """
<<<<<<< HEAD
    block: local1338_Block_height
=======
    block: testrinkeby_Block_height
>>>>>>> 0ca3a377

    """
    Set to `allow` to receive data even if the subgraph has skipped over errors while syncing.
    """
    subgraphError: _SubgraphErrorPolicy_! = deny
<<<<<<< HEAD
  ): local1338_SponsorVault
  local1338_sponsorVaults(
    skip: Int = 0
    first: Int = 100
    orderBy: local1338_SponsorVault_orderBy
    orderDirection: local1338_OrderDirection
    where: local1338_SponsorVault_filter
=======
  ): testrinkeby_SponsorVault
  testrinkeby_sponsorVaults(
    skip: Int = 0
    first: Int = 100
    orderBy: testrinkeby_SponsorVault_orderBy
    orderDirection: testrinkeby_OrderDirection
    where: testrinkeby_SponsorVault_filter
>>>>>>> 0ca3a377

    """
    The block at which the query should be executed. Can either be a `{ hash: Bytes }` value containing a block hash, a `{ number: Int }` containing the block number, or a `{ number_gte: Int }` containing the minimum block number. In the case of `number_gte`, the query will be executed on the latest block only if the subgraph has progressed to or past the minimum block number. Defaults to the latest block when omitted.
    """
<<<<<<< HEAD
    block: local1338_Block_height
=======
    block: testrinkeby_Block_height
>>>>>>> 0ca3a377

    """
    Set to `allow` to receive data even if the subgraph has skipped over errors while syncing.
    """
    subgraphError: _SubgraphErrorPolicy_! = deny
<<<<<<< HEAD
  ): [local1338_SponsorVault!]!
  local1338_originTransfer(
=======
  ): [testrinkeby_SponsorVault!]!
  testrinkeby_originTransfer(
>>>>>>> 0ca3a377
    id: ID!

    """
    The block at which the query should be executed. Can either be a `{ hash: Bytes }` value containing a block hash, a `{ number: Int }` containing the block number, or a `{ number_gte: Int }` containing the minimum block number. In the case of `number_gte`, the query will be executed on the latest block only if the subgraph has progressed to or past the minimum block number. Defaults to the latest block when omitted.
    """
<<<<<<< HEAD
    block: local1338_Block_height
=======
    block: testrinkeby_Block_height
>>>>>>> 0ca3a377

    """
    Set to `allow` to receive data even if the subgraph has skipped over errors while syncing.
    """
    subgraphError: _SubgraphErrorPolicy_! = deny
<<<<<<< HEAD
  ): local1338_OriginTransfer
  local1338_originTransfers(
    skip: Int = 0
    first: Int = 100
    orderBy: local1338_OriginTransfer_orderBy
    orderDirection: local1338_OrderDirection
    where: local1338_OriginTransfer_filter
=======
  ): testrinkeby_OriginTransfer
  testrinkeby_originTransfers(
    skip: Int = 0
    first: Int = 100
    orderBy: testrinkeby_OriginTransfer_orderBy
    orderDirection: testrinkeby_OrderDirection
    where: testrinkeby_OriginTransfer_filter
>>>>>>> 0ca3a377

    """
    The block at which the query should be executed. Can either be a `{ hash: Bytes }` value containing a block hash, a `{ number: Int }` containing the block number, or a `{ number_gte: Int }` containing the minimum block number. In the case of `number_gte`, the query will be executed on the latest block only if the subgraph has progressed to or past the minimum block number. Defaults to the latest block when omitted.
    """
<<<<<<< HEAD
    block: local1338_Block_height
=======
    block: testrinkeby_Block_height
>>>>>>> 0ca3a377

    """
    Set to `allow` to receive data even if the subgraph has skipped over errors while syncing.
    """
    subgraphError: _SubgraphErrorPolicy_! = deny
<<<<<<< HEAD
  ): [local1338_OriginTransfer!]!
  local1338_destinationTransfer(
=======
  ): [testrinkeby_OriginTransfer!]!
  testrinkeby_destinationTransfer(
>>>>>>> 0ca3a377
    id: ID!

    """
    The block at which the query should be executed. Can either be a `{ hash: Bytes }` value containing a block hash, a `{ number: Int }` containing the block number, or a `{ number_gte: Int }` containing the minimum block number. In the case of `number_gte`, the query will be executed on the latest block only if the subgraph has progressed to or past the minimum block number. Defaults to the latest block when omitted.
    """
<<<<<<< HEAD
    block: local1338_Block_height
=======
    block: testrinkeby_Block_height
>>>>>>> 0ca3a377

    """
    Set to `allow` to receive data even if the subgraph has skipped over errors while syncing.
    """
    subgraphError: _SubgraphErrorPolicy_! = deny
<<<<<<< HEAD
  ): local1338_DestinationTransfer
  local1338_destinationTransfers(
    skip: Int = 0
    first: Int = 100
    orderBy: local1338_DestinationTransfer_orderBy
    orderDirection: local1338_OrderDirection
    where: local1338_DestinationTransfer_filter
=======
  ): testrinkeby_DestinationTransfer
  testrinkeby_destinationTransfers(
    skip: Int = 0
    first: Int = 100
    orderBy: testrinkeby_DestinationTransfer_orderBy
    orderDirection: testrinkeby_OrderDirection
    where: testrinkeby_DestinationTransfer_filter
>>>>>>> 0ca3a377

    """
    The block at which the query should be executed. Can either be a `{ hash: Bytes }` value containing a block hash, a `{ number: Int }` containing the block number, or a `{ number_gte: Int }` containing the minimum block number. In the case of `number_gte`, the query will be executed on the latest block only if the subgraph has progressed to or past the minimum block number. Defaults to the latest block when omitted.
    """
<<<<<<< HEAD
    block: local1338_Block_height
=======
    block: testrinkeby_Block_height
>>>>>>> 0ca3a377

    """
    Set to `allow` to receive data even if the subgraph has skipped over errors while syncing.
    """
    subgraphError: _SubgraphErrorPolicy_! = deny
<<<<<<< HEAD
  ): [local1338_DestinationTransfer!]!

  """Access to subgraph metadata"""
  local1338__meta(block: local1338_Block_height): local1338__Meta_
  local1337_asset(
=======
  ): [testrinkeby_DestinationTransfer!]!

  """Access to subgraph metadata"""
  testrinkeby__meta(block: testrinkeby_Block_height): testrinkeby__Meta_
  stagingrinkeby_asset(
>>>>>>> 0ca3a377
    id: ID!

    """
    The block at which the query should be executed. Can either be a `{ hash: Bytes }` value containing a block hash, a `{ number: Int }` containing the block number, or a `{ number_gte: Int }` containing the minimum block number. In the case of `number_gte`, the query will be executed on the latest block only if the subgraph has progressed to or past the minimum block number. Defaults to the latest block when omitted.
    """
<<<<<<< HEAD
    block: local1337_Block_height
=======
    block: stagingrinkeby_Block_height
>>>>>>> 0ca3a377

    """
    Set to `allow` to receive data even if the subgraph has skipped over errors while syncing.
    """
    subgraphError: _SubgraphErrorPolicy_! = deny
<<<<<<< HEAD
  ): local1337_Asset
  local1337_assets(
    skip: Int = 0
    first: Int = 100
    orderBy: local1337_Asset_orderBy
    orderDirection: local1337_OrderDirection
    where: local1337_Asset_filter
=======
  ): stagingrinkeby_Asset
  stagingrinkeby_assets(
    skip: Int = 0
    first: Int = 100
    orderBy: stagingrinkeby_Asset_orderBy
    orderDirection: stagingrinkeby_OrderDirection
    where: stagingrinkeby_Asset_filter
>>>>>>> 0ca3a377

    """
    The block at which the query should be executed. Can either be a `{ hash: Bytes }` value containing a block hash, a `{ number: Int }` containing the block number, or a `{ number_gte: Int }` containing the minimum block number. In the case of `number_gte`, the query will be executed on the latest block only if the subgraph has progressed to or past the minimum block number. Defaults to the latest block when omitted.
    """
<<<<<<< HEAD
    block: local1337_Block_height
=======
    block: stagingrinkeby_Block_height
>>>>>>> 0ca3a377

    """
    Set to `allow` to receive data even if the subgraph has skipped over errors while syncing.
    """
    subgraphError: _SubgraphErrorPolicy_! = deny
<<<<<<< HEAD
  ): [local1337_Asset!]!
  local1337_assetBalance(
=======
  ): [stagingrinkeby_Asset!]!
  stagingrinkeby_assetBalance(
>>>>>>> 0ca3a377
    id: ID!

    """
    The block at which the query should be executed. Can either be a `{ hash: Bytes }` value containing a block hash, a `{ number: Int }` containing the block number, or a `{ number_gte: Int }` containing the minimum block number. In the case of `number_gte`, the query will be executed on the latest block only if the subgraph has progressed to or past the minimum block number. Defaults to the latest block when omitted.
    """
<<<<<<< HEAD
    block: local1337_Block_height
=======
    block: stagingrinkeby_Block_height
>>>>>>> 0ca3a377

    """
    Set to `allow` to receive data even if the subgraph has skipped over errors while syncing.
    """
    subgraphError: _SubgraphErrorPolicy_! = deny
<<<<<<< HEAD
  ): local1337_AssetBalance
  local1337_assetBalances(
    skip: Int = 0
    first: Int = 100
    orderBy: local1337_AssetBalance_orderBy
    orderDirection: local1337_OrderDirection
    where: local1337_AssetBalance_filter
=======
  ): stagingrinkeby_AssetBalance
  stagingrinkeby_assetBalances(
    skip: Int = 0
    first: Int = 100
    orderBy: stagingrinkeby_AssetBalance_orderBy
    orderDirection: stagingrinkeby_OrderDirection
    where: stagingrinkeby_AssetBalance_filter
>>>>>>> 0ca3a377

    """
    The block at which the query should be executed. Can either be a `{ hash: Bytes }` value containing a block hash, a `{ number: Int }` containing the block number, or a `{ number_gte: Int }` containing the minimum block number. In the case of `number_gte`, the query will be executed on the latest block only if the subgraph has progressed to or past the minimum block number. Defaults to the latest block when omitted.
    """
<<<<<<< HEAD
    block: local1337_Block_height
=======
    block: stagingrinkeby_Block_height
>>>>>>> 0ca3a377

    """
    Set to `allow` to receive data even if the subgraph has skipped over errors while syncing.
    """
    subgraphError: _SubgraphErrorPolicy_! = deny
<<<<<<< HEAD
  ): [local1337_AssetBalance!]!
  local1337_router(
=======
  ): [stagingrinkeby_AssetBalance!]!
  stagingrinkeby_router(
>>>>>>> 0ca3a377
    id: ID!

    """
    The block at which the query should be executed. Can either be a `{ hash: Bytes }` value containing a block hash, a `{ number: Int }` containing the block number, or a `{ number_gte: Int }` containing the minimum block number. In the case of `number_gte`, the query will be executed on the latest block only if the subgraph has progressed to or past the minimum block number. Defaults to the latest block when omitted.
    """
<<<<<<< HEAD
    block: local1337_Block_height
=======
    block: stagingrinkeby_Block_height
>>>>>>> 0ca3a377

    """
    Set to `allow` to receive data even if the subgraph has skipped over errors while syncing.
    """
    subgraphError: _SubgraphErrorPolicy_! = deny
<<<<<<< HEAD
  ): local1337_Router
  local1337_routers(
    skip: Int = 0
    first: Int = 100
    orderBy: local1337_Router_orderBy
    orderDirection: local1337_OrderDirection
    where: local1337_Router_filter
=======
  ): stagingrinkeby_Router
  stagingrinkeby_routers(
    skip: Int = 0
    first: Int = 100
    orderBy: stagingrinkeby_Router_orderBy
    orderDirection: stagingrinkeby_OrderDirection
    where: stagingrinkeby_Router_filter
>>>>>>> 0ca3a377

    """
    The block at which the query should be executed. Can either be a `{ hash: Bytes }` value containing a block hash, a `{ number: Int }` containing the block number, or a `{ number_gte: Int }` containing the minimum block number. In the case of `number_gte`, the query will be executed on the latest block only if the subgraph has progressed to or past the minimum block number. Defaults to the latest block when omitted.
    """
<<<<<<< HEAD
    block: local1337_Block_height
=======
    block: stagingrinkeby_Block_height
>>>>>>> 0ca3a377

    """
    Set to `allow` to receive data even if the subgraph has skipped over errors while syncing.
    """
    subgraphError: _SubgraphErrorPolicy_! = deny
<<<<<<< HEAD
  ): [local1337_Router!]!
  local1337_setting(
=======
  ): [stagingrinkeby_Router!]!
  stagingrinkeby_setting(
>>>>>>> 0ca3a377
    id: ID!

    """
    The block at which the query should be executed. Can either be a `{ hash: Bytes }` value containing a block hash, a `{ number: Int }` containing the block number, or a `{ number_gte: Int }` containing the minimum block number. In the case of `number_gte`, the query will be executed on the latest block only if the subgraph has progressed to or past the minimum block number. Defaults to the latest block when omitted.
    """
<<<<<<< HEAD
    block: local1337_Block_height
=======
    block: stagingrinkeby_Block_height
>>>>>>> 0ca3a377

    """
    Set to `allow` to receive data even if the subgraph has skipped over errors while syncing.
    """
    subgraphError: _SubgraphErrorPolicy_! = deny
<<<<<<< HEAD
  ): local1337_Setting
  local1337_settings(
    skip: Int = 0
    first: Int = 100
    orderBy: local1337_Setting_orderBy
    orderDirection: local1337_OrderDirection
    where: local1337_Setting_filter
=======
  ): stagingrinkeby_Setting
  stagingrinkeby_settings(
    skip: Int = 0
    first: Int = 100
    orderBy: stagingrinkeby_Setting_orderBy
    orderDirection: stagingrinkeby_OrderDirection
    where: stagingrinkeby_Setting_filter
>>>>>>> 0ca3a377

    """
    The block at which the query should be executed. Can either be a `{ hash: Bytes }` value containing a block hash, a `{ number: Int }` containing the block number, or a `{ number_gte: Int }` containing the minimum block number. In the case of `number_gte`, the query will be executed on the latest block only if the subgraph has progressed to or past the minimum block number. Defaults to the latest block when omitted.
    """
<<<<<<< HEAD
    block: local1337_Block_height
=======
    block: stagingrinkeby_Block_height
>>>>>>> 0ca3a377

    """
    Set to `allow` to receive data even if the subgraph has skipped over errors while syncing.
    """
    subgraphError: _SubgraphErrorPolicy_! = deny
<<<<<<< HEAD
  ): [local1337_Setting!]!
  local1337_relayer(
=======
  ): [stagingrinkeby_Setting!]!
  stagingrinkeby_relayer(
>>>>>>> 0ca3a377
    id: ID!

    """
    The block at which the query should be executed. Can either be a `{ hash: Bytes }` value containing a block hash, a `{ number: Int }` containing the block number, or a `{ number_gte: Int }` containing the minimum block number. In the case of `number_gte`, the query will be executed on the latest block only if the subgraph has progressed to or past the minimum block number. Defaults to the latest block when omitted.
    """
<<<<<<< HEAD
    block: local1337_Block_height
=======
    block: stagingrinkeby_Block_height
>>>>>>> 0ca3a377

    """
    Set to `allow` to receive data even if the subgraph has skipped over errors while syncing.
    """
    subgraphError: _SubgraphErrorPolicy_! = deny
<<<<<<< HEAD
  ): local1337_Relayer
  local1337_relayers(
    skip: Int = 0
    first: Int = 100
    orderBy: local1337_Relayer_orderBy
    orderDirection: local1337_OrderDirection
    where: local1337_Relayer_filter
=======
  ): stagingrinkeby_Relayer
  stagingrinkeby_relayers(
    skip: Int = 0
    first: Int = 100
    orderBy: stagingrinkeby_Relayer_orderBy
    orderDirection: stagingrinkeby_OrderDirection
    where: stagingrinkeby_Relayer_filter
>>>>>>> 0ca3a377

    """
    The block at which the query should be executed. Can either be a `{ hash: Bytes }` value containing a block hash, a `{ number: Int }` containing the block number, or a `{ number_gte: Int }` containing the minimum block number. In the case of `number_gte`, the query will be executed on the latest block only if the subgraph has progressed to or past the minimum block number. Defaults to the latest block when omitted.
    """
<<<<<<< HEAD
    block: local1337_Block_height
=======
    block: stagingrinkeby_Block_height
>>>>>>> 0ca3a377

    """
    Set to `allow` to receive data even if the subgraph has skipped over errors while syncing.
    """
    subgraphError: _SubgraphErrorPolicy_! = deny
<<<<<<< HEAD
  ): [local1337_Relayer!]!
  local1337_stableSwap(
=======
  ): [stagingrinkeby_Relayer!]!
  stagingrinkeby_stableSwap(
>>>>>>> 0ca3a377
    id: ID!

    """
    The block at which the query should be executed. Can either be a `{ hash: Bytes }` value containing a block hash, a `{ number: Int }` containing the block number, or a `{ number_gte: Int }` containing the minimum block number. In the case of `number_gte`, the query will be executed on the latest block only if the subgraph has progressed to or past the minimum block number. Defaults to the latest block when omitted.
    """
<<<<<<< HEAD
    block: local1337_Block_height
=======
    block: stagingrinkeby_Block_height
>>>>>>> 0ca3a377

    """
    Set to `allow` to receive data even if the subgraph has skipped over errors while syncing.
    """
    subgraphError: _SubgraphErrorPolicy_! = deny
<<<<<<< HEAD
  ): local1337_StableSwap
  local1337_stableSwaps(
    skip: Int = 0
    first: Int = 100
    orderBy: local1337_StableSwap_orderBy
    orderDirection: local1337_OrderDirection
    where: local1337_StableSwap_filter
=======
  ): stagingrinkeby_StableSwap
  stagingrinkeby_stableSwaps(
    skip: Int = 0
    first: Int = 100
    orderBy: stagingrinkeby_StableSwap_orderBy
    orderDirection: stagingrinkeby_OrderDirection
    where: stagingrinkeby_StableSwap_filter
>>>>>>> 0ca3a377

    """
    The block at which the query should be executed. Can either be a `{ hash: Bytes }` value containing a block hash, a `{ number: Int }` containing the block number, or a `{ number_gte: Int }` containing the minimum block number. In the case of `number_gte`, the query will be executed on the latest block only if the subgraph has progressed to or past the minimum block number. Defaults to the latest block when omitted.
    """
<<<<<<< HEAD
    block: local1337_Block_height
=======
    block: stagingrinkeby_Block_height
>>>>>>> 0ca3a377

    """
    Set to `allow` to receive data even if the subgraph has skipped over errors while syncing.
    """
    subgraphError: _SubgraphErrorPolicy_! = deny
<<<<<<< HEAD
  ): [local1337_StableSwap!]!
  local1337_sponsorVault(
=======
  ): [stagingrinkeby_StableSwap!]!
  stagingrinkeby_sponsorVault(
>>>>>>> 0ca3a377
    id: ID!

    """
    The block at which the query should be executed. Can either be a `{ hash: Bytes }` value containing a block hash, a `{ number: Int }` containing the block number, or a `{ number_gte: Int }` containing the minimum block number. In the case of `number_gte`, the query will be executed on the latest block only if the subgraph has progressed to or past the minimum block number. Defaults to the latest block when omitted.
    """
<<<<<<< HEAD
    block: local1337_Block_height
=======
    block: stagingrinkeby_Block_height
>>>>>>> 0ca3a377

    """
    Set to `allow` to receive data even if the subgraph has skipped over errors while syncing.
    """
    subgraphError: _SubgraphErrorPolicy_! = deny
<<<<<<< HEAD
  ): local1337_SponsorVault
  local1337_sponsorVaults(
    skip: Int = 0
    first: Int = 100
    orderBy: local1337_SponsorVault_orderBy
    orderDirection: local1337_OrderDirection
    where: local1337_SponsorVault_filter
=======
  ): stagingrinkeby_SponsorVault
  stagingrinkeby_sponsorVaults(
    skip: Int = 0
    first: Int = 100
    orderBy: stagingrinkeby_SponsorVault_orderBy
    orderDirection: stagingrinkeby_OrderDirection
    where: stagingrinkeby_SponsorVault_filter
>>>>>>> 0ca3a377

    """
    The block at which the query should be executed. Can either be a `{ hash: Bytes }` value containing a block hash, a `{ number: Int }` containing the block number, or a `{ number_gte: Int }` containing the minimum block number. In the case of `number_gte`, the query will be executed on the latest block only if the subgraph has progressed to or past the minimum block number. Defaults to the latest block when omitted.
    """
<<<<<<< HEAD
    block: local1337_Block_height
=======
    block: stagingrinkeby_Block_height
>>>>>>> 0ca3a377

    """
    Set to `allow` to receive data even if the subgraph has skipped over errors while syncing.
    """
    subgraphError: _SubgraphErrorPolicy_! = deny
<<<<<<< HEAD
  ): [local1337_SponsorVault!]!
  local1337_originTransfer(
=======
  ): [stagingrinkeby_SponsorVault!]!
  stagingrinkeby_originTransfer(
>>>>>>> 0ca3a377
    id: ID!

    """
    The block at which the query should be executed. Can either be a `{ hash: Bytes }` value containing a block hash, a `{ number: Int }` containing the block number, or a `{ number_gte: Int }` containing the minimum block number. In the case of `number_gte`, the query will be executed on the latest block only if the subgraph has progressed to or past the minimum block number. Defaults to the latest block when omitted.
    """
<<<<<<< HEAD
    block: local1337_Block_height
=======
    block: stagingrinkeby_Block_height
>>>>>>> 0ca3a377

    """
    Set to `allow` to receive data even if the subgraph has skipped over errors while syncing.
    """
    subgraphError: _SubgraphErrorPolicy_! = deny
<<<<<<< HEAD
  ): local1337_OriginTransfer
  local1337_originTransfers(
    skip: Int = 0
    first: Int = 100
    orderBy: local1337_OriginTransfer_orderBy
    orderDirection: local1337_OrderDirection
    where: local1337_OriginTransfer_filter
=======
  ): stagingrinkeby_OriginTransfer
  stagingrinkeby_originTransfers(
    skip: Int = 0
    first: Int = 100
    orderBy: stagingrinkeby_OriginTransfer_orderBy
    orderDirection: stagingrinkeby_OrderDirection
    where: stagingrinkeby_OriginTransfer_filter
>>>>>>> 0ca3a377

    """
    The block at which the query should be executed. Can either be a `{ hash: Bytes }` value containing a block hash, a `{ number: Int }` containing the block number, or a `{ number_gte: Int }` containing the minimum block number. In the case of `number_gte`, the query will be executed on the latest block only if the subgraph has progressed to or past the minimum block number. Defaults to the latest block when omitted.
    """
<<<<<<< HEAD
    block: local1337_Block_height
=======
    block: stagingrinkeby_Block_height
>>>>>>> 0ca3a377

    """
    Set to `allow` to receive data even if the subgraph has skipped over errors while syncing.
    """
    subgraphError: _SubgraphErrorPolicy_! = deny
<<<<<<< HEAD
  ): [local1337_OriginTransfer!]!
  local1337_destinationTransfer(
    id: ID!

    """
    The block at which the query should be executed. Can either be a `{ hash: Bytes }` value containing a block hash, a `{ number: Int }` containing the block number, or a `{ number_gte: Int }` containing the minimum block number. In the case of `number_gte`, the query will be executed on the latest block only if the subgraph has progressed to or past the minimum block number. Defaults to the latest block when omitted.
    """
    block: local1337_Block_height

    """
    Set to `allow` to receive data even if the subgraph has skipped over errors while syncing.
    """
    subgraphError: _SubgraphErrorPolicy_! = deny
  ): local1337_DestinationTransfer
  local1337_destinationTransfers(
    skip: Int = 0
    first: Int = 100
    orderBy: local1337_DestinationTransfer_orderBy
    orderDirection: local1337_OrderDirection
    where: local1337_DestinationTransfer_filter

    """
    The block at which the query should be executed. Can either be a `{ hash: Bytes }` value containing a block hash, a `{ number: Int }` containing the block number, or a `{ number_gte: Int }` containing the minimum block number. In the case of `number_gte`, the query will be executed on the latest block only if the subgraph has progressed to or past the minimum block number. Defaults to the latest block when omitted.
    """
    block: local1337_Block_height

    """
    Set to `allow` to receive data even if the subgraph has skipped over errors while syncing.
    """
    subgraphError: _SubgraphErrorPolicy_! = deny
  ): [local1337_DestinationTransfer!]!

  """Access to subgraph metadata"""
  local1337__meta(block: local1337_Block_height): local1337__Meta_
  rinkeby_asset(
    id: ID!

    """
    The block at which the query should be executed. Can either be a `{ hash: Bytes }` value containing a block hash, a `{ number: Int }` containing the block number, or a `{ number_gte: Int }` containing the minimum block number. In the case of `number_gte`, the query will be executed on the latest block only if the subgraph has progressed to or past the minimum block number. Defaults to the latest block when omitted.
    """
    block: rinkeby_Block_height

    """
    Set to `allow` to receive data even if the subgraph has skipped over errors while syncing.
    """
    subgraphError: _SubgraphErrorPolicy_! = deny
  ): rinkeby_Asset
  rinkeby_assets(
    skip: Int = 0
    first: Int = 100
    orderBy: rinkeby_Asset_orderBy
    orderDirection: rinkeby_OrderDirection
    where: rinkeby_Asset_filter

    """
    The block at which the query should be executed. Can either be a `{ hash: Bytes }` value containing a block hash, a `{ number: Int }` containing the block number, or a `{ number_gte: Int }` containing the minimum block number. In the case of `number_gte`, the query will be executed on the latest block only if the subgraph has progressed to or past the minimum block number. Defaults to the latest block when omitted.
    """
    block: rinkeby_Block_height

    """
    Set to `allow` to receive data even if the subgraph has skipped over errors while syncing.
    """
    subgraphError: _SubgraphErrorPolicy_! = deny
  ): [rinkeby_Asset!]!
  rinkeby_assetBalance(
    id: ID!

    """
    The block at which the query should be executed. Can either be a `{ hash: Bytes }` value containing a block hash, a `{ number: Int }` containing the block number, or a `{ number_gte: Int }` containing the minimum block number. In the case of `number_gte`, the query will be executed on the latest block only if the subgraph has progressed to or past the minimum block number. Defaults to the latest block when omitted.
    """
    block: rinkeby_Block_height

    """
    Set to `allow` to receive data even if the subgraph has skipped over errors while syncing.
    """
    subgraphError: _SubgraphErrorPolicy_! = deny
  ): rinkeby_AssetBalance
  rinkeby_assetBalances(
    skip: Int = 0
    first: Int = 100
    orderBy: rinkeby_AssetBalance_orderBy
    orderDirection: rinkeby_OrderDirection
    where: rinkeby_AssetBalance_filter

    """
    The block at which the query should be executed. Can either be a `{ hash: Bytes }` value containing a block hash, a `{ number: Int }` containing the block number, or a `{ number_gte: Int }` containing the minimum block number. In the case of `number_gte`, the query will be executed on the latest block only if the subgraph has progressed to or past the minimum block number. Defaults to the latest block when omitted.
    """
    block: rinkeby_Block_height

    """
    Set to `allow` to receive data even if the subgraph has skipped over errors while syncing.
    """
    subgraphError: _SubgraphErrorPolicy_! = deny
  ): [rinkeby_AssetBalance!]!
  rinkeby_router(
    id: ID!

    """
    The block at which the query should be executed. Can either be a `{ hash: Bytes }` value containing a block hash, a `{ number: Int }` containing the block number, or a `{ number_gte: Int }` containing the minimum block number. In the case of `number_gte`, the query will be executed on the latest block only if the subgraph has progressed to or past the minimum block number. Defaults to the latest block when omitted.
    """
    block: rinkeby_Block_height

    """
    Set to `allow` to receive data even if the subgraph has skipped over errors while syncing.
    """
    subgraphError: _SubgraphErrorPolicy_! = deny
  ): rinkeby_Router
  rinkeby_routers(
    skip: Int = 0
    first: Int = 100
    orderBy: rinkeby_Router_orderBy
    orderDirection: rinkeby_OrderDirection
    where: rinkeby_Router_filter

    """
    The block at which the query should be executed. Can either be a `{ hash: Bytes }` value containing a block hash, a `{ number: Int }` containing the block number, or a `{ number_gte: Int }` containing the minimum block number. In the case of `number_gte`, the query will be executed on the latest block only if the subgraph has progressed to or past the minimum block number. Defaults to the latest block when omitted.
    """
    block: rinkeby_Block_height

    """
    Set to `allow` to receive data even if the subgraph has skipped over errors while syncing.
    """
    subgraphError: _SubgraphErrorPolicy_! = deny
  ): [rinkeby_Router!]!
  rinkeby_setting(
    id: ID!

    """
    The block at which the query should be executed. Can either be a `{ hash: Bytes }` value containing a block hash, a `{ number: Int }` containing the block number, or a `{ number_gte: Int }` containing the minimum block number. In the case of `number_gte`, the query will be executed on the latest block only if the subgraph has progressed to or past the minimum block number. Defaults to the latest block when omitted.
    """
    block: rinkeby_Block_height

    """
    Set to `allow` to receive data even if the subgraph has skipped over errors while syncing.
    """
    subgraphError: _SubgraphErrorPolicy_! = deny
  ): rinkeby_Setting
  rinkeby_settings(
    skip: Int = 0
    first: Int = 100
    orderBy: rinkeby_Setting_orderBy
    orderDirection: rinkeby_OrderDirection
    where: rinkeby_Setting_filter

    """
    The block at which the query should be executed. Can either be a `{ hash: Bytes }` value containing a block hash, a `{ number: Int }` containing the block number, or a `{ number_gte: Int }` containing the minimum block number. In the case of `number_gte`, the query will be executed on the latest block only if the subgraph has progressed to or past the minimum block number. Defaults to the latest block when omitted.
    """
    block: rinkeby_Block_height

    """
    Set to `allow` to receive data even if the subgraph has skipped over errors while syncing.
    """
    subgraphError: _SubgraphErrorPolicy_! = deny
  ): [rinkeby_Setting!]!
  rinkeby_relayer(
    id: ID!

    """
    The block at which the query should be executed. Can either be a `{ hash: Bytes }` value containing a block hash, a `{ number: Int }` containing the block number, or a `{ number_gte: Int }` containing the minimum block number. In the case of `number_gte`, the query will be executed on the latest block only if the subgraph has progressed to or past the minimum block number. Defaults to the latest block when omitted.
    """
    block: rinkeby_Block_height

    """
    Set to `allow` to receive data even if the subgraph has skipped over errors while syncing.
    """
    subgraphError: _SubgraphErrorPolicy_! = deny
  ): rinkeby_Relayer
  rinkeby_relayers(
    skip: Int = 0
    first: Int = 100
    orderBy: rinkeby_Relayer_orderBy
    orderDirection: rinkeby_OrderDirection
    where: rinkeby_Relayer_filter

    """
    The block at which the query should be executed. Can either be a `{ hash: Bytes }` value containing a block hash, a `{ number: Int }` containing the block number, or a `{ number_gte: Int }` containing the minimum block number. In the case of `number_gte`, the query will be executed on the latest block only if the subgraph has progressed to or past the minimum block number. Defaults to the latest block when omitted.
    """
    block: rinkeby_Block_height

    """
    Set to `allow` to receive data even if the subgraph has skipped over errors while syncing.
    """
    subgraphError: _SubgraphErrorPolicy_! = deny
  ): [rinkeby_Relayer!]!
  rinkeby_stableSwap(
    id: ID!

    """
    The block at which the query should be executed. Can either be a `{ hash: Bytes }` value containing a block hash, a `{ number: Int }` containing the block number, or a `{ number_gte: Int }` containing the minimum block number. In the case of `number_gte`, the query will be executed on the latest block only if the subgraph has progressed to or past the minimum block number. Defaults to the latest block when omitted.
    """
    block: rinkeby_Block_height

    """
    Set to `allow` to receive data even if the subgraph has skipped over errors while syncing.
    """
    subgraphError: _SubgraphErrorPolicy_! = deny
  ): rinkeby_StableSwap
  rinkeby_stableSwaps(
    skip: Int = 0
    first: Int = 100
    orderBy: rinkeby_StableSwap_orderBy
    orderDirection: rinkeby_OrderDirection
    where: rinkeby_StableSwap_filter

    """
    The block at which the query should be executed. Can either be a `{ hash: Bytes }` value containing a block hash, a `{ number: Int }` containing the block number, or a `{ number_gte: Int }` containing the minimum block number. In the case of `number_gte`, the query will be executed on the latest block only if the subgraph has progressed to or past the minimum block number. Defaults to the latest block when omitted.
    """
    block: rinkeby_Block_height

    """
    Set to `allow` to receive data even if the subgraph has skipped over errors while syncing.
    """
    subgraphError: _SubgraphErrorPolicy_! = deny
  ): [rinkeby_StableSwap!]!
  rinkeby_sponsorVault(
    id: ID!

    """
    The block at which the query should be executed. Can either be a `{ hash: Bytes }` value containing a block hash, a `{ number: Int }` containing the block number, or a `{ number_gte: Int }` containing the minimum block number. In the case of `number_gte`, the query will be executed on the latest block only if the subgraph has progressed to or past the minimum block number. Defaults to the latest block when omitted.
    """
    block: rinkeby_Block_height

    """
    Set to `allow` to receive data even if the subgraph has skipped over errors while syncing.
    """
    subgraphError: _SubgraphErrorPolicy_! = deny
  ): rinkeby_SponsorVault
  rinkeby_sponsorVaults(
    skip: Int = 0
    first: Int = 100
    orderBy: rinkeby_SponsorVault_orderBy
    orderDirection: rinkeby_OrderDirection
    where: rinkeby_SponsorVault_filter

    """
    The block at which the query should be executed. Can either be a `{ hash: Bytes }` value containing a block hash, a `{ number: Int }` containing the block number, or a `{ number_gte: Int }` containing the minimum block number. In the case of `number_gte`, the query will be executed on the latest block only if the subgraph has progressed to or past the minimum block number. Defaults to the latest block when omitted.
    """
    block: rinkeby_Block_height

    """
    Set to `allow` to receive data even if the subgraph has skipped over errors while syncing.
    """
    subgraphError: _SubgraphErrorPolicy_! = deny
  ): [rinkeby_SponsorVault!]!
  rinkeby_originTransfer(
    id: ID!

    """
    The block at which the query should be executed. Can either be a `{ hash: Bytes }` value containing a block hash, a `{ number: Int }` containing the block number, or a `{ number_gte: Int }` containing the minimum block number. In the case of `number_gte`, the query will be executed on the latest block only if the subgraph has progressed to or past the minimum block number. Defaults to the latest block when omitted.
    """
    block: rinkeby_Block_height

    """
    Set to `allow` to receive data even if the subgraph has skipped over errors while syncing.
    """
    subgraphError: _SubgraphErrorPolicy_! = deny
  ): rinkeby_OriginTransfer
  rinkeby_originTransfers(
    skip: Int = 0
    first: Int = 100
    orderBy: rinkeby_OriginTransfer_orderBy
    orderDirection: rinkeby_OrderDirection
    where: rinkeby_OriginTransfer_filter

    """
    The block at which the query should be executed. Can either be a `{ hash: Bytes }` value containing a block hash, a `{ number: Int }` containing the block number, or a `{ number_gte: Int }` containing the minimum block number. In the case of `number_gte`, the query will be executed on the latest block only if the subgraph has progressed to or past the minimum block number. Defaults to the latest block when omitted.
    """
    block: rinkeby_Block_height

    """
    Set to `allow` to receive data even if the subgraph has skipped over errors while syncing.
    """
    subgraphError: _SubgraphErrorPolicy_! = deny
  ): [rinkeby_OriginTransfer!]!
  rinkeby_destinationTransfer(
    id: ID!

    """
    The block at which the query should be executed. Can either be a `{ hash: Bytes }` value containing a block hash, a `{ number: Int }` containing the block number, or a `{ number_gte: Int }` containing the minimum block number. In the case of `number_gte`, the query will be executed on the latest block only if the subgraph has progressed to or past the minimum block number. Defaults to the latest block when omitted.
    """
    block: rinkeby_Block_height

    """
    Set to `allow` to receive data even if the subgraph has skipped over errors while syncing.
    """
    subgraphError: _SubgraphErrorPolicy_! = deny
  ): rinkeby_DestinationTransfer
  rinkeby_destinationTransfers(
    skip: Int = 0
    first: Int = 100
    orderBy: rinkeby_DestinationTransfer_orderBy
    orderDirection: rinkeby_OrderDirection
    where: rinkeby_DestinationTransfer_filter

    """
    The block at which the query should be executed. Can either be a `{ hash: Bytes }` value containing a block hash, a `{ number: Int }` containing the block number, or a `{ number_gte: Int }` containing the minimum block number. In the case of `number_gte`, the query will be executed on the latest block only if the subgraph has progressed to or past the minimum block number. Defaults to the latest block when omitted.
    """
    block: rinkeby_Block_height

    """
    Set to `allow` to receive data even if the subgraph has skipped over errors while syncing.
    """
    subgraphError: _SubgraphErrorPolicy_! = deny
  ): [rinkeby_DestinationTransfer!]!

  """Access to subgraph metadata"""
  rinkeby__meta(block: rinkeby_Block_height): rinkeby__Meta_
  testgoerli_asset(
    id: ID!

    """
    The block at which the query should be executed. Can either be a `{ hash: Bytes }` value containing a block hash, a `{ number: Int }` containing the block number, or a `{ number_gte: Int }` containing the minimum block number. In the case of `number_gte`, the query will be executed on the latest block only if the subgraph has progressed to or past the minimum block number. Defaults to the latest block when omitted.
    """
    block: testgoerli_Block_height

    """
    Set to `allow` to receive data even if the subgraph has skipped over errors while syncing.
    """
    subgraphError: _SubgraphErrorPolicy_! = deny
  ): testgoerli_Asset
  testgoerli_assets(
    skip: Int = 0
    first: Int = 100
    orderBy: testgoerli_Asset_orderBy
    orderDirection: testgoerli_OrderDirection
    where: testgoerli_Asset_filter

    """
    The block at which the query should be executed. Can either be a `{ hash: Bytes }` value containing a block hash, a `{ number: Int }` containing the block number, or a `{ number_gte: Int }` containing the minimum block number. In the case of `number_gte`, the query will be executed on the latest block only if the subgraph has progressed to or past the minimum block number. Defaults to the latest block when omitted.
    """
    block: testgoerli_Block_height

    """
    Set to `allow` to receive data even if the subgraph has skipped over errors while syncing.
    """
    subgraphError: _SubgraphErrorPolicy_! = deny
  ): [testgoerli_Asset!]!
  testgoerli_assetBalance(
    id: ID!

    """
    The block at which the query should be executed. Can either be a `{ hash: Bytes }` value containing a block hash, a `{ number: Int }` containing the block number, or a `{ number_gte: Int }` containing the minimum block number. In the case of `number_gte`, the query will be executed on the latest block only if the subgraph has progressed to or past the minimum block number. Defaults to the latest block when omitted.
    """
    block: testgoerli_Block_height

    """
    Set to `allow` to receive data even if the subgraph has skipped over errors while syncing.
    """
    subgraphError: _SubgraphErrorPolicy_! = deny
  ): testgoerli_AssetBalance
  testgoerli_assetBalances(
    skip: Int = 0
    first: Int = 100
    orderBy: testgoerli_AssetBalance_orderBy
    orderDirection: testgoerli_OrderDirection
    where: testgoerli_AssetBalance_filter

    """
    The block at which the query should be executed. Can either be a `{ hash: Bytes }` value containing a block hash, a `{ number: Int }` containing the block number, or a `{ number_gte: Int }` containing the minimum block number. In the case of `number_gte`, the query will be executed on the latest block only if the subgraph has progressed to or past the minimum block number. Defaults to the latest block when omitted.
    """
    block: testgoerli_Block_height

    """
    Set to `allow` to receive data even if the subgraph has skipped over errors while syncing.
    """
    subgraphError: _SubgraphErrorPolicy_! = deny
  ): [testgoerli_AssetBalance!]!
  testgoerli_router(
    id: ID!

    """
    The block at which the query should be executed. Can either be a `{ hash: Bytes }` value containing a block hash, a `{ number: Int }` containing the block number, or a `{ number_gte: Int }` containing the minimum block number. In the case of `number_gte`, the query will be executed on the latest block only if the subgraph has progressed to or past the minimum block number. Defaults to the latest block when omitted.
    """
    block: testgoerli_Block_height

    """
    Set to `allow` to receive data even if the subgraph has skipped over errors while syncing.
    """
    subgraphError: _SubgraphErrorPolicy_! = deny
  ): testgoerli_Router
  testgoerli_routers(
    skip: Int = 0
    first: Int = 100
    orderBy: testgoerli_Router_orderBy
    orderDirection: testgoerli_OrderDirection
    where: testgoerli_Router_filter

    """
    The block at which the query should be executed. Can either be a `{ hash: Bytes }` value containing a block hash, a `{ number: Int }` containing the block number, or a `{ number_gte: Int }` containing the minimum block number. In the case of `number_gte`, the query will be executed on the latest block only if the subgraph has progressed to or past the minimum block number. Defaults to the latest block when omitted.
    """
    block: testgoerli_Block_height

    """
    Set to `allow` to receive data even if the subgraph has skipped over errors while syncing.
    """
    subgraphError: _SubgraphErrorPolicy_! = deny
  ): [testgoerli_Router!]!
  testgoerli_setting(
    id: ID!

    """
    The block at which the query should be executed. Can either be a `{ hash: Bytes }` value containing a block hash, a `{ number: Int }` containing the block number, or a `{ number_gte: Int }` containing the minimum block number. In the case of `number_gte`, the query will be executed on the latest block only if the subgraph has progressed to or past the minimum block number. Defaults to the latest block when omitted.
    """
    block: testgoerli_Block_height

    """
    Set to `allow` to receive data even if the subgraph has skipped over errors while syncing.
    """
    subgraphError: _SubgraphErrorPolicy_! = deny
  ): testgoerli_Setting
  testgoerli_settings(
    skip: Int = 0
    first: Int = 100
    orderBy: testgoerli_Setting_orderBy
    orderDirection: testgoerli_OrderDirection
    where: testgoerli_Setting_filter

    """
    The block at which the query should be executed. Can either be a `{ hash: Bytes }` value containing a block hash, a `{ number: Int }` containing the block number, or a `{ number_gte: Int }` containing the minimum block number. In the case of `number_gte`, the query will be executed on the latest block only if the subgraph has progressed to or past the minimum block number. Defaults to the latest block when omitted.
    """
    block: testgoerli_Block_height

    """
    Set to `allow` to receive data even if the subgraph has skipped over errors while syncing.
    """
    subgraphError: _SubgraphErrorPolicy_! = deny
  ): [testgoerli_Setting!]!
  testgoerli_relayer(
    id: ID!

    """
    The block at which the query should be executed. Can either be a `{ hash: Bytes }` value containing a block hash, a `{ number: Int }` containing the block number, or a `{ number_gte: Int }` containing the minimum block number. In the case of `number_gte`, the query will be executed on the latest block only if the subgraph has progressed to or past the minimum block number. Defaults to the latest block when omitted.
    """
    block: testgoerli_Block_height

    """
    Set to `allow` to receive data even if the subgraph has skipped over errors while syncing.
    """
    subgraphError: _SubgraphErrorPolicy_! = deny
  ): testgoerli_Relayer
  testgoerli_relayers(
    skip: Int = 0
    first: Int = 100
    orderBy: testgoerli_Relayer_orderBy
    orderDirection: testgoerli_OrderDirection
    where: testgoerli_Relayer_filter

    """
    The block at which the query should be executed. Can either be a `{ hash: Bytes }` value containing a block hash, a `{ number: Int }` containing the block number, or a `{ number_gte: Int }` containing the minimum block number. In the case of `number_gte`, the query will be executed on the latest block only if the subgraph has progressed to or past the minimum block number. Defaults to the latest block when omitted.
    """
    block: testgoerli_Block_height

    """
    Set to `allow` to receive data even if the subgraph has skipped over errors while syncing.
    """
    subgraphError: _SubgraphErrorPolicy_! = deny
  ): [testgoerli_Relayer!]!
  testgoerli_stableSwap(
    id: ID!

    """
    The block at which the query should be executed. Can either be a `{ hash: Bytes }` value containing a block hash, a `{ number: Int }` containing the block number, or a `{ number_gte: Int }` containing the minimum block number. In the case of `number_gte`, the query will be executed on the latest block only if the subgraph has progressed to or past the minimum block number. Defaults to the latest block when omitted.
    """
    block: testgoerli_Block_height

    """
    Set to `allow` to receive data even if the subgraph has skipped over errors while syncing.
    """
    subgraphError: _SubgraphErrorPolicy_! = deny
  ): testgoerli_StableSwap
  testgoerli_stableSwaps(
    skip: Int = 0
    first: Int = 100
    orderBy: testgoerli_StableSwap_orderBy
    orderDirection: testgoerli_OrderDirection
    where: testgoerli_StableSwap_filter

    """
    The block at which the query should be executed. Can either be a `{ hash: Bytes }` value containing a block hash, a `{ number: Int }` containing the block number, or a `{ number_gte: Int }` containing the minimum block number. In the case of `number_gte`, the query will be executed on the latest block only if the subgraph has progressed to or past the minimum block number. Defaults to the latest block when omitted.
    """
    block: testgoerli_Block_height

    """
    Set to `allow` to receive data even if the subgraph has skipped over errors while syncing.
    """
    subgraphError: _SubgraphErrorPolicy_! = deny
  ): [testgoerli_StableSwap!]!
  testgoerli_sponsorVault(
    id: ID!

    """
    The block at which the query should be executed. Can either be a `{ hash: Bytes }` value containing a block hash, a `{ number: Int }` containing the block number, or a `{ number_gte: Int }` containing the minimum block number. In the case of `number_gte`, the query will be executed on the latest block only if the subgraph has progressed to or past the minimum block number. Defaults to the latest block when omitted.
    """
    block: testgoerli_Block_height

    """
    Set to `allow` to receive data even if the subgraph has skipped over errors while syncing.
    """
    subgraphError: _SubgraphErrorPolicy_! = deny
  ): testgoerli_SponsorVault
  testgoerli_sponsorVaults(
    skip: Int = 0
    first: Int = 100
    orderBy: testgoerli_SponsorVault_orderBy
    orderDirection: testgoerli_OrderDirection
    where: testgoerli_SponsorVault_filter

    """
    The block at which the query should be executed. Can either be a `{ hash: Bytes }` value containing a block hash, a `{ number: Int }` containing the block number, or a `{ number_gte: Int }` containing the minimum block number. In the case of `number_gte`, the query will be executed on the latest block only if the subgraph has progressed to or past the minimum block number. Defaults to the latest block when omitted.
    """
    block: testgoerli_Block_height

    """
    Set to `allow` to receive data even if the subgraph has skipped over errors while syncing.
    """
    subgraphError: _SubgraphErrorPolicy_! = deny
  ): [testgoerli_SponsorVault!]!
  testgoerli_originTransfer(
    id: ID!

    """
    The block at which the query should be executed. Can either be a `{ hash: Bytes }` value containing a block hash, a `{ number: Int }` containing the block number, or a `{ number_gte: Int }` containing the minimum block number. In the case of `number_gte`, the query will be executed on the latest block only if the subgraph has progressed to or past the minimum block number. Defaults to the latest block when omitted.
    """
    block: testgoerli_Block_height

    """
    Set to `allow` to receive data even if the subgraph has skipped over errors while syncing.
    """
    subgraphError: _SubgraphErrorPolicy_! = deny
  ): testgoerli_OriginTransfer
  testgoerli_originTransfers(
    skip: Int = 0
    first: Int = 100
    orderBy: testgoerli_OriginTransfer_orderBy
    orderDirection: testgoerli_OrderDirection
    where: testgoerli_OriginTransfer_filter

    """
    The block at which the query should be executed. Can either be a `{ hash: Bytes }` value containing a block hash, a `{ number: Int }` containing the block number, or a `{ number_gte: Int }` containing the minimum block number. In the case of `number_gte`, the query will be executed on the latest block only if the subgraph has progressed to or past the minimum block number. Defaults to the latest block when omitted.
    """
    block: testgoerli_Block_height

    """
    Set to `allow` to receive data even if the subgraph has skipped over errors while syncing.
    """
    subgraphError: _SubgraphErrorPolicy_! = deny
  ): [testgoerli_OriginTransfer!]!
  testgoerli_destinationTransfer(
    id: ID!

    """
    The block at which the query should be executed. Can either be a `{ hash: Bytes }` value containing a block hash, a `{ number: Int }` containing the block number, or a `{ number_gte: Int }` containing the minimum block number. In the case of `number_gte`, the query will be executed on the latest block only if the subgraph has progressed to or past the minimum block number. Defaults to the latest block when omitted.
    """
    block: testgoerli_Block_height

    """
    Set to `allow` to receive data even if the subgraph has skipped over errors while syncing.
    """
    subgraphError: _SubgraphErrorPolicy_! = deny
  ): testgoerli_DestinationTransfer
  testgoerli_destinationTransfers(
    skip: Int = 0
    first: Int = 100
    orderBy: testgoerli_DestinationTransfer_orderBy
    orderDirection: testgoerli_OrderDirection
    where: testgoerli_DestinationTransfer_filter

    """
    The block at which the query should be executed. Can either be a `{ hash: Bytes }` value containing a block hash, a `{ number: Int }` containing the block number, or a `{ number_gte: Int }` containing the minimum block number. In the case of `number_gte`, the query will be executed on the latest block only if the subgraph has progressed to or past the minimum block number. Defaults to the latest block when omitted.
    """
    block: testgoerli_Block_height

    """
    Set to `allow` to receive data even if the subgraph has skipped over errors while syncing.
    """
    subgraphError: _SubgraphErrorPolicy_! = deny
  ): [testgoerli_DestinationTransfer!]!

  """Access to subgraph metadata"""
  testgoerli__meta(block: testgoerli_Block_height): testgoerli__Meta_
  staginggoerli_asset(
    id: ID!

    """
    The block at which the query should be executed. Can either be a `{ hash: Bytes }` value containing a block hash, a `{ number: Int }` containing the block number, or a `{ number_gte: Int }` containing the minimum block number. In the case of `number_gte`, the query will be executed on the latest block only if the subgraph has progressed to or past the minimum block number. Defaults to the latest block when omitted.
    """
    block: staginggoerli_Block_height

    """
    Set to `allow` to receive data even if the subgraph has skipped over errors while syncing.
    """
    subgraphError: _SubgraphErrorPolicy_! = deny
  ): staginggoerli_Asset
  staginggoerli_assets(
    skip: Int = 0
    first: Int = 100
    orderBy: staginggoerli_Asset_orderBy
    orderDirection: staginggoerli_OrderDirection
    where: staginggoerli_Asset_filter

    """
    The block at which the query should be executed. Can either be a `{ hash: Bytes }` value containing a block hash, a `{ number: Int }` containing the block number, or a `{ number_gte: Int }` containing the minimum block number. In the case of `number_gte`, the query will be executed on the latest block only if the subgraph has progressed to or past the minimum block number. Defaults to the latest block when omitted.
    """
    block: staginggoerli_Block_height

    """
    Set to `allow` to receive data even if the subgraph has skipped over errors while syncing.
    """
    subgraphError: _SubgraphErrorPolicy_! = deny
  ): [staginggoerli_Asset!]!
  staginggoerli_assetBalance(
    id: ID!

    """
    The block at which the query should be executed. Can either be a `{ hash: Bytes }` value containing a block hash, a `{ number: Int }` containing the block number, or a `{ number_gte: Int }` containing the minimum block number. In the case of `number_gte`, the query will be executed on the latest block only if the subgraph has progressed to or past the minimum block number. Defaults to the latest block when omitted.
    """
    block: staginggoerli_Block_height

    """
    Set to `allow` to receive data even if the subgraph has skipped over errors while syncing.
    """
    subgraphError: _SubgraphErrorPolicy_! = deny
  ): staginggoerli_AssetBalance
  staginggoerli_assetBalances(
    skip: Int = 0
    first: Int = 100
    orderBy: staginggoerli_AssetBalance_orderBy
    orderDirection: staginggoerli_OrderDirection
    where: staginggoerli_AssetBalance_filter

    """
    The block at which the query should be executed. Can either be a `{ hash: Bytes }` value containing a block hash, a `{ number: Int }` containing the block number, or a `{ number_gte: Int }` containing the minimum block number. In the case of `number_gte`, the query will be executed on the latest block only if the subgraph has progressed to or past the minimum block number. Defaults to the latest block when omitted.
    """
    block: staginggoerli_Block_height

    """
    Set to `allow` to receive data even if the subgraph has skipped over errors while syncing.
    """
    subgraphError: _SubgraphErrorPolicy_! = deny
  ): [staginggoerli_AssetBalance!]!
  staginggoerli_router(
    id: ID!

    """
    The block at which the query should be executed. Can either be a `{ hash: Bytes }` value containing a block hash, a `{ number: Int }` containing the block number, or a `{ number_gte: Int }` containing the minimum block number. In the case of `number_gte`, the query will be executed on the latest block only if the subgraph has progressed to or past the minimum block number. Defaults to the latest block when omitted.
    """
    block: staginggoerli_Block_height

    """
    Set to `allow` to receive data even if the subgraph has skipped over errors while syncing.
    """
    subgraphError: _SubgraphErrorPolicy_! = deny
  ): staginggoerli_Router
  staginggoerli_routers(
    skip: Int = 0
    first: Int = 100
    orderBy: staginggoerli_Router_orderBy
    orderDirection: staginggoerli_OrderDirection
    where: staginggoerli_Router_filter

    """
    The block at which the query should be executed. Can either be a `{ hash: Bytes }` value containing a block hash, a `{ number: Int }` containing the block number, or a `{ number_gte: Int }` containing the minimum block number. In the case of `number_gte`, the query will be executed on the latest block only if the subgraph has progressed to or past the minimum block number. Defaults to the latest block when omitted.
    """
    block: staginggoerli_Block_height

    """
    Set to `allow` to receive data even if the subgraph has skipped over errors while syncing.
    """
    subgraphError: _SubgraphErrorPolicy_! = deny
  ): [staginggoerli_Router!]!
  staginggoerli_setting(
    id: ID!

    """
    The block at which the query should be executed. Can either be a `{ hash: Bytes }` value containing a block hash, a `{ number: Int }` containing the block number, or a `{ number_gte: Int }` containing the minimum block number. In the case of `number_gte`, the query will be executed on the latest block only if the subgraph has progressed to or past the minimum block number. Defaults to the latest block when omitted.
    """
    block: staginggoerli_Block_height

    """
    Set to `allow` to receive data even if the subgraph has skipped over errors while syncing.
    """
    subgraphError: _SubgraphErrorPolicy_! = deny
  ): staginggoerli_Setting
  staginggoerli_settings(
    skip: Int = 0
    first: Int = 100
    orderBy: staginggoerli_Setting_orderBy
    orderDirection: staginggoerli_OrderDirection
    where: staginggoerli_Setting_filter

    """
    The block at which the query should be executed. Can either be a `{ hash: Bytes }` value containing a block hash, a `{ number: Int }` containing the block number, or a `{ number_gte: Int }` containing the minimum block number. In the case of `number_gte`, the query will be executed on the latest block only if the subgraph has progressed to or past the minimum block number. Defaults to the latest block when omitted.
    """
    block: staginggoerli_Block_height

    """
    Set to `allow` to receive data even if the subgraph has skipped over errors while syncing.
    """
    subgraphError: _SubgraphErrorPolicy_! = deny
  ): [staginggoerli_Setting!]!
  staginggoerli_relayer(
    id: ID!

    """
    The block at which the query should be executed. Can either be a `{ hash: Bytes }` value containing a block hash, a `{ number: Int }` containing the block number, or a `{ number_gte: Int }` containing the minimum block number. In the case of `number_gte`, the query will be executed on the latest block only if the subgraph has progressed to or past the minimum block number. Defaults to the latest block when omitted.
    """
    block: staginggoerli_Block_height

    """
    Set to `allow` to receive data even if the subgraph has skipped over errors while syncing.
    """
    subgraphError: _SubgraphErrorPolicy_! = deny
  ): staginggoerli_Relayer
  staginggoerli_relayers(
    skip: Int = 0
    first: Int = 100
    orderBy: staginggoerli_Relayer_orderBy
    orderDirection: staginggoerli_OrderDirection
    where: staginggoerli_Relayer_filter

    """
    The block at which the query should be executed. Can either be a `{ hash: Bytes }` value containing a block hash, a `{ number: Int }` containing the block number, or a `{ number_gte: Int }` containing the minimum block number. In the case of `number_gte`, the query will be executed on the latest block only if the subgraph has progressed to or past the minimum block number. Defaults to the latest block when omitted.
    """
    block: staginggoerli_Block_height

    """
    Set to `allow` to receive data even if the subgraph has skipped over errors while syncing.
    """
    subgraphError: _SubgraphErrorPolicy_! = deny
  ): [staginggoerli_Relayer!]!
  staginggoerli_stableSwap(
    id: ID!

    """
    The block at which the query should be executed. Can either be a `{ hash: Bytes }` value containing a block hash, a `{ number: Int }` containing the block number, or a `{ number_gte: Int }` containing the minimum block number. In the case of `number_gte`, the query will be executed on the latest block only if the subgraph has progressed to or past the minimum block number. Defaults to the latest block when omitted.
    """
    block: staginggoerli_Block_height

    """
    Set to `allow` to receive data even if the subgraph has skipped over errors while syncing.
    """
    subgraphError: _SubgraphErrorPolicy_! = deny
  ): staginggoerli_StableSwap
  staginggoerli_stableSwaps(
    skip: Int = 0
    first: Int = 100
    orderBy: staginggoerli_StableSwap_orderBy
    orderDirection: staginggoerli_OrderDirection
    where: staginggoerli_StableSwap_filter

    """
    The block at which the query should be executed. Can either be a `{ hash: Bytes }` value containing a block hash, a `{ number: Int }` containing the block number, or a `{ number_gte: Int }` containing the minimum block number. In the case of `number_gte`, the query will be executed on the latest block only if the subgraph has progressed to or past the minimum block number. Defaults to the latest block when omitted.
    """
    block: staginggoerli_Block_height

    """
    Set to `allow` to receive data even if the subgraph has skipped over errors while syncing.
    """
    subgraphError: _SubgraphErrorPolicy_! = deny
  ): [staginggoerli_StableSwap!]!
  staginggoerli_sponsorVault(
    id: ID!

    """
    The block at which the query should be executed. Can either be a `{ hash: Bytes }` value containing a block hash, a `{ number: Int }` containing the block number, or a `{ number_gte: Int }` containing the minimum block number. In the case of `number_gte`, the query will be executed on the latest block only if the subgraph has progressed to or past the minimum block number. Defaults to the latest block when omitted.
    """
    block: staginggoerli_Block_height

    """
    Set to `allow` to receive data even if the subgraph has skipped over errors while syncing.
    """
    subgraphError: _SubgraphErrorPolicy_! = deny
  ): staginggoerli_SponsorVault
  staginggoerli_sponsorVaults(
    skip: Int = 0
    first: Int = 100
    orderBy: staginggoerli_SponsorVault_orderBy
    orderDirection: staginggoerli_OrderDirection
    where: staginggoerli_SponsorVault_filter

    """
    The block at which the query should be executed. Can either be a `{ hash: Bytes }` value containing a block hash, a `{ number: Int }` containing the block number, or a `{ number_gte: Int }` containing the minimum block number. In the case of `number_gte`, the query will be executed on the latest block only if the subgraph has progressed to or past the minimum block number. Defaults to the latest block when omitted.
    """
    block: staginggoerli_Block_height

    """
    Set to `allow` to receive data even if the subgraph has skipped over errors while syncing.
    """
    subgraphError: _SubgraphErrorPolicy_! = deny
  ): [staginggoerli_SponsorVault!]!
  staginggoerli_originTransfer(
    id: ID!

    """
    The block at which the query should be executed. Can either be a `{ hash: Bytes }` value containing a block hash, a `{ number: Int }` containing the block number, or a `{ number_gte: Int }` containing the minimum block number. In the case of `number_gte`, the query will be executed on the latest block only if the subgraph has progressed to or past the minimum block number. Defaults to the latest block when omitted.
    """
    block: staginggoerli_Block_height

    """
    Set to `allow` to receive data even if the subgraph has skipped over errors while syncing.
    """
    subgraphError: _SubgraphErrorPolicy_! = deny
  ): staginggoerli_OriginTransfer
  staginggoerli_originTransfers(
    skip: Int = 0
    first: Int = 100
    orderBy: staginggoerli_OriginTransfer_orderBy
    orderDirection: staginggoerli_OrderDirection
    where: staginggoerli_OriginTransfer_filter

    """
    The block at which the query should be executed. Can either be a `{ hash: Bytes }` value containing a block hash, a `{ number: Int }` containing the block number, or a `{ number_gte: Int }` containing the minimum block number. In the case of `number_gte`, the query will be executed on the latest block only if the subgraph has progressed to or past the minimum block number. Defaults to the latest block when omitted.
    """
    block: staginggoerli_Block_height

    """
    Set to `allow` to receive data even if the subgraph has skipped over errors while syncing.
    """
    subgraphError: _SubgraphErrorPolicy_! = deny
  ): [staginggoerli_OriginTransfer!]!
  staginggoerli_destinationTransfer(
    id: ID!

    """
    The block at which the query should be executed. Can either be a `{ hash: Bytes }` value containing a block hash, a `{ number: Int }` containing the block number, or a `{ number_gte: Int }` containing the minimum block number. In the case of `number_gte`, the query will be executed on the latest block only if the subgraph has progressed to or past the minimum block number. Defaults to the latest block when omitted.
    """
    block: staginggoerli_Block_height

    """
    Set to `allow` to receive data even if the subgraph has skipped over errors while syncing.
    """
    subgraphError: _SubgraphErrorPolicy_! = deny
  ): staginggoerli_DestinationTransfer
  staginggoerli_destinationTransfers(
    skip: Int = 0
    first: Int = 100
    orderBy: staginggoerli_DestinationTransfer_orderBy
    orderDirection: staginggoerli_OrderDirection
    where: staginggoerli_DestinationTransfer_filter

    """
    The block at which the query should be executed. Can either be a `{ hash: Bytes }` value containing a block hash, a `{ number: Int }` containing the block number, or a `{ number_gte: Int }` containing the minimum block number. In the case of `number_gte`, the query will be executed on the latest block only if the subgraph has progressed to or past the minimum block number. Defaults to the latest block when omitted.
    """
    block: staginggoerli_Block_height

    """
    Set to `allow` to receive data even if the subgraph has skipped over errors while syncing.
    """
    subgraphError: _SubgraphErrorPolicy_! = deny
  ): [staginggoerli_DestinationTransfer!]!

  """Access to subgraph metadata"""
  staginggoerli__meta(block: staginggoerli_Block_height): staginggoerli__Meta_
  testrinkeby_asset(
    id: ID!

    """
    The block at which the query should be executed. Can either be a `{ hash: Bytes }` value containing a block hash, a `{ number: Int }` containing the block number, or a `{ number_gte: Int }` containing the minimum block number. In the case of `number_gte`, the query will be executed on the latest block only if the subgraph has progressed to or past the minimum block number. Defaults to the latest block when omitted.
    """
    block: testrinkeby_Block_height

    """
    Set to `allow` to receive data even if the subgraph has skipped over errors while syncing.
    """
    subgraphError: _SubgraphErrorPolicy_! = deny
  ): testrinkeby_Asset
  testrinkeby_assets(
    skip: Int = 0
    first: Int = 100
    orderBy: testrinkeby_Asset_orderBy
    orderDirection: testrinkeby_OrderDirection
    where: testrinkeby_Asset_filter

    """
    The block at which the query should be executed. Can either be a `{ hash: Bytes }` value containing a block hash, a `{ number: Int }` containing the block number, or a `{ number_gte: Int }` containing the minimum block number. In the case of `number_gte`, the query will be executed on the latest block only if the subgraph has progressed to or past the minimum block number. Defaults to the latest block when omitted.
    """
    block: testrinkeby_Block_height

    """
    Set to `allow` to receive data even if the subgraph has skipped over errors while syncing.
    """
    subgraphError: _SubgraphErrorPolicy_! = deny
  ): [testrinkeby_Asset!]!
  testrinkeby_assetBalance(
    id: ID!

    """
    The block at which the query should be executed. Can either be a `{ hash: Bytes }` value containing a block hash, a `{ number: Int }` containing the block number, or a `{ number_gte: Int }` containing the minimum block number. In the case of `number_gte`, the query will be executed on the latest block only if the subgraph has progressed to or past the minimum block number. Defaults to the latest block when omitted.
    """
    block: testrinkeby_Block_height

    """
    Set to `allow` to receive data even if the subgraph has skipped over errors while syncing.
    """
    subgraphError: _SubgraphErrorPolicy_! = deny
  ): testrinkeby_AssetBalance
  testrinkeby_assetBalances(
    skip: Int = 0
    first: Int = 100
    orderBy: testrinkeby_AssetBalance_orderBy
    orderDirection: testrinkeby_OrderDirection
    where: testrinkeby_AssetBalance_filter

    """
    The block at which the query should be executed. Can either be a `{ hash: Bytes }` value containing a block hash, a `{ number: Int }` containing the block number, or a `{ number_gte: Int }` containing the minimum block number. In the case of `number_gte`, the query will be executed on the latest block only if the subgraph has progressed to or past the minimum block number. Defaults to the latest block when omitted.
    """
    block: testrinkeby_Block_height

    """
    Set to `allow` to receive data even if the subgraph has skipped over errors while syncing.
    """
    subgraphError: _SubgraphErrorPolicy_! = deny
  ): [testrinkeby_AssetBalance!]!
  testrinkeby_router(
    id: ID!

    """
    The block at which the query should be executed. Can either be a `{ hash: Bytes }` value containing a block hash, a `{ number: Int }` containing the block number, or a `{ number_gte: Int }` containing the minimum block number. In the case of `number_gte`, the query will be executed on the latest block only if the subgraph has progressed to or past the minimum block number. Defaults to the latest block when omitted.
    """
    block: testrinkeby_Block_height

    """
    Set to `allow` to receive data even if the subgraph has skipped over errors while syncing.
    """
    subgraphError: _SubgraphErrorPolicy_! = deny
  ): testrinkeby_Router
  testrinkeby_routers(
    skip: Int = 0
    first: Int = 100
    orderBy: testrinkeby_Router_orderBy
    orderDirection: testrinkeby_OrderDirection
    where: testrinkeby_Router_filter

    """
    The block at which the query should be executed. Can either be a `{ hash: Bytes }` value containing a block hash, a `{ number: Int }` containing the block number, or a `{ number_gte: Int }` containing the minimum block number. In the case of `number_gte`, the query will be executed on the latest block only if the subgraph has progressed to or past the minimum block number. Defaults to the latest block when omitted.
    """
    block: testrinkeby_Block_height

    """
    Set to `allow` to receive data even if the subgraph has skipped over errors while syncing.
    """
    subgraphError: _SubgraphErrorPolicy_! = deny
  ): [testrinkeby_Router!]!
  testrinkeby_setting(
    id: ID!

    """
    The block at which the query should be executed. Can either be a `{ hash: Bytes }` value containing a block hash, a `{ number: Int }` containing the block number, or a `{ number_gte: Int }` containing the minimum block number. In the case of `number_gte`, the query will be executed on the latest block only if the subgraph has progressed to or past the minimum block number. Defaults to the latest block when omitted.
    """
    block: testrinkeby_Block_height

    """
    Set to `allow` to receive data even if the subgraph has skipped over errors while syncing.
    """
    subgraphError: _SubgraphErrorPolicy_! = deny
  ): testrinkeby_Setting
  testrinkeby_settings(
    skip: Int = 0
    first: Int = 100
    orderBy: testrinkeby_Setting_orderBy
    orderDirection: testrinkeby_OrderDirection
    where: testrinkeby_Setting_filter

    """
    The block at which the query should be executed. Can either be a `{ hash: Bytes }` value containing a block hash, a `{ number: Int }` containing the block number, or a `{ number_gte: Int }` containing the minimum block number. In the case of `number_gte`, the query will be executed on the latest block only if the subgraph has progressed to or past the minimum block number. Defaults to the latest block when omitted.
    """
    block: testrinkeby_Block_height

    """
    Set to `allow` to receive data even if the subgraph has skipped over errors while syncing.
    """
    subgraphError: _SubgraphErrorPolicy_! = deny
  ): [testrinkeby_Setting!]!
  testrinkeby_relayer(
    id: ID!

    """
    The block at which the query should be executed. Can either be a `{ hash: Bytes }` value containing a block hash, a `{ number: Int }` containing the block number, or a `{ number_gte: Int }` containing the minimum block number. In the case of `number_gte`, the query will be executed on the latest block only if the subgraph has progressed to or past the minimum block number. Defaults to the latest block when omitted.
    """
    block: testrinkeby_Block_height

    """
    Set to `allow` to receive data even if the subgraph has skipped over errors while syncing.
    """
    subgraphError: _SubgraphErrorPolicy_! = deny
  ): testrinkeby_Relayer
  testrinkeby_relayers(
    skip: Int = 0
    first: Int = 100
    orderBy: testrinkeby_Relayer_orderBy
    orderDirection: testrinkeby_OrderDirection
    where: testrinkeby_Relayer_filter

    """
    The block at which the query should be executed. Can either be a `{ hash: Bytes }` value containing a block hash, a `{ number: Int }` containing the block number, or a `{ number_gte: Int }` containing the minimum block number. In the case of `number_gte`, the query will be executed on the latest block only if the subgraph has progressed to or past the minimum block number. Defaults to the latest block when omitted.
    """
    block: testrinkeby_Block_height

    """
    Set to `allow` to receive data even if the subgraph has skipped over errors while syncing.
    """
    subgraphError: _SubgraphErrorPolicy_! = deny
  ): [testrinkeby_Relayer!]!
  testrinkeby_stableSwap(
    id: ID!

    """
    The block at which the query should be executed. Can either be a `{ hash: Bytes }` value containing a block hash, a `{ number: Int }` containing the block number, or a `{ number_gte: Int }` containing the minimum block number. In the case of `number_gte`, the query will be executed on the latest block only if the subgraph has progressed to or past the minimum block number. Defaults to the latest block when omitted.
    """
    block: testrinkeby_Block_height

    """
    Set to `allow` to receive data even if the subgraph has skipped over errors while syncing.
    """
    subgraphError: _SubgraphErrorPolicy_! = deny
  ): testrinkeby_StableSwap
  testrinkeby_stableSwaps(
    skip: Int = 0
    first: Int = 100
    orderBy: testrinkeby_StableSwap_orderBy
    orderDirection: testrinkeby_OrderDirection
    where: testrinkeby_StableSwap_filter

    """
    The block at which the query should be executed. Can either be a `{ hash: Bytes }` value containing a block hash, a `{ number: Int }` containing the block number, or a `{ number_gte: Int }` containing the minimum block number. In the case of `number_gte`, the query will be executed on the latest block only if the subgraph has progressed to or past the minimum block number. Defaults to the latest block when omitted.
    """
    block: testrinkeby_Block_height

    """
    Set to `allow` to receive data even if the subgraph has skipped over errors while syncing.
    """
    subgraphError: _SubgraphErrorPolicy_! = deny
  ): [testrinkeby_StableSwap!]!
  testrinkeby_sponsorVault(
    id: ID!

    """
    The block at which the query should be executed. Can either be a `{ hash: Bytes }` value containing a block hash, a `{ number: Int }` containing the block number, or a `{ number_gte: Int }` containing the minimum block number. In the case of `number_gte`, the query will be executed on the latest block only if the subgraph has progressed to or past the minimum block number. Defaults to the latest block when omitted.
    """
    block: testrinkeby_Block_height

    """
    Set to `allow` to receive data even if the subgraph has skipped over errors while syncing.
    """
    subgraphError: _SubgraphErrorPolicy_! = deny
  ): testrinkeby_SponsorVault
  testrinkeby_sponsorVaults(
    skip: Int = 0
    first: Int = 100
    orderBy: testrinkeby_SponsorVault_orderBy
    orderDirection: testrinkeby_OrderDirection
    where: testrinkeby_SponsorVault_filter

    """
    The block at which the query should be executed. Can either be a `{ hash: Bytes }` value containing a block hash, a `{ number: Int }` containing the block number, or a `{ number_gte: Int }` containing the minimum block number. In the case of `number_gte`, the query will be executed on the latest block only if the subgraph has progressed to or past the minimum block number. Defaults to the latest block when omitted.
    """
    block: testrinkeby_Block_height

    """
    Set to `allow` to receive data even if the subgraph has skipped over errors while syncing.
    """
    subgraphError: _SubgraphErrorPolicy_! = deny
  ): [testrinkeby_SponsorVault!]!
  testrinkeby_originTransfer(
    id: ID!

    """
    The block at which the query should be executed. Can either be a `{ hash: Bytes }` value containing a block hash, a `{ number: Int }` containing the block number, or a `{ number_gte: Int }` containing the minimum block number. In the case of `number_gte`, the query will be executed on the latest block only if the subgraph has progressed to or past the minimum block number. Defaults to the latest block when omitted.
    """
    block: testrinkeby_Block_height

    """
    Set to `allow` to receive data even if the subgraph has skipped over errors while syncing.
    """
    subgraphError: _SubgraphErrorPolicy_! = deny
  ): testrinkeby_OriginTransfer
  testrinkeby_originTransfers(
    skip: Int = 0
    first: Int = 100
    orderBy: testrinkeby_OriginTransfer_orderBy
    orderDirection: testrinkeby_OrderDirection
    where: testrinkeby_OriginTransfer_filter

    """
    The block at which the query should be executed. Can either be a `{ hash: Bytes }` value containing a block hash, a `{ number: Int }` containing the block number, or a `{ number_gte: Int }` containing the minimum block number. In the case of `number_gte`, the query will be executed on the latest block only if the subgraph has progressed to or past the minimum block number. Defaults to the latest block when omitted.
    """
    block: testrinkeby_Block_height

    """
    Set to `allow` to receive data even if the subgraph has skipped over errors while syncing.
    """
    subgraphError: _SubgraphErrorPolicy_! = deny
  ): [testrinkeby_OriginTransfer!]!
  testrinkeby_destinationTransfer(
    id: ID!

    """
    The block at which the query should be executed. Can either be a `{ hash: Bytes }` value containing a block hash, a `{ number: Int }` containing the block number, or a `{ number_gte: Int }` containing the minimum block number. In the case of `number_gte`, the query will be executed on the latest block only if the subgraph has progressed to or past the minimum block number. Defaults to the latest block when omitted.
    """
    block: testrinkeby_Block_height

    """
    Set to `allow` to receive data even if the subgraph has skipped over errors while syncing.
    """
    subgraphError: _SubgraphErrorPolicy_! = deny
  ): testrinkeby_DestinationTransfer
  testrinkeby_destinationTransfers(
    skip: Int = 0
    first: Int = 100
    orderBy: testrinkeby_DestinationTransfer_orderBy
    orderDirection: testrinkeby_OrderDirection
    where: testrinkeby_DestinationTransfer_filter

    """
    The block at which the query should be executed. Can either be a `{ hash: Bytes }` value containing a block hash, a `{ number: Int }` containing the block number, or a `{ number_gte: Int }` containing the minimum block number. In the case of `number_gte`, the query will be executed on the latest block only if the subgraph has progressed to or past the minimum block number. Defaults to the latest block when omitted.
    """
    block: testrinkeby_Block_height

    """
    Set to `allow` to receive data even if the subgraph has skipped over errors while syncing.
    """
    subgraphError: _SubgraphErrorPolicy_! = deny
  ): [testrinkeby_DestinationTransfer!]!

  """Access to subgraph metadata"""
  testrinkeby__meta(block: testrinkeby_Block_height): testrinkeby__Meta_
}

type goerli_Asset {
  id: ID!
  local: goerli_Bytes!
  adoptedAsset: goerli_Bytes!
  canonicalId: goerli_Bytes!
  canonicalDomain: BigInt!
  blockNumber: BigInt!
}

type goerli_AssetBalance {
  id: ID!
  amount: BigInt!
  router: goerli_Router!
  asset: goerli_Asset!
}

input goerli_AssetBalance_filter {
  id: ID
  id_not: ID
  id_gt: ID
  id_lt: ID
  id_gte: ID
  id_lte: ID
  id_in: [ID!]
  id_not_in: [ID!]
  amount: BigInt
  amount_not: BigInt
  amount_gt: BigInt
  amount_lt: BigInt
  amount_gte: BigInt
  amount_lte: BigInt
  amount_in: [BigInt!]
  amount_not_in: [BigInt!]
  router: String
  router_not: String
  router_gt: String
  router_lt: String
  router_gte: String
  router_lte: String
  router_in: [String!]
  router_not_in: [String!]
  router_contains: String
  router_contains_nocase: String
  router_not_contains: String
  router_not_contains_nocase: String
  router_starts_with: String
  router_starts_with_nocase: String
  router_not_starts_with: String
  router_not_starts_with_nocase: String
  router_ends_with: String
  router_ends_with_nocase: String
  router_not_ends_with: String
  router_not_ends_with_nocase: String
  router_: goerli_Router_filter
  asset: String
  asset_not: String
  asset_gt: String
  asset_lt: String
  asset_gte: String
  asset_lte: String
  asset_in: [String!]
  asset_not_in: [String!]
  asset_contains: String
  asset_contains_nocase: String
  asset_not_contains: String
  asset_not_contains_nocase: String
  asset_starts_with: String
  asset_starts_with_nocase: String
  asset_not_starts_with: String
  asset_not_starts_with_nocase: String
  asset_ends_with: String
  asset_ends_with_nocase: String
  asset_not_ends_with: String
  asset_not_ends_with_nocase: String
  asset_: goerli_Asset_filter

  """Filter for the block changed event."""
  _change_block: goerli_BlockChangedFilter
}

enum goerli_AssetBalance_orderBy {
  id
  amount
  router
  asset
}

input goerli_Asset_filter {
  id: ID
  id_not: ID
  id_gt: ID
  id_lt: ID
  id_gte: ID
  id_lte: ID
  id_in: [ID!]
  id_not_in: [ID!]
  local: goerli_Bytes
  local_not: goerli_Bytes
  local_in: [goerli_Bytes!]
  local_not_in: [goerli_Bytes!]
  local_contains: goerli_Bytes
  local_not_contains: goerli_Bytes
  adoptedAsset: goerli_Bytes
  adoptedAsset_not: goerli_Bytes
  adoptedAsset_in: [goerli_Bytes!]
  adoptedAsset_not_in: [goerli_Bytes!]
  adoptedAsset_contains: goerli_Bytes
  adoptedAsset_not_contains: goerli_Bytes
  canonicalId: goerli_Bytes
  canonicalId_not: goerli_Bytes
  canonicalId_in: [goerli_Bytes!]
  canonicalId_not_in: [goerli_Bytes!]
  canonicalId_contains: goerli_Bytes
  canonicalId_not_contains: goerli_Bytes
  canonicalDomain: BigInt
  canonicalDomain_not: BigInt
  canonicalDomain_gt: BigInt
  canonicalDomain_lt: BigInt
  canonicalDomain_gte: BigInt
  canonicalDomain_lte: BigInt
  canonicalDomain_in: [BigInt!]
  canonicalDomain_not_in: [BigInt!]
  blockNumber: BigInt
  blockNumber_not: BigInt
  blockNumber_gt: BigInt
  blockNumber_lt: BigInt
  blockNumber_gte: BigInt
  blockNumber_lte: BigInt
  blockNumber_in: [BigInt!]
  blockNumber_not_in: [BigInt!]

  """Filter for the block changed event."""
  _change_block: goerli_BlockChangedFilter
}

enum goerli_Asset_orderBy {
  id
  local
  adoptedAsset
  canonicalId
  canonicalDomain
  blockNumber
}

scalar goerli_BigDecimal

scalar BigInt

input goerli_BlockChangedFilter {
  number_gte: Int!
}

input goerli_Block_height {
  hash: goerli_Bytes
  number: Int
  number_gte: Int
}

scalar goerli_Bytes

type goerli_DestinationTransfer {
  id: ID!
  chainId: BigInt
  transferId: goerli_Bytes
  nonce: BigInt
  to: goerli_Bytes
  callData: goerli_Bytes
  originDomain: BigInt
  destinationDomain: BigInt
  agent: goerli_Bytes
  recovery: goerli_Bytes
  forceSlow: Boolean
  receiveLocal: Boolean
  callback: goerli_Bytes
  callbackFee: BigInt
  relayerFee: BigInt
  slippageTol: BigInt
  status: goerli_TransferStatus
  routers(skip: Int = 0, first: Int = 100, orderBy: goerli_Router_orderBy, orderDirection: goerli_OrderDirection, where: goerli_Router_filter): [goerli_Router!]
  originSender: goerli_Bytes
  transactingAsset: goerli_Bytes
  transactingAmount: BigInt
  localAsset: goerli_Bytes
  localAmount: BigInt
  sponsorVaultRelayerFee: BigInt
  executedCaller: goerli_Bytes
  executedTransactionHash: goerli_Bytes
  executedTimestamp: BigInt
  executedGasPrice: BigInt
  executedGasLimit: BigInt
  executedBlockNumber: BigInt
  reconciledCaller: goerli_Bytes
  reconciledTransactionHash: goerli_Bytes
  reconciledTimestamp: BigInt
  reconciledGasPrice: BigInt
  reconciledGasLimit: BigInt
  reconciledBlockNumber: BigInt
}

input goerli_DestinationTransfer_filter {
  id: ID
  id_not: ID
  id_gt: ID
  id_lt: ID
  id_gte: ID
  id_lte: ID
  id_in: [ID!]
  id_not_in: [ID!]
  chainId: BigInt
  chainId_not: BigInt
  chainId_gt: BigInt
  chainId_lt: BigInt
  chainId_gte: BigInt
  chainId_lte: BigInt
  chainId_in: [BigInt!]
  chainId_not_in: [BigInt!]
  transferId: goerli_Bytes
  transferId_not: goerli_Bytes
  transferId_in: [goerli_Bytes!]
  transferId_not_in: [goerli_Bytes!]
  transferId_contains: goerli_Bytes
  transferId_not_contains: goerli_Bytes
  nonce: BigInt
  nonce_not: BigInt
  nonce_gt: BigInt
  nonce_lt: BigInt
  nonce_gte: BigInt
  nonce_lte: BigInt
  nonce_in: [BigInt!]
  nonce_not_in: [BigInt!]
  to: goerli_Bytes
  to_not: goerli_Bytes
  to_in: [goerli_Bytes!]
  to_not_in: [goerli_Bytes!]
  to_contains: goerli_Bytes
  to_not_contains: goerli_Bytes
  callData: goerli_Bytes
  callData_not: goerli_Bytes
  callData_in: [goerli_Bytes!]
  callData_not_in: [goerli_Bytes!]
  callData_contains: goerli_Bytes
  callData_not_contains: goerli_Bytes
  originDomain: BigInt
  originDomain_not: BigInt
  originDomain_gt: BigInt
  originDomain_lt: BigInt
  originDomain_gte: BigInt
  originDomain_lte: BigInt
  originDomain_in: [BigInt!]
  originDomain_not_in: [BigInt!]
  destinationDomain: BigInt
  destinationDomain_not: BigInt
  destinationDomain_gt: BigInt
  destinationDomain_lt: BigInt
  destinationDomain_gte: BigInt
  destinationDomain_lte: BigInt
  destinationDomain_in: [BigInt!]
  destinationDomain_not_in: [BigInt!]
  agent: goerli_Bytes
  agent_not: goerli_Bytes
  agent_in: [goerli_Bytes!]
  agent_not_in: [goerli_Bytes!]
  agent_contains: goerli_Bytes
  agent_not_contains: goerli_Bytes
  recovery: goerli_Bytes
  recovery_not: goerli_Bytes
  recovery_in: [goerli_Bytes!]
  recovery_not_in: [goerli_Bytes!]
  recovery_contains: goerli_Bytes
  recovery_not_contains: goerli_Bytes
  forceSlow: Boolean
  forceSlow_not: Boolean
  forceSlow_in: [Boolean!]
  forceSlow_not_in: [Boolean!]
  receiveLocal: Boolean
  receiveLocal_not: Boolean
  receiveLocal_in: [Boolean!]
  receiveLocal_not_in: [Boolean!]
  callback: goerli_Bytes
  callback_not: goerli_Bytes
  callback_in: [goerli_Bytes!]
  callback_not_in: [goerli_Bytes!]
  callback_contains: goerli_Bytes
  callback_not_contains: goerli_Bytes
  callbackFee: BigInt
  callbackFee_not: BigInt
  callbackFee_gt: BigInt
  callbackFee_lt: BigInt
  callbackFee_gte: BigInt
  callbackFee_lte: BigInt
  callbackFee_in: [BigInt!]
  callbackFee_not_in: [BigInt!]
  relayerFee: BigInt
  relayerFee_not: BigInt
  relayerFee_gt: BigInt
  relayerFee_lt: BigInt
  relayerFee_gte: BigInt
  relayerFee_lte: BigInt
  relayerFee_in: [BigInt!]
  relayerFee_not_in: [BigInt!]
  slippageTol: BigInt
  slippageTol_not: BigInt
  slippageTol_gt: BigInt
  slippageTol_lt: BigInt
  slippageTol_gte: BigInt
  slippageTol_lte: BigInt
  slippageTol_in: [BigInt!]
  slippageTol_not_in: [BigInt!]
  status: goerli_TransferStatus
  status_not: goerli_TransferStatus
  status_in: [goerli_TransferStatus!]
  status_not_in: [goerli_TransferStatus!]
  routers: [String!]
  routers_not: [String!]
  routers_contains: [String!]
  routers_contains_nocase: [String!]
  routers_not_contains: [String!]
  routers_not_contains_nocase: [String!]
  routers_: goerli_Router_filter
  originSender: goerli_Bytes
  originSender_not: goerli_Bytes
  originSender_in: [goerli_Bytes!]
  originSender_not_in: [goerli_Bytes!]
  originSender_contains: goerli_Bytes
  originSender_not_contains: goerli_Bytes
  transactingAsset: goerli_Bytes
  transactingAsset_not: goerli_Bytes
  transactingAsset_in: [goerli_Bytes!]
  transactingAsset_not_in: [goerli_Bytes!]
  transactingAsset_contains: goerli_Bytes
  transactingAsset_not_contains: goerli_Bytes
  transactingAmount: BigInt
  transactingAmount_not: BigInt
  transactingAmount_gt: BigInt
  transactingAmount_lt: BigInt
  transactingAmount_gte: BigInt
  transactingAmount_lte: BigInt
  transactingAmount_in: [BigInt!]
  transactingAmount_not_in: [BigInt!]
  localAsset: goerli_Bytes
  localAsset_not: goerli_Bytes
  localAsset_in: [goerli_Bytes!]
  localAsset_not_in: [goerli_Bytes!]
  localAsset_contains: goerli_Bytes
  localAsset_not_contains: goerli_Bytes
  localAmount: BigInt
  localAmount_not: BigInt
  localAmount_gt: BigInt
  localAmount_lt: BigInt
  localAmount_gte: BigInt
  localAmount_lte: BigInt
  localAmount_in: [BigInt!]
  localAmount_not_in: [BigInt!]
  sponsorVaultRelayerFee: BigInt
  sponsorVaultRelayerFee_not: BigInt
  sponsorVaultRelayerFee_gt: BigInt
  sponsorVaultRelayerFee_lt: BigInt
  sponsorVaultRelayerFee_gte: BigInt
  sponsorVaultRelayerFee_lte: BigInt
  sponsorVaultRelayerFee_in: [BigInt!]
  sponsorVaultRelayerFee_not_in: [BigInt!]
  executedCaller: goerli_Bytes
  executedCaller_not: goerli_Bytes
  executedCaller_in: [goerli_Bytes!]
  executedCaller_not_in: [goerli_Bytes!]
  executedCaller_contains: goerli_Bytes
  executedCaller_not_contains: goerli_Bytes
  executedTransactionHash: goerli_Bytes
  executedTransactionHash_not: goerli_Bytes
  executedTransactionHash_in: [goerli_Bytes!]
  executedTransactionHash_not_in: [goerli_Bytes!]
  executedTransactionHash_contains: goerli_Bytes
  executedTransactionHash_not_contains: goerli_Bytes
  executedTimestamp: BigInt
  executedTimestamp_not: BigInt
  executedTimestamp_gt: BigInt
  executedTimestamp_lt: BigInt
  executedTimestamp_gte: BigInt
  executedTimestamp_lte: BigInt
  executedTimestamp_in: [BigInt!]
  executedTimestamp_not_in: [BigInt!]
  executedGasPrice: BigInt
  executedGasPrice_not: BigInt
  executedGasPrice_gt: BigInt
  executedGasPrice_lt: BigInt
  executedGasPrice_gte: BigInt
  executedGasPrice_lte: BigInt
  executedGasPrice_in: [BigInt!]
  executedGasPrice_not_in: [BigInt!]
  executedGasLimit: BigInt
  executedGasLimit_not: BigInt
  executedGasLimit_gt: BigInt
  executedGasLimit_lt: BigInt
  executedGasLimit_gte: BigInt
  executedGasLimit_lte: BigInt
  executedGasLimit_in: [BigInt!]
  executedGasLimit_not_in: [BigInt!]
  executedBlockNumber: BigInt
  executedBlockNumber_not: BigInt
  executedBlockNumber_gt: BigInt
  executedBlockNumber_lt: BigInt
  executedBlockNumber_gte: BigInt
  executedBlockNumber_lte: BigInt
  executedBlockNumber_in: [BigInt!]
  executedBlockNumber_not_in: [BigInt!]
  reconciledCaller: goerli_Bytes
  reconciledCaller_not: goerli_Bytes
  reconciledCaller_in: [goerli_Bytes!]
  reconciledCaller_not_in: [goerli_Bytes!]
  reconciledCaller_contains: goerli_Bytes
  reconciledCaller_not_contains: goerli_Bytes
  reconciledTransactionHash: goerli_Bytes
  reconciledTransactionHash_not: goerli_Bytes
  reconciledTransactionHash_in: [goerli_Bytes!]
  reconciledTransactionHash_not_in: [goerli_Bytes!]
  reconciledTransactionHash_contains: goerli_Bytes
  reconciledTransactionHash_not_contains: goerli_Bytes
  reconciledTimestamp: BigInt
  reconciledTimestamp_not: BigInt
  reconciledTimestamp_gt: BigInt
  reconciledTimestamp_lt: BigInt
  reconciledTimestamp_gte: BigInt
  reconciledTimestamp_lte: BigInt
  reconciledTimestamp_in: [BigInt!]
  reconciledTimestamp_not_in: [BigInt!]
  reconciledGasPrice: BigInt
  reconciledGasPrice_not: BigInt
  reconciledGasPrice_gt: BigInt
  reconciledGasPrice_lt: BigInt
  reconciledGasPrice_gte: BigInt
  reconciledGasPrice_lte: BigInt
  reconciledGasPrice_in: [BigInt!]
  reconciledGasPrice_not_in: [BigInt!]
  reconciledGasLimit: BigInt
  reconciledGasLimit_not: BigInt
  reconciledGasLimit_gt: BigInt
  reconciledGasLimit_lt: BigInt
  reconciledGasLimit_gte: BigInt
  reconciledGasLimit_lte: BigInt
  reconciledGasLimit_in: [BigInt!]
  reconciledGasLimit_not_in: [BigInt!]
  reconciledBlockNumber: BigInt
  reconciledBlockNumber_not: BigInt
  reconciledBlockNumber_gt: BigInt
  reconciledBlockNumber_lt: BigInt
  reconciledBlockNumber_gte: BigInt
  reconciledBlockNumber_lte: BigInt
  reconciledBlockNumber_in: [BigInt!]
  reconciledBlockNumber_not_in: [BigInt!]

  """Filter for the block changed event."""
  _change_block: goerli_BlockChangedFilter
}

enum goerli_DestinationTransfer_orderBy {
  id
  chainId
  transferId
  nonce
  to
  callData
  originDomain
  destinationDomain
  agent
  recovery
  forceSlow
  receiveLocal
  callback
  callbackFee
  relayerFee
  slippageTol
  status
  routers
  originSender
  transactingAsset
  transactingAmount
  localAsset
  localAmount
  sponsorVaultRelayerFee
  executedCaller
  executedTransactionHash
  executedTimestamp
  executedGasPrice
  executedGasLimit
  executedBlockNumber
  reconciledCaller
  reconciledTransactionHash
  reconciledTimestamp
  reconciledGasPrice
  reconciledGasLimit
  reconciledBlockNumber
}

"""Defines the order direction, either ascending or descending"""
enum goerli_OrderDirection {
  asc
  desc
}

type goerli_OriginTransfer {
  id: ID!
  chainId: BigInt
  transferId: goerli_Bytes
  nonce: BigInt
  to: goerli_Bytes
  callData: goerli_Bytes
  originDomain: BigInt
  destinationDomain: BigInt
  agent: goerli_Bytes
  recovery: goerli_Bytes
  forceSlow: Boolean
  receiveLocal: Boolean
  callback: goerli_Bytes
  callbackFee: BigInt
  relayerFee: BigInt
  slippageTol: BigInt
  status: goerli_TransferStatus
  message: goerli_Bytes
  transactingAsset: goerli_Bytes
  transactingAmount: BigInt
  bridgedAsset: goerli_Bytes
  bridgedAmount: BigInt
  caller: goerli_Bytes
  transactionHash: goerli_Bytes
  timestamp: BigInt
  gasPrice: BigInt
  gasLimit: BigInt
  blockNumber: BigInt
}

input goerli_OriginTransfer_filter {
  id: ID
  id_not: ID
  id_gt: ID
  id_lt: ID
  id_gte: ID
  id_lte: ID
  id_in: [ID!]
  id_not_in: [ID!]
  chainId: BigInt
  chainId_not: BigInt
  chainId_gt: BigInt
  chainId_lt: BigInt
  chainId_gte: BigInt
  chainId_lte: BigInt
  chainId_in: [BigInt!]
  chainId_not_in: [BigInt!]
  transferId: goerli_Bytes
  transferId_not: goerli_Bytes
  transferId_in: [goerli_Bytes!]
  transferId_not_in: [goerli_Bytes!]
  transferId_contains: goerli_Bytes
  transferId_not_contains: goerli_Bytes
  nonce: BigInt
  nonce_not: BigInt
  nonce_gt: BigInt
  nonce_lt: BigInt
  nonce_gte: BigInt
  nonce_lte: BigInt
  nonce_in: [BigInt!]
  nonce_not_in: [BigInt!]
  to: goerli_Bytes
  to_not: goerli_Bytes
  to_in: [goerli_Bytes!]
  to_not_in: [goerli_Bytes!]
  to_contains: goerli_Bytes
  to_not_contains: goerli_Bytes
  callData: goerli_Bytes
  callData_not: goerli_Bytes
  callData_in: [goerli_Bytes!]
  callData_not_in: [goerli_Bytes!]
  callData_contains: goerli_Bytes
  callData_not_contains: goerli_Bytes
  originDomain: BigInt
  originDomain_not: BigInt
  originDomain_gt: BigInt
  originDomain_lt: BigInt
  originDomain_gte: BigInt
  originDomain_lte: BigInt
  originDomain_in: [BigInt!]
  originDomain_not_in: [BigInt!]
  destinationDomain: BigInt
  destinationDomain_not: BigInt
  destinationDomain_gt: BigInt
  destinationDomain_lt: BigInt
  destinationDomain_gte: BigInt
  destinationDomain_lte: BigInt
  destinationDomain_in: [BigInt!]
  destinationDomain_not_in: [BigInt!]
  agent: goerli_Bytes
  agent_not: goerli_Bytes
  agent_in: [goerli_Bytes!]
  agent_not_in: [goerli_Bytes!]
  agent_contains: goerli_Bytes
  agent_not_contains: goerli_Bytes
  recovery: goerli_Bytes
  recovery_not: goerli_Bytes
  recovery_in: [goerli_Bytes!]
  recovery_not_in: [goerli_Bytes!]
  recovery_contains: goerli_Bytes
  recovery_not_contains: goerli_Bytes
  forceSlow: Boolean
  forceSlow_not: Boolean
  forceSlow_in: [Boolean!]
  forceSlow_not_in: [Boolean!]
  receiveLocal: Boolean
  receiveLocal_not: Boolean
  receiveLocal_in: [Boolean!]
  receiveLocal_not_in: [Boolean!]
  callback: goerli_Bytes
  callback_not: goerli_Bytes
  callback_in: [goerli_Bytes!]
  callback_not_in: [goerli_Bytes!]
  callback_contains: goerli_Bytes
  callback_not_contains: goerli_Bytes
  callbackFee: BigInt
  callbackFee_not: BigInt
  callbackFee_gt: BigInt
  callbackFee_lt: BigInt
  callbackFee_gte: BigInt
  callbackFee_lte: BigInt
  callbackFee_in: [BigInt!]
  callbackFee_not_in: [BigInt!]
  relayerFee: BigInt
  relayerFee_not: BigInt
  relayerFee_gt: BigInt
  relayerFee_lt: BigInt
  relayerFee_gte: BigInt
  relayerFee_lte: BigInt
  relayerFee_in: [BigInt!]
  relayerFee_not_in: [BigInt!]
  slippageTol: BigInt
  slippageTol_not: BigInt
  slippageTol_gt: BigInt
  slippageTol_lt: BigInt
  slippageTol_gte: BigInt
  slippageTol_lte: BigInt
  slippageTol_in: [BigInt!]
  slippageTol_not_in: [BigInt!]
  status: goerli_TransferStatus
  status_not: goerli_TransferStatus
  status_in: [goerli_TransferStatus!]
  status_not_in: [goerli_TransferStatus!]
  message: goerli_Bytes
  message_not: goerli_Bytes
  message_in: [goerli_Bytes!]
  message_not_in: [goerli_Bytes!]
  message_contains: goerli_Bytes
  message_not_contains: goerli_Bytes
  transactingAsset: goerli_Bytes
  transactingAsset_not: goerli_Bytes
  transactingAsset_in: [goerli_Bytes!]
  transactingAsset_not_in: [goerli_Bytes!]
  transactingAsset_contains: goerli_Bytes
  transactingAsset_not_contains: goerli_Bytes
  transactingAmount: BigInt
  transactingAmount_not: BigInt
  transactingAmount_gt: BigInt
  transactingAmount_lt: BigInt
  transactingAmount_gte: BigInt
  transactingAmount_lte: BigInt
  transactingAmount_in: [BigInt!]
  transactingAmount_not_in: [BigInt!]
  bridgedAsset: goerli_Bytes
  bridgedAsset_not: goerli_Bytes
  bridgedAsset_in: [goerli_Bytes!]
  bridgedAsset_not_in: [goerli_Bytes!]
  bridgedAsset_contains: goerli_Bytes
  bridgedAsset_not_contains: goerli_Bytes
  bridgedAmount: BigInt
  bridgedAmount_not: BigInt
  bridgedAmount_gt: BigInt
  bridgedAmount_lt: BigInt
  bridgedAmount_gte: BigInt
  bridgedAmount_lte: BigInt
  bridgedAmount_in: [BigInt!]
  bridgedAmount_not_in: [BigInt!]
  caller: goerli_Bytes
  caller_not: goerli_Bytes
  caller_in: [goerli_Bytes!]
  caller_not_in: [goerli_Bytes!]
  caller_contains: goerli_Bytes
  caller_not_contains: goerli_Bytes
  transactionHash: goerli_Bytes
  transactionHash_not: goerli_Bytes
  transactionHash_in: [goerli_Bytes!]
  transactionHash_not_in: [goerli_Bytes!]
  transactionHash_contains: goerli_Bytes
  transactionHash_not_contains: goerli_Bytes
  timestamp: BigInt
  timestamp_not: BigInt
  timestamp_gt: BigInt
  timestamp_lt: BigInt
  timestamp_gte: BigInt
  timestamp_lte: BigInt
  timestamp_in: [BigInt!]
  timestamp_not_in: [BigInt!]
  gasPrice: BigInt
  gasPrice_not: BigInt
  gasPrice_gt: BigInt
  gasPrice_lt: BigInt
  gasPrice_gte: BigInt
  gasPrice_lte: BigInt
  gasPrice_in: [BigInt!]
  gasPrice_not_in: [BigInt!]
  gasLimit: BigInt
  gasLimit_not: BigInt
  gasLimit_gt: BigInt
  gasLimit_lt: BigInt
  gasLimit_gte: BigInt
  gasLimit_lte: BigInt
  gasLimit_in: [BigInt!]
  gasLimit_not_in: [BigInt!]
  blockNumber: BigInt
  blockNumber_not: BigInt
  blockNumber_gt: BigInt
  blockNumber_lt: BigInt
  blockNumber_gte: BigInt
  blockNumber_lte: BigInt
  blockNumber_in: [BigInt!]
  blockNumber_not_in: [BigInt!]

  """Filter for the block changed event."""
  _change_block: goerli_BlockChangedFilter
}

enum goerli_OriginTransfer_orderBy {
  id
  chainId
  transferId
  nonce
  to
  callData
  originDomain
  destinationDomain
  agent
  recovery
  forceSlow
  receiveLocal
  callback
  callbackFee
  relayerFee
  slippageTol
  status
  message
  transactingAsset
  transactingAmount
  bridgedAsset
  bridgedAmount
  caller
  transactionHash
  timestamp
  gasPrice
  gasLimit
  blockNumber
}

type goerli_Relayer {
  id: ID!
  isActive: Boolean!
  relayer: goerli_Bytes
}

input goerli_Relayer_filter {
  id: ID
  id_not: ID
  id_gt: ID
  id_lt: ID
  id_gte: ID
  id_lte: ID
  id_in: [ID!]
  id_not_in: [ID!]
  isActive: Boolean
  isActive_not: Boolean
  isActive_in: [Boolean!]
  isActive_not_in: [Boolean!]
  relayer: goerli_Bytes
  relayer_not: goerli_Bytes
  relayer_in: [goerli_Bytes!]
  relayer_not_in: [goerli_Bytes!]
  relayer_contains: goerli_Bytes
  relayer_not_contains: goerli_Bytes

  """Filter for the block changed event."""
  _change_block: goerli_BlockChangedFilter
}

enum goerli_Relayer_orderBy {
  id
  isActive
  relayer
}

type goerli_Router {
  id: ID!
  isActive: Boolean!
  owner: goerli_Bytes
  recipient: goerli_Bytes
  proposedOwner: goerli_Bytes
  proposedTimestamp: BigInt
  assetBalances(skip: Int = 0, first: Int = 100, orderBy: goerli_AssetBalance_orderBy, orderDirection: goerli_OrderDirection, where: goerli_AssetBalance_filter): [goerli_AssetBalance!]!
}

input goerli_Router_filter {
  id: ID
  id_not: ID
  id_gt: ID
  id_lt: ID
  id_gte: ID
  id_lte: ID
  id_in: [ID!]
  id_not_in: [ID!]
  isActive: Boolean
  isActive_not: Boolean
  isActive_in: [Boolean!]
  isActive_not_in: [Boolean!]
  owner: goerli_Bytes
  owner_not: goerli_Bytes
  owner_in: [goerli_Bytes!]
  owner_not_in: [goerli_Bytes!]
  owner_contains: goerli_Bytes
  owner_not_contains: goerli_Bytes
  recipient: goerli_Bytes
  recipient_not: goerli_Bytes
  recipient_in: [goerli_Bytes!]
  recipient_not_in: [goerli_Bytes!]
  recipient_contains: goerli_Bytes
  recipient_not_contains: goerli_Bytes
  proposedOwner: goerli_Bytes
  proposedOwner_not: goerli_Bytes
  proposedOwner_in: [goerli_Bytes!]
  proposedOwner_not_in: [goerli_Bytes!]
  proposedOwner_contains: goerli_Bytes
  proposedOwner_not_contains: goerli_Bytes
  proposedTimestamp: BigInt
  proposedTimestamp_not: BigInt
  proposedTimestamp_gt: BigInt
  proposedTimestamp_lt: BigInt
  proposedTimestamp_gte: BigInt
  proposedTimestamp_lte: BigInt
  proposedTimestamp_in: [BigInt!]
  proposedTimestamp_not_in: [BigInt!]
  assetBalances_: goerli_AssetBalance_filter

  """Filter for the block changed event."""
  _change_block: goerli_BlockChangedFilter
}

enum goerli_Router_orderBy {
  id
  isActive
  owner
  recipient
  proposedOwner
  proposedTimestamp
  assetBalances
}

type goerli_Setting {
  id: ID!
  maxRoutersPerTransfer: BigInt!
  caller: goerli_Bytes!
}

input goerli_Setting_filter {
  id: ID
  id_not: ID
  id_gt: ID
  id_lt: ID
  id_gte: ID
  id_lte: ID
  id_in: [ID!]
  id_not_in: [ID!]
  maxRoutersPerTransfer: BigInt
  maxRoutersPerTransfer_not: BigInt
  maxRoutersPerTransfer_gt: BigInt
  maxRoutersPerTransfer_lt: BigInt
  maxRoutersPerTransfer_gte: BigInt
  maxRoutersPerTransfer_lte: BigInt
  maxRoutersPerTransfer_in: [BigInt!]
  maxRoutersPerTransfer_not_in: [BigInt!]
  caller: goerli_Bytes
  caller_not: goerli_Bytes
  caller_in: [goerli_Bytes!]
  caller_not_in: [goerli_Bytes!]
  caller_contains: goerli_Bytes
  caller_not_contains: goerli_Bytes

  """Filter for the block changed event."""
  _change_block: goerli_BlockChangedFilter
}

enum goerli_Setting_orderBy {
  id
  maxRoutersPerTransfer
  caller
}

type goerli_SponsorVault {
  id: ID!
  sponsorVault: goerli_Bytes!
}

input goerli_SponsorVault_filter {
  id: ID
  id_not: ID
  id_gt: ID
  id_lt: ID
  id_gte: ID
  id_lte: ID
  id_in: [ID!]
  id_not_in: [ID!]
  sponsorVault: goerli_Bytes
  sponsorVault_not: goerli_Bytes
  sponsorVault_in: [goerli_Bytes!]
  sponsorVault_not_in: [goerli_Bytes!]
  sponsorVault_contains: goerli_Bytes
  sponsorVault_not_contains: goerli_Bytes

  """Filter for the block changed event."""
  _change_block: goerli_BlockChangedFilter
}

enum goerli_SponsorVault_orderBy {
  id
  sponsorVault
}

type goerli_StableSwap {
  id: ID!
  canonicalId: goerli_Bytes!
  domain: BigInt
  swapPool: goerli_Bytes!
}

input goerli_StableSwap_filter {
  id: ID
  id_not: ID
  id_gt: ID
  id_lt: ID
  id_gte: ID
  id_lte: ID
  id_in: [ID!]
  id_not_in: [ID!]
  canonicalId: goerli_Bytes
  canonicalId_not: goerli_Bytes
  canonicalId_in: [goerli_Bytes!]
  canonicalId_not_in: [goerli_Bytes!]
  canonicalId_contains: goerli_Bytes
  canonicalId_not_contains: goerli_Bytes
  domain: BigInt
  domain_not: BigInt
  domain_gt: BigInt
  domain_lt: BigInt
  domain_gte: BigInt
  domain_lte: BigInt
  domain_in: [BigInt!]
  domain_not_in: [BigInt!]
  swapPool: goerli_Bytes
  swapPool_not: goerli_Bytes
  swapPool_in: [goerli_Bytes!]
  swapPool_not_in: [goerli_Bytes!]
  swapPool_contains: goerli_Bytes
  swapPool_not_contains: goerli_Bytes

  """Filter for the block changed event."""
  _change_block: goerli_BlockChangedFilter
}

enum goerli_StableSwap_orderBy {
  id
  canonicalId
  domain
  swapPool
}

enum goerli_TransferStatus {
  XCalled
  Executed
  Reconciled
  CompletedSlow
  CompletedFast
}

type goerli__Block_ {
  """The hash of the block"""
  hash: goerli_Bytes

  """The block number"""
  number: Int!
}

"""The type for the top-level _meta field"""
type goerli__Meta_ {
  "Information about a specific subgraph block. The hash of the block\nwill be null if the _meta field has a block constraint that asks for\na block number. It will be filled if the _meta field has no block constraint\nand therefore asks for the latest  block\n"
  block: goerli__Block_!

  """The deployment ID"""
  deployment: String!

  """If `true`, the subgraph encountered indexing errors at some past block"""
  hasIndexingErrors: Boolean!
}

enum _SubgraphErrorPolicy_ {
  """Data will be returned even if the subgraph has indexing errors"""
  allow

  """
  If the subgraph has indexing errors, data will be omitted. The default.
  """
  deny
}

type stagingrinkeby_Asset {
  id: ID!
  local: stagingrinkeby_Bytes!
  adoptedAsset: stagingrinkeby_Bytes!
  canonicalId: stagingrinkeby_Bytes!
  canonicalDomain: BigInt!
  blockNumber: BigInt!
}

type stagingrinkeby_AssetBalance {
  id: ID!
  amount: BigInt!
  router: stagingrinkeby_Router!
  asset: stagingrinkeby_Asset!
}

input stagingrinkeby_AssetBalance_filter {
  id: ID
  id_not: ID
  id_gt: ID
  id_lt: ID
  id_gte: ID
  id_lte: ID
  id_in: [ID!]
  id_not_in: [ID!]
  amount: BigInt
  amount_not: BigInt
  amount_gt: BigInt
  amount_lt: BigInt
  amount_gte: BigInt
  amount_lte: BigInt
  amount_in: [BigInt!]
  amount_not_in: [BigInt!]
  router: String
  router_not: String
  router_gt: String
  router_lt: String
  router_gte: String
  router_lte: String
  router_in: [String!]
  router_not_in: [String!]
  router_contains: String
  router_contains_nocase: String
  router_not_contains: String
  router_not_contains_nocase: String
  router_starts_with: String
  router_starts_with_nocase: String
  router_not_starts_with: String
  router_not_starts_with_nocase: String
  router_ends_with: String
  router_ends_with_nocase: String
  router_not_ends_with: String
  router_not_ends_with_nocase: String
  router_: stagingrinkeby_Router_filter
  asset: String
  asset_not: String
  asset_gt: String
  asset_lt: String
  asset_gte: String
  asset_lte: String
  asset_in: [String!]
  asset_not_in: [String!]
  asset_contains: String
  asset_contains_nocase: String
  asset_not_contains: String
  asset_not_contains_nocase: String
  asset_starts_with: String
  asset_starts_with_nocase: String
  asset_not_starts_with: String
  asset_not_starts_with_nocase: String
  asset_ends_with: String
  asset_ends_with_nocase: String
  asset_not_ends_with: String
  asset_not_ends_with_nocase: String
  asset_: stagingrinkeby_Asset_filter

  """Filter for the block changed event."""
  _change_block: stagingrinkeby_BlockChangedFilter
}

enum stagingrinkeby_AssetBalance_orderBy {
  id
  amount
  router
  asset
}

input stagingrinkeby_Asset_filter {
  id: ID
  id_not: ID
  id_gt: ID
  id_lt: ID
  id_gte: ID
  id_lte: ID
  id_in: [ID!]
  id_not_in: [ID!]
  local: stagingrinkeby_Bytes
  local_not: stagingrinkeby_Bytes
  local_in: [stagingrinkeby_Bytes!]
  local_not_in: [stagingrinkeby_Bytes!]
  local_contains: stagingrinkeby_Bytes
  local_not_contains: stagingrinkeby_Bytes
  adoptedAsset: stagingrinkeby_Bytes
  adoptedAsset_not: stagingrinkeby_Bytes
  adoptedAsset_in: [stagingrinkeby_Bytes!]
  adoptedAsset_not_in: [stagingrinkeby_Bytes!]
  adoptedAsset_contains: stagingrinkeby_Bytes
  adoptedAsset_not_contains: stagingrinkeby_Bytes
  canonicalId: stagingrinkeby_Bytes
  canonicalId_not: stagingrinkeby_Bytes
  canonicalId_in: [stagingrinkeby_Bytes!]
  canonicalId_not_in: [stagingrinkeby_Bytes!]
  canonicalId_contains: stagingrinkeby_Bytes
  canonicalId_not_contains: stagingrinkeby_Bytes
  canonicalDomain: BigInt
  canonicalDomain_not: BigInt
  canonicalDomain_gt: BigInt
  canonicalDomain_lt: BigInt
  canonicalDomain_gte: BigInt
  canonicalDomain_lte: BigInt
  canonicalDomain_in: [BigInt!]
  canonicalDomain_not_in: [BigInt!]
  blockNumber: BigInt
  blockNumber_not: BigInt
  blockNumber_gt: BigInt
  blockNumber_lt: BigInt
  blockNumber_gte: BigInt
  blockNumber_lte: BigInt
  blockNumber_in: [BigInt!]
  blockNumber_not_in: [BigInt!]

  """Filter for the block changed event."""
  _change_block: stagingrinkeby_BlockChangedFilter
}

enum stagingrinkeby_Asset_orderBy {
  id
  local
  adoptedAsset
  canonicalId
  canonicalDomain
  blockNumber
}

scalar stagingrinkeby_BigDecimal

input stagingrinkeby_BlockChangedFilter {
  number_gte: Int!
}

input stagingrinkeby_Block_height {
  hash: stagingrinkeby_Bytes
  number: Int
  number_gte: Int
}

scalar stagingrinkeby_Bytes

type stagingrinkeby_DestinationTransfer {
  id: ID!
  chainId: BigInt
  transferId: stagingrinkeby_Bytes
  nonce: BigInt
  to: stagingrinkeby_Bytes
  callData: stagingrinkeby_Bytes
  originDomain: BigInt
  destinationDomain: BigInt
  agent: stagingrinkeby_Bytes
  recovery: stagingrinkeby_Bytes
  forceSlow: Boolean
  receiveLocal: Boolean
  callback: stagingrinkeby_Bytes
  callbackFee: BigInt
  relayerFee: BigInt
  slippageTol: BigInt
  status: stagingrinkeby_TransferStatus
  routers(skip: Int = 0, first: Int = 100, orderBy: stagingrinkeby_Router_orderBy, orderDirection: stagingrinkeby_OrderDirection, where: stagingrinkeby_Router_filter): [stagingrinkeby_Router!]
  originSender: stagingrinkeby_Bytes
  transactingAsset: stagingrinkeby_Bytes
  transactingAmount: BigInt
  localAsset: stagingrinkeby_Bytes
  localAmount: BigInt
  sponsorVaultRelayerFee: BigInt
  executedCaller: stagingrinkeby_Bytes
  executedTransactionHash: stagingrinkeby_Bytes
  executedTimestamp: BigInt
  executedGasPrice: BigInt
  executedGasLimit: BigInt
  executedBlockNumber: BigInt
  reconciledCaller: stagingrinkeby_Bytes
  reconciledTransactionHash: stagingrinkeby_Bytes
  reconciledTimestamp: BigInt
  reconciledGasPrice: BigInt
  reconciledGasLimit: BigInt
  reconciledBlockNumber: BigInt
}

input stagingrinkeby_DestinationTransfer_filter {
  id: ID
  id_not: ID
  id_gt: ID
  id_lt: ID
  id_gte: ID
  id_lte: ID
  id_in: [ID!]
  id_not_in: [ID!]
  chainId: BigInt
  chainId_not: BigInt
  chainId_gt: BigInt
  chainId_lt: BigInt
  chainId_gte: BigInt
  chainId_lte: BigInt
  chainId_in: [BigInt!]
  chainId_not_in: [BigInt!]
  transferId: stagingrinkeby_Bytes
  transferId_not: stagingrinkeby_Bytes
  transferId_in: [stagingrinkeby_Bytes!]
  transferId_not_in: [stagingrinkeby_Bytes!]
  transferId_contains: stagingrinkeby_Bytes
  transferId_not_contains: stagingrinkeby_Bytes
  nonce: BigInt
  nonce_not: BigInt
  nonce_gt: BigInt
  nonce_lt: BigInt
  nonce_gte: BigInt
  nonce_lte: BigInt
  nonce_in: [BigInt!]
  nonce_not_in: [BigInt!]
  to: stagingrinkeby_Bytes
  to_not: stagingrinkeby_Bytes
  to_in: [stagingrinkeby_Bytes!]
  to_not_in: [stagingrinkeby_Bytes!]
  to_contains: stagingrinkeby_Bytes
  to_not_contains: stagingrinkeby_Bytes
  callData: stagingrinkeby_Bytes
  callData_not: stagingrinkeby_Bytes
  callData_in: [stagingrinkeby_Bytes!]
  callData_not_in: [stagingrinkeby_Bytes!]
  callData_contains: stagingrinkeby_Bytes
  callData_not_contains: stagingrinkeby_Bytes
  originDomain: BigInt
  originDomain_not: BigInt
  originDomain_gt: BigInt
  originDomain_lt: BigInt
  originDomain_gte: BigInt
  originDomain_lte: BigInt
  originDomain_in: [BigInt!]
  originDomain_not_in: [BigInt!]
  destinationDomain: BigInt
  destinationDomain_not: BigInt
  destinationDomain_gt: BigInt
  destinationDomain_lt: BigInt
  destinationDomain_gte: BigInt
  destinationDomain_lte: BigInt
  destinationDomain_in: [BigInt!]
  destinationDomain_not_in: [BigInt!]
  agent: stagingrinkeby_Bytes
  agent_not: stagingrinkeby_Bytes
  agent_in: [stagingrinkeby_Bytes!]
  agent_not_in: [stagingrinkeby_Bytes!]
  agent_contains: stagingrinkeby_Bytes
  agent_not_contains: stagingrinkeby_Bytes
  recovery: stagingrinkeby_Bytes
  recovery_not: stagingrinkeby_Bytes
  recovery_in: [stagingrinkeby_Bytes!]
  recovery_not_in: [stagingrinkeby_Bytes!]
  recovery_contains: stagingrinkeby_Bytes
  recovery_not_contains: stagingrinkeby_Bytes
  forceSlow: Boolean
  forceSlow_not: Boolean
  forceSlow_in: [Boolean!]
  forceSlow_not_in: [Boolean!]
  receiveLocal: Boolean
  receiveLocal_not: Boolean
  receiveLocal_in: [Boolean!]
  receiveLocal_not_in: [Boolean!]
  callback: stagingrinkeby_Bytes
  callback_not: stagingrinkeby_Bytes
  callback_in: [stagingrinkeby_Bytes!]
  callback_not_in: [stagingrinkeby_Bytes!]
  callback_contains: stagingrinkeby_Bytes
  callback_not_contains: stagingrinkeby_Bytes
  callbackFee: BigInt
  callbackFee_not: BigInt
  callbackFee_gt: BigInt
  callbackFee_lt: BigInt
  callbackFee_gte: BigInt
  callbackFee_lte: BigInt
  callbackFee_in: [BigInt!]
  callbackFee_not_in: [BigInt!]
  relayerFee: BigInt
  relayerFee_not: BigInt
  relayerFee_gt: BigInt
  relayerFee_lt: BigInt
  relayerFee_gte: BigInt
  relayerFee_lte: BigInt
  relayerFee_in: [BigInt!]
  relayerFee_not_in: [BigInt!]
  slippageTol: BigInt
  slippageTol_not: BigInt
  slippageTol_gt: BigInt
  slippageTol_lt: BigInt
  slippageTol_gte: BigInt
  slippageTol_lte: BigInt
  slippageTol_in: [BigInt!]
  slippageTol_not_in: [BigInt!]
  status: stagingrinkeby_TransferStatus
  status_not: stagingrinkeby_TransferStatus
  status_in: [stagingrinkeby_TransferStatus!]
  status_not_in: [stagingrinkeby_TransferStatus!]
  routers: [String!]
  routers_not: [String!]
  routers_contains: [String!]
  routers_contains_nocase: [String!]
  routers_not_contains: [String!]
  routers_not_contains_nocase: [String!]
  routers_: stagingrinkeby_Router_filter
  originSender: stagingrinkeby_Bytes
  originSender_not: stagingrinkeby_Bytes
  originSender_in: [stagingrinkeby_Bytes!]
  originSender_not_in: [stagingrinkeby_Bytes!]
  originSender_contains: stagingrinkeby_Bytes
  originSender_not_contains: stagingrinkeby_Bytes
  transactingAsset: stagingrinkeby_Bytes
  transactingAsset_not: stagingrinkeby_Bytes
  transactingAsset_in: [stagingrinkeby_Bytes!]
  transactingAsset_not_in: [stagingrinkeby_Bytes!]
  transactingAsset_contains: stagingrinkeby_Bytes
  transactingAsset_not_contains: stagingrinkeby_Bytes
  transactingAmount: BigInt
  transactingAmount_not: BigInt
  transactingAmount_gt: BigInt
  transactingAmount_lt: BigInt
  transactingAmount_gte: BigInt
  transactingAmount_lte: BigInt
  transactingAmount_in: [BigInt!]
  transactingAmount_not_in: [BigInt!]
  localAsset: stagingrinkeby_Bytes
  localAsset_not: stagingrinkeby_Bytes
  localAsset_in: [stagingrinkeby_Bytes!]
  localAsset_not_in: [stagingrinkeby_Bytes!]
  localAsset_contains: stagingrinkeby_Bytes
  localAsset_not_contains: stagingrinkeby_Bytes
  localAmount: BigInt
  localAmount_not: BigInt
  localAmount_gt: BigInt
  localAmount_lt: BigInt
  localAmount_gte: BigInt
  localAmount_lte: BigInt
  localAmount_in: [BigInt!]
  localAmount_not_in: [BigInt!]
  sponsorVaultRelayerFee: BigInt
  sponsorVaultRelayerFee_not: BigInt
  sponsorVaultRelayerFee_gt: BigInt
  sponsorVaultRelayerFee_lt: BigInt
  sponsorVaultRelayerFee_gte: BigInt
  sponsorVaultRelayerFee_lte: BigInt
  sponsorVaultRelayerFee_in: [BigInt!]
  sponsorVaultRelayerFee_not_in: [BigInt!]
  executedCaller: stagingrinkeby_Bytes
  executedCaller_not: stagingrinkeby_Bytes
  executedCaller_in: [stagingrinkeby_Bytes!]
  executedCaller_not_in: [stagingrinkeby_Bytes!]
  executedCaller_contains: stagingrinkeby_Bytes
  executedCaller_not_contains: stagingrinkeby_Bytes
  executedTransactionHash: stagingrinkeby_Bytes
  executedTransactionHash_not: stagingrinkeby_Bytes
  executedTransactionHash_in: [stagingrinkeby_Bytes!]
  executedTransactionHash_not_in: [stagingrinkeby_Bytes!]
  executedTransactionHash_contains: stagingrinkeby_Bytes
  executedTransactionHash_not_contains: stagingrinkeby_Bytes
  executedTimestamp: BigInt
  executedTimestamp_not: BigInt
  executedTimestamp_gt: BigInt
  executedTimestamp_lt: BigInt
  executedTimestamp_gte: BigInt
  executedTimestamp_lte: BigInt
  executedTimestamp_in: [BigInt!]
  executedTimestamp_not_in: [BigInt!]
  executedGasPrice: BigInt
  executedGasPrice_not: BigInt
  executedGasPrice_gt: BigInt
  executedGasPrice_lt: BigInt
  executedGasPrice_gte: BigInt
  executedGasPrice_lte: BigInt
  executedGasPrice_in: [BigInt!]
  executedGasPrice_not_in: [BigInt!]
  executedGasLimit: BigInt
  executedGasLimit_not: BigInt
  executedGasLimit_gt: BigInt
  executedGasLimit_lt: BigInt
  executedGasLimit_gte: BigInt
  executedGasLimit_lte: BigInt
  executedGasLimit_in: [BigInt!]
  executedGasLimit_not_in: [BigInt!]
  executedBlockNumber: BigInt
  executedBlockNumber_not: BigInt
  executedBlockNumber_gt: BigInt
  executedBlockNumber_lt: BigInt
  executedBlockNumber_gte: BigInt
  executedBlockNumber_lte: BigInt
  executedBlockNumber_in: [BigInt!]
  executedBlockNumber_not_in: [BigInt!]
  reconciledCaller: stagingrinkeby_Bytes
  reconciledCaller_not: stagingrinkeby_Bytes
  reconciledCaller_in: [stagingrinkeby_Bytes!]
  reconciledCaller_not_in: [stagingrinkeby_Bytes!]
  reconciledCaller_contains: stagingrinkeby_Bytes
  reconciledCaller_not_contains: stagingrinkeby_Bytes
  reconciledTransactionHash: stagingrinkeby_Bytes
  reconciledTransactionHash_not: stagingrinkeby_Bytes
  reconciledTransactionHash_in: [stagingrinkeby_Bytes!]
  reconciledTransactionHash_not_in: [stagingrinkeby_Bytes!]
  reconciledTransactionHash_contains: stagingrinkeby_Bytes
  reconciledTransactionHash_not_contains: stagingrinkeby_Bytes
  reconciledTimestamp: BigInt
  reconciledTimestamp_not: BigInt
  reconciledTimestamp_gt: BigInt
  reconciledTimestamp_lt: BigInt
  reconciledTimestamp_gte: BigInt
  reconciledTimestamp_lte: BigInt
  reconciledTimestamp_in: [BigInt!]
  reconciledTimestamp_not_in: [BigInt!]
  reconciledGasPrice: BigInt
  reconciledGasPrice_not: BigInt
  reconciledGasPrice_gt: BigInt
  reconciledGasPrice_lt: BigInt
  reconciledGasPrice_gte: BigInt
  reconciledGasPrice_lte: BigInt
  reconciledGasPrice_in: [BigInt!]
  reconciledGasPrice_not_in: [BigInt!]
  reconciledGasLimit: BigInt
  reconciledGasLimit_not: BigInt
  reconciledGasLimit_gt: BigInt
  reconciledGasLimit_lt: BigInt
  reconciledGasLimit_gte: BigInt
  reconciledGasLimit_lte: BigInt
  reconciledGasLimit_in: [BigInt!]
  reconciledGasLimit_not_in: [BigInt!]
  reconciledBlockNumber: BigInt
  reconciledBlockNumber_not: BigInt
  reconciledBlockNumber_gt: BigInt
  reconciledBlockNumber_lt: BigInt
  reconciledBlockNumber_gte: BigInt
  reconciledBlockNumber_lte: BigInt
  reconciledBlockNumber_in: [BigInt!]
  reconciledBlockNumber_not_in: [BigInt!]

  """Filter for the block changed event."""
  _change_block: stagingrinkeby_BlockChangedFilter
}

enum stagingrinkeby_DestinationTransfer_orderBy {
  id
  chainId
  transferId
  nonce
  to
  callData
  originDomain
  destinationDomain
  agent
  recovery
  forceSlow
  receiveLocal
  callback
  callbackFee
  relayerFee
  slippageTol
  status
  routers
  originSender
  transactingAsset
  transactingAmount
  localAsset
  localAmount
  sponsorVaultRelayerFee
  executedCaller
  executedTransactionHash
  executedTimestamp
  executedGasPrice
  executedGasLimit
  executedBlockNumber
  reconciledCaller
  reconciledTransactionHash
  reconciledTimestamp
  reconciledGasPrice
  reconciledGasLimit
  reconciledBlockNumber
}

"""Defines the order direction, either ascending or descending"""
enum stagingrinkeby_OrderDirection {
  asc
  desc
}

type stagingrinkeby_OriginTransfer {
  id: ID!
  chainId: BigInt
  transferId: stagingrinkeby_Bytes
  nonce: BigInt
  to: stagingrinkeby_Bytes
  callData: stagingrinkeby_Bytes
  originDomain: BigInt
  destinationDomain: BigInt
  agent: stagingrinkeby_Bytes
  recovery: stagingrinkeby_Bytes
  forceSlow: Boolean
  receiveLocal: Boolean
  callback: stagingrinkeby_Bytes
  callbackFee: BigInt
  relayerFee: BigInt
  slippageTol: BigInt
  status: stagingrinkeby_TransferStatus
  message: stagingrinkeby_Bytes
  transactingAsset: stagingrinkeby_Bytes
  transactingAmount: BigInt
  bridgedAsset: stagingrinkeby_Bytes
  bridgedAmount: BigInt
  caller: stagingrinkeby_Bytes
  transactionHash: stagingrinkeby_Bytes
  timestamp: BigInt
  gasPrice: BigInt
  gasLimit: BigInt
  blockNumber: BigInt
}

input stagingrinkeby_OriginTransfer_filter {
  id: ID
  id_not: ID
  id_gt: ID
  id_lt: ID
  id_gte: ID
  id_lte: ID
  id_in: [ID!]
  id_not_in: [ID!]
  chainId: BigInt
  chainId_not: BigInt
  chainId_gt: BigInt
  chainId_lt: BigInt
  chainId_gte: BigInt
  chainId_lte: BigInt
  chainId_in: [BigInt!]
  chainId_not_in: [BigInt!]
  transferId: stagingrinkeby_Bytes
  transferId_not: stagingrinkeby_Bytes
  transferId_in: [stagingrinkeby_Bytes!]
  transferId_not_in: [stagingrinkeby_Bytes!]
  transferId_contains: stagingrinkeby_Bytes
  transferId_not_contains: stagingrinkeby_Bytes
  nonce: BigInt
  nonce_not: BigInt
  nonce_gt: BigInt
  nonce_lt: BigInt
  nonce_gte: BigInt
  nonce_lte: BigInt
  nonce_in: [BigInt!]
  nonce_not_in: [BigInt!]
  to: stagingrinkeby_Bytes
  to_not: stagingrinkeby_Bytes
  to_in: [stagingrinkeby_Bytes!]
  to_not_in: [stagingrinkeby_Bytes!]
  to_contains: stagingrinkeby_Bytes
  to_not_contains: stagingrinkeby_Bytes
  callData: stagingrinkeby_Bytes
  callData_not: stagingrinkeby_Bytes
  callData_in: [stagingrinkeby_Bytes!]
  callData_not_in: [stagingrinkeby_Bytes!]
  callData_contains: stagingrinkeby_Bytes
  callData_not_contains: stagingrinkeby_Bytes
  originDomain: BigInt
  originDomain_not: BigInt
  originDomain_gt: BigInt
  originDomain_lt: BigInt
  originDomain_gte: BigInt
  originDomain_lte: BigInt
  originDomain_in: [BigInt!]
  originDomain_not_in: [BigInt!]
  destinationDomain: BigInt
  destinationDomain_not: BigInt
  destinationDomain_gt: BigInt
  destinationDomain_lt: BigInt
  destinationDomain_gte: BigInt
  destinationDomain_lte: BigInt
  destinationDomain_in: [BigInt!]
  destinationDomain_not_in: [BigInt!]
  agent: stagingrinkeby_Bytes
  agent_not: stagingrinkeby_Bytes
  agent_in: [stagingrinkeby_Bytes!]
  agent_not_in: [stagingrinkeby_Bytes!]
  agent_contains: stagingrinkeby_Bytes
  agent_not_contains: stagingrinkeby_Bytes
  recovery: stagingrinkeby_Bytes
  recovery_not: stagingrinkeby_Bytes
  recovery_in: [stagingrinkeby_Bytes!]
  recovery_not_in: [stagingrinkeby_Bytes!]
  recovery_contains: stagingrinkeby_Bytes
  recovery_not_contains: stagingrinkeby_Bytes
  forceSlow: Boolean
  forceSlow_not: Boolean
  forceSlow_in: [Boolean!]
  forceSlow_not_in: [Boolean!]
  receiveLocal: Boolean
  receiveLocal_not: Boolean
  receiveLocal_in: [Boolean!]
  receiveLocal_not_in: [Boolean!]
  callback: stagingrinkeby_Bytes
  callback_not: stagingrinkeby_Bytes
  callback_in: [stagingrinkeby_Bytes!]
  callback_not_in: [stagingrinkeby_Bytes!]
  callback_contains: stagingrinkeby_Bytes
  callback_not_contains: stagingrinkeby_Bytes
  callbackFee: BigInt
  callbackFee_not: BigInt
  callbackFee_gt: BigInt
  callbackFee_lt: BigInt
  callbackFee_gte: BigInt
  callbackFee_lte: BigInt
  callbackFee_in: [BigInt!]
  callbackFee_not_in: [BigInt!]
  relayerFee: BigInt
  relayerFee_not: BigInt
  relayerFee_gt: BigInt
  relayerFee_lt: BigInt
  relayerFee_gte: BigInt
  relayerFee_lte: BigInt
  relayerFee_in: [BigInt!]
  relayerFee_not_in: [BigInt!]
  slippageTol: BigInt
  slippageTol_not: BigInt
  slippageTol_gt: BigInt
  slippageTol_lt: BigInt
  slippageTol_gte: BigInt
  slippageTol_lte: BigInt
  slippageTol_in: [BigInt!]
  slippageTol_not_in: [BigInt!]
  status: stagingrinkeby_TransferStatus
  status_not: stagingrinkeby_TransferStatus
  status_in: [stagingrinkeby_TransferStatus!]
  status_not_in: [stagingrinkeby_TransferStatus!]
  message: stagingrinkeby_Bytes
  message_not: stagingrinkeby_Bytes
  message_in: [stagingrinkeby_Bytes!]
  message_not_in: [stagingrinkeby_Bytes!]
  message_contains: stagingrinkeby_Bytes
  message_not_contains: stagingrinkeby_Bytes
  transactingAsset: stagingrinkeby_Bytes
  transactingAsset_not: stagingrinkeby_Bytes
  transactingAsset_in: [stagingrinkeby_Bytes!]
  transactingAsset_not_in: [stagingrinkeby_Bytes!]
  transactingAsset_contains: stagingrinkeby_Bytes
  transactingAsset_not_contains: stagingrinkeby_Bytes
  transactingAmount: BigInt
  transactingAmount_not: BigInt
  transactingAmount_gt: BigInt
  transactingAmount_lt: BigInt
  transactingAmount_gte: BigInt
  transactingAmount_lte: BigInt
  transactingAmount_in: [BigInt!]
  transactingAmount_not_in: [BigInt!]
  bridgedAsset: stagingrinkeby_Bytes
  bridgedAsset_not: stagingrinkeby_Bytes
  bridgedAsset_in: [stagingrinkeby_Bytes!]
  bridgedAsset_not_in: [stagingrinkeby_Bytes!]
  bridgedAsset_contains: stagingrinkeby_Bytes
  bridgedAsset_not_contains: stagingrinkeby_Bytes
  bridgedAmount: BigInt
  bridgedAmount_not: BigInt
  bridgedAmount_gt: BigInt
  bridgedAmount_lt: BigInt
  bridgedAmount_gte: BigInt
  bridgedAmount_lte: BigInt
  bridgedAmount_in: [BigInt!]
  bridgedAmount_not_in: [BigInt!]
  caller: stagingrinkeby_Bytes
  caller_not: stagingrinkeby_Bytes
  caller_in: [stagingrinkeby_Bytes!]
  caller_not_in: [stagingrinkeby_Bytes!]
  caller_contains: stagingrinkeby_Bytes
  caller_not_contains: stagingrinkeby_Bytes
  transactionHash: stagingrinkeby_Bytes
  transactionHash_not: stagingrinkeby_Bytes
  transactionHash_in: [stagingrinkeby_Bytes!]
  transactionHash_not_in: [stagingrinkeby_Bytes!]
  transactionHash_contains: stagingrinkeby_Bytes
  transactionHash_not_contains: stagingrinkeby_Bytes
  timestamp: BigInt
  timestamp_not: BigInt
  timestamp_gt: BigInt
  timestamp_lt: BigInt
  timestamp_gte: BigInt
  timestamp_lte: BigInt
  timestamp_in: [BigInt!]
  timestamp_not_in: [BigInt!]
  gasPrice: BigInt
  gasPrice_not: BigInt
  gasPrice_gt: BigInt
  gasPrice_lt: BigInt
  gasPrice_gte: BigInt
  gasPrice_lte: BigInt
  gasPrice_in: [BigInt!]
  gasPrice_not_in: [BigInt!]
  gasLimit: BigInt
  gasLimit_not: BigInt
  gasLimit_gt: BigInt
  gasLimit_lt: BigInt
  gasLimit_gte: BigInt
  gasLimit_lte: BigInt
  gasLimit_in: [BigInt!]
  gasLimit_not_in: [BigInt!]
  blockNumber: BigInt
  blockNumber_not: BigInt
  blockNumber_gt: BigInt
  blockNumber_lt: BigInt
  blockNumber_gte: BigInt
  blockNumber_lte: BigInt
  blockNumber_in: [BigInt!]
  blockNumber_not_in: [BigInt!]

  """Filter for the block changed event."""
  _change_block: stagingrinkeby_BlockChangedFilter
}

enum stagingrinkeby_OriginTransfer_orderBy {
  id
  chainId
  transferId
  nonce
  to
  callData
  originDomain
  destinationDomain
  agent
  recovery
  forceSlow
  receiveLocal
  callback
  callbackFee
  relayerFee
  slippageTol
  status
  message
  transactingAsset
  transactingAmount
  bridgedAsset
  bridgedAmount
  caller
  transactionHash
  timestamp
  gasPrice
  gasLimit
  blockNumber
}

type stagingrinkeby_Relayer {
  id: ID!
  isActive: Boolean!
  relayer: stagingrinkeby_Bytes
}

input stagingrinkeby_Relayer_filter {
  id: ID
  id_not: ID
  id_gt: ID
  id_lt: ID
  id_gte: ID
  id_lte: ID
  id_in: [ID!]
  id_not_in: [ID!]
  isActive: Boolean
  isActive_not: Boolean
  isActive_in: [Boolean!]
  isActive_not_in: [Boolean!]
  relayer: stagingrinkeby_Bytes
  relayer_not: stagingrinkeby_Bytes
  relayer_in: [stagingrinkeby_Bytes!]
  relayer_not_in: [stagingrinkeby_Bytes!]
  relayer_contains: stagingrinkeby_Bytes
  relayer_not_contains: stagingrinkeby_Bytes

  """Filter for the block changed event."""
  _change_block: stagingrinkeby_BlockChangedFilter
}

enum stagingrinkeby_Relayer_orderBy {
  id
  isActive
  relayer
}

type stagingrinkeby_Router {
  id: ID!
  isActive: Boolean!
  owner: stagingrinkeby_Bytes
  recipient: stagingrinkeby_Bytes
  proposedOwner: stagingrinkeby_Bytes
  proposedTimestamp: BigInt
  assetBalances(skip: Int = 0, first: Int = 100, orderBy: stagingrinkeby_AssetBalance_orderBy, orderDirection: stagingrinkeby_OrderDirection, where: stagingrinkeby_AssetBalance_filter): [stagingrinkeby_AssetBalance!]!
}

input stagingrinkeby_Router_filter {
  id: ID
  id_not: ID
  id_gt: ID
  id_lt: ID
  id_gte: ID
  id_lte: ID
  id_in: [ID!]
  id_not_in: [ID!]
  isActive: Boolean
  isActive_not: Boolean
  isActive_in: [Boolean!]
  isActive_not_in: [Boolean!]
  owner: stagingrinkeby_Bytes
  owner_not: stagingrinkeby_Bytes
  owner_in: [stagingrinkeby_Bytes!]
  owner_not_in: [stagingrinkeby_Bytes!]
  owner_contains: stagingrinkeby_Bytes
  owner_not_contains: stagingrinkeby_Bytes
  recipient: stagingrinkeby_Bytes
  recipient_not: stagingrinkeby_Bytes
  recipient_in: [stagingrinkeby_Bytes!]
  recipient_not_in: [stagingrinkeby_Bytes!]
  recipient_contains: stagingrinkeby_Bytes
  recipient_not_contains: stagingrinkeby_Bytes
  proposedOwner: stagingrinkeby_Bytes
  proposedOwner_not: stagingrinkeby_Bytes
  proposedOwner_in: [stagingrinkeby_Bytes!]
  proposedOwner_not_in: [stagingrinkeby_Bytes!]
  proposedOwner_contains: stagingrinkeby_Bytes
  proposedOwner_not_contains: stagingrinkeby_Bytes
  proposedTimestamp: BigInt
  proposedTimestamp_not: BigInt
  proposedTimestamp_gt: BigInt
  proposedTimestamp_lt: BigInt
  proposedTimestamp_gte: BigInt
  proposedTimestamp_lte: BigInt
  proposedTimestamp_in: [BigInt!]
  proposedTimestamp_not_in: [BigInt!]
  assetBalances_: stagingrinkeby_AssetBalance_filter

  """Filter for the block changed event."""
  _change_block: stagingrinkeby_BlockChangedFilter
}

enum stagingrinkeby_Router_orderBy {
  id
  isActive
  owner
  recipient
  proposedOwner
  proposedTimestamp
  assetBalances
}

type stagingrinkeby_Setting {
  id: ID!
  maxRoutersPerTransfer: BigInt!
  caller: stagingrinkeby_Bytes!
}

input stagingrinkeby_Setting_filter {
  id: ID
  id_not: ID
  id_gt: ID
  id_lt: ID
  id_gte: ID
  id_lte: ID
  id_in: [ID!]
  id_not_in: [ID!]
  maxRoutersPerTransfer: BigInt
  maxRoutersPerTransfer_not: BigInt
  maxRoutersPerTransfer_gt: BigInt
  maxRoutersPerTransfer_lt: BigInt
  maxRoutersPerTransfer_gte: BigInt
  maxRoutersPerTransfer_lte: BigInt
  maxRoutersPerTransfer_in: [BigInt!]
  maxRoutersPerTransfer_not_in: [BigInt!]
  caller: stagingrinkeby_Bytes
  caller_not: stagingrinkeby_Bytes
  caller_in: [stagingrinkeby_Bytes!]
  caller_not_in: [stagingrinkeby_Bytes!]
  caller_contains: stagingrinkeby_Bytes
  caller_not_contains: stagingrinkeby_Bytes

  """Filter for the block changed event."""
  _change_block: stagingrinkeby_BlockChangedFilter
}

enum stagingrinkeby_Setting_orderBy {
  id
  maxRoutersPerTransfer
  caller
}

type stagingrinkeby_SponsorVault {
  id: ID!
  sponsorVault: stagingrinkeby_Bytes!
}

input stagingrinkeby_SponsorVault_filter {
  id: ID
  id_not: ID
  id_gt: ID
  id_lt: ID
  id_gte: ID
  id_lte: ID
  id_in: [ID!]
  id_not_in: [ID!]
  sponsorVault: stagingrinkeby_Bytes
  sponsorVault_not: stagingrinkeby_Bytes
  sponsorVault_in: [stagingrinkeby_Bytes!]
  sponsorVault_not_in: [stagingrinkeby_Bytes!]
  sponsorVault_contains: stagingrinkeby_Bytes
  sponsorVault_not_contains: stagingrinkeby_Bytes

  """Filter for the block changed event."""
  _change_block: stagingrinkeby_BlockChangedFilter
}

enum stagingrinkeby_SponsorVault_orderBy {
  id
  sponsorVault
}

type stagingrinkeby_StableSwap {
  id: ID!
  canonicalId: stagingrinkeby_Bytes!
  domain: BigInt
  swapPool: stagingrinkeby_Bytes!
}

input stagingrinkeby_StableSwap_filter {
  id: ID
  id_not: ID
  id_gt: ID
  id_lt: ID
  id_gte: ID
  id_lte: ID
  id_in: [ID!]
  id_not_in: [ID!]
  canonicalId: stagingrinkeby_Bytes
  canonicalId_not: stagingrinkeby_Bytes
  canonicalId_in: [stagingrinkeby_Bytes!]
  canonicalId_not_in: [stagingrinkeby_Bytes!]
  canonicalId_contains: stagingrinkeby_Bytes
  canonicalId_not_contains: stagingrinkeby_Bytes
  domain: BigInt
  domain_not: BigInt
  domain_gt: BigInt
  domain_lt: BigInt
  domain_gte: BigInt
  domain_lte: BigInt
  domain_in: [BigInt!]
  domain_not_in: [BigInt!]
  swapPool: stagingrinkeby_Bytes
  swapPool_not: stagingrinkeby_Bytes
  swapPool_in: [stagingrinkeby_Bytes!]
  swapPool_not_in: [stagingrinkeby_Bytes!]
  swapPool_contains: stagingrinkeby_Bytes
  swapPool_not_contains: stagingrinkeby_Bytes

  """Filter for the block changed event."""
  _change_block: stagingrinkeby_BlockChangedFilter
}

enum stagingrinkeby_StableSwap_orderBy {
  id
  canonicalId
  domain
  swapPool
}

enum stagingrinkeby_TransferStatus {
  XCalled
  Executed
  Reconciled
  CompletedSlow
  CompletedFast
}

type stagingrinkeby__Block_ {
  """The hash of the block"""
  hash: stagingrinkeby_Bytes

  """The block number"""
  number: Int!
}

"""The type for the top-level _meta field"""
type stagingrinkeby__Meta_ {
  "Information about a specific subgraph block. The hash of the block\nwill be null if the _meta field has a block constraint that asks for\na block number. It will be filled if the _meta field has no block constraint\nand therefore asks for the latest  block\n"
  block: stagingrinkeby__Block_!

  """The deployment ID"""
  deployment: String!

  """If `true`, the subgraph encountered indexing errors at some past block"""
  hasIndexingErrors: Boolean!
}

type local1338_Asset {
  id: ID!
  local: local1338_Bytes!
  adoptedAsset: local1338_Bytes!
  canonicalId: local1338_Bytes!
=======
  ): [stagingrinkeby_OriginTransfer!]!
  stagingrinkeby_destinationTransfer(
    id: ID!

    """
    The block at which the query should be executed. Can either be a `{ hash: Bytes }` value containing a block hash, a `{ number: Int }` containing the block number, or a `{ number_gte: Int }` containing the minimum block number. In the case of `number_gte`, the query will be executed on the latest block only if the subgraph has progressed to or past the minimum block number. Defaults to the latest block when omitted.
    """
    block: stagingrinkeby_Block_height

    """
    Set to `allow` to receive data even if the subgraph has skipped over errors while syncing.
    """
    subgraphError: _SubgraphErrorPolicy_! = deny
  ): stagingrinkeby_DestinationTransfer
  stagingrinkeby_destinationTransfers(
    skip: Int = 0
    first: Int = 100
    orderBy: stagingrinkeby_DestinationTransfer_orderBy
    orderDirection: stagingrinkeby_OrderDirection
    where: stagingrinkeby_DestinationTransfer_filter

    """
    The block at which the query should be executed. Can either be a `{ hash: Bytes }` value containing a block hash, a `{ number: Int }` containing the block number, or a `{ number_gte: Int }` containing the minimum block number. In the case of `number_gte`, the query will be executed on the latest block only if the subgraph has progressed to or past the minimum block number. Defaults to the latest block when omitted.
    """
    block: stagingrinkeby_Block_height

    """
    Set to `allow` to receive data even if the subgraph has skipped over errors while syncing.
    """
    subgraphError: _SubgraphErrorPolicy_! = deny
  ): [stagingrinkeby_DestinationTransfer!]!

  """Access to subgraph metadata"""
  stagingrinkeby__meta(block: stagingrinkeby_Block_height): stagingrinkeby__Meta_
}

type testgoerli_Asset {
  id: ID!
  local: testgoerli_Bytes!
  adoptedAsset: testgoerli_Bytes!
  canonicalId: testgoerli_Bytes!
>>>>>>> 0ca3a377
  canonicalDomain: BigInt!
  blockNumber: BigInt!
}

<<<<<<< HEAD
type local1338_AssetBalance {
  id: ID!
  amount: BigInt!
  router: local1338_Router!
  asset: local1338_Asset!
}

input local1338_AssetBalance_filter {
=======
type testgoerli_AssetBalance {
  id: ID!
  amount: BigInt!
  router: testgoerli_Router!
  asset: testgoerli_Asset!
}

input testgoerli_AssetBalance_filter {
>>>>>>> 0ca3a377
  id: ID
  id_not: ID
  id_gt: ID
  id_lt: ID
  id_gte: ID
  id_lte: ID
  id_in: [ID!]
  id_not_in: [ID!]
  amount: BigInt
  amount_not: BigInt
  amount_gt: BigInt
  amount_lt: BigInt
  amount_gte: BigInt
  amount_lte: BigInt
  amount_in: [BigInt!]
  amount_not_in: [BigInt!]
  router: String
  router_not: String
  router_gt: String
  router_lt: String
  router_gte: String
  router_lte: String
  router_in: [String!]
  router_not_in: [String!]
  router_contains: String
  router_contains_nocase: String
  router_not_contains: String
  router_not_contains_nocase: String
  router_starts_with: String
  router_starts_with_nocase: String
  router_not_starts_with: String
  router_not_starts_with_nocase: String
  router_ends_with: String
  router_ends_with_nocase: String
  router_not_ends_with: String
  router_not_ends_with_nocase: String
<<<<<<< HEAD
  router_: local1338_Router_filter
=======
  router_: testgoerli_Router_filter
>>>>>>> 0ca3a377
  asset: String
  asset_not: String
  asset_gt: String
  asset_lt: String
  asset_gte: String
  asset_lte: String
  asset_in: [String!]
  asset_not_in: [String!]
  asset_contains: String
  asset_contains_nocase: String
  asset_not_contains: String
  asset_not_contains_nocase: String
  asset_starts_with: String
  asset_starts_with_nocase: String
  asset_not_starts_with: String
  asset_not_starts_with_nocase: String
  asset_ends_with: String
  asset_ends_with_nocase: String
  asset_not_ends_with: String
  asset_not_ends_with_nocase: String
<<<<<<< HEAD
  asset_: local1338_Asset_filter

  """Filter for the block changed event."""
  _change_block: local1338_BlockChangedFilter
}

enum local1338_AssetBalance_orderBy {
=======
  asset_: testgoerli_Asset_filter

  """Filter for the block changed event."""
  _change_block: testgoerli_BlockChangedFilter
}

enum testgoerli_AssetBalance_orderBy {
>>>>>>> 0ca3a377
  id
  amount
  router
  asset
}

<<<<<<< HEAD
input local1338_Asset_filter {
=======
input testgoerli_Asset_filter {
>>>>>>> 0ca3a377
  id: ID
  id_not: ID
  id_gt: ID
  id_lt: ID
  id_gte: ID
  id_lte: ID
  id_in: [ID!]
  id_not_in: [ID!]
<<<<<<< HEAD
  local: local1338_Bytes
  local_not: local1338_Bytes
  local_in: [local1338_Bytes!]
  local_not_in: [local1338_Bytes!]
  local_contains: local1338_Bytes
  local_not_contains: local1338_Bytes
  adoptedAsset: local1338_Bytes
  adoptedAsset_not: local1338_Bytes
  adoptedAsset_in: [local1338_Bytes!]
  adoptedAsset_not_in: [local1338_Bytes!]
  adoptedAsset_contains: local1338_Bytes
  adoptedAsset_not_contains: local1338_Bytes
  canonicalId: local1338_Bytes
  canonicalId_not: local1338_Bytes
  canonicalId_in: [local1338_Bytes!]
  canonicalId_not_in: [local1338_Bytes!]
  canonicalId_contains: local1338_Bytes
  canonicalId_not_contains: local1338_Bytes
=======
  local: testgoerli_Bytes
  local_not: testgoerli_Bytes
  local_in: [testgoerli_Bytes!]
  local_not_in: [testgoerli_Bytes!]
  local_contains: testgoerli_Bytes
  local_not_contains: testgoerli_Bytes
  adoptedAsset: testgoerli_Bytes
  adoptedAsset_not: testgoerli_Bytes
  adoptedAsset_in: [testgoerli_Bytes!]
  adoptedAsset_not_in: [testgoerli_Bytes!]
  adoptedAsset_contains: testgoerli_Bytes
  adoptedAsset_not_contains: testgoerli_Bytes
  canonicalId: testgoerli_Bytes
  canonicalId_not: testgoerli_Bytes
  canonicalId_in: [testgoerli_Bytes!]
  canonicalId_not_in: [testgoerli_Bytes!]
  canonicalId_contains: testgoerli_Bytes
  canonicalId_not_contains: testgoerli_Bytes
>>>>>>> 0ca3a377
  canonicalDomain: BigInt
  canonicalDomain_not: BigInt
  canonicalDomain_gt: BigInt
  canonicalDomain_lt: BigInt
  canonicalDomain_gte: BigInt
  canonicalDomain_lte: BigInt
  canonicalDomain_in: [BigInt!]
  canonicalDomain_not_in: [BigInt!]
  blockNumber: BigInt
  blockNumber_not: BigInt
  blockNumber_gt: BigInt
  blockNumber_lt: BigInt
  blockNumber_gte: BigInt
  blockNumber_lte: BigInt
  blockNumber_in: [BigInt!]
  blockNumber_not_in: [BigInt!]

  """Filter for the block changed event."""
<<<<<<< HEAD
  _change_block: local1338_BlockChangedFilter
}

enum local1338_Asset_orderBy {
=======
  _change_block: testgoerli_BlockChangedFilter
}

enum testgoerli_Asset_orderBy {
>>>>>>> 0ca3a377
  id
  local
  adoptedAsset
  canonicalId
  canonicalDomain
  blockNumber
}

<<<<<<< HEAD
scalar local1338_BigDecimal

input local1338_BlockChangedFilter {
  number_gte: Int!
}

input local1338_Block_height {
  hash: local1338_Bytes
=======
scalar testgoerli_BigDecimal

scalar BigInt

input testgoerli_BlockChangedFilter {
  number_gte: Int!
}

input testgoerli_Block_height {
  hash: testgoerli_Bytes
>>>>>>> 0ca3a377
  number: Int
  number_gte: Int
}

<<<<<<< HEAD
scalar local1338_Bytes

type local1338_DestinationTransfer {
  id: ID!
  chainId: BigInt
  transferId: local1338_Bytes
  nonce: BigInt
  to: local1338_Bytes
  callData: local1338_Bytes
  originDomain: BigInt
  destinationDomain: BigInt
  agent: local1338_Bytes
  recovery: local1338_Bytes
  forceSlow: Boolean
  receiveLocal: Boolean
  callback: local1338_Bytes
  callbackFee: BigInt
  relayerFee: BigInt
  slippageTol: BigInt
  status: local1338_TransferStatus
  routers(skip: Int = 0, first: Int = 100, orderBy: local1338_Router_orderBy, orderDirection: local1338_OrderDirection, where: local1338_Router_filter): [local1338_Router!]
  originSender: local1338_Bytes
  transactingAsset: local1338_Bytes
  transactingAmount: BigInt
  localAsset: local1338_Bytes
  localAmount: BigInt
  sponsorVaultRelayerFee: BigInt
  executedCaller: local1338_Bytes
  executedTransactionHash: local1338_Bytes
=======
scalar testgoerli_Bytes

type testgoerli_DestinationTransfer {
  id: ID!
  chainId: BigInt
  transferId: testgoerli_Bytes
  nonce: BigInt
  to: testgoerli_Bytes
  callData: testgoerli_Bytes
  originDomain: BigInt
  destinationDomain: BigInt
  agent: testgoerli_Bytes
  recovery: testgoerli_Bytes
  forceSlow: Boolean
  receiveLocal: Boolean
  callback: testgoerli_Bytes
  callbackFee: BigInt
  relayerFee: BigInt
  slippageTol: BigInt
  status: testgoerli_TransferStatus
  routers(skip: Int = 0, first: Int = 100, orderBy: testgoerli_Router_orderBy, orderDirection: testgoerli_OrderDirection, where: testgoerli_Router_filter): [testgoerli_Router!]
  originSender: testgoerli_Bytes
  transactingAsset: testgoerli_Bytes
  transactingAmount: BigInt
  localAsset: testgoerli_Bytes
  localAmount: BigInt
  sponsorVaultRelayerFee: BigInt
  executedCaller: testgoerli_Bytes
  executedTransactionHash: testgoerli_Bytes
>>>>>>> 0ca3a377
  executedTimestamp: BigInt
  executedGasPrice: BigInt
  executedGasLimit: BigInt
  executedBlockNumber: BigInt
<<<<<<< HEAD
  reconciledCaller: local1338_Bytes
  reconciledTransactionHash: local1338_Bytes
=======
  reconciledCaller: testgoerli_Bytes
  reconciledTransactionHash: testgoerli_Bytes
>>>>>>> 0ca3a377
  reconciledTimestamp: BigInt
  reconciledGasPrice: BigInt
  reconciledGasLimit: BigInt
  reconciledBlockNumber: BigInt
}

<<<<<<< HEAD
input local1338_DestinationTransfer_filter {
=======
input testgoerli_DestinationTransfer_filter {
>>>>>>> 0ca3a377
  id: ID
  id_not: ID
  id_gt: ID
  id_lt: ID
  id_gte: ID
  id_lte: ID
  id_in: [ID!]
  id_not_in: [ID!]
  chainId: BigInt
  chainId_not: BigInt
  chainId_gt: BigInt
  chainId_lt: BigInt
  chainId_gte: BigInt
  chainId_lte: BigInt
  chainId_in: [BigInt!]
  chainId_not_in: [BigInt!]
<<<<<<< HEAD
  transferId: local1338_Bytes
  transferId_not: local1338_Bytes
  transferId_in: [local1338_Bytes!]
  transferId_not_in: [local1338_Bytes!]
  transferId_contains: local1338_Bytes
  transferId_not_contains: local1338_Bytes
=======
  transferId: testgoerli_Bytes
  transferId_not: testgoerli_Bytes
  transferId_in: [testgoerli_Bytes!]
  transferId_not_in: [testgoerli_Bytes!]
  transferId_contains: testgoerli_Bytes
  transferId_not_contains: testgoerli_Bytes
>>>>>>> 0ca3a377
  nonce: BigInt
  nonce_not: BigInt
  nonce_gt: BigInt
  nonce_lt: BigInt
  nonce_gte: BigInt
  nonce_lte: BigInt
  nonce_in: [BigInt!]
  nonce_not_in: [BigInt!]
<<<<<<< HEAD
  to: local1338_Bytes
  to_not: local1338_Bytes
  to_in: [local1338_Bytes!]
  to_not_in: [local1338_Bytes!]
  to_contains: local1338_Bytes
  to_not_contains: local1338_Bytes
  callData: local1338_Bytes
  callData_not: local1338_Bytes
  callData_in: [local1338_Bytes!]
  callData_not_in: [local1338_Bytes!]
  callData_contains: local1338_Bytes
  callData_not_contains: local1338_Bytes
=======
  to: testgoerli_Bytes
  to_not: testgoerli_Bytes
  to_in: [testgoerli_Bytes!]
  to_not_in: [testgoerli_Bytes!]
  to_contains: testgoerli_Bytes
  to_not_contains: testgoerli_Bytes
  callData: testgoerli_Bytes
  callData_not: testgoerli_Bytes
  callData_in: [testgoerli_Bytes!]
  callData_not_in: [testgoerli_Bytes!]
  callData_contains: testgoerli_Bytes
  callData_not_contains: testgoerli_Bytes
>>>>>>> 0ca3a377
  originDomain: BigInt
  originDomain_not: BigInt
  originDomain_gt: BigInt
  originDomain_lt: BigInt
  originDomain_gte: BigInt
  originDomain_lte: BigInt
  originDomain_in: [BigInt!]
  originDomain_not_in: [BigInt!]
  destinationDomain: BigInt
  destinationDomain_not: BigInt
  destinationDomain_gt: BigInt
  destinationDomain_lt: BigInt
  destinationDomain_gte: BigInt
  destinationDomain_lte: BigInt
  destinationDomain_in: [BigInt!]
  destinationDomain_not_in: [BigInt!]
<<<<<<< HEAD
  agent: local1338_Bytes
  agent_not: local1338_Bytes
  agent_in: [local1338_Bytes!]
  agent_not_in: [local1338_Bytes!]
  agent_contains: local1338_Bytes
  agent_not_contains: local1338_Bytes
  recovery: local1338_Bytes
  recovery_not: local1338_Bytes
  recovery_in: [local1338_Bytes!]
  recovery_not_in: [local1338_Bytes!]
  recovery_contains: local1338_Bytes
  recovery_not_contains: local1338_Bytes
=======
  agent: testgoerli_Bytes
  agent_not: testgoerli_Bytes
  agent_in: [testgoerli_Bytes!]
  agent_not_in: [testgoerli_Bytes!]
  agent_contains: testgoerli_Bytes
  agent_not_contains: testgoerli_Bytes
  recovery: testgoerli_Bytes
  recovery_not: testgoerli_Bytes
  recovery_in: [testgoerli_Bytes!]
  recovery_not_in: [testgoerli_Bytes!]
  recovery_contains: testgoerli_Bytes
  recovery_not_contains: testgoerli_Bytes
>>>>>>> 0ca3a377
  forceSlow: Boolean
  forceSlow_not: Boolean
  forceSlow_in: [Boolean!]
  forceSlow_not_in: [Boolean!]
  receiveLocal: Boolean
  receiveLocal_not: Boolean
  receiveLocal_in: [Boolean!]
  receiveLocal_not_in: [Boolean!]
<<<<<<< HEAD
  callback: local1338_Bytes
  callback_not: local1338_Bytes
  callback_in: [local1338_Bytes!]
  callback_not_in: [local1338_Bytes!]
  callback_contains: local1338_Bytes
  callback_not_contains: local1338_Bytes
=======
  callback: testgoerli_Bytes
  callback_not: testgoerli_Bytes
  callback_in: [testgoerli_Bytes!]
  callback_not_in: [testgoerli_Bytes!]
  callback_contains: testgoerli_Bytes
  callback_not_contains: testgoerli_Bytes
>>>>>>> 0ca3a377
  callbackFee: BigInt
  callbackFee_not: BigInt
  callbackFee_gt: BigInt
  callbackFee_lt: BigInt
  callbackFee_gte: BigInt
  callbackFee_lte: BigInt
  callbackFee_in: [BigInt!]
  callbackFee_not_in: [BigInt!]
  relayerFee: BigInt
  relayerFee_not: BigInt
  relayerFee_gt: BigInt
  relayerFee_lt: BigInt
  relayerFee_gte: BigInt
  relayerFee_lte: BigInt
  relayerFee_in: [BigInt!]
  relayerFee_not_in: [BigInt!]
  slippageTol: BigInt
  slippageTol_not: BigInt
  slippageTol_gt: BigInt
  slippageTol_lt: BigInt
  slippageTol_gte: BigInt
  slippageTol_lte: BigInt
  slippageTol_in: [BigInt!]
  slippageTol_not_in: [BigInt!]
<<<<<<< HEAD
  status: local1338_TransferStatus
  status_not: local1338_TransferStatus
  status_in: [local1338_TransferStatus!]
  status_not_in: [local1338_TransferStatus!]
=======
  status: testgoerli_TransferStatus
  status_not: testgoerli_TransferStatus
  status_in: [testgoerli_TransferStatus!]
  status_not_in: [testgoerli_TransferStatus!]
>>>>>>> 0ca3a377
  routers: [String!]
  routers_not: [String!]
  routers_contains: [String!]
  routers_contains_nocase: [String!]
  routers_not_contains: [String!]
  routers_not_contains_nocase: [String!]
<<<<<<< HEAD
  routers_: local1338_Router_filter
  originSender: local1338_Bytes
  originSender_not: local1338_Bytes
  originSender_in: [local1338_Bytes!]
  originSender_not_in: [local1338_Bytes!]
  originSender_contains: local1338_Bytes
  originSender_not_contains: local1338_Bytes
  transactingAsset: local1338_Bytes
  transactingAsset_not: local1338_Bytes
  transactingAsset_in: [local1338_Bytes!]
  transactingAsset_not_in: [local1338_Bytes!]
  transactingAsset_contains: local1338_Bytes
  transactingAsset_not_contains: local1338_Bytes
=======
  routers_: testgoerli_Router_filter
  originSender: testgoerli_Bytes
  originSender_not: testgoerli_Bytes
  originSender_in: [testgoerli_Bytes!]
  originSender_not_in: [testgoerli_Bytes!]
  originSender_contains: testgoerli_Bytes
  originSender_not_contains: testgoerli_Bytes
  transactingAsset: testgoerli_Bytes
  transactingAsset_not: testgoerli_Bytes
  transactingAsset_in: [testgoerli_Bytes!]
  transactingAsset_not_in: [testgoerli_Bytes!]
  transactingAsset_contains: testgoerli_Bytes
  transactingAsset_not_contains: testgoerli_Bytes
>>>>>>> 0ca3a377
  transactingAmount: BigInt
  transactingAmount_not: BigInt
  transactingAmount_gt: BigInt
  transactingAmount_lt: BigInt
  transactingAmount_gte: BigInt
  transactingAmount_lte: BigInt
  transactingAmount_in: [BigInt!]
  transactingAmount_not_in: [BigInt!]
<<<<<<< HEAD
  localAsset: local1338_Bytes
  localAsset_not: local1338_Bytes
  localAsset_in: [local1338_Bytes!]
  localAsset_not_in: [local1338_Bytes!]
  localAsset_contains: local1338_Bytes
  localAsset_not_contains: local1338_Bytes
=======
  localAsset: testgoerli_Bytes
  localAsset_not: testgoerli_Bytes
  localAsset_in: [testgoerli_Bytes!]
  localAsset_not_in: [testgoerli_Bytes!]
  localAsset_contains: testgoerli_Bytes
  localAsset_not_contains: testgoerli_Bytes
>>>>>>> 0ca3a377
  localAmount: BigInt
  localAmount_not: BigInt
  localAmount_gt: BigInt
  localAmount_lt: BigInt
  localAmount_gte: BigInt
  localAmount_lte: BigInt
  localAmount_in: [BigInt!]
  localAmount_not_in: [BigInt!]
  sponsorVaultRelayerFee: BigInt
  sponsorVaultRelayerFee_not: BigInt
  sponsorVaultRelayerFee_gt: BigInt
  sponsorVaultRelayerFee_lt: BigInt
  sponsorVaultRelayerFee_gte: BigInt
  sponsorVaultRelayerFee_lte: BigInt
  sponsorVaultRelayerFee_in: [BigInt!]
  sponsorVaultRelayerFee_not_in: [BigInt!]
<<<<<<< HEAD
  executedCaller: local1338_Bytes
  executedCaller_not: local1338_Bytes
  executedCaller_in: [local1338_Bytes!]
  executedCaller_not_in: [local1338_Bytes!]
  executedCaller_contains: local1338_Bytes
  executedCaller_not_contains: local1338_Bytes
  executedTransactionHash: local1338_Bytes
  executedTransactionHash_not: local1338_Bytes
  executedTransactionHash_in: [local1338_Bytes!]
  executedTransactionHash_not_in: [local1338_Bytes!]
  executedTransactionHash_contains: local1338_Bytes
  executedTransactionHash_not_contains: local1338_Bytes
=======
  executedCaller: testgoerli_Bytes
  executedCaller_not: testgoerli_Bytes
  executedCaller_in: [testgoerli_Bytes!]
  executedCaller_not_in: [testgoerli_Bytes!]
  executedCaller_contains: testgoerli_Bytes
  executedCaller_not_contains: testgoerli_Bytes
  executedTransactionHash: testgoerli_Bytes
  executedTransactionHash_not: testgoerli_Bytes
  executedTransactionHash_in: [testgoerli_Bytes!]
  executedTransactionHash_not_in: [testgoerli_Bytes!]
  executedTransactionHash_contains: testgoerli_Bytes
  executedTransactionHash_not_contains: testgoerli_Bytes
>>>>>>> 0ca3a377
  executedTimestamp: BigInt
  executedTimestamp_not: BigInt
  executedTimestamp_gt: BigInt
  executedTimestamp_lt: BigInt
  executedTimestamp_gte: BigInt
  executedTimestamp_lte: BigInt
  executedTimestamp_in: [BigInt!]
  executedTimestamp_not_in: [BigInt!]
  executedGasPrice: BigInt
  executedGasPrice_not: BigInt
  executedGasPrice_gt: BigInt
  executedGasPrice_lt: BigInt
  executedGasPrice_gte: BigInt
  executedGasPrice_lte: BigInt
  executedGasPrice_in: [BigInt!]
  executedGasPrice_not_in: [BigInt!]
  executedGasLimit: BigInt
  executedGasLimit_not: BigInt
  executedGasLimit_gt: BigInt
  executedGasLimit_lt: BigInt
  executedGasLimit_gte: BigInt
  executedGasLimit_lte: BigInt
  executedGasLimit_in: [BigInt!]
  executedGasLimit_not_in: [BigInt!]
  executedBlockNumber: BigInt
  executedBlockNumber_not: BigInt
  executedBlockNumber_gt: BigInt
  executedBlockNumber_lt: BigInt
  executedBlockNumber_gte: BigInt
  executedBlockNumber_lte: BigInt
  executedBlockNumber_in: [BigInt!]
  executedBlockNumber_not_in: [BigInt!]
<<<<<<< HEAD
  reconciledCaller: local1338_Bytes
  reconciledCaller_not: local1338_Bytes
  reconciledCaller_in: [local1338_Bytes!]
  reconciledCaller_not_in: [local1338_Bytes!]
  reconciledCaller_contains: local1338_Bytes
  reconciledCaller_not_contains: local1338_Bytes
  reconciledTransactionHash: local1338_Bytes
  reconciledTransactionHash_not: local1338_Bytes
  reconciledTransactionHash_in: [local1338_Bytes!]
  reconciledTransactionHash_not_in: [local1338_Bytes!]
  reconciledTransactionHash_contains: local1338_Bytes
  reconciledTransactionHash_not_contains: local1338_Bytes
=======
  reconciledCaller: testgoerli_Bytes
  reconciledCaller_not: testgoerli_Bytes
  reconciledCaller_in: [testgoerli_Bytes!]
  reconciledCaller_not_in: [testgoerli_Bytes!]
  reconciledCaller_contains: testgoerli_Bytes
  reconciledCaller_not_contains: testgoerli_Bytes
  reconciledTransactionHash: testgoerli_Bytes
  reconciledTransactionHash_not: testgoerli_Bytes
  reconciledTransactionHash_in: [testgoerli_Bytes!]
  reconciledTransactionHash_not_in: [testgoerli_Bytes!]
  reconciledTransactionHash_contains: testgoerli_Bytes
  reconciledTransactionHash_not_contains: testgoerli_Bytes
>>>>>>> 0ca3a377
  reconciledTimestamp: BigInt
  reconciledTimestamp_not: BigInt
  reconciledTimestamp_gt: BigInt
  reconciledTimestamp_lt: BigInt
  reconciledTimestamp_gte: BigInt
  reconciledTimestamp_lte: BigInt
  reconciledTimestamp_in: [BigInt!]
  reconciledTimestamp_not_in: [BigInt!]
  reconciledGasPrice: BigInt
  reconciledGasPrice_not: BigInt
  reconciledGasPrice_gt: BigInt
  reconciledGasPrice_lt: BigInt
  reconciledGasPrice_gte: BigInt
  reconciledGasPrice_lte: BigInt
  reconciledGasPrice_in: [BigInt!]
  reconciledGasPrice_not_in: [BigInt!]
  reconciledGasLimit: BigInt
  reconciledGasLimit_not: BigInt
  reconciledGasLimit_gt: BigInt
  reconciledGasLimit_lt: BigInt
  reconciledGasLimit_gte: BigInt
  reconciledGasLimit_lte: BigInt
  reconciledGasLimit_in: [BigInt!]
  reconciledGasLimit_not_in: [BigInt!]
  reconciledBlockNumber: BigInt
  reconciledBlockNumber_not: BigInt
  reconciledBlockNumber_gt: BigInt
  reconciledBlockNumber_lt: BigInt
  reconciledBlockNumber_gte: BigInt
  reconciledBlockNumber_lte: BigInt
  reconciledBlockNumber_in: [BigInt!]
  reconciledBlockNumber_not_in: [BigInt!]

  """Filter for the block changed event."""
<<<<<<< HEAD
  _change_block: local1338_BlockChangedFilter
}

enum local1338_DestinationTransfer_orderBy {
=======
  _change_block: testgoerli_BlockChangedFilter
}

enum testgoerli_DestinationTransfer_orderBy {
>>>>>>> 0ca3a377
  id
  chainId
  transferId
  nonce
  to
  callData
  originDomain
  destinationDomain
  agent
  recovery
  forceSlow
  receiveLocal
  callback
  callbackFee
  relayerFee
  slippageTol
  status
  routers
  originSender
  transactingAsset
  transactingAmount
  localAsset
  localAmount
  sponsorVaultRelayerFee
  executedCaller
  executedTransactionHash
  executedTimestamp
  executedGasPrice
  executedGasLimit
  executedBlockNumber
  reconciledCaller
  reconciledTransactionHash
  reconciledTimestamp
  reconciledGasPrice
  reconciledGasLimit
  reconciledBlockNumber
}

"""Defines the order direction, either ascending or descending"""
<<<<<<< HEAD
enum local1338_OrderDirection {
=======
enum testgoerli_OrderDirection {
>>>>>>> 0ca3a377
  asc
  desc
}

<<<<<<< HEAD
type local1338_OriginTransfer {
  id: ID!
  chainId: BigInt
  transferId: local1338_Bytes
  nonce: BigInt
  to: local1338_Bytes
  callData: local1338_Bytes
  originDomain: BigInt
  destinationDomain: BigInt
  agent: local1338_Bytes
  recovery: local1338_Bytes
  forceSlow: Boolean
  receiveLocal: Boolean
  callback: local1338_Bytes
  callbackFee: BigInt
  relayerFee: BigInt
  slippageTol: BigInt
  status: local1338_TransferStatus
  message: local1338_Bytes
  transactingAsset: local1338_Bytes
  transactingAmount: BigInt
  bridgedAsset: local1338_Bytes
  bridgedAmount: BigInt
  caller: local1338_Bytes
  transactionHash: local1338_Bytes
=======
type testgoerli_OriginTransfer {
  id: ID!
  chainId: BigInt
  transferId: testgoerli_Bytes
  nonce: BigInt
  to: testgoerli_Bytes
  callData: testgoerli_Bytes
  originDomain: BigInt
  destinationDomain: BigInt
  agent: testgoerli_Bytes
  recovery: testgoerli_Bytes
  forceSlow: Boolean
  receiveLocal: Boolean
  callback: testgoerli_Bytes
  callbackFee: BigInt
  relayerFee: BigInt
  slippageTol: BigInt
  status: testgoerli_TransferStatus
  message: testgoerli_Bytes
  transactingAsset: testgoerli_Bytes
  transactingAmount: BigInt
  bridgedAsset: testgoerli_Bytes
  bridgedAmount: BigInt
  caller: testgoerli_Bytes
  transactionHash: testgoerli_Bytes
>>>>>>> 0ca3a377
  timestamp: BigInt
  gasPrice: BigInt
  gasLimit: BigInt
  blockNumber: BigInt
}

<<<<<<< HEAD
input local1338_OriginTransfer_filter {
=======
input testgoerli_OriginTransfer_filter {
>>>>>>> 0ca3a377
  id: ID
  id_not: ID
  id_gt: ID
  id_lt: ID
  id_gte: ID
  id_lte: ID
  id_in: [ID!]
  id_not_in: [ID!]
  chainId: BigInt
  chainId_not: BigInt
  chainId_gt: BigInt
  chainId_lt: BigInt
  chainId_gte: BigInt
  chainId_lte: BigInt
  chainId_in: [BigInt!]
  chainId_not_in: [BigInt!]
<<<<<<< HEAD
  transferId: local1338_Bytes
  transferId_not: local1338_Bytes
  transferId_in: [local1338_Bytes!]
  transferId_not_in: [local1338_Bytes!]
  transferId_contains: local1338_Bytes
  transferId_not_contains: local1338_Bytes
=======
  transferId: testgoerli_Bytes
  transferId_not: testgoerli_Bytes
  transferId_in: [testgoerli_Bytes!]
  transferId_not_in: [testgoerli_Bytes!]
  transferId_contains: testgoerli_Bytes
  transferId_not_contains: testgoerli_Bytes
>>>>>>> 0ca3a377
  nonce: BigInt
  nonce_not: BigInt
  nonce_gt: BigInt
  nonce_lt: BigInt
  nonce_gte: BigInt
  nonce_lte: BigInt
  nonce_in: [BigInt!]
  nonce_not_in: [BigInt!]
<<<<<<< HEAD
  to: local1338_Bytes
  to_not: local1338_Bytes
  to_in: [local1338_Bytes!]
  to_not_in: [local1338_Bytes!]
  to_contains: local1338_Bytes
  to_not_contains: local1338_Bytes
  callData: local1338_Bytes
  callData_not: local1338_Bytes
  callData_in: [local1338_Bytes!]
  callData_not_in: [local1338_Bytes!]
  callData_contains: local1338_Bytes
  callData_not_contains: local1338_Bytes
=======
  to: testgoerli_Bytes
  to_not: testgoerli_Bytes
  to_in: [testgoerli_Bytes!]
  to_not_in: [testgoerli_Bytes!]
  to_contains: testgoerli_Bytes
  to_not_contains: testgoerli_Bytes
  callData: testgoerli_Bytes
  callData_not: testgoerli_Bytes
  callData_in: [testgoerli_Bytes!]
  callData_not_in: [testgoerli_Bytes!]
  callData_contains: testgoerli_Bytes
  callData_not_contains: testgoerli_Bytes
>>>>>>> 0ca3a377
  originDomain: BigInt
  originDomain_not: BigInt
  originDomain_gt: BigInt
  originDomain_lt: BigInt
  originDomain_gte: BigInt
  originDomain_lte: BigInt
  originDomain_in: [BigInt!]
  originDomain_not_in: [BigInt!]
  destinationDomain: BigInt
  destinationDomain_not: BigInt
  destinationDomain_gt: BigInt
  destinationDomain_lt: BigInt
  destinationDomain_gte: BigInt
  destinationDomain_lte: BigInt
  destinationDomain_in: [BigInt!]
  destinationDomain_not_in: [BigInt!]
<<<<<<< HEAD
  agent: local1338_Bytes
  agent_not: local1338_Bytes
  agent_in: [local1338_Bytes!]
  agent_not_in: [local1338_Bytes!]
  agent_contains: local1338_Bytes
  agent_not_contains: local1338_Bytes
  recovery: local1338_Bytes
  recovery_not: local1338_Bytes
  recovery_in: [local1338_Bytes!]
  recovery_not_in: [local1338_Bytes!]
  recovery_contains: local1338_Bytes
  recovery_not_contains: local1338_Bytes
=======
  agent: testgoerli_Bytes
  agent_not: testgoerli_Bytes
  agent_in: [testgoerli_Bytes!]
  agent_not_in: [testgoerli_Bytes!]
  agent_contains: testgoerli_Bytes
  agent_not_contains: testgoerli_Bytes
  recovery: testgoerli_Bytes
  recovery_not: testgoerli_Bytes
  recovery_in: [testgoerli_Bytes!]
  recovery_not_in: [testgoerli_Bytes!]
  recovery_contains: testgoerli_Bytes
  recovery_not_contains: testgoerli_Bytes
>>>>>>> 0ca3a377
  forceSlow: Boolean
  forceSlow_not: Boolean
  forceSlow_in: [Boolean!]
  forceSlow_not_in: [Boolean!]
  receiveLocal: Boolean
  receiveLocal_not: Boolean
  receiveLocal_in: [Boolean!]
  receiveLocal_not_in: [Boolean!]
<<<<<<< HEAD
  callback: local1338_Bytes
  callback_not: local1338_Bytes
  callback_in: [local1338_Bytes!]
  callback_not_in: [local1338_Bytes!]
  callback_contains: local1338_Bytes
  callback_not_contains: local1338_Bytes
=======
  callback: testgoerli_Bytes
  callback_not: testgoerli_Bytes
  callback_in: [testgoerli_Bytes!]
  callback_not_in: [testgoerli_Bytes!]
  callback_contains: testgoerli_Bytes
  callback_not_contains: testgoerli_Bytes
>>>>>>> 0ca3a377
  callbackFee: BigInt
  callbackFee_not: BigInt
  callbackFee_gt: BigInt
  callbackFee_lt: BigInt
  callbackFee_gte: BigInt
  callbackFee_lte: BigInt
  callbackFee_in: [BigInt!]
  callbackFee_not_in: [BigInt!]
  relayerFee: BigInt
  relayerFee_not: BigInt
  relayerFee_gt: BigInt
  relayerFee_lt: BigInt
  relayerFee_gte: BigInt
  relayerFee_lte: BigInt
  relayerFee_in: [BigInt!]
  relayerFee_not_in: [BigInt!]
  slippageTol: BigInt
  slippageTol_not: BigInt
  slippageTol_gt: BigInt
  slippageTol_lt: BigInt
  slippageTol_gte: BigInt
  slippageTol_lte: BigInt
  slippageTol_in: [BigInt!]
  slippageTol_not_in: [BigInt!]
<<<<<<< HEAD
  status: local1338_TransferStatus
  status_not: local1338_TransferStatus
  status_in: [local1338_TransferStatus!]
  status_not_in: [local1338_TransferStatus!]
  message: local1338_Bytes
  message_not: local1338_Bytes
  message_in: [local1338_Bytes!]
  message_not_in: [local1338_Bytes!]
  message_contains: local1338_Bytes
  message_not_contains: local1338_Bytes
  transactingAsset: local1338_Bytes
  transactingAsset_not: local1338_Bytes
  transactingAsset_in: [local1338_Bytes!]
  transactingAsset_not_in: [local1338_Bytes!]
  transactingAsset_contains: local1338_Bytes
  transactingAsset_not_contains: local1338_Bytes
=======
  status: testgoerli_TransferStatus
  status_not: testgoerli_TransferStatus
  status_in: [testgoerli_TransferStatus!]
  status_not_in: [testgoerli_TransferStatus!]
  message: testgoerli_Bytes
  message_not: testgoerli_Bytes
  message_in: [testgoerli_Bytes!]
  message_not_in: [testgoerli_Bytes!]
  message_contains: testgoerli_Bytes
  message_not_contains: testgoerli_Bytes
  transactingAsset: testgoerli_Bytes
  transactingAsset_not: testgoerli_Bytes
  transactingAsset_in: [testgoerli_Bytes!]
  transactingAsset_not_in: [testgoerli_Bytes!]
  transactingAsset_contains: testgoerli_Bytes
  transactingAsset_not_contains: testgoerli_Bytes
>>>>>>> 0ca3a377
  transactingAmount: BigInt
  transactingAmount_not: BigInt
  transactingAmount_gt: BigInt
  transactingAmount_lt: BigInt
  transactingAmount_gte: BigInt
  transactingAmount_lte: BigInt
  transactingAmount_in: [BigInt!]
  transactingAmount_not_in: [BigInt!]
<<<<<<< HEAD
  bridgedAsset: local1338_Bytes
  bridgedAsset_not: local1338_Bytes
  bridgedAsset_in: [local1338_Bytes!]
  bridgedAsset_not_in: [local1338_Bytes!]
  bridgedAsset_contains: local1338_Bytes
  bridgedAsset_not_contains: local1338_Bytes
=======
  bridgedAsset: testgoerli_Bytes
  bridgedAsset_not: testgoerli_Bytes
  bridgedAsset_in: [testgoerli_Bytes!]
  bridgedAsset_not_in: [testgoerli_Bytes!]
  bridgedAsset_contains: testgoerli_Bytes
  bridgedAsset_not_contains: testgoerli_Bytes
>>>>>>> 0ca3a377
  bridgedAmount: BigInt
  bridgedAmount_not: BigInt
  bridgedAmount_gt: BigInt
  bridgedAmount_lt: BigInt
  bridgedAmount_gte: BigInt
  bridgedAmount_lte: BigInt
  bridgedAmount_in: [BigInt!]
  bridgedAmount_not_in: [BigInt!]
<<<<<<< HEAD
  caller: local1338_Bytes
  caller_not: local1338_Bytes
  caller_in: [local1338_Bytes!]
  caller_not_in: [local1338_Bytes!]
  caller_contains: local1338_Bytes
  caller_not_contains: local1338_Bytes
  transactionHash: local1338_Bytes
  transactionHash_not: local1338_Bytes
  transactionHash_in: [local1338_Bytes!]
  transactionHash_not_in: [local1338_Bytes!]
  transactionHash_contains: local1338_Bytes
  transactionHash_not_contains: local1338_Bytes
=======
  caller: testgoerli_Bytes
  caller_not: testgoerli_Bytes
  caller_in: [testgoerli_Bytes!]
  caller_not_in: [testgoerli_Bytes!]
  caller_contains: testgoerli_Bytes
  caller_not_contains: testgoerli_Bytes
  transactionHash: testgoerli_Bytes
  transactionHash_not: testgoerli_Bytes
  transactionHash_in: [testgoerli_Bytes!]
  transactionHash_not_in: [testgoerli_Bytes!]
  transactionHash_contains: testgoerli_Bytes
  transactionHash_not_contains: testgoerli_Bytes
>>>>>>> 0ca3a377
  timestamp: BigInt
  timestamp_not: BigInt
  timestamp_gt: BigInt
  timestamp_lt: BigInt
  timestamp_gte: BigInt
  timestamp_lte: BigInt
  timestamp_in: [BigInt!]
  timestamp_not_in: [BigInt!]
  gasPrice: BigInt
  gasPrice_not: BigInt
  gasPrice_gt: BigInt
  gasPrice_lt: BigInt
  gasPrice_gte: BigInt
  gasPrice_lte: BigInt
  gasPrice_in: [BigInt!]
  gasPrice_not_in: [BigInt!]
  gasLimit: BigInt
  gasLimit_not: BigInt
  gasLimit_gt: BigInt
  gasLimit_lt: BigInt
  gasLimit_gte: BigInt
  gasLimit_lte: BigInt
  gasLimit_in: [BigInt!]
  gasLimit_not_in: [BigInt!]
  blockNumber: BigInt
  blockNumber_not: BigInt
  blockNumber_gt: BigInt
  blockNumber_lt: BigInt
  blockNumber_gte: BigInt
  blockNumber_lte: BigInt
  blockNumber_in: [BigInt!]
  blockNumber_not_in: [BigInt!]

  """Filter for the block changed event."""
<<<<<<< HEAD
  _change_block: local1338_BlockChangedFilter
}

enum local1338_OriginTransfer_orderBy {
=======
  _change_block: testgoerli_BlockChangedFilter
}

enum testgoerli_OriginTransfer_orderBy {
>>>>>>> 0ca3a377
  id
  chainId
  transferId
  nonce
  to
  callData
  originDomain
  destinationDomain
  agent
  recovery
  forceSlow
  receiveLocal
  callback
  callbackFee
  relayerFee
  slippageTol
  status
  message
  transactingAsset
  transactingAmount
  bridgedAsset
  bridgedAmount
  caller
  transactionHash
  timestamp
  gasPrice
  gasLimit
  blockNumber
}

<<<<<<< HEAD
type local1338_Relayer {
  id: ID!
  isActive: Boolean!
  relayer: local1338_Bytes
}

input local1338_Relayer_filter {
=======
type testgoerli_Relayer {
  id: ID!
  isActive: Boolean!
  relayer: testgoerli_Bytes
}

input testgoerli_Relayer_filter {
>>>>>>> 0ca3a377
  id: ID
  id_not: ID
  id_gt: ID
  id_lt: ID
  id_gte: ID
  id_lte: ID
  id_in: [ID!]
  id_not_in: [ID!]
  isActive: Boolean
  isActive_not: Boolean
  isActive_in: [Boolean!]
  isActive_not_in: [Boolean!]
<<<<<<< HEAD
  relayer: local1338_Bytes
  relayer_not: local1338_Bytes
  relayer_in: [local1338_Bytes!]
  relayer_not_in: [local1338_Bytes!]
  relayer_contains: local1338_Bytes
  relayer_not_contains: local1338_Bytes

  """Filter for the block changed event."""
  _change_block: local1338_BlockChangedFilter
}

enum local1338_Relayer_orderBy {
=======
  relayer: testgoerli_Bytes
  relayer_not: testgoerli_Bytes
  relayer_in: [testgoerli_Bytes!]
  relayer_not_in: [testgoerli_Bytes!]
  relayer_contains: testgoerli_Bytes
  relayer_not_contains: testgoerli_Bytes

  """Filter for the block changed event."""
  _change_block: testgoerli_BlockChangedFilter
}

enum testgoerli_Relayer_orderBy {
>>>>>>> 0ca3a377
  id
  isActive
  relayer
}

<<<<<<< HEAD
type local1338_Router {
  id: ID!
  isActive: Boolean!
  owner: local1338_Bytes
  recipient: local1338_Bytes
  proposedOwner: local1338_Bytes
  proposedTimestamp: BigInt
  assetBalances(skip: Int = 0, first: Int = 100, orderBy: local1338_AssetBalance_orderBy, orderDirection: local1338_OrderDirection, where: local1338_AssetBalance_filter): [local1338_AssetBalance!]!
}

input local1338_Router_filter {
=======
type testgoerli_Router {
  id: ID!
  isActive: Boolean!
  owner: testgoerli_Bytes
  recipient: testgoerli_Bytes
  proposedOwner: testgoerli_Bytes
  proposedTimestamp: BigInt
  assetBalances(skip: Int = 0, first: Int = 100, orderBy: testgoerli_AssetBalance_orderBy, orderDirection: testgoerli_OrderDirection, where: testgoerli_AssetBalance_filter): [testgoerli_AssetBalance!]!
}

input testgoerli_Router_filter {
>>>>>>> 0ca3a377
  id: ID
  id_not: ID
  id_gt: ID
  id_lt: ID
  id_gte: ID
  id_lte: ID
  id_in: [ID!]
  id_not_in: [ID!]
  isActive: Boolean
  isActive_not: Boolean
  isActive_in: [Boolean!]
  isActive_not_in: [Boolean!]
<<<<<<< HEAD
  owner: local1338_Bytes
  owner_not: local1338_Bytes
  owner_in: [local1338_Bytes!]
  owner_not_in: [local1338_Bytes!]
  owner_contains: local1338_Bytes
  owner_not_contains: local1338_Bytes
  recipient: local1338_Bytes
  recipient_not: local1338_Bytes
  recipient_in: [local1338_Bytes!]
  recipient_not_in: [local1338_Bytes!]
  recipient_contains: local1338_Bytes
  recipient_not_contains: local1338_Bytes
  proposedOwner: local1338_Bytes
  proposedOwner_not: local1338_Bytes
  proposedOwner_in: [local1338_Bytes!]
  proposedOwner_not_in: [local1338_Bytes!]
  proposedOwner_contains: local1338_Bytes
  proposedOwner_not_contains: local1338_Bytes
=======
  owner: testgoerli_Bytes
  owner_not: testgoerli_Bytes
  owner_in: [testgoerli_Bytes!]
  owner_not_in: [testgoerli_Bytes!]
  owner_contains: testgoerli_Bytes
  owner_not_contains: testgoerli_Bytes
  recipient: testgoerli_Bytes
  recipient_not: testgoerli_Bytes
  recipient_in: [testgoerli_Bytes!]
  recipient_not_in: [testgoerli_Bytes!]
  recipient_contains: testgoerli_Bytes
  recipient_not_contains: testgoerli_Bytes
  proposedOwner: testgoerli_Bytes
  proposedOwner_not: testgoerli_Bytes
  proposedOwner_in: [testgoerli_Bytes!]
  proposedOwner_not_in: [testgoerli_Bytes!]
  proposedOwner_contains: testgoerli_Bytes
  proposedOwner_not_contains: testgoerli_Bytes
>>>>>>> 0ca3a377
  proposedTimestamp: BigInt
  proposedTimestamp_not: BigInt
  proposedTimestamp_gt: BigInt
  proposedTimestamp_lt: BigInt
  proposedTimestamp_gte: BigInt
  proposedTimestamp_lte: BigInt
  proposedTimestamp_in: [BigInt!]
  proposedTimestamp_not_in: [BigInt!]
<<<<<<< HEAD
  assetBalances_: local1338_AssetBalance_filter

  """Filter for the block changed event."""
  _change_block: local1338_BlockChangedFilter
}

enum local1338_Router_orderBy {
=======
  assetBalances_: testgoerli_AssetBalance_filter

  """Filter for the block changed event."""
  _change_block: testgoerli_BlockChangedFilter
}

enum testgoerli_Router_orderBy {
>>>>>>> 0ca3a377
  id
  isActive
  owner
  recipient
  proposedOwner
  proposedTimestamp
  assetBalances
}

<<<<<<< HEAD
type local1338_Setting {
  id: ID!
  maxRoutersPerTransfer: BigInt!
  caller: local1338_Bytes!
}

input local1338_Setting_filter {
=======
type testgoerli_Setting {
  id: ID!
  maxRoutersPerTransfer: BigInt!
  caller: testgoerli_Bytes!
}

input testgoerli_Setting_filter {
>>>>>>> 0ca3a377
  id: ID
  id_not: ID
  id_gt: ID
  id_lt: ID
  id_gte: ID
  id_lte: ID
  id_in: [ID!]
  id_not_in: [ID!]
  maxRoutersPerTransfer: BigInt
  maxRoutersPerTransfer_not: BigInt
  maxRoutersPerTransfer_gt: BigInt
  maxRoutersPerTransfer_lt: BigInt
  maxRoutersPerTransfer_gte: BigInt
  maxRoutersPerTransfer_lte: BigInt
  maxRoutersPerTransfer_in: [BigInt!]
  maxRoutersPerTransfer_not_in: [BigInt!]
<<<<<<< HEAD
  caller: local1338_Bytes
  caller_not: local1338_Bytes
  caller_in: [local1338_Bytes!]
  caller_not_in: [local1338_Bytes!]
  caller_contains: local1338_Bytes
  caller_not_contains: local1338_Bytes

  """Filter for the block changed event."""
  _change_block: local1338_BlockChangedFilter
}

enum local1338_Setting_orderBy {
=======
  caller: testgoerli_Bytes
  caller_not: testgoerli_Bytes
  caller_in: [testgoerli_Bytes!]
  caller_not_in: [testgoerli_Bytes!]
  caller_contains: testgoerli_Bytes
  caller_not_contains: testgoerli_Bytes

  """Filter for the block changed event."""
  _change_block: testgoerli_BlockChangedFilter
}

enum testgoerli_Setting_orderBy {
>>>>>>> 0ca3a377
  id
  maxRoutersPerTransfer
  caller
}

<<<<<<< HEAD
type local1338_SponsorVault {
  id: ID!
  sponsorVault: local1338_Bytes!
}

input local1338_SponsorVault_filter {
=======
type testgoerli_SponsorVault {
  id: ID!
  sponsorVault: testgoerli_Bytes!
}

input testgoerli_SponsorVault_filter {
>>>>>>> 0ca3a377
  id: ID
  id_not: ID
  id_gt: ID
  id_lt: ID
  id_gte: ID
  id_lte: ID
  id_in: [ID!]
  id_not_in: [ID!]
<<<<<<< HEAD
  sponsorVault: local1338_Bytes
  sponsorVault_not: local1338_Bytes
  sponsorVault_in: [local1338_Bytes!]
  sponsorVault_not_in: [local1338_Bytes!]
  sponsorVault_contains: local1338_Bytes
  sponsorVault_not_contains: local1338_Bytes

  """Filter for the block changed event."""
  _change_block: local1338_BlockChangedFilter
}

enum local1338_SponsorVault_orderBy {
=======
  sponsorVault: testgoerli_Bytes
  sponsorVault_not: testgoerli_Bytes
  sponsorVault_in: [testgoerli_Bytes!]
  sponsorVault_not_in: [testgoerli_Bytes!]
  sponsorVault_contains: testgoerli_Bytes
  sponsorVault_not_contains: testgoerli_Bytes

  """Filter for the block changed event."""
  _change_block: testgoerli_BlockChangedFilter
}

enum testgoerli_SponsorVault_orderBy {
>>>>>>> 0ca3a377
  id
  sponsorVault
}

<<<<<<< HEAD
type local1338_StableSwap {
  id: ID!
  canonicalId: local1338_Bytes!
  domain: BigInt
  swapPool: local1338_Bytes!
}

input local1338_StableSwap_filter {
=======
type testgoerli_StableSwap {
  id: ID!
  canonicalId: testgoerli_Bytes!
  domain: BigInt
  swapPool: testgoerli_Bytes!
}

input testgoerli_StableSwap_filter {
>>>>>>> 0ca3a377
  id: ID
  id_not: ID
  id_gt: ID
  id_lt: ID
  id_gte: ID
  id_lte: ID
  id_in: [ID!]
  id_not_in: [ID!]
<<<<<<< HEAD
  canonicalId: local1338_Bytes
  canonicalId_not: local1338_Bytes
  canonicalId_in: [local1338_Bytes!]
  canonicalId_not_in: [local1338_Bytes!]
  canonicalId_contains: local1338_Bytes
  canonicalId_not_contains: local1338_Bytes
=======
  canonicalId: testgoerli_Bytes
  canonicalId_not: testgoerli_Bytes
  canonicalId_in: [testgoerli_Bytes!]
  canonicalId_not_in: [testgoerli_Bytes!]
  canonicalId_contains: testgoerli_Bytes
  canonicalId_not_contains: testgoerli_Bytes
>>>>>>> 0ca3a377
  domain: BigInt
  domain_not: BigInt
  domain_gt: BigInt
  domain_lt: BigInt
  domain_gte: BigInt
  domain_lte: BigInt
  domain_in: [BigInt!]
  domain_not_in: [BigInt!]
<<<<<<< HEAD
  swapPool: local1338_Bytes
  swapPool_not: local1338_Bytes
  swapPool_in: [local1338_Bytes!]
  swapPool_not_in: [local1338_Bytes!]
  swapPool_contains: local1338_Bytes
  swapPool_not_contains: local1338_Bytes

  """Filter for the block changed event."""
  _change_block: local1338_BlockChangedFilter
}

enum local1338_StableSwap_orderBy {
=======
  swapPool: testgoerli_Bytes
  swapPool_not: testgoerli_Bytes
  swapPool_in: [testgoerli_Bytes!]
  swapPool_not_in: [testgoerli_Bytes!]
  swapPool_contains: testgoerli_Bytes
  swapPool_not_contains: testgoerli_Bytes

  """Filter for the block changed event."""
  _change_block: testgoerli_BlockChangedFilter
}

enum testgoerli_StableSwap_orderBy {
>>>>>>> 0ca3a377
  id
  canonicalId
  domain
  swapPool
}

<<<<<<< HEAD
enum local1338_TransferStatus {
=======
enum testgoerli_TransferStatus {
>>>>>>> 0ca3a377
  XCalled
  Executed
  Reconciled
  CompletedSlow
  CompletedFast
}

<<<<<<< HEAD
type local1338__Block_ {
  """The hash of the block"""
  hash: local1338_Bytes
=======
type testgoerli__Block_ {
  """The hash of the block"""
  hash: testgoerli_Bytes
>>>>>>> 0ca3a377

  """The block number"""
  number: Int!
}

"""The type for the top-level _meta field"""
<<<<<<< HEAD
type local1338__Meta_ {
  "Information about a specific subgraph block. The hash of the block\nwill be null if the _meta field has a block constraint that asks for\na block number. It will be filled if the _meta field has no block constraint\nand therefore asks for the latest  block\n"
  block: local1338__Block_!
=======
type testgoerli__Meta_ {
  "Information about a specific subgraph block. The hash of the block\nwill be null if the _meta field has a block constraint that asks for\na block number. It will be filled if the _meta field has no block constraint\nand therefore asks for the latest  block\n"
  block: testgoerli__Block_!
>>>>>>> 0ca3a377

  """The deployment ID"""
  deployment: String!

  """If `true`, the subgraph encountered indexing errors at some past block"""
  hasIndexingErrors: Boolean!
}

<<<<<<< HEAD
type local1337_Asset {
  id: ID!
  local: local1337_Bytes!
  adoptedAsset: local1337_Bytes!
  canonicalId: local1337_Bytes!
=======
enum _SubgraphErrorPolicy_ {
  """Data will be returned even if the subgraph has indexing errors"""
  allow

  """
  If the subgraph has indexing errors, data will be omitted. The default.
  """
  deny
}

type rinkeby_Asset {
  id: ID!
  local: rinkeby_Bytes!
  adoptedAsset: rinkeby_Bytes!
  canonicalId: rinkeby_Bytes!
>>>>>>> 0ca3a377
  canonicalDomain: BigInt!
  blockNumber: BigInt!
}

<<<<<<< HEAD
type local1337_AssetBalance {
  id: ID!
  amount: BigInt!
  router: local1337_Router!
  asset: local1337_Asset!
}

input local1337_AssetBalance_filter {
=======
type rinkeby_AssetBalance {
  id: ID!
  amount: BigInt!
  router: rinkeby_Router!
  asset: rinkeby_Asset!
}

input rinkeby_AssetBalance_filter {
>>>>>>> 0ca3a377
  id: ID
  id_not: ID
  id_gt: ID
  id_lt: ID
  id_gte: ID
  id_lte: ID
  id_in: [ID!]
  id_not_in: [ID!]
  amount: BigInt
  amount_not: BigInt
  amount_gt: BigInt
  amount_lt: BigInt
  amount_gte: BigInt
  amount_lte: BigInt
  amount_in: [BigInt!]
  amount_not_in: [BigInt!]
  router: String
  router_not: String
  router_gt: String
  router_lt: String
  router_gte: String
  router_lte: String
  router_in: [String!]
  router_not_in: [String!]
  router_contains: String
  router_contains_nocase: String
  router_not_contains: String
  router_not_contains_nocase: String
  router_starts_with: String
  router_starts_with_nocase: String
  router_not_starts_with: String
  router_not_starts_with_nocase: String
  router_ends_with: String
  router_ends_with_nocase: String
  router_not_ends_with: String
  router_not_ends_with_nocase: String
<<<<<<< HEAD
  router_: local1337_Router_filter
=======
  router_: rinkeby_Router_filter
>>>>>>> 0ca3a377
  asset: String
  asset_not: String
  asset_gt: String
  asset_lt: String
  asset_gte: String
  asset_lte: String
  asset_in: [String!]
  asset_not_in: [String!]
  asset_contains: String
  asset_contains_nocase: String
  asset_not_contains: String
  asset_not_contains_nocase: String
  asset_starts_with: String
  asset_starts_with_nocase: String
  asset_not_starts_with: String
  asset_not_starts_with_nocase: String
  asset_ends_with: String
  asset_ends_with_nocase: String
  asset_not_ends_with: String
  asset_not_ends_with_nocase: String
<<<<<<< HEAD
  asset_: local1337_Asset_filter

  """Filter for the block changed event."""
  _change_block: local1337_BlockChangedFilter
}

enum local1337_AssetBalance_orderBy {
=======
  asset_: rinkeby_Asset_filter

  """Filter for the block changed event."""
  _change_block: rinkeby_BlockChangedFilter
}

enum rinkeby_AssetBalance_orderBy {
>>>>>>> 0ca3a377
  id
  amount
  router
  asset
}

<<<<<<< HEAD
input local1337_Asset_filter {
=======
input rinkeby_Asset_filter {
>>>>>>> 0ca3a377
  id: ID
  id_not: ID
  id_gt: ID
  id_lt: ID
  id_gte: ID
  id_lte: ID
  id_in: [ID!]
  id_not_in: [ID!]
<<<<<<< HEAD
  local: local1337_Bytes
  local_not: local1337_Bytes
  local_in: [local1337_Bytes!]
  local_not_in: [local1337_Bytes!]
  local_contains: local1337_Bytes
  local_not_contains: local1337_Bytes
  adoptedAsset: local1337_Bytes
  adoptedAsset_not: local1337_Bytes
  adoptedAsset_in: [local1337_Bytes!]
  adoptedAsset_not_in: [local1337_Bytes!]
  adoptedAsset_contains: local1337_Bytes
  adoptedAsset_not_contains: local1337_Bytes
  canonicalId: local1337_Bytes
  canonicalId_not: local1337_Bytes
  canonicalId_in: [local1337_Bytes!]
  canonicalId_not_in: [local1337_Bytes!]
  canonicalId_contains: local1337_Bytes
  canonicalId_not_contains: local1337_Bytes
=======
  local: rinkeby_Bytes
  local_not: rinkeby_Bytes
  local_in: [rinkeby_Bytes!]
  local_not_in: [rinkeby_Bytes!]
  local_contains: rinkeby_Bytes
  local_not_contains: rinkeby_Bytes
  adoptedAsset: rinkeby_Bytes
  adoptedAsset_not: rinkeby_Bytes
  adoptedAsset_in: [rinkeby_Bytes!]
  adoptedAsset_not_in: [rinkeby_Bytes!]
  adoptedAsset_contains: rinkeby_Bytes
  adoptedAsset_not_contains: rinkeby_Bytes
  canonicalId: rinkeby_Bytes
  canonicalId_not: rinkeby_Bytes
  canonicalId_in: [rinkeby_Bytes!]
  canonicalId_not_in: [rinkeby_Bytes!]
  canonicalId_contains: rinkeby_Bytes
  canonicalId_not_contains: rinkeby_Bytes
>>>>>>> 0ca3a377
  canonicalDomain: BigInt
  canonicalDomain_not: BigInt
  canonicalDomain_gt: BigInt
  canonicalDomain_lt: BigInt
  canonicalDomain_gte: BigInt
  canonicalDomain_lte: BigInt
  canonicalDomain_in: [BigInt!]
  canonicalDomain_not_in: [BigInt!]
  blockNumber: BigInt
  blockNumber_not: BigInt
  blockNumber_gt: BigInt
  blockNumber_lt: BigInt
  blockNumber_gte: BigInt
  blockNumber_lte: BigInt
  blockNumber_in: [BigInt!]
  blockNumber_not_in: [BigInt!]

  """Filter for the block changed event."""
<<<<<<< HEAD
  _change_block: local1337_BlockChangedFilter
}

enum local1337_Asset_orderBy {
=======
  _change_block: rinkeby_BlockChangedFilter
}

enum rinkeby_Asset_orderBy {
>>>>>>> 0ca3a377
  id
  local
  adoptedAsset
  canonicalId
  canonicalDomain
  blockNumber
}

<<<<<<< HEAD
scalar local1337_BigDecimal

input local1337_BlockChangedFilter {
  number_gte: Int!
}

input local1337_Block_height {
  hash: local1337_Bytes
=======
scalar rinkeby_BigDecimal

input rinkeby_BlockChangedFilter {
  number_gte: Int!
}

input rinkeby_Block_height {
  hash: rinkeby_Bytes
>>>>>>> 0ca3a377
  number: Int
  number_gte: Int
}

<<<<<<< HEAD
scalar local1337_Bytes

type local1337_DestinationTransfer {
  id: ID!
  chainId: BigInt
  transferId: local1337_Bytes
  nonce: BigInt
  to: local1337_Bytes
  callData: local1337_Bytes
  originDomain: BigInt
  destinationDomain: BigInt
  agent: local1337_Bytes
  recovery: local1337_Bytes
  forceSlow: Boolean
  receiveLocal: Boolean
  callback: local1337_Bytes
  callbackFee: BigInt
  relayerFee: BigInt
  slippageTol: BigInt
  status: local1337_TransferStatus
  routers(skip: Int = 0, first: Int = 100, orderBy: local1337_Router_orderBy, orderDirection: local1337_OrderDirection, where: local1337_Router_filter): [local1337_Router!]
  originSender: local1337_Bytes
  transactingAsset: local1337_Bytes
  transactingAmount: BigInt
  localAsset: local1337_Bytes
  localAmount: BigInt
  sponsorVaultRelayerFee: BigInt
  executedCaller: local1337_Bytes
  executedTransactionHash: local1337_Bytes
=======
scalar rinkeby_Bytes

type rinkeby_DestinationTransfer {
  id: ID!
  chainId: BigInt
  transferId: rinkeby_Bytes
  nonce: BigInt
  to: rinkeby_Bytes
  callData: rinkeby_Bytes
  originDomain: BigInt
  destinationDomain: BigInt
  agent: rinkeby_Bytes
  recovery: rinkeby_Bytes
  forceSlow: Boolean
  receiveLocal: Boolean
  callback: rinkeby_Bytes
  callbackFee: BigInt
  relayerFee: BigInt
  slippageTol: BigInt
  status: rinkeby_TransferStatus
  routers(skip: Int = 0, first: Int = 100, orderBy: rinkeby_Router_orderBy, orderDirection: rinkeby_OrderDirection, where: rinkeby_Router_filter): [rinkeby_Router!]
  originSender: rinkeby_Bytes
  transactingAsset: rinkeby_Bytes
  transactingAmount: BigInt
  localAsset: rinkeby_Bytes
  localAmount: BigInt
  sponsorVaultRelayerFee: BigInt
  executedCaller: rinkeby_Bytes
  executedTransactionHash: rinkeby_Bytes
>>>>>>> 0ca3a377
  executedTimestamp: BigInt
  executedGasPrice: BigInt
  executedGasLimit: BigInt
  executedBlockNumber: BigInt
<<<<<<< HEAD
  reconciledCaller: local1337_Bytes
  reconciledTransactionHash: local1337_Bytes
=======
  reconciledCaller: rinkeby_Bytes
  reconciledTransactionHash: rinkeby_Bytes
>>>>>>> 0ca3a377
  reconciledTimestamp: BigInt
  reconciledGasPrice: BigInt
  reconciledGasLimit: BigInt
  reconciledBlockNumber: BigInt
}

<<<<<<< HEAD
input local1337_DestinationTransfer_filter {
=======
input rinkeby_DestinationTransfer_filter {
>>>>>>> 0ca3a377
  id: ID
  id_not: ID
  id_gt: ID
  id_lt: ID
  id_gte: ID
  id_lte: ID
  id_in: [ID!]
  id_not_in: [ID!]
  chainId: BigInt
  chainId_not: BigInt
  chainId_gt: BigInt
  chainId_lt: BigInt
  chainId_gte: BigInt
  chainId_lte: BigInt
  chainId_in: [BigInt!]
  chainId_not_in: [BigInt!]
<<<<<<< HEAD
  transferId: local1337_Bytes
  transferId_not: local1337_Bytes
  transferId_in: [local1337_Bytes!]
  transferId_not_in: [local1337_Bytes!]
  transferId_contains: local1337_Bytes
  transferId_not_contains: local1337_Bytes
=======
  transferId: rinkeby_Bytes
  transferId_not: rinkeby_Bytes
  transferId_in: [rinkeby_Bytes!]
  transferId_not_in: [rinkeby_Bytes!]
  transferId_contains: rinkeby_Bytes
  transferId_not_contains: rinkeby_Bytes
>>>>>>> 0ca3a377
  nonce: BigInt
  nonce_not: BigInt
  nonce_gt: BigInt
  nonce_lt: BigInt
  nonce_gte: BigInt
  nonce_lte: BigInt
  nonce_in: [BigInt!]
  nonce_not_in: [BigInt!]
<<<<<<< HEAD
  to: local1337_Bytes
  to_not: local1337_Bytes
  to_in: [local1337_Bytes!]
  to_not_in: [local1337_Bytes!]
  to_contains: local1337_Bytes
  to_not_contains: local1337_Bytes
  callData: local1337_Bytes
  callData_not: local1337_Bytes
  callData_in: [local1337_Bytes!]
  callData_not_in: [local1337_Bytes!]
  callData_contains: local1337_Bytes
  callData_not_contains: local1337_Bytes
=======
  to: rinkeby_Bytes
  to_not: rinkeby_Bytes
  to_in: [rinkeby_Bytes!]
  to_not_in: [rinkeby_Bytes!]
  to_contains: rinkeby_Bytes
  to_not_contains: rinkeby_Bytes
  callData: rinkeby_Bytes
  callData_not: rinkeby_Bytes
  callData_in: [rinkeby_Bytes!]
  callData_not_in: [rinkeby_Bytes!]
  callData_contains: rinkeby_Bytes
  callData_not_contains: rinkeby_Bytes
>>>>>>> 0ca3a377
  originDomain: BigInt
  originDomain_not: BigInt
  originDomain_gt: BigInt
  originDomain_lt: BigInt
  originDomain_gte: BigInt
  originDomain_lte: BigInt
  originDomain_in: [BigInt!]
  originDomain_not_in: [BigInt!]
  destinationDomain: BigInt
  destinationDomain_not: BigInt
  destinationDomain_gt: BigInt
  destinationDomain_lt: BigInt
  destinationDomain_gte: BigInt
  destinationDomain_lte: BigInt
  destinationDomain_in: [BigInt!]
  destinationDomain_not_in: [BigInt!]
<<<<<<< HEAD
  agent: local1337_Bytes
  agent_not: local1337_Bytes
  agent_in: [local1337_Bytes!]
  agent_not_in: [local1337_Bytes!]
  agent_contains: local1337_Bytes
  agent_not_contains: local1337_Bytes
  recovery: local1337_Bytes
  recovery_not: local1337_Bytes
  recovery_in: [local1337_Bytes!]
  recovery_not_in: [local1337_Bytes!]
  recovery_contains: local1337_Bytes
  recovery_not_contains: local1337_Bytes
=======
  agent: rinkeby_Bytes
  agent_not: rinkeby_Bytes
  agent_in: [rinkeby_Bytes!]
  agent_not_in: [rinkeby_Bytes!]
  agent_contains: rinkeby_Bytes
  agent_not_contains: rinkeby_Bytes
  recovery: rinkeby_Bytes
  recovery_not: rinkeby_Bytes
  recovery_in: [rinkeby_Bytes!]
  recovery_not_in: [rinkeby_Bytes!]
  recovery_contains: rinkeby_Bytes
  recovery_not_contains: rinkeby_Bytes
>>>>>>> 0ca3a377
  forceSlow: Boolean
  forceSlow_not: Boolean
  forceSlow_in: [Boolean!]
  forceSlow_not_in: [Boolean!]
  receiveLocal: Boolean
  receiveLocal_not: Boolean
  receiveLocal_in: [Boolean!]
  receiveLocal_not_in: [Boolean!]
<<<<<<< HEAD
  callback: local1337_Bytes
  callback_not: local1337_Bytes
  callback_in: [local1337_Bytes!]
  callback_not_in: [local1337_Bytes!]
  callback_contains: local1337_Bytes
  callback_not_contains: local1337_Bytes
=======
  callback: rinkeby_Bytes
  callback_not: rinkeby_Bytes
  callback_in: [rinkeby_Bytes!]
  callback_not_in: [rinkeby_Bytes!]
  callback_contains: rinkeby_Bytes
  callback_not_contains: rinkeby_Bytes
>>>>>>> 0ca3a377
  callbackFee: BigInt
  callbackFee_not: BigInt
  callbackFee_gt: BigInt
  callbackFee_lt: BigInt
  callbackFee_gte: BigInt
  callbackFee_lte: BigInt
  callbackFee_in: [BigInt!]
  callbackFee_not_in: [BigInt!]
  relayerFee: BigInt
  relayerFee_not: BigInt
  relayerFee_gt: BigInt
  relayerFee_lt: BigInt
  relayerFee_gte: BigInt
  relayerFee_lte: BigInt
  relayerFee_in: [BigInt!]
  relayerFee_not_in: [BigInt!]
  slippageTol: BigInt
  slippageTol_not: BigInt
  slippageTol_gt: BigInt
  slippageTol_lt: BigInt
  slippageTol_gte: BigInt
  slippageTol_lte: BigInt
  slippageTol_in: [BigInt!]
  slippageTol_not_in: [BigInt!]
<<<<<<< HEAD
  status: local1337_TransferStatus
  status_not: local1337_TransferStatus
  status_in: [local1337_TransferStatus!]
  status_not_in: [local1337_TransferStatus!]
=======
  status: rinkeby_TransferStatus
  status_not: rinkeby_TransferStatus
  status_in: [rinkeby_TransferStatus!]
  status_not_in: [rinkeby_TransferStatus!]
>>>>>>> 0ca3a377
  routers: [String!]
  routers_not: [String!]
  routers_contains: [String!]
  routers_contains_nocase: [String!]
  routers_not_contains: [String!]
  routers_not_contains_nocase: [String!]
<<<<<<< HEAD
  routers_: local1337_Router_filter
  originSender: local1337_Bytes
  originSender_not: local1337_Bytes
  originSender_in: [local1337_Bytes!]
  originSender_not_in: [local1337_Bytes!]
  originSender_contains: local1337_Bytes
  originSender_not_contains: local1337_Bytes
  transactingAsset: local1337_Bytes
  transactingAsset_not: local1337_Bytes
  transactingAsset_in: [local1337_Bytes!]
  transactingAsset_not_in: [local1337_Bytes!]
  transactingAsset_contains: local1337_Bytes
  transactingAsset_not_contains: local1337_Bytes
=======
  routers_: rinkeby_Router_filter
  originSender: rinkeby_Bytes
  originSender_not: rinkeby_Bytes
  originSender_in: [rinkeby_Bytes!]
  originSender_not_in: [rinkeby_Bytes!]
  originSender_contains: rinkeby_Bytes
  originSender_not_contains: rinkeby_Bytes
  transactingAsset: rinkeby_Bytes
  transactingAsset_not: rinkeby_Bytes
  transactingAsset_in: [rinkeby_Bytes!]
  transactingAsset_not_in: [rinkeby_Bytes!]
  transactingAsset_contains: rinkeby_Bytes
  transactingAsset_not_contains: rinkeby_Bytes
>>>>>>> 0ca3a377
  transactingAmount: BigInt
  transactingAmount_not: BigInt
  transactingAmount_gt: BigInt
  transactingAmount_lt: BigInt
  transactingAmount_gte: BigInt
  transactingAmount_lte: BigInt
  transactingAmount_in: [BigInt!]
  transactingAmount_not_in: [BigInt!]
<<<<<<< HEAD
  localAsset: local1337_Bytes
  localAsset_not: local1337_Bytes
  localAsset_in: [local1337_Bytes!]
  localAsset_not_in: [local1337_Bytes!]
  localAsset_contains: local1337_Bytes
  localAsset_not_contains: local1337_Bytes
=======
  localAsset: rinkeby_Bytes
  localAsset_not: rinkeby_Bytes
  localAsset_in: [rinkeby_Bytes!]
  localAsset_not_in: [rinkeby_Bytes!]
  localAsset_contains: rinkeby_Bytes
  localAsset_not_contains: rinkeby_Bytes
>>>>>>> 0ca3a377
  localAmount: BigInt
  localAmount_not: BigInt
  localAmount_gt: BigInt
  localAmount_lt: BigInt
  localAmount_gte: BigInt
  localAmount_lte: BigInt
  localAmount_in: [BigInt!]
  localAmount_not_in: [BigInt!]
  sponsorVaultRelayerFee: BigInt
  sponsorVaultRelayerFee_not: BigInt
  sponsorVaultRelayerFee_gt: BigInt
  sponsorVaultRelayerFee_lt: BigInt
  sponsorVaultRelayerFee_gte: BigInt
  sponsorVaultRelayerFee_lte: BigInt
  sponsorVaultRelayerFee_in: [BigInt!]
  sponsorVaultRelayerFee_not_in: [BigInt!]
<<<<<<< HEAD
  executedCaller: local1337_Bytes
  executedCaller_not: local1337_Bytes
  executedCaller_in: [local1337_Bytes!]
  executedCaller_not_in: [local1337_Bytes!]
  executedCaller_contains: local1337_Bytes
  executedCaller_not_contains: local1337_Bytes
  executedTransactionHash: local1337_Bytes
  executedTransactionHash_not: local1337_Bytes
  executedTransactionHash_in: [local1337_Bytes!]
  executedTransactionHash_not_in: [local1337_Bytes!]
  executedTransactionHash_contains: local1337_Bytes
  executedTransactionHash_not_contains: local1337_Bytes
=======
  executedCaller: rinkeby_Bytes
  executedCaller_not: rinkeby_Bytes
  executedCaller_in: [rinkeby_Bytes!]
  executedCaller_not_in: [rinkeby_Bytes!]
  executedCaller_contains: rinkeby_Bytes
  executedCaller_not_contains: rinkeby_Bytes
  executedTransactionHash: rinkeby_Bytes
  executedTransactionHash_not: rinkeby_Bytes
  executedTransactionHash_in: [rinkeby_Bytes!]
  executedTransactionHash_not_in: [rinkeby_Bytes!]
  executedTransactionHash_contains: rinkeby_Bytes
  executedTransactionHash_not_contains: rinkeby_Bytes
>>>>>>> 0ca3a377
  executedTimestamp: BigInt
  executedTimestamp_not: BigInt
  executedTimestamp_gt: BigInt
  executedTimestamp_lt: BigInt
  executedTimestamp_gte: BigInt
  executedTimestamp_lte: BigInt
  executedTimestamp_in: [BigInt!]
  executedTimestamp_not_in: [BigInt!]
  executedGasPrice: BigInt
  executedGasPrice_not: BigInt
  executedGasPrice_gt: BigInt
  executedGasPrice_lt: BigInt
  executedGasPrice_gte: BigInt
  executedGasPrice_lte: BigInt
  executedGasPrice_in: [BigInt!]
  executedGasPrice_not_in: [BigInt!]
  executedGasLimit: BigInt
  executedGasLimit_not: BigInt
  executedGasLimit_gt: BigInt
  executedGasLimit_lt: BigInt
  executedGasLimit_gte: BigInt
  executedGasLimit_lte: BigInt
  executedGasLimit_in: [BigInt!]
  executedGasLimit_not_in: [BigInt!]
  executedBlockNumber: BigInt
  executedBlockNumber_not: BigInt
  executedBlockNumber_gt: BigInt
  executedBlockNumber_lt: BigInt
  executedBlockNumber_gte: BigInt
  executedBlockNumber_lte: BigInt
  executedBlockNumber_in: [BigInt!]
  executedBlockNumber_not_in: [BigInt!]
<<<<<<< HEAD
  reconciledCaller: local1337_Bytes
  reconciledCaller_not: local1337_Bytes
  reconciledCaller_in: [local1337_Bytes!]
  reconciledCaller_not_in: [local1337_Bytes!]
  reconciledCaller_contains: local1337_Bytes
  reconciledCaller_not_contains: local1337_Bytes
  reconciledTransactionHash: local1337_Bytes
  reconciledTransactionHash_not: local1337_Bytes
  reconciledTransactionHash_in: [local1337_Bytes!]
  reconciledTransactionHash_not_in: [local1337_Bytes!]
  reconciledTransactionHash_contains: local1337_Bytes
  reconciledTransactionHash_not_contains: local1337_Bytes
=======
  reconciledCaller: rinkeby_Bytes
  reconciledCaller_not: rinkeby_Bytes
  reconciledCaller_in: [rinkeby_Bytes!]
  reconciledCaller_not_in: [rinkeby_Bytes!]
  reconciledCaller_contains: rinkeby_Bytes
  reconciledCaller_not_contains: rinkeby_Bytes
  reconciledTransactionHash: rinkeby_Bytes
  reconciledTransactionHash_not: rinkeby_Bytes
  reconciledTransactionHash_in: [rinkeby_Bytes!]
  reconciledTransactionHash_not_in: [rinkeby_Bytes!]
  reconciledTransactionHash_contains: rinkeby_Bytes
  reconciledTransactionHash_not_contains: rinkeby_Bytes
>>>>>>> 0ca3a377
  reconciledTimestamp: BigInt
  reconciledTimestamp_not: BigInt
  reconciledTimestamp_gt: BigInt
  reconciledTimestamp_lt: BigInt
  reconciledTimestamp_gte: BigInt
  reconciledTimestamp_lte: BigInt
  reconciledTimestamp_in: [BigInt!]
  reconciledTimestamp_not_in: [BigInt!]
  reconciledGasPrice: BigInt
  reconciledGasPrice_not: BigInt
  reconciledGasPrice_gt: BigInt
  reconciledGasPrice_lt: BigInt
  reconciledGasPrice_gte: BigInt
  reconciledGasPrice_lte: BigInt
  reconciledGasPrice_in: [BigInt!]
  reconciledGasPrice_not_in: [BigInt!]
  reconciledGasLimit: BigInt
  reconciledGasLimit_not: BigInt
  reconciledGasLimit_gt: BigInt
  reconciledGasLimit_lt: BigInt
  reconciledGasLimit_gte: BigInt
  reconciledGasLimit_lte: BigInt
  reconciledGasLimit_in: [BigInt!]
  reconciledGasLimit_not_in: [BigInt!]
  reconciledBlockNumber: BigInt
  reconciledBlockNumber_not: BigInt
  reconciledBlockNumber_gt: BigInt
  reconciledBlockNumber_lt: BigInt
  reconciledBlockNumber_gte: BigInt
  reconciledBlockNumber_lte: BigInt
  reconciledBlockNumber_in: [BigInt!]
  reconciledBlockNumber_not_in: [BigInt!]

  """Filter for the block changed event."""
<<<<<<< HEAD
  _change_block: local1337_BlockChangedFilter
}

enum local1337_DestinationTransfer_orderBy {
=======
  _change_block: rinkeby_BlockChangedFilter
}

enum rinkeby_DestinationTransfer_orderBy {
>>>>>>> 0ca3a377
  id
  chainId
  transferId
  nonce
  to
  callData
  originDomain
  destinationDomain
  agent
  recovery
  forceSlow
  receiveLocal
  callback
  callbackFee
  relayerFee
  slippageTol
  status
  routers
  originSender
  transactingAsset
  transactingAmount
  localAsset
  localAmount
  sponsorVaultRelayerFee
  executedCaller
  executedTransactionHash
  executedTimestamp
  executedGasPrice
  executedGasLimit
  executedBlockNumber
  reconciledCaller
  reconciledTransactionHash
  reconciledTimestamp
  reconciledGasPrice
  reconciledGasLimit
  reconciledBlockNumber
}

"""Defines the order direction, either ascending or descending"""
<<<<<<< HEAD
enum local1337_OrderDirection {
=======
enum rinkeby_OrderDirection {
>>>>>>> 0ca3a377
  asc
  desc
}

<<<<<<< HEAD
type local1337_OriginTransfer {
  id: ID!
  chainId: BigInt
  transferId: local1337_Bytes
  nonce: BigInt
  to: local1337_Bytes
  callData: local1337_Bytes
  originDomain: BigInt
  destinationDomain: BigInt
  agent: local1337_Bytes
  recovery: local1337_Bytes
  forceSlow: Boolean
  receiveLocal: Boolean
  callback: local1337_Bytes
  callbackFee: BigInt
  relayerFee: BigInt
  slippageTol: BigInt
  status: local1337_TransferStatus
  message: local1337_Bytes
  transactingAsset: local1337_Bytes
  transactingAmount: BigInt
  bridgedAsset: local1337_Bytes
  bridgedAmount: BigInt
  caller: local1337_Bytes
  transactionHash: local1337_Bytes
=======
type rinkeby_OriginTransfer {
  id: ID!
  chainId: BigInt
  transferId: rinkeby_Bytes
  nonce: BigInt
  to: rinkeby_Bytes
  callData: rinkeby_Bytes
  originDomain: BigInt
  destinationDomain: BigInt
  agent: rinkeby_Bytes
  recovery: rinkeby_Bytes
  forceSlow: Boolean
  receiveLocal: Boolean
  callback: rinkeby_Bytes
  callbackFee: BigInt
  relayerFee: BigInt
  slippageTol: BigInt
  status: rinkeby_TransferStatus
  message: rinkeby_Bytes
  transactingAsset: rinkeby_Bytes
  transactingAmount: BigInt
  bridgedAsset: rinkeby_Bytes
  bridgedAmount: BigInt
  caller: rinkeby_Bytes
  transactionHash: rinkeby_Bytes
>>>>>>> 0ca3a377
  timestamp: BigInt
  gasPrice: BigInt
  gasLimit: BigInt
  blockNumber: BigInt
}

<<<<<<< HEAD
input local1337_OriginTransfer_filter {
=======
input rinkeby_OriginTransfer_filter {
>>>>>>> 0ca3a377
  id: ID
  id_not: ID
  id_gt: ID
  id_lt: ID
  id_gte: ID
  id_lte: ID
  id_in: [ID!]
  id_not_in: [ID!]
  chainId: BigInt
  chainId_not: BigInt
  chainId_gt: BigInt
  chainId_lt: BigInt
  chainId_gte: BigInt
  chainId_lte: BigInt
  chainId_in: [BigInt!]
  chainId_not_in: [BigInt!]
<<<<<<< HEAD
  transferId: local1337_Bytes
  transferId_not: local1337_Bytes
  transferId_in: [local1337_Bytes!]
  transferId_not_in: [local1337_Bytes!]
  transferId_contains: local1337_Bytes
  transferId_not_contains: local1337_Bytes
=======
  transferId: rinkeby_Bytes
  transferId_not: rinkeby_Bytes
  transferId_in: [rinkeby_Bytes!]
  transferId_not_in: [rinkeby_Bytes!]
  transferId_contains: rinkeby_Bytes
  transferId_not_contains: rinkeby_Bytes
>>>>>>> 0ca3a377
  nonce: BigInt
  nonce_not: BigInt
  nonce_gt: BigInt
  nonce_lt: BigInt
  nonce_gte: BigInt
  nonce_lte: BigInt
  nonce_in: [BigInt!]
  nonce_not_in: [BigInt!]
<<<<<<< HEAD
  to: local1337_Bytes
  to_not: local1337_Bytes
  to_in: [local1337_Bytes!]
  to_not_in: [local1337_Bytes!]
  to_contains: local1337_Bytes
  to_not_contains: local1337_Bytes
  callData: local1337_Bytes
  callData_not: local1337_Bytes
  callData_in: [local1337_Bytes!]
  callData_not_in: [local1337_Bytes!]
  callData_contains: local1337_Bytes
  callData_not_contains: local1337_Bytes
=======
  to: rinkeby_Bytes
  to_not: rinkeby_Bytes
  to_in: [rinkeby_Bytes!]
  to_not_in: [rinkeby_Bytes!]
  to_contains: rinkeby_Bytes
  to_not_contains: rinkeby_Bytes
  callData: rinkeby_Bytes
  callData_not: rinkeby_Bytes
  callData_in: [rinkeby_Bytes!]
  callData_not_in: [rinkeby_Bytes!]
  callData_contains: rinkeby_Bytes
  callData_not_contains: rinkeby_Bytes
>>>>>>> 0ca3a377
  originDomain: BigInt
  originDomain_not: BigInt
  originDomain_gt: BigInt
  originDomain_lt: BigInt
  originDomain_gte: BigInt
  originDomain_lte: BigInt
  originDomain_in: [BigInt!]
  originDomain_not_in: [BigInt!]
  destinationDomain: BigInt
  destinationDomain_not: BigInt
  destinationDomain_gt: BigInt
  destinationDomain_lt: BigInt
  destinationDomain_gte: BigInt
  destinationDomain_lte: BigInt
  destinationDomain_in: [BigInt!]
  destinationDomain_not_in: [BigInt!]
<<<<<<< HEAD
  agent: local1337_Bytes
  agent_not: local1337_Bytes
  agent_in: [local1337_Bytes!]
  agent_not_in: [local1337_Bytes!]
  agent_contains: local1337_Bytes
  agent_not_contains: local1337_Bytes
  recovery: local1337_Bytes
  recovery_not: local1337_Bytes
  recovery_in: [local1337_Bytes!]
  recovery_not_in: [local1337_Bytes!]
  recovery_contains: local1337_Bytes
  recovery_not_contains: local1337_Bytes
=======
  agent: rinkeby_Bytes
  agent_not: rinkeby_Bytes
  agent_in: [rinkeby_Bytes!]
  agent_not_in: [rinkeby_Bytes!]
  agent_contains: rinkeby_Bytes
  agent_not_contains: rinkeby_Bytes
  recovery: rinkeby_Bytes
  recovery_not: rinkeby_Bytes
  recovery_in: [rinkeby_Bytes!]
  recovery_not_in: [rinkeby_Bytes!]
  recovery_contains: rinkeby_Bytes
  recovery_not_contains: rinkeby_Bytes
>>>>>>> 0ca3a377
  forceSlow: Boolean
  forceSlow_not: Boolean
  forceSlow_in: [Boolean!]
  forceSlow_not_in: [Boolean!]
  receiveLocal: Boolean
  receiveLocal_not: Boolean
  receiveLocal_in: [Boolean!]
  receiveLocal_not_in: [Boolean!]
<<<<<<< HEAD
  callback: local1337_Bytes
  callback_not: local1337_Bytes
  callback_in: [local1337_Bytes!]
  callback_not_in: [local1337_Bytes!]
  callback_contains: local1337_Bytes
  callback_not_contains: local1337_Bytes
=======
  callback: rinkeby_Bytes
  callback_not: rinkeby_Bytes
  callback_in: [rinkeby_Bytes!]
  callback_not_in: [rinkeby_Bytes!]
  callback_contains: rinkeby_Bytes
  callback_not_contains: rinkeby_Bytes
>>>>>>> 0ca3a377
  callbackFee: BigInt
  callbackFee_not: BigInt
  callbackFee_gt: BigInt
  callbackFee_lt: BigInt
  callbackFee_gte: BigInt
  callbackFee_lte: BigInt
  callbackFee_in: [BigInt!]
  callbackFee_not_in: [BigInt!]
  relayerFee: BigInt
  relayerFee_not: BigInt
  relayerFee_gt: BigInt
  relayerFee_lt: BigInt
  relayerFee_gte: BigInt
  relayerFee_lte: BigInt
  relayerFee_in: [BigInt!]
  relayerFee_not_in: [BigInt!]
  slippageTol: BigInt
  slippageTol_not: BigInt
  slippageTol_gt: BigInt
  slippageTol_lt: BigInt
  slippageTol_gte: BigInt
  slippageTol_lte: BigInt
  slippageTol_in: [BigInt!]
  slippageTol_not_in: [BigInt!]
<<<<<<< HEAD
  status: local1337_TransferStatus
  status_not: local1337_TransferStatus
  status_in: [local1337_TransferStatus!]
  status_not_in: [local1337_TransferStatus!]
  message: local1337_Bytes
  message_not: local1337_Bytes
  message_in: [local1337_Bytes!]
  message_not_in: [local1337_Bytes!]
  message_contains: local1337_Bytes
  message_not_contains: local1337_Bytes
  transactingAsset: local1337_Bytes
  transactingAsset_not: local1337_Bytes
  transactingAsset_in: [local1337_Bytes!]
  transactingAsset_not_in: [local1337_Bytes!]
  transactingAsset_contains: local1337_Bytes
  transactingAsset_not_contains: local1337_Bytes
=======
  status: rinkeby_TransferStatus
  status_not: rinkeby_TransferStatus
  status_in: [rinkeby_TransferStatus!]
  status_not_in: [rinkeby_TransferStatus!]
  message: rinkeby_Bytes
  message_not: rinkeby_Bytes
  message_in: [rinkeby_Bytes!]
  message_not_in: [rinkeby_Bytes!]
  message_contains: rinkeby_Bytes
  message_not_contains: rinkeby_Bytes
  transactingAsset: rinkeby_Bytes
  transactingAsset_not: rinkeby_Bytes
  transactingAsset_in: [rinkeby_Bytes!]
  transactingAsset_not_in: [rinkeby_Bytes!]
  transactingAsset_contains: rinkeby_Bytes
  transactingAsset_not_contains: rinkeby_Bytes
>>>>>>> 0ca3a377
  transactingAmount: BigInt
  transactingAmount_not: BigInt
  transactingAmount_gt: BigInt
  transactingAmount_lt: BigInt
  transactingAmount_gte: BigInt
  transactingAmount_lte: BigInt
  transactingAmount_in: [BigInt!]
  transactingAmount_not_in: [BigInt!]
<<<<<<< HEAD
  bridgedAsset: local1337_Bytes
  bridgedAsset_not: local1337_Bytes
  bridgedAsset_in: [local1337_Bytes!]
  bridgedAsset_not_in: [local1337_Bytes!]
  bridgedAsset_contains: local1337_Bytes
  bridgedAsset_not_contains: local1337_Bytes
=======
  bridgedAsset: rinkeby_Bytes
  bridgedAsset_not: rinkeby_Bytes
  bridgedAsset_in: [rinkeby_Bytes!]
  bridgedAsset_not_in: [rinkeby_Bytes!]
  bridgedAsset_contains: rinkeby_Bytes
  bridgedAsset_not_contains: rinkeby_Bytes
>>>>>>> 0ca3a377
  bridgedAmount: BigInt
  bridgedAmount_not: BigInt
  bridgedAmount_gt: BigInt
  bridgedAmount_lt: BigInt
  bridgedAmount_gte: BigInt
  bridgedAmount_lte: BigInt
  bridgedAmount_in: [BigInt!]
  bridgedAmount_not_in: [BigInt!]
<<<<<<< HEAD
  caller: local1337_Bytes
  caller_not: local1337_Bytes
  caller_in: [local1337_Bytes!]
  caller_not_in: [local1337_Bytes!]
  caller_contains: local1337_Bytes
  caller_not_contains: local1337_Bytes
  transactionHash: local1337_Bytes
  transactionHash_not: local1337_Bytes
  transactionHash_in: [local1337_Bytes!]
  transactionHash_not_in: [local1337_Bytes!]
  transactionHash_contains: local1337_Bytes
  transactionHash_not_contains: local1337_Bytes
=======
  caller: rinkeby_Bytes
  caller_not: rinkeby_Bytes
  caller_in: [rinkeby_Bytes!]
  caller_not_in: [rinkeby_Bytes!]
  caller_contains: rinkeby_Bytes
  caller_not_contains: rinkeby_Bytes
  transactionHash: rinkeby_Bytes
  transactionHash_not: rinkeby_Bytes
  transactionHash_in: [rinkeby_Bytes!]
  transactionHash_not_in: [rinkeby_Bytes!]
  transactionHash_contains: rinkeby_Bytes
  transactionHash_not_contains: rinkeby_Bytes
>>>>>>> 0ca3a377
  timestamp: BigInt
  timestamp_not: BigInt
  timestamp_gt: BigInt
  timestamp_lt: BigInt
  timestamp_gte: BigInt
  timestamp_lte: BigInt
  timestamp_in: [BigInt!]
  timestamp_not_in: [BigInt!]
  gasPrice: BigInt
  gasPrice_not: BigInt
  gasPrice_gt: BigInt
  gasPrice_lt: BigInt
  gasPrice_gte: BigInt
  gasPrice_lte: BigInt
  gasPrice_in: [BigInt!]
  gasPrice_not_in: [BigInt!]
  gasLimit: BigInt
  gasLimit_not: BigInt
  gasLimit_gt: BigInt
  gasLimit_lt: BigInt
  gasLimit_gte: BigInt
  gasLimit_lte: BigInt
  gasLimit_in: [BigInt!]
  gasLimit_not_in: [BigInt!]
  blockNumber: BigInt
  blockNumber_not: BigInt
  blockNumber_gt: BigInt
  blockNumber_lt: BigInt
  blockNumber_gte: BigInt
  blockNumber_lte: BigInt
  blockNumber_in: [BigInt!]
  blockNumber_not_in: [BigInt!]

  """Filter for the block changed event."""
<<<<<<< HEAD
  _change_block: local1337_BlockChangedFilter
}

enum local1337_OriginTransfer_orderBy {
=======
  _change_block: rinkeby_BlockChangedFilter
}

enum rinkeby_OriginTransfer_orderBy {
>>>>>>> 0ca3a377
  id
  chainId
  transferId
  nonce
  to
  callData
  originDomain
  destinationDomain
  agent
  recovery
  forceSlow
  receiveLocal
  callback
  callbackFee
  relayerFee
  slippageTol
  status
  message
  transactingAsset
  transactingAmount
  bridgedAsset
  bridgedAmount
  caller
  transactionHash
  timestamp
  gasPrice
  gasLimit
  blockNumber
}

<<<<<<< HEAD
type local1337_Relayer {
  id: ID!
  isActive: Boolean!
  relayer: local1337_Bytes
}

input local1337_Relayer_filter {
=======
type rinkeby_Relayer {
  id: ID!
  isActive: Boolean!
  relayer: rinkeby_Bytes
}

input rinkeby_Relayer_filter {
>>>>>>> 0ca3a377
  id: ID
  id_not: ID
  id_gt: ID
  id_lt: ID
  id_gte: ID
  id_lte: ID
  id_in: [ID!]
  id_not_in: [ID!]
  isActive: Boolean
  isActive_not: Boolean
  isActive_in: [Boolean!]
  isActive_not_in: [Boolean!]
<<<<<<< HEAD
  relayer: local1337_Bytes
  relayer_not: local1337_Bytes
  relayer_in: [local1337_Bytes!]
  relayer_not_in: [local1337_Bytes!]
  relayer_contains: local1337_Bytes
  relayer_not_contains: local1337_Bytes

  """Filter for the block changed event."""
  _change_block: local1337_BlockChangedFilter
}

enum local1337_Relayer_orderBy {
=======
  relayer: rinkeby_Bytes
  relayer_not: rinkeby_Bytes
  relayer_in: [rinkeby_Bytes!]
  relayer_not_in: [rinkeby_Bytes!]
  relayer_contains: rinkeby_Bytes
  relayer_not_contains: rinkeby_Bytes

  """Filter for the block changed event."""
  _change_block: rinkeby_BlockChangedFilter
}

enum rinkeby_Relayer_orderBy {
>>>>>>> 0ca3a377
  id
  isActive
  relayer
}

<<<<<<< HEAD
type local1337_Router {
  id: ID!
  isActive: Boolean!
  owner: local1337_Bytes
  recipient: local1337_Bytes
  proposedOwner: local1337_Bytes
  proposedTimestamp: BigInt
  assetBalances(skip: Int = 0, first: Int = 100, orderBy: local1337_AssetBalance_orderBy, orderDirection: local1337_OrderDirection, where: local1337_AssetBalance_filter): [local1337_AssetBalance!]!
}

input local1337_Router_filter {
=======
type rinkeby_Router {
  id: ID!
  isActive: Boolean!
  owner: rinkeby_Bytes
  recipient: rinkeby_Bytes
  proposedOwner: rinkeby_Bytes
  proposedTimestamp: BigInt
  assetBalances(skip: Int = 0, first: Int = 100, orderBy: rinkeby_AssetBalance_orderBy, orderDirection: rinkeby_OrderDirection, where: rinkeby_AssetBalance_filter): [rinkeby_AssetBalance!]!
}

input rinkeby_Router_filter {
>>>>>>> 0ca3a377
  id: ID
  id_not: ID
  id_gt: ID
  id_lt: ID
  id_gte: ID
  id_lte: ID
  id_in: [ID!]
  id_not_in: [ID!]
  isActive: Boolean
  isActive_not: Boolean
  isActive_in: [Boolean!]
  isActive_not_in: [Boolean!]
<<<<<<< HEAD
  owner: local1337_Bytes
  owner_not: local1337_Bytes
  owner_in: [local1337_Bytes!]
  owner_not_in: [local1337_Bytes!]
  owner_contains: local1337_Bytes
  owner_not_contains: local1337_Bytes
  recipient: local1337_Bytes
  recipient_not: local1337_Bytes
  recipient_in: [local1337_Bytes!]
  recipient_not_in: [local1337_Bytes!]
  recipient_contains: local1337_Bytes
  recipient_not_contains: local1337_Bytes
  proposedOwner: local1337_Bytes
  proposedOwner_not: local1337_Bytes
  proposedOwner_in: [local1337_Bytes!]
  proposedOwner_not_in: [local1337_Bytes!]
  proposedOwner_contains: local1337_Bytes
  proposedOwner_not_contains: local1337_Bytes
=======
  owner: rinkeby_Bytes
  owner_not: rinkeby_Bytes
  owner_in: [rinkeby_Bytes!]
  owner_not_in: [rinkeby_Bytes!]
  owner_contains: rinkeby_Bytes
  owner_not_contains: rinkeby_Bytes
  recipient: rinkeby_Bytes
  recipient_not: rinkeby_Bytes
  recipient_in: [rinkeby_Bytes!]
  recipient_not_in: [rinkeby_Bytes!]
  recipient_contains: rinkeby_Bytes
  recipient_not_contains: rinkeby_Bytes
  proposedOwner: rinkeby_Bytes
  proposedOwner_not: rinkeby_Bytes
  proposedOwner_in: [rinkeby_Bytes!]
  proposedOwner_not_in: [rinkeby_Bytes!]
  proposedOwner_contains: rinkeby_Bytes
  proposedOwner_not_contains: rinkeby_Bytes
>>>>>>> 0ca3a377
  proposedTimestamp: BigInt
  proposedTimestamp_not: BigInt
  proposedTimestamp_gt: BigInt
  proposedTimestamp_lt: BigInt
  proposedTimestamp_gte: BigInt
  proposedTimestamp_lte: BigInt
  proposedTimestamp_in: [BigInt!]
  proposedTimestamp_not_in: [BigInt!]
<<<<<<< HEAD
  assetBalances_: local1337_AssetBalance_filter

  """Filter for the block changed event."""
  _change_block: local1337_BlockChangedFilter
}

enum local1337_Router_orderBy {
=======
  assetBalances_: rinkeby_AssetBalance_filter

  """Filter for the block changed event."""
  _change_block: rinkeby_BlockChangedFilter
}

enum rinkeby_Router_orderBy {
>>>>>>> 0ca3a377
  id
  isActive
  owner
  recipient
  proposedOwner
  proposedTimestamp
  assetBalances
}

<<<<<<< HEAD
type local1337_Setting {
  id: ID!
  maxRoutersPerTransfer: BigInt!
  caller: local1337_Bytes!
}

input local1337_Setting_filter {
=======
type rinkeby_Setting {
  id: ID!
  maxRoutersPerTransfer: BigInt!
  caller: rinkeby_Bytes!
}

input rinkeby_Setting_filter {
>>>>>>> 0ca3a377
  id: ID
  id_not: ID
  id_gt: ID
  id_lt: ID
  id_gte: ID
  id_lte: ID
  id_in: [ID!]
  id_not_in: [ID!]
  maxRoutersPerTransfer: BigInt
  maxRoutersPerTransfer_not: BigInt
  maxRoutersPerTransfer_gt: BigInt
  maxRoutersPerTransfer_lt: BigInt
  maxRoutersPerTransfer_gte: BigInt
  maxRoutersPerTransfer_lte: BigInt
  maxRoutersPerTransfer_in: [BigInt!]
  maxRoutersPerTransfer_not_in: [BigInt!]
<<<<<<< HEAD
  caller: local1337_Bytes
  caller_not: local1337_Bytes
  caller_in: [local1337_Bytes!]
  caller_not_in: [local1337_Bytes!]
  caller_contains: local1337_Bytes
  caller_not_contains: local1337_Bytes

  """Filter for the block changed event."""
  _change_block: local1337_BlockChangedFilter
}

enum local1337_Setting_orderBy {
=======
  caller: rinkeby_Bytes
  caller_not: rinkeby_Bytes
  caller_in: [rinkeby_Bytes!]
  caller_not_in: [rinkeby_Bytes!]
  caller_contains: rinkeby_Bytes
  caller_not_contains: rinkeby_Bytes

  """Filter for the block changed event."""
  _change_block: rinkeby_BlockChangedFilter
}

enum rinkeby_Setting_orderBy {
>>>>>>> 0ca3a377
  id
  maxRoutersPerTransfer
  caller
}

<<<<<<< HEAD
type local1337_SponsorVault {
  id: ID!
  sponsorVault: local1337_Bytes!
}

input local1337_SponsorVault_filter {
=======
type rinkeby_SponsorVault {
  id: ID!
  sponsorVault: rinkeby_Bytes!
}

input rinkeby_SponsorVault_filter {
>>>>>>> 0ca3a377
  id: ID
  id_not: ID
  id_gt: ID
  id_lt: ID
  id_gte: ID
  id_lte: ID
  id_in: [ID!]
  id_not_in: [ID!]
<<<<<<< HEAD
  sponsorVault: local1337_Bytes
  sponsorVault_not: local1337_Bytes
  sponsorVault_in: [local1337_Bytes!]
  sponsorVault_not_in: [local1337_Bytes!]
  sponsorVault_contains: local1337_Bytes
  sponsorVault_not_contains: local1337_Bytes

  """Filter for the block changed event."""
  _change_block: local1337_BlockChangedFilter
}

enum local1337_SponsorVault_orderBy {
=======
  sponsorVault: rinkeby_Bytes
  sponsorVault_not: rinkeby_Bytes
  sponsorVault_in: [rinkeby_Bytes!]
  sponsorVault_not_in: [rinkeby_Bytes!]
  sponsorVault_contains: rinkeby_Bytes
  sponsorVault_not_contains: rinkeby_Bytes

  """Filter for the block changed event."""
  _change_block: rinkeby_BlockChangedFilter
}

enum rinkeby_SponsorVault_orderBy {
>>>>>>> 0ca3a377
  id
  sponsorVault
}

<<<<<<< HEAD
type local1337_StableSwap {
  id: ID!
  canonicalId: local1337_Bytes!
  domain: BigInt
  swapPool: local1337_Bytes!
}

input local1337_StableSwap_filter {
=======
type rinkeby_StableSwap {
  id: ID!
  canonicalId: rinkeby_Bytes!
  domain: BigInt
  swapPool: rinkeby_Bytes!
}

input rinkeby_StableSwap_filter {
>>>>>>> 0ca3a377
  id: ID
  id_not: ID
  id_gt: ID
  id_lt: ID
  id_gte: ID
  id_lte: ID
  id_in: [ID!]
  id_not_in: [ID!]
<<<<<<< HEAD
  canonicalId: local1337_Bytes
  canonicalId_not: local1337_Bytes
  canonicalId_in: [local1337_Bytes!]
  canonicalId_not_in: [local1337_Bytes!]
  canonicalId_contains: local1337_Bytes
  canonicalId_not_contains: local1337_Bytes
=======
  canonicalId: rinkeby_Bytes
  canonicalId_not: rinkeby_Bytes
  canonicalId_in: [rinkeby_Bytes!]
  canonicalId_not_in: [rinkeby_Bytes!]
  canonicalId_contains: rinkeby_Bytes
  canonicalId_not_contains: rinkeby_Bytes
>>>>>>> 0ca3a377
  domain: BigInt
  domain_not: BigInt
  domain_gt: BigInt
  domain_lt: BigInt
  domain_gte: BigInt
  domain_lte: BigInt
  domain_in: [BigInt!]
  domain_not_in: [BigInt!]
<<<<<<< HEAD
  swapPool: local1337_Bytes
  swapPool_not: local1337_Bytes
  swapPool_in: [local1337_Bytes!]
  swapPool_not_in: [local1337_Bytes!]
  swapPool_contains: local1337_Bytes
  swapPool_not_contains: local1337_Bytes

  """Filter for the block changed event."""
  _change_block: local1337_BlockChangedFilter
}

enum local1337_StableSwap_orderBy {
=======
  swapPool: rinkeby_Bytes
  swapPool_not: rinkeby_Bytes
  swapPool_in: [rinkeby_Bytes!]
  swapPool_not_in: [rinkeby_Bytes!]
  swapPool_contains: rinkeby_Bytes
  swapPool_not_contains: rinkeby_Bytes

  """Filter for the block changed event."""
  _change_block: rinkeby_BlockChangedFilter
}

enum rinkeby_StableSwap_orderBy {
>>>>>>> 0ca3a377
  id
  canonicalId
  domain
  swapPool
}

<<<<<<< HEAD
enum local1337_TransferStatus {
=======
enum rinkeby_TransferStatus {
>>>>>>> 0ca3a377
  XCalled
  Executed
  Reconciled
  CompletedSlow
  CompletedFast
}

<<<<<<< HEAD
type local1337__Block_ {
  """The hash of the block"""
  hash: local1337_Bytes
=======
type rinkeby__Block_ {
  """The hash of the block"""
  hash: rinkeby_Bytes
>>>>>>> 0ca3a377

  """The block number"""
  number: Int!
}

"""The type for the top-level _meta field"""
<<<<<<< HEAD
type local1337__Meta_ {
  "Information about a specific subgraph block. The hash of the block\nwill be null if the _meta field has a block constraint that asks for\na block number. It will be filled if the _meta field has no block constraint\nand therefore asks for the latest  block\n"
  block: local1337__Block_!
=======
type rinkeby__Meta_ {
  "Information about a specific subgraph block. The hash of the block\nwill be null if the _meta field has a block constraint that asks for\na block number. It will be filled if the _meta field has no block constraint\nand therefore asks for the latest  block\n"
  block: rinkeby__Block_!
>>>>>>> 0ca3a377

  """The deployment ID"""
  deployment: String!

  """If `true`, the subgraph encountered indexing errors at some past block"""
  hasIndexingErrors: Boolean!
}

type rinkeby_Asset {
  id: ID!
  local: rinkeby_Bytes!
  adoptedAsset: rinkeby_Bytes!
  canonicalId: rinkeby_Bytes!
  canonicalDomain: BigInt!
  blockNumber: BigInt!
}

type rinkeby_AssetBalance {
  id: ID!
  amount: BigInt!
  router: rinkeby_Router!
  asset: rinkeby_Asset!
}

input rinkeby_AssetBalance_filter {
  id: ID
  id_not: ID
  id_gt: ID
  id_lt: ID
  id_gte: ID
  id_lte: ID
  id_in: [ID!]
  id_not_in: [ID!]
  amount: BigInt
  amount_not: BigInt
  amount_gt: BigInt
  amount_lt: BigInt
  amount_gte: BigInt
  amount_lte: BigInt
  amount_in: [BigInt!]
  amount_not_in: [BigInt!]
  router: String
  router_not: String
  router_gt: String
  router_lt: String
  router_gte: String
  router_lte: String
  router_in: [String!]
  router_not_in: [String!]
  router_contains: String
  router_contains_nocase: String
  router_not_contains: String
  router_not_contains_nocase: String
  router_starts_with: String
  router_starts_with_nocase: String
  router_not_starts_with: String
  router_not_starts_with_nocase: String
  router_ends_with: String
  router_ends_with_nocase: String
  router_not_ends_with: String
  router_not_ends_with_nocase: String
  router_: rinkeby_Router_filter
  asset: String
  asset_not: String
  asset_gt: String
  asset_lt: String
  asset_gte: String
  asset_lte: String
  asset_in: [String!]
  asset_not_in: [String!]
  asset_contains: String
  asset_contains_nocase: String
  asset_not_contains: String
  asset_not_contains_nocase: String
  asset_starts_with: String
  asset_starts_with_nocase: String
  asset_not_starts_with: String
  asset_not_starts_with_nocase: String
  asset_ends_with: String
  asset_ends_with_nocase: String
  asset_not_ends_with: String
  asset_not_ends_with_nocase: String
  asset_: rinkeby_Asset_filter

  """Filter for the block changed event."""
  _change_block: rinkeby_BlockChangedFilter
}

enum rinkeby_AssetBalance_orderBy {
  id
  amount
  router
  asset
}

input rinkeby_Asset_filter {
  id: ID
  id_not: ID
  id_gt: ID
  id_lt: ID
  id_gte: ID
  id_lte: ID
  id_in: [ID!]
  id_not_in: [ID!]
  local: rinkeby_Bytes
  local_not: rinkeby_Bytes
  local_in: [rinkeby_Bytes!]
  local_not_in: [rinkeby_Bytes!]
  local_contains: rinkeby_Bytes
  local_not_contains: rinkeby_Bytes
  adoptedAsset: rinkeby_Bytes
  adoptedAsset_not: rinkeby_Bytes
  adoptedAsset_in: [rinkeby_Bytes!]
  adoptedAsset_not_in: [rinkeby_Bytes!]
  adoptedAsset_contains: rinkeby_Bytes
  adoptedAsset_not_contains: rinkeby_Bytes
  canonicalId: rinkeby_Bytes
  canonicalId_not: rinkeby_Bytes
  canonicalId_in: [rinkeby_Bytes!]
  canonicalId_not_in: [rinkeby_Bytes!]
  canonicalId_contains: rinkeby_Bytes
  canonicalId_not_contains: rinkeby_Bytes
  canonicalDomain: BigInt
  canonicalDomain_not: BigInt
  canonicalDomain_gt: BigInt
  canonicalDomain_lt: BigInt
  canonicalDomain_gte: BigInt
  canonicalDomain_lte: BigInt
  canonicalDomain_in: [BigInt!]
  canonicalDomain_not_in: [BigInt!]
  blockNumber: BigInt
  blockNumber_not: BigInt
  blockNumber_gt: BigInt
  blockNumber_lt: BigInt
  blockNumber_gte: BigInt
  blockNumber_lte: BigInt
  blockNumber_in: [BigInt!]
  blockNumber_not_in: [BigInt!]

  """Filter for the block changed event."""
  _change_block: rinkeby_BlockChangedFilter
}

enum rinkeby_Asset_orderBy {
  id
  local
  adoptedAsset
  canonicalId
  canonicalDomain
  blockNumber
}

scalar rinkeby_BigDecimal

input rinkeby_BlockChangedFilter {
  number_gte: Int!
}

input rinkeby_Block_height {
  hash: rinkeby_Bytes
  number: Int
  number_gte: Int
}

scalar rinkeby_Bytes

type rinkeby_DestinationTransfer {
  id: ID!
  chainId: BigInt
  transferId: rinkeby_Bytes
  nonce: BigInt
  to: rinkeby_Bytes
  callData: rinkeby_Bytes
  originDomain: BigInt
  destinationDomain: BigInt
<<<<<<< HEAD
  agent: rinkeby_Bytes
  recovery: rinkeby_Bytes
  forceSlow: Boolean
  receiveLocal: Boolean
  callback: rinkeby_Bytes
  callbackFee: BigInt
  relayerFee: BigInt
  slippageTol: BigInt
  status: rinkeby_TransferStatus
  routers(skip: Int = 0, first: Int = 100, orderBy: rinkeby_Router_orderBy, orderDirection: rinkeby_OrderDirection, where: rinkeby_Router_filter): [rinkeby_Router!]
  originSender: rinkeby_Bytes
  transactingAsset: rinkeby_Bytes
=======
  agent: goerli_Bytes
  recovery: goerli_Bytes
  forceSlow: Boolean
  receiveLocal: Boolean
  callback: goerli_Bytes
  callbackFee: BigInt
  relayerFee: BigInt
  slippageTol: BigInt
  status: goerli_TransferStatus
  routers(skip: Int = 0, first: Int = 100, orderBy: goerli_Router_orderBy, orderDirection: goerli_OrderDirection, where: goerli_Router_filter): [goerli_Router!]
  originSender: goerli_Bytes
  transactingAsset: goerli_Bytes
>>>>>>> 0ca3a377
  transactingAmount: BigInt
  localAsset: rinkeby_Bytes
  localAmount: BigInt
  sponsorVaultRelayerFee: BigInt
  executedCaller: rinkeby_Bytes
  executedTransactionHash: rinkeby_Bytes
  executedTimestamp: BigInt
  executedGasPrice: BigInt
  executedGasLimit: BigInt
  executedBlockNumber: BigInt
  reconciledCaller: rinkeby_Bytes
  reconciledTransactionHash: rinkeby_Bytes
  reconciledTimestamp: BigInt
  reconciledGasPrice: BigInt
  reconciledGasLimit: BigInt
  reconciledBlockNumber: BigInt
}

input rinkeby_DestinationTransfer_filter {
  id: ID
  id_not: ID
  id_gt: ID
  id_lt: ID
  id_gte: ID
  id_lte: ID
  id_in: [ID!]
  id_not_in: [ID!]
  chainId: BigInt
  chainId_not: BigInt
  chainId_gt: BigInt
  chainId_lt: BigInt
  chainId_gte: BigInt
  chainId_lte: BigInt
  chainId_in: [BigInt!]
  chainId_not_in: [BigInt!]
  transferId: rinkeby_Bytes
  transferId_not: rinkeby_Bytes
  transferId_in: [rinkeby_Bytes!]
  transferId_not_in: [rinkeby_Bytes!]
  transferId_contains: rinkeby_Bytes
  transferId_not_contains: rinkeby_Bytes
  nonce: BigInt
  nonce_not: BigInt
  nonce_gt: BigInt
  nonce_lt: BigInt
  nonce_gte: BigInt
  nonce_lte: BigInt
  nonce_in: [BigInt!]
  nonce_not_in: [BigInt!]
  to: rinkeby_Bytes
  to_not: rinkeby_Bytes
  to_in: [rinkeby_Bytes!]
  to_not_in: [rinkeby_Bytes!]
  to_contains: rinkeby_Bytes
  to_not_contains: rinkeby_Bytes
  callData: rinkeby_Bytes
  callData_not: rinkeby_Bytes
  callData_in: [rinkeby_Bytes!]
  callData_not_in: [rinkeby_Bytes!]
  callData_contains: rinkeby_Bytes
  callData_not_contains: rinkeby_Bytes
  originDomain: BigInt
  originDomain_not: BigInt
  originDomain_gt: BigInt
  originDomain_lt: BigInt
  originDomain_gte: BigInt
  originDomain_lte: BigInt
  originDomain_in: [BigInt!]
  originDomain_not_in: [BigInt!]
  destinationDomain: BigInt
  destinationDomain_not: BigInt
  destinationDomain_gt: BigInt
  destinationDomain_lt: BigInt
  destinationDomain_gte: BigInt
  destinationDomain_lte: BigInt
  destinationDomain_in: [BigInt!]
  destinationDomain_not_in: [BigInt!]
<<<<<<< HEAD
  agent: rinkeby_Bytes
  agent_not: rinkeby_Bytes
  agent_in: [rinkeby_Bytes!]
  agent_not_in: [rinkeby_Bytes!]
  agent_contains: rinkeby_Bytes
  agent_not_contains: rinkeby_Bytes
  recovery: rinkeby_Bytes
  recovery_not: rinkeby_Bytes
  recovery_in: [rinkeby_Bytes!]
  recovery_not_in: [rinkeby_Bytes!]
  recovery_contains: rinkeby_Bytes
  recovery_not_contains: rinkeby_Bytes
=======
  agent: goerli_Bytes
  agent_not: goerli_Bytes
  agent_in: [goerli_Bytes!]
  agent_not_in: [goerli_Bytes!]
  agent_contains: goerli_Bytes
  agent_not_contains: goerli_Bytes
  recovery: goerli_Bytes
  recovery_not: goerli_Bytes
  recovery_in: [goerli_Bytes!]
  recovery_not_in: [goerli_Bytes!]
  recovery_contains: goerli_Bytes
  recovery_not_contains: goerli_Bytes
>>>>>>> 0ca3a377
  forceSlow: Boolean
  forceSlow_not: Boolean
  forceSlow_in: [Boolean!]
  forceSlow_not_in: [Boolean!]
  receiveLocal: Boolean
  receiveLocal_not: Boolean
  receiveLocal_in: [Boolean!]
  receiveLocal_not_in: [Boolean!]
<<<<<<< HEAD
  callback: rinkeby_Bytes
  callback_not: rinkeby_Bytes
  callback_in: [rinkeby_Bytes!]
  callback_not_in: [rinkeby_Bytes!]
  callback_contains: rinkeby_Bytes
  callback_not_contains: rinkeby_Bytes
=======
  callback: goerli_Bytes
  callback_not: goerli_Bytes
  callback_in: [goerli_Bytes!]
  callback_not_in: [goerli_Bytes!]
  callback_contains: goerli_Bytes
  callback_not_contains: goerli_Bytes
>>>>>>> 0ca3a377
  callbackFee: BigInt
  callbackFee_not: BigInt
  callbackFee_gt: BigInt
  callbackFee_lt: BigInt
  callbackFee_gte: BigInt
  callbackFee_lte: BigInt
  callbackFee_in: [BigInt!]
  callbackFee_not_in: [BigInt!]
  relayerFee: BigInt
  relayerFee_not: BigInt
  relayerFee_gt: BigInt
  relayerFee_lt: BigInt
  relayerFee_gte: BigInt
  relayerFee_lte: BigInt
  relayerFee_in: [BigInt!]
  relayerFee_not_in: [BigInt!]
  slippageTol: BigInt
  slippageTol_not: BigInt
  slippageTol_gt: BigInt
  slippageTol_lt: BigInt
  slippageTol_gte: BigInt
  slippageTol_lte: BigInt
  slippageTol_in: [BigInt!]
  slippageTol_not_in: [BigInt!]
<<<<<<< HEAD
  status: rinkeby_TransferStatus
  status_not: rinkeby_TransferStatus
  status_in: [rinkeby_TransferStatus!]
  status_not_in: [rinkeby_TransferStatus!]
=======
  status: goerli_TransferStatus
  status_not: goerli_TransferStatus
  status_in: [goerli_TransferStatus!]
  status_not_in: [goerli_TransferStatus!]
>>>>>>> 0ca3a377
  routers: [String!]
  routers_not: [String!]
  routers_contains: [String!]
  routers_contains_nocase: [String!]
  routers_not_contains: [String!]
  routers_not_contains_nocase: [String!]
  routers_: rinkeby_Router_filter
  originSender: rinkeby_Bytes
  originSender_not: rinkeby_Bytes
  originSender_in: [rinkeby_Bytes!]
  originSender_not_in: [rinkeby_Bytes!]
  originSender_contains: rinkeby_Bytes
  originSender_not_contains: rinkeby_Bytes
  transactingAsset: rinkeby_Bytes
  transactingAsset_not: rinkeby_Bytes
  transactingAsset_in: [rinkeby_Bytes!]
  transactingAsset_not_in: [rinkeby_Bytes!]
  transactingAsset_contains: rinkeby_Bytes
  transactingAsset_not_contains: rinkeby_Bytes
  transactingAmount: BigInt
  transactingAmount_not: BigInt
  transactingAmount_gt: BigInt
  transactingAmount_lt: BigInt
  transactingAmount_gte: BigInt
  transactingAmount_lte: BigInt
  transactingAmount_in: [BigInt!]
  transactingAmount_not_in: [BigInt!]
  localAsset: rinkeby_Bytes
  localAsset_not: rinkeby_Bytes
  localAsset_in: [rinkeby_Bytes!]
  localAsset_not_in: [rinkeby_Bytes!]
  localAsset_contains: rinkeby_Bytes
  localAsset_not_contains: rinkeby_Bytes
  localAmount: BigInt
  localAmount_not: BigInt
  localAmount_gt: BigInt
  localAmount_lt: BigInt
  localAmount_gte: BigInt
  localAmount_lte: BigInt
  localAmount_in: [BigInt!]
  localAmount_not_in: [BigInt!]
  sponsorVaultRelayerFee: BigInt
  sponsorVaultRelayerFee_not: BigInt
  sponsorVaultRelayerFee_gt: BigInt
  sponsorVaultRelayerFee_lt: BigInt
  sponsorVaultRelayerFee_gte: BigInt
  sponsorVaultRelayerFee_lte: BigInt
  sponsorVaultRelayerFee_in: [BigInt!]
  sponsorVaultRelayerFee_not_in: [BigInt!]
  executedCaller: rinkeby_Bytes
  executedCaller_not: rinkeby_Bytes
  executedCaller_in: [rinkeby_Bytes!]
  executedCaller_not_in: [rinkeby_Bytes!]
  executedCaller_contains: rinkeby_Bytes
  executedCaller_not_contains: rinkeby_Bytes
  executedTransactionHash: rinkeby_Bytes
  executedTransactionHash_not: rinkeby_Bytes
  executedTransactionHash_in: [rinkeby_Bytes!]
  executedTransactionHash_not_in: [rinkeby_Bytes!]
  executedTransactionHash_contains: rinkeby_Bytes
  executedTransactionHash_not_contains: rinkeby_Bytes
  executedTimestamp: BigInt
  executedTimestamp_not: BigInt
  executedTimestamp_gt: BigInt
  executedTimestamp_lt: BigInt
  executedTimestamp_gte: BigInt
  executedTimestamp_lte: BigInt
  executedTimestamp_in: [BigInt!]
  executedTimestamp_not_in: [BigInt!]
  executedGasPrice: BigInt
  executedGasPrice_not: BigInt
  executedGasPrice_gt: BigInt
  executedGasPrice_lt: BigInt
  executedGasPrice_gte: BigInt
  executedGasPrice_lte: BigInt
  executedGasPrice_in: [BigInt!]
  executedGasPrice_not_in: [BigInt!]
  executedGasLimit: BigInt
  executedGasLimit_not: BigInt
  executedGasLimit_gt: BigInt
  executedGasLimit_lt: BigInt
  executedGasLimit_gte: BigInt
  executedGasLimit_lte: BigInt
  executedGasLimit_in: [BigInt!]
  executedGasLimit_not_in: [BigInt!]
  executedBlockNumber: BigInt
  executedBlockNumber_not: BigInt
  executedBlockNumber_gt: BigInt
  executedBlockNumber_lt: BigInt
  executedBlockNumber_gte: BigInt
  executedBlockNumber_lte: BigInt
  executedBlockNumber_in: [BigInt!]
  executedBlockNumber_not_in: [BigInt!]
  reconciledCaller: rinkeby_Bytes
  reconciledCaller_not: rinkeby_Bytes
  reconciledCaller_in: [rinkeby_Bytes!]
  reconciledCaller_not_in: [rinkeby_Bytes!]
  reconciledCaller_contains: rinkeby_Bytes
  reconciledCaller_not_contains: rinkeby_Bytes
  reconciledTransactionHash: rinkeby_Bytes
  reconciledTransactionHash_not: rinkeby_Bytes
  reconciledTransactionHash_in: [rinkeby_Bytes!]
  reconciledTransactionHash_not_in: [rinkeby_Bytes!]
  reconciledTransactionHash_contains: rinkeby_Bytes
  reconciledTransactionHash_not_contains: rinkeby_Bytes
  reconciledTimestamp: BigInt
  reconciledTimestamp_not: BigInt
  reconciledTimestamp_gt: BigInt
  reconciledTimestamp_lt: BigInt
  reconciledTimestamp_gte: BigInt
  reconciledTimestamp_lte: BigInt
  reconciledTimestamp_in: [BigInt!]
  reconciledTimestamp_not_in: [BigInt!]
  reconciledGasPrice: BigInt
  reconciledGasPrice_not: BigInt
  reconciledGasPrice_gt: BigInt
  reconciledGasPrice_lt: BigInt
  reconciledGasPrice_gte: BigInt
  reconciledGasPrice_lte: BigInt
  reconciledGasPrice_in: [BigInt!]
  reconciledGasPrice_not_in: [BigInt!]
  reconciledGasLimit: BigInt
  reconciledGasLimit_not: BigInt
  reconciledGasLimit_gt: BigInt
  reconciledGasLimit_lt: BigInt
  reconciledGasLimit_gte: BigInt
  reconciledGasLimit_lte: BigInt
  reconciledGasLimit_in: [BigInt!]
  reconciledGasLimit_not_in: [BigInt!]
  reconciledBlockNumber: BigInt
  reconciledBlockNumber_not: BigInt
  reconciledBlockNumber_gt: BigInt
  reconciledBlockNumber_lt: BigInt
  reconciledBlockNumber_gte: BigInt
  reconciledBlockNumber_lte: BigInt
  reconciledBlockNumber_in: [BigInt!]
  reconciledBlockNumber_not_in: [BigInt!]

  """Filter for the block changed event."""
  _change_block: rinkeby_BlockChangedFilter
}

enum rinkeby_DestinationTransfer_orderBy {
  id
  chainId
  transferId
  nonce
  to
  callData
  originDomain
  destinationDomain
  agent
  recovery
  forceSlow
  receiveLocal
  callback
  callbackFee
  relayerFee
  slippageTol
  status
  routers
  originSender
  transactingAsset
  transactingAmount
  localAsset
  localAmount
  sponsorVaultRelayerFee
  executedCaller
  executedTransactionHash
  executedTimestamp
  executedGasPrice
  executedGasLimit
  executedBlockNumber
  reconciledCaller
  reconciledTransactionHash
  reconciledTimestamp
  reconciledGasPrice
  reconciledGasLimit
  reconciledBlockNumber
}

"""Defines the order direction, either ascending or descending"""
enum rinkeby_OrderDirection {
  asc
  desc
}

type rinkeby_OriginTransfer {
  id: ID!
  chainId: BigInt
  transferId: rinkeby_Bytes
  nonce: BigInt
  to: rinkeby_Bytes
  callData: rinkeby_Bytes
  originDomain: BigInt
  destinationDomain: BigInt
<<<<<<< HEAD
  agent: rinkeby_Bytes
  recovery: rinkeby_Bytes
  forceSlow: Boolean
  receiveLocal: Boolean
  callback: rinkeby_Bytes
  callbackFee: BigInt
  relayerFee: BigInt
  slippageTol: BigInt
  status: rinkeby_TransferStatus
  message: rinkeby_Bytes
  transactingAsset: rinkeby_Bytes
=======
  agent: goerli_Bytes
  recovery: goerli_Bytes
  forceSlow: Boolean
  receiveLocal: Boolean
  callback: goerli_Bytes
  callbackFee: BigInt
  relayerFee: BigInt
  slippageTol: BigInt
  status: goerli_TransferStatus
  message: goerli_Bytes
  transactingAsset: goerli_Bytes
>>>>>>> 0ca3a377
  transactingAmount: BigInt
  bridgedAsset: rinkeby_Bytes
  bridgedAmount: BigInt
  caller: rinkeby_Bytes
  transactionHash: rinkeby_Bytes
  timestamp: BigInt
  gasPrice: BigInt
  gasLimit: BigInt
  blockNumber: BigInt
}

input rinkeby_OriginTransfer_filter {
  id: ID
  id_not: ID
  id_gt: ID
  id_lt: ID
  id_gte: ID
  id_lte: ID
  id_in: [ID!]
  id_not_in: [ID!]
  chainId: BigInt
  chainId_not: BigInt
  chainId_gt: BigInt
  chainId_lt: BigInt
  chainId_gte: BigInt
  chainId_lte: BigInt
  chainId_in: [BigInt!]
  chainId_not_in: [BigInt!]
  transferId: rinkeby_Bytes
  transferId_not: rinkeby_Bytes
  transferId_in: [rinkeby_Bytes!]
  transferId_not_in: [rinkeby_Bytes!]
  transferId_contains: rinkeby_Bytes
  transferId_not_contains: rinkeby_Bytes
  nonce: BigInt
  nonce_not: BigInt
  nonce_gt: BigInt
  nonce_lt: BigInt
  nonce_gte: BigInt
  nonce_lte: BigInt
  nonce_in: [BigInt!]
  nonce_not_in: [BigInt!]
  to: rinkeby_Bytes
  to_not: rinkeby_Bytes
  to_in: [rinkeby_Bytes!]
  to_not_in: [rinkeby_Bytes!]
  to_contains: rinkeby_Bytes
  to_not_contains: rinkeby_Bytes
  callData: rinkeby_Bytes
  callData_not: rinkeby_Bytes
  callData_in: [rinkeby_Bytes!]
  callData_not_in: [rinkeby_Bytes!]
  callData_contains: rinkeby_Bytes
  callData_not_contains: rinkeby_Bytes
  originDomain: BigInt
  originDomain_not: BigInt
  originDomain_gt: BigInt
  originDomain_lt: BigInt
  originDomain_gte: BigInt
  originDomain_lte: BigInt
  originDomain_in: [BigInt!]
  originDomain_not_in: [BigInt!]
  destinationDomain: BigInt
  destinationDomain_not: BigInt
  destinationDomain_gt: BigInt
  destinationDomain_lt: BigInt
  destinationDomain_gte: BigInt
  destinationDomain_lte: BigInt
  destinationDomain_in: [BigInt!]
  destinationDomain_not_in: [BigInt!]
<<<<<<< HEAD
  agent: rinkeby_Bytes
  agent_not: rinkeby_Bytes
  agent_in: [rinkeby_Bytes!]
  agent_not_in: [rinkeby_Bytes!]
  agent_contains: rinkeby_Bytes
  agent_not_contains: rinkeby_Bytes
  recovery: rinkeby_Bytes
  recovery_not: rinkeby_Bytes
  recovery_in: [rinkeby_Bytes!]
  recovery_not_in: [rinkeby_Bytes!]
  recovery_contains: rinkeby_Bytes
  recovery_not_contains: rinkeby_Bytes
=======
  agent: goerli_Bytes
  agent_not: goerli_Bytes
  agent_in: [goerli_Bytes!]
  agent_not_in: [goerli_Bytes!]
  agent_contains: goerli_Bytes
  agent_not_contains: goerli_Bytes
  recovery: goerli_Bytes
  recovery_not: goerli_Bytes
  recovery_in: [goerli_Bytes!]
  recovery_not_in: [goerli_Bytes!]
  recovery_contains: goerli_Bytes
  recovery_not_contains: goerli_Bytes
>>>>>>> 0ca3a377
  forceSlow: Boolean
  forceSlow_not: Boolean
  forceSlow_in: [Boolean!]
  forceSlow_not_in: [Boolean!]
  receiveLocal: Boolean
  receiveLocal_not: Boolean
  receiveLocal_in: [Boolean!]
  receiveLocal_not_in: [Boolean!]
<<<<<<< HEAD
  callback: rinkeby_Bytes
  callback_not: rinkeby_Bytes
  callback_in: [rinkeby_Bytes!]
  callback_not_in: [rinkeby_Bytes!]
  callback_contains: rinkeby_Bytes
  callback_not_contains: rinkeby_Bytes
=======
  callback: goerli_Bytes
  callback_not: goerli_Bytes
  callback_in: [goerli_Bytes!]
  callback_not_in: [goerli_Bytes!]
  callback_contains: goerli_Bytes
  callback_not_contains: goerli_Bytes
>>>>>>> 0ca3a377
  callbackFee: BigInt
  callbackFee_not: BigInt
  callbackFee_gt: BigInt
  callbackFee_lt: BigInt
  callbackFee_gte: BigInt
  callbackFee_lte: BigInt
  callbackFee_in: [BigInt!]
  callbackFee_not_in: [BigInt!]
  relayerFee: BigInt
  relayerFee_not: BigInt
  relayerFee_gt: BigInt
  relayerFee_lt: BigInt
  relayerFee_gte: BigInt
  relayerFee_lte: BigInt
  relayerFee_in: [BigInt!]
  relayerFee_not_in: [BigInt!]
  slippageTol: BigInt
  slippageTol_not: BigInt
  slippageTol_gt: BigInt
  slippageTol_lt: BigInt
  slippageTol_gte: BigInt
  slippageTol_lte: BigInt
  slippageTol_in: [BigInt!]
  slippageTol_not_in: [BigInt!]
<<<<<<< HEAD
  status: rinkeby_TransferStatus
  status_not: rinkeby_TransferStatus
  status_in: [rinkeby_TransferStatus!]
  status_not_in: [rinkeby_TransferStatus!]
  message: rinkeby_Bytes
  message_not: rinkeby_Bytes
  message_in: [rinkeby_Bytes!]
  message_not_in: [rinkeby_Bytes!]
  message_contains: rinkeby_Bytes
  message_not_contains: rinkeby_Bytes
  transactingAsset: rinkeby_Bytes
  transactingAsset_not: rinkeby_Bytes
  transactingAsset_in: [rinkeby_Bytes!]
  transactingAsset_not_in: [rinkeby_Bytes!]
  transactingAsset_contains: rinkeby_Bytes
  transactingAsset_not_contains: rinkeby_Bytes
=======
  status: goerli_TransferStatus
  status_not: goerli_TransferStatus
  status_in: [goerli_TransferStatus!]
  status_not_in: [goerli_TransferStatus!]
  message: goerli_Bytes
  message_not: goerli_Bytes
  message_in: [goerli_Bytes!]
  message_not_in: [goerli_Bytes!]
  message_contains: goerli_Bytes
  message_not_contains: goerli_Bytes
  transactingAsset: goerli_Bytes
  transactingAsset_not: goerli_Bytes
  transactingAsset_in: [goerli_Bytes!]
  transactingAsset_not_in: [goerli_Bytes!]
  transactingAsset_contains: goerli_Bytes
  transactingAsset_not_contains: goerli_Bytes
>>>>>>> 0ca3a377
  transactingAmount: BigInt
  transactingAmount_not: BigInt
  transactingAmount_gt: BigInt
  transactingAmount_lt: BigInt
  transactingAmount_gte: BigInt
  transactingAmount_lte: BigInt
  transactingAmount_in: [BigInt!]
  transactingAmount_not_in: [BigInt!]
  bridgedAsset: rinkeby_Bytes
  bridgedAsset_not: rinkeby_Bytes
  bridgedAsset_in: [rinkeby_Bytes!]
  bridgedAsset_not_in: [rinkeby_Bytes!]
  bridgedAsset_contains: rinkeby_Bytes
  bridgedAsset_not_contains: rinkeby_Bytes
  bridgedAmount: BigInt
  bridgedAmount_not: BigInt
  bridgedAmount_gt: BigInt
  bridgedAmount_lt: BigInt
  bridgedAmount_gte: BigInt
  bridgedAmount_lte: BigInt
  bridgedAmount_in: [BigInt!]
  bridgedAmount_not_in: [BigInt!]
  caller: rinkeby_Bytes
  caller_not: rinkeby_Bytes
  caller_in: [rinkeby_Bytes!]
  caller_not_in: [rinkeby_Bytes!]
  caller_contains: rinkeby_Bytes
  caller_not_contains: rinkeby_Bytes
  transactionHash: rinkeby_Bytes
  transactionHash_not: rinkeby_Bytes
  transactionHash_in: [rinkeby_Bytes!]
  transactionHash_not_in: [rinkeby_Bytes!]
  transactionHash_contains: rinkeby_Bytes
  transactionHash_not_contains: rinkeby_Bytes
  timestamp: BigInt
  timestamp_not: BigInt
  timestamp_gt: BigInt
  timestamp_lt: BigInt
  timestamp_gte: BigInt
  timestamp_lte: BigInt
  timestamp_in: [BigInt!]
  timestamp_not_in: [BigInt!]
  gasPrice: BigInt
  gasPrice_not: BigInt
  gasPrice_gt: BigInt
  gasPrice_lt: BigInt
  gasPrice_gte: BigInt
  gasPrice_lte: BigInt
  gasPrice_in: [BigInt!]
  gasPrice_not_in: [BigInt!]
  gasLimit: BigInt
  gasLimit_not: BigInt
  gasLimit_gt: BigInt
  gasLimit_lt: BigInt
  gasLimit_gte: BigInt
  gasLimit_lte: BigInt
  gasLimit_in: [BigInt!]
  gasLimit_not_in: [BigInt!]
  blockNumber: BigInt
  blockNumber_not: BigInt
  blockNumber_gt: BigInt
  blockNumber_lt: BigInt
  blockNumber_gte: BigInt
  blockNumber_lte: BigInt
  blockNumber_in: [BigInt!]
  blockNumber_not_in: [BigInt!]

  """Filter for the block changed event."""
  _change_block: rinkeby_BlockChangedFilter
}

enum rinkeby_OriginTransfer_orderBy {
  id
  chainId
  transferId
  nonce
  to
  callData
  originDomain
  destinationDomain
  agent
  recovery
  forceSlow
  receiveLocal
  callback
  callbackFee
  relayerFee
  slippageTol
  status
  message
  transactingAsset
  transactingAmount
  bridgedAsset
  bridgedAmount
  caller
  transactionHash
  timestamp
  gasPrice
  gasLimit
  blockNumber
}

type rinkeby_Relayer {
  id: ID!
  isActive: Boolean!
  relayer: rinkeby_Bytes
}

input rinkeby_Relayer_filter {
  id: ID
  id_not: ID
  id_gt: ID
  id_lt: ID
  id_gte: ID
  id_lte: ID
  id_in: [ID!]
  id_not_in: [ID!]
  isActive: Boolean
  isActive_not: Boolean
  isActive_in: [Boolean!]
  isActive_not_in: [Boolean!]
  relayer: rinkeby_Bytes
  relayer_not: rinkeby_Bytes
  relayer_in: [rinkeby_Bytes!]
  relayer_not_in: [rinkeby_Bytes!]
  relayer_contains: rinkeby_Bytes
  relayer_not_contains: rinkeby_Bytes

  """Filter for the block changed event."""
  _change_block: rinkeby_BlockChangedFilter
}

enum rinkeby_Relayer_orderBy {
  id
  isActive
  relayer
}

type rinkeby_Router {
  id: ID!
  isActive: Boolean!
  owner: rinkeby_Bytes
  recipient: rinkeby_Bytes
  proposedOwner: rinkeby_Bytes
  proposedTimestamp: BigInt
  assetBalances(skip: Int = 0, first: Int = 100, orderBy: rinkeby_AssetBalance_orderBy, orderDirection: rinkeby_OrderDirection, where: rinkeby_AssetBalance_filter): [rinkeby_AssetBalance!]!
}

input rinkeby_Router_filter {
  id: ID
  id_not: ID
  id_gt: ID
  id_lt: ID
  id_gte: ID
  id_lte: ID
  id_in: [ID!]
  id_not_in: [ID!]
  isActive: Boolean
  isActive_not: Boolean
  isActive_in: [Boolean!]
  isActive_not_in: [Boolean!]
  owner: rinkeby_Bytes
  owner_not: rinkeby_Bytes
  owner_in: [rinkeby_Bytes!]
  owner_not_in: [rinkeby_Bytes!]
  owner_contains: rinkeby_Bytes
  owner_not_contains: rinkeby_Bytes
  recipient: rinkeby_Bytes
  recipient_not: rinkeby_Bytes
  recipient_in: [rinkeby_Bytes!]
  recipient_not_in: [rinkeby_Bytes!]
  recipient_contains: rinkeby_Bytes
  recipient_not_contains: rinkeby_Bytes
  proposedOwner: rinkeby_Bytes
  proposedOwner_not: rinkeby_Bytes
  proposedOwner_in: [rinkeby_Bytes!]
  proposedOwner_not_in: [rinkeby_Bytes!]
  proposedOwner_contains: rinkeby_Bytes
  proposedOwner_not_contains: rinkeby_Bytes
  proposedTimestamp: BigInt
  proposedTimestamp_not: BigInt
  proposedTimestamp_gt: BigInt
  proposedTimestamp_lt: BigInt
  proposedTimestamp_gte: BigInt
  proposedTimestamp_lte: BigInt
  proposedTimestamp_in: [BigInt!]
  proposedTimestamp_not_in: [BigInt!]
  assetBalances_: rinkeby_AssetBalance_filter

  """Filter for the block changed event."""
  _change_block: rinkeby_BlockChangedFilter
}

enum rinkeby_Router_orderBy {
  id
  isActive
  owner
  recipient
  proposedOwner
  proposedTimestamp
  assetBalances
}

type rinkeby_Setting {
  id: ID!
  maxRoutersPerTransfer: BigInt!
  caller: rinkeby_Bytes!
}

input rinkeby_Setting_filter {
  id: ID
  id_not: ID
  id_gt: ID
  id_lt: ID
  id_gte: ID
  id_lte: ID
  id_in: [ID!]
  id_not_in: [ID!]
  maxRoutersPerTransfer: BigInt
  maxRoutersPerTransfer_not: BigInt
  maxRoutersPerTransfer_gt: BigInt
  maxRoutersPerTransfer_lt: BigInt
  maxRoutersPerTransfer_gte: BigInt
  maxRoutersPerTransfer_lte: BigInt
  maxRoutersPerTransfer_in: [BigInt!]
  maxRoutersPerTransfer_not_in: [BigInt!]
  caller: rinkeby_Bytes
  caller_not: rinkeby_Bytes
  caller_in: [rinkeby_Bytes!]
  caller_not_in: [rinkeby_Bytes!]
  caller_contains: rinkeby_Bytes
  caller_not_contains: rinkeby_Bytes

  """Filter for the block changed event."""
  _change_block: rinkeby_BlockChangedFilter
}

enum rinkeby_Setting_orderBy {
  id
  maxRoutersPerTransfer
  caller
}

<<<<<<< HEAD
type rinkeby_SponsorVault {
=======
type goerli_Setting {
  id: ID!
  maxRoutersPerTransfer: BigInt!
  caller: goerli_Bytes!
}

input goerli_Setting_filter {
  id: ID
  id_not: ID
  id_gt: ID
  id_lt: ID
  id_gte: ID
  id_lte: ID
  id_in: [ID!]
  id_not_in: [ID!]
  maxRoutersPerTransfer: BigInt
  maxRoutersPerTransfer_not: BigInt
  maxRoutersPerTransfer_gt: BigInt
  maxRoutersPerTransfer_lt: BigInt
  maxRoutersPerTransfer_gte: BigInt
  maxRoutersPerTransfer_lte: BigInt
  maxRoutersPerTransfer_in: [BigInt!]
  maxRoutersPerTransfer_not_in: [BigInt!]
  caller: goerli_Bytes
  caller_not: goerli_Bytes
  caller_in: [goerli_Bytes!]
  caller_not_in: [goerli_Bytes!]
  caller_contains: goerli_Bytes
  caller_not_contains: goerli_Bytes

  """Filter for the block changed event."""
  _change_block: goerli_BlockChangedFilter
}

enum goerli_Setting_orderBy {
  id
  maxRoutersPerTransfer
  caller
}

type goerli_SponsorVault {
>>>>>>> 0ca3a377
  id: ID!
  sponsorVault: rinkeby_Bytes!
}

input rinkeby_SponsorVault_filter {
  id: ID
  id_not: ID
  id_gt: ID
  id_lt: ID
  id_gte: ID
  id_lte: ID
  id_in: [ID!]
  id_not_in: [ID!]
  sponsorVault: rinkeby_Bytes
  sponsorVault_not: rinkeby_Bytes
  sponsorVault_in: [rinkeby_Bytes!]
  sponsorVault_not_in: [rinkeby_Bytes!]
  sponsorVault_contains: rinkeby_Bytes
  sponsorVault_not_contains: rinkeby_Bytes

  """Filter for the block changed event."""
  _change_block: rinkeby_BlockChangedFilter
}

enum rinkeby_SponsorVault_orderBy {
  id
  sponsorVault
}

type rinkeby_StableSwap {
  id: ID!
  canonicalId: rinkeby_Bytes!
  domain: BigInt
  swapPool: rinkeby_Bytes!
}

input rinkeby_StableSwap_filter {
  id: ID
  id_not: ID
  id_gt: ID
  id_lt: ID
  id_gte: ID
  id_lte: ID
  id_in: [ID!]
  id_not_in: [ID!]
  canonicalId: rinkeby_Bytes
  canonicalId_not: rinkeby_Bytes
  canonicalId_in: [rinkeby_Bytes!]
  canonicalId_not_in: [rinkeby_Bytes!]
  canonicalId_contains: rinkeby_Bytes
  canonicalId_not_contains: rinkeby_Bytes
  domain: BigInt
  domain_not: BigInt
  domain_gt: BigInt
  domain_lt: BigInt
  domain_gte: BigInt
  domain_lte: BigInt
  domain_in: [BigInt!]
  domain_not_in: [BigInt!]
  swapPool: rinkeby_Bytes
  swapPool_not: rinkeby_Bytes
  swapPool_in: [rinkeby_Bytes!]
  swapPool_not_in: [rinkeby_Bytes!]
  swapPool_contains: rinkeby_Bytes
  swapPool_not_contains: rinkeby_Bytes

  """Filter for the block changed event."""
  _change_block: rinkeby_BlockChangedFilter
}

enum rinkeby_StableSwap_orderBy {
  id
  canonicalId
  domain
  swapPool
}

enum rinkeby_TransferStatus {
  XCalled
  Executed
  Reconciled
  CompletedSlow
  CompletedFast
}

type rinkeby__Block_ {
  """The hash of the block"""
  hash: rinkeby_Bytes

  """The block number"""
  number: Int!
}

"""The type for the top-level _meta field"""
type rinkeby__Meta_ {
  "Information about a specific subgraph block. The hash of the block\nwill be null if the _meta field has a block constraint that asks for\na block number. It will be filled if the _meta field has no block constraint\nand therefore asks for the latest  block\n"
  block: rinkeby__Block_!

  """The deployment ID"""
  deployment: String!

  """If `true`, the subgraph encountered indexing errors at some past block"""
  hasIndexingErrors: Boolean!
}

<<<<<<< HEAD
type testgoerli_Asset {
  id: ID!
  local: testgoerli_Bytes!
  adoptedAsset: testgoerli_Bytes!
  canonicalId: testgoerli_Bytes!
=======
type staginggoerli_Asset {
  id: ID!
  local: staginggoerli_Bytes!
  adoptedAsset: staginggoerli_Bytes!
  canonicalId: staginggoerli_Bytes!
>>>>>>> 0ca3a377
  canonicalDomain: BigInt!
  blockNumber: BigInt!
}

<<<<<<< HEAD
type testgoerli_AssetBalance {
  id: ID!
  amount: BigInt!
  router: testgoerli_Router!
  asset: testgoerli_Asset!
}

input testgoerli_AssetBalance_filter {
=======
type staginggoerli_AssetBalance {
  id: ID!
  amount: BigInt!
  router: staginggoerli_Router!
  asset: staginggoerli_Asset!
}

input staginggoerli_AssetBalance_filter {
>>>>>>> 0ca3a377
  id: ID
  id_not: ID
  id_gt: ID
  id_lt: ID
  id_gte: ID
  id_lte: ID
  id_in: [ID!]
  id_not_in: [ID!]
  amount: BigInt
  amount_not: BigInt
  amount_gt: BigInt
  amount_lt: BigInt
  amount_gte: BigInt
  amount_lte: BigInt
  amount_in: [BigInt!]
  amount_not_in: [BigInt!]
  router: String
  router_not: String
  router_gt: String
  router_lt: String
  router_gte: String
  router_lte: String
  router_in: [String!]
  router_not_in: [String!]
  router_contains: String
  router_contains_nocase: String
  router_not_contains: String
  router_not_contains_nocase: String
  router_starts_with: String
  router_starts_with_nocase: String
  router_not_starts_with: String
  router_not_starts_with_nocase: String
  router_ends_with: String
  router_ends_with_nocase: String
  router_not_ends_with: String
  router_not_ends_with_nocase: String
<<<<<<< HEAD
  router_: testgoerli_Router_filter
=======
  router_: staginggoerli_Router_filter
>>>>>>> 0ca3a377
  asset: String
  asset_not: String
  asset_gt: String
  asset_lt: String
  asset_gte: String
  asset_lte: String
  asset_in: [String!]
  asset_not_in: [String!]
  asset_contains: String
  asset_contains_nocase: String
  asset_not_contains: String
  asset_not_contains_nocase: String
  asset_starts_with: String
  asset_starts_with_nocase: String
  asset_not_starts_with: String
  asset_not_starts_with_nocase: String
  asset_ends_with: String
  asset_ends_with_nocase: String
  asset_not_ends_with: String
  asset_not_ends_with_nocase: String
<<<<<<< HEAD
  asset_: testgoerli_Asset_filter

  """Filter for the block changed event."""
  _change_block: testgoerli_BlockChangedFilter
}

enum testgoerli_AssetBalance_orderBy {
=======
  asset_: staginggoerli_Asset_filter

  """Filter for the block changed event."""
  _change_block: staginggoerli_BlockChangedFilter
}

enum staginggoerli_AssetBalance_orderBy {
>>>>>>> 0ca3a377
  id
  amount
  router
  asset
}

<<<<<<< HEAD
input testgoerli_Asset_filter {
=======
input staginggoerli_Asset_filter {
>>>>>>> 0ca3a377
  id: ID
  id_not: ID
  id_gt: ID
  id_lt: ID
  id_gte: ID
  id_lte: ID
  id_in: [ID!]
  id_not_in: [ID!]
<<<<<<< HEAD
  local: testgoerli_Bytes
  local_not: testgoerli_Bytes
  local_in: [testgoerli_Bytes!]
  local_not_in: [testgoerli_Bytes!]
  local_contains: testgoerli_Bytes
  local_not_contains: testgoerli_Bytes
  adoptedAsset: testgoerli_Bytes
  adoptedAsset_not: testgoerli_Bytes
  adoptedAsset_in: [testgoerli_Bytes!]
  adoptedAsset_not_in: [testgoerli_Bytes!]
  adoptedAsset_contains: testgoerli_Bytes
  adoptedAsset_not_contains: testgoerli_Bytes
  canonicalId: testgoerli_Bytes
  canonicalId_not: testgoerli_Bytes
  canonicalId_in: [testgoerli_Bytes!]
  canonicalId_not_in: [testgoerli_Bytes!]
  canonicalId_contains: testgoerli_Bytes
  canonicalId_not_contains: testgoerli_Bytes
=======
  local: staginggoerli_Bytes
  local_not: staginggoerli_Bytes
  local_in: [staginggoerli_Bytes!]
  local_not_in: [staginggoerli_Bytes!]
  local_contains: staginggoerli_Bytes
  local_not_contains: staginggoerli_Bytes
  adoptedAsset: staginggoerli_Bytes
  adoptedAsset_not: staginggoerli_Bytes
  adoptedAsset_in: [staginggoerli_Bytes!]
  adoptedAsset_not_in: [staginggoerli_Bytes!]
  adoptedAsset_contains: staginggoerli_Bytes
  adoptedAsset_not_contains: staginggoerli_Bytes
  canonicalId: staginggoerli_Bytes
  canonicalId_not: staginggoerli_Bytes
  canonicalId_in: [staginggoerli_Bytes!]
  canonicalId_not_in: [staginggoerli_Bytes!]
  canonicalId_contains: staginggoerli_Bytes
  canonicalId_not_contains: staginggoerli_Bytes
>>>>>>> 0ca3a377
  canonicalDomain: BigInt
  canonicalDomain_not: BigInt
  canonicalDomain_gt: BigInt
  canonicalDomain_lt: BigInt
  canonicalDomain_gte: BigInt
  canonicalDomain_lte: BigInt
  canonicalDomain_in: [BigInt!]
  canonicalDomain_not_in: [BigInt!]
  blockNumber: BigInt
  blockNumber_not: BigInt
  blockNumber_gt: BigInt
  blockNumber_lt: BigInt
  blockNumber_gte: BigInt
  blockNumber_lte: BigInt
  blockNumber_in: [BigInt!]
  blockNumber_not_in: [BigInt!]

  """Filter for the block changed event."""
<<<<<<< HEAD
  _change_block: testgoerli_BlockChangedFilter
}

enum testgoerli_Asset_orderBy {
=======
  _change_block: staginggoerli_BlockChangedFilter
}

enum staginggoerli_Asset_orderBy {
>>>>>>> 0ca3a377
  id
  local
  adoptedAsset
  canonicalId
  canonicalDomain
  blockNumber
}

<<<<<<< HEAD
scalar testgoerli_BigDecimal

input testgoerli_BlockChangedFilter {
  number_gte: Int!
}

input testgoerli_Block_height {
  hash: testgoerli_Bytes
=======
scalar staginggoerli_BigDecimal

input staginggoerli_BlockChangedFilter {
  number_gte: Int!
}

input staginggoerli_Block_height {
  hash: staginggoerli_Bytes
>>>>>>> 0ca3a377
  number: Int
  number_gte: Int
}

<<<<<<< HEAD
scalar testgoerli_Bytes

type testgoerli_DestinationTransfer {
  id: ID!
  chainId: BigInt
  transferId: testgoerli_Bytes
  nonce: BigInt
  to: testgoerli_Bytes
  callData: testgoerli_Bytes
  originDomain: BigInt
  destinationDomain: BigInt
  agent: testgoerli_Bytes
  recovery: testgoerli_Bytes
  forceSlow: Boolean
  receiveLocal: Boolean
  callback: testgoerli_Bytes
  callbackFee: BigInt
  relayerFee: BigInt
  slippageTol: BigInt
  status: testgoerli_TransferStatus
  routers(skip: Int = 0, first: Int = 100, orderBy: testgoerli_Router_orderBy, orderDirection: testgoerli_OrderDirection, where: testgoerli_Router_filter): [testgoerli_Router!]
  originSender: testgoerli_Bytes
  transactingAsset: testgoerli_Bytes
  transactingAmount: BigInt
  localAsset: testgoerli_Bytes
  localAmount: BigInt
  sponsorVaultRelayerFee: BigInt
  executedCaller: testgoerli_Bytes
  executedTransactionHash: testgoerli_Bytes
=======
scalar staginggoerli_Bytes

type staginggoerli_DestinationTransfer {
  id: ID!
  chainId: BigInt
  transferId: staginggoerli_Bytes
  nonce: BigInt
  to: staginggoerli_Bytes
  callData: staginggoerli_Bytes
  originDomain: BigInt
  destinationDomain: BigInt
  agent: staginggoerli_Bytes
  recovery: staginggoerli_Bytes
  forceSlow: Boolean
  receiveLocal: Boolean
  callback: staginggoerli_Bytes
  callbackFee: BigInt
  relayerFee: BigInt
  slippageTol: BigInt
  status: staginggoerli_TransferStatus
  routers(skip: Int = 0, first: Int = 100, orderBy: staginggoerli_Router_orderBy, orderDirection: staginggoerli_OrderDirection, where: staginggoerli_Router_filter): [staginggoerli_Router!]
  originSender: staginggoerli_Bytes
  transactingAsset: staginggoerli_Bytes
  transactingAmount: BigInt
  localAsset: staginggoerli_Bytes
  localAmount: BigInt
  sponsorVaultRelayerFee: BigInt
  executedCaller: staginggoerli_Bytes
  executedTransactionHash: staginggoerli_Bytes
>>>>>>> 0ca3a377
  executedTimestamp: BigInt
  executedGasPrice: BigInt
  executedGasLimit: BigInt
  executedBlockNumber: BigInt
<<<<<<< HEAD
  reconciledCaller: testgoerli_Bytes
  reconciledTransactionHash: testgoerli_Bytes
=======
  reconciledCaller: staginggoerli_Bytes
  reconciledTransactionHash: staginggoerli_Bytes
>>>>>>> 0ca3a377
  reconciledTimestamp: BigInt
  reconciledGasPrice: BigInt
  reconciledGasLimit: BigInt
  reconciledBlockNumber: BigInt
}

<<<<<<< HEAD
input testgoerli_DestinationTransfer_filter {
=======
input staginggoerli_DestinationTransfer_filter {
>>>>>>> 0ca3a377
  id: ID
  id_not: ID
  id_gt: ID
  id_lt: ID
  id_gte: ID
  id_lte: ID
  id_in: [ID!]
  id_not_in: [ID!]
  chainId: BigInt
  chainId_not: BigInt
  chainId_gt: BigInt
  chainId_lt: BigInt
  chainId_gte: BigInt
  chainId_lte: BigInt
  chainId_in: [BigInt!]
  chainId_not_in: [BigInt!]
<<<<<<< HEAD
  transferId: testgoerli_Bytes
  transferId_not: testgoerli_Bytes
  transferId_in: [testgoerli_Bytes!]
  transferId_not_in: [testgoerli_Bytes!]
  transferId_contains: testgoerli_Bytes
  transferId_not_contains: testgoerli_Bytes
=======
  transferId: staginggoerli_Bytes
  transferId_not: staginggoerli_Bytes
  transferId_in: [staginggoerli_Bytes!]
  transferId_not_in: [staginggoerli_Bytes!]
  transferId_contains: staginggoerli_Bytes
  transferId_not_contains: staginggoerli_Bytes
>>>>>>> 0ca3a377
  nonce: BigInt
  nonce_not: BigInt
  nonce_gt: BigInt
  nonce_lt: BigInt
  nonce_gte: BigInt
  nonce_lte: BigInt
  nonce_in: [BigInt!]
  nonce_not_in: [BigInt!]
<<<<<<< HEAD
  to: testgoerli_Bytes
  to_not: testgoerli_Bytes
  to_in: [testgoerli_Bytes!]
  to_not_in: [testgoerli_Bytes!]
  to_contains: testgoerli_Bytes
  to_not_contains: testgoerli_Bytes
  callData: testgoerli_Bytes
  callData_not: testgoerli_Bytes
  callData_in: [testgoerli_Bytes!]
  callData_not_in: [testgoerli_Bytes!]
  callData_contains: testgoerli_Bytes
  callData_not_contains: testgoerli_Bytes
=======
  to: staginggoerli_Bytes
  to_not: staginggoerli_Bytes
  to_in: [staginggoerli_Bytes!]
  to_not_in: [staginggoerli_Bytes!]
  to_contains: staginggoerli_Bytes
  to_not_contains: staginggoerli_Bytes
  callData: staginggoerli_Bytes
  callData_not: staginggoerli_Bytes
  callData_in: [staginggoerli_Bytes!]
  callData_not_in: [staginggoerli_Bytes!]
  callData_contains: staginggoerli_Bytes
  callData_not_contains: staginggoerli_Bytes
>>>>>>> 0ca3a377
  originDomain: BigInt
  originDomain_not: BigInt
  originDomain_gt: BigInt
  originDomain_lt: BigInt
  originDomain_gte: BigInt
  originDomain_lte: BigInt
  originDomain_in: [BigInt!]
  originDomain_not_in: [BigInt!]
  destinationDomain: BigInt
  destinationDomain_not: BigInt
  destinationDomain_gt: BigInt
  destinationDomain_lt: BigInt
  destinationDomain_gte: BigInt
  destinationDomain_lte: BigInt
  destinationDomain_in: [BigInt!]
  destinationDomain_not_in: [BigInt!]
<<<<<<< HEAD
  agent: testgoerli_Bytes
  agent_not: testgoerli_Bytes
  agent_in: [testgoerli_Bytes!]
  agent_not_in: [testgoerli_Bytes!]
  agent_contains: testgoerli_Bytes
  agent_not_contains: testgoerli_Bytes
  recovery: testgoerli_Bytes
  recovery_not: testgoerli_Bytes
  recovery_in: [testgoerli_Bytes!]
  recovery_not_in: [testgoerli_Bytes!]
  recovery_contains: testgoerli_Bytes
  recovery_not_contains: testgoerli_Bytes
=======
  agent: staginggoerli_Bytes
  agent_not: staginggoerli_Bytes
  agent_in: [staginggoerli_Bytes!]
  agent_not_in: [staginggoerli_Bytes!]
  agent_contains: staginggoerli_Bytes
  agent_not_contains: staginggoerli_Bytes
  recovery: staginggoerli_Bytes
  recovery_not: staginggoerli_Bytes
  recovery_in: [staginggoerli_Bytes!]
  recovery_not_in: [staginggoerli_Bytes!]
  recovery_contains: staginggoerli_Bytes
  recovery_not_contains: staginggoerli_Bytes
>>>>>>> 0ca3a377
  forceSlow: Boolean
  forceSlow_not: Boolean
  forceSlow_in: [Boolean!]
  forceSlow_not_in: [Boolean!]
  receiveLocal: Boolean
  receiveLocal_not: Boolean
  receiveLocal_in: [Boolean!]
  receiveLocal_not_in: [Boolean!]
<<<<<<< HEAD
  callback: testgoerli_Bytes
  callback_not: testgoerli_Bytes
  callback_in: [testgoerli_Bytes!]
  callback_not_in: [testgoerli_Bytes!]
  callback_contains: testgoerli_Bytes
  callback_not_contains: testgoerli_Bytes
=======
  callback: staginggoerli_Bytes
  callback_not: staginggoerli_Bytes
  callback_in: [staginggoerli_Bytes!]
  callback_not_in: [staginggoerli_Bytes!]
  callback_contains: staginggoerli_Bytes
  callback_not_contains: staginggoerli_Bytes
>>>>>>> 0ca3a377
  callbackFee: BigInt
  callbackFee_not: BigInt
  callbackFee_gt: BigInt
  callbackFee_lt: BigInt
  callbackFee_gte: BigInt
  callbackFee_lte: BigInt
  callbackFee_in: [BigInt!]
  callbackFee_not_in: [BigInt!]
  relayerFee: BigInt
  relayerFee_not: BigInt
  relayerFee_gt: BigInt
  relayerFee_lt: BigInt
  relayerFee_gte: BigInt
  relayerFee_lte: BigInt
  relayerFee_in: [BigInt!]
  relayerFee_not_in: [BigInt!]
  slippageTol: BigInt
  slippageTol_not: BigInt
  slippageTol_gt: BigInt
  slippageTol_lt: BigInt
  slippageTol_gte: BigInt
  slippageTol_lte: BigInt
  slippageTol_in: [BigInt!]
  slippageTol_not_in: [BigInt!]
<<<<<<< HEAD
  status: testgoerli_TransferStatus
  status_not: testgoerli_TransferStatus
  status_in: [testgoerli_TransferStatus!]
  status_not_in: [testgoerli_TransferStatus!]
=======
  status: staginggoerli_TransferStatus
  status_not: staginggoerli_TransferStatus
  status_in: [staginggoerli_TransferStatus!]
  status_not_in: [staginggoerli_TransferStatus!]
>>>>>>> 0ca3a377
  routers: [String!]
  routers_not: [String!]
  routers_contains: [String!]
  routers_contains_nocase: [String!]
  routers_not_contains: [String!]
  routers_not_contains_nocase: [String!]
<<<<<<< HEAD
  routers_: testgoerli_Router_filter
  originSender: testgoerli_Bytes
  originSender_not: testgoerli_Bytes
  originSender_in: [testgoerli_Bytes!]
  originSender_not_in: [testgoerli_Bytes!]
  originSender_contains: testgoerli_Bytes
  originSender_not_contains: testgoerli_Bytes
  transactingAsset: testgoerli_Bytes
  transactingAsset_not: testgoerli_Bytes
  transactingAsset_in: [testgoerli_Bytes!]
  transactingAsset_not_in: [testgoerli_Bytes!]
  transactingAsset_contains: testgoerli_Bytes
  transactingAsset_not_contains: testgoerli_Bytes
=======
  routers_: staginggoerli_Router_filter
  originSender: staginggoerli_Bytes
  originSender_not: staginggoerli_Bytes
  originSender_in: [staginggoerli_Bytes!]
  originSender_not_in: [staginggoerli_Bytes!]
  originSender_contains: staginggoerli_Bytes
  originSender_not_contains: staginggoerli_Bytes
  transactingAsset: staginggoerli_Bytes
  transactingAsset_not: staginggoerli_Bytes
  transactingAsset_in: [staginggoerli_Bytes!]
  transactingAsset_not_in: [staginggoerli_Bytes!]
  transactingAsset_contains: staginggoerli_Bytes
  transactingAsset_not_contains: staginggoerli_Bytes
>>>>>>> 0ca3a377
  transactingAmount: BigInt
  transactingAmount_not: BigInt
  transactingAmount_gt: BigInt
  transactingAmount_lt: BigInt
  transactingAmount_gte: BigInt
  transactingAmount_lte: BigInt
  transactingAmount_in: [BigInt!]
  transactingAmount_not_in: [BigInt!]
<<<<<<< HEAD
  localAsset: testgoerli_Bytes
  localAsset_not: testgoerli_Bytes
  localAsset_in: [testgoerli_Bytes!]
  localAsset_not_in: [testgoerli_Bytes!]
  localAsset_contains: testgoerli_Bytes
  localAsset_not_contains: testgoerli_Bytes
=======
  localAsset: staginggoerli_Bytes
  localAsset_not: staginggoerli_Bytes
  localAsset_in: [staginggoerli_Bytes!]
  localAsset_not_in: [staginggoerli_Bytes!]
  localAsset_contains: staginggoerli_Bytes
  localAsset_not_contains: staginggoerli_Bytes
>>>>>>> 0ca3a377
  localAmount: BigInt
  localAmount_not: BigInt
  localAmount_gt: BigInt
  localAmount_lt: BigInt
  localAmount_gte: BigInt
  localAmount_lte: BigInt
  localAmount_in: [BigInt!]
  localAmount_not_in: [BigInt!]
  sponsorVaultRelayerFee: BigInt
  sponsorVaultRelayerFee_not: BigInt
  sponsorVaultRelayerFee_gt: BigInt
  sponsorVaultRelayerFee_lt: BigInt
  sponsorVaultRelayerFee_gte: BigInt
  sponsorVaultRelayerFee_lte: BigInt
  sponsorVaultRelayerFee_in: [BigInt!]
  sponsorVaultRelayerFee_not_in: [BigInt!]
<<<<<<< HEAD
  executedCaller: testgoerli_Bytes
  executedCaller_not: testgoerli_Bytes
  executedCaller_in: [testgoerli_Bytes!]
  executedCaller_not_in: [testgoerli_Bytes!]
  executedCaller_contains: testgoerli_Bytes
  executedCaller_not_contains: testgoerli_Bytes
  executedTransactionHash: testgoerli_Bytes
  executedTransactionHash_not: testgoerli_Bytes
  executedTransactionHash_in: [testgoerli_Bytes!]
  executedTransactionHash_not_in: [testgoerli_Bytes!]
  executedTransactionHash_contains: testgoerli_Bytes
  executedTransactionHash_not_contains: testgoerli_Bytes
=======
  executedCaller: staginggoerli_Bytes
  executedCaller_not: staginggoerli_Bytes
  executedCaller_in: [staginggoerli_Bytes!]
  executedCaller_not_in: [staginggoerli_Bytes!]
  executedCaller_contains: staginggoerli_Bytes
  executedCaller_not_contains: staginggoerli_Bytes
  executedTransactionHash: staginggoerli_Bytes
  executedTransactionHash_not: staginggoerli_Bytes
  executedTransactionHash_in: [staginggoerli_Bytes!]
  executedTransactionHash_not_in: [staginggoerli_Bytes!]
  executedTransactionHash_contains: staginggoerli_Bytes
  executedTransactionHash_not_contains: staginggoerli_Bytes
>>>>>>> 0ca3a377
  executedTimestamp: BigInt
  executedTimestamp_not: BigInt
  executedTimestamp_gt: BigInt
  executedTimestamp_lt: BigInt
  executedTimestamp_gte: BigInt
  executedTimestamp_lte: BigInt
  executedTimestamp_in: [BigInt!]
  executedTimestamp_not_in: [BigInt!]
  executedGasPrice: BigInt
  executedGasPrice_not: BigInt
  executedGasPrice_gt: BigInt
  executedGasPrice_lt: BigInt
  executedGasPrice_gte: BigInt
  executedGasPrice_lte: BigInt
  executedGasPrice_in: [BigInt!]
  executedGasPrice_not_in: [BigInt!]
  executedGasLimit: BigInt
  executedGasLimit_not: BigInt
  executedGasLimit_gt: BigInt
  executedGasLimit_lt: BigInt
  executedGasLimit_gte: BigInt
  executedGasLimit_lte: BigInt
  executedGasLimit_in: [BigInt!]
  executedGasLimit_not_in: [BigInt!]
  executedBlockNumber: BigInt
  executedBlockNumber_not: BigInt
  executedBlockNumber_gt: BigInt
  executedBlockNumber_lt: BigInt
  executedBlockNumber_gte: BigInt
  executedBlockNumber_lte: BigInt
  executedBlockNumber_in: [BigInt!]
  executedBlockNumber_not_in: [BigInt!]
<<<<<<< HEAD
  reconciledCaller: testgoerli_Bytes
  reconciledCaller_not: testgoerli_Bytes
  reconciledCaller_in: [testgoerli_Bytes!]
  reconciledCaller_not_in: [testgoerli_Bytes!]
  reconciledCaller_contains: testgoerli_Bytes
  reconciledCaller_not_contains: testgoerli_Bytes
  reconciledTransactionHash: testgoerli_Bytes
  reconciledTransactionHash_not: testgoerli_Bytes
  reconciledTransactionHash_in: [testgoerli_Bytes!]
  reconciledTransactionHash_not_in: [testgoerli_Bytes!]
  reconciledTransactionHash_contains: testgoerli_Bytes
  reconciledTransactionHash_not_contains: testgoerli_Bytes
=======
  reconciledCaller: staginggoerli_Bytes
  reconciledCaller_not: staginggoerli_Bytes
  reconciledCaller_in: [staginggoerli_Bytes!]
  reconciledCaller_not_in: [staginggoerli_Bytes!]
  reconciledCaller_contains: staginggoerli_Bytes
  reconciledCaller_not_contains: staginggoerli_Bytes
  reconciledTransactionHash: staginggoerli_Bytes
  reconciledTransactionHash_not: staginggoerli_Bytes
  reconciledTransactionHash_in: [staginggoerli_Bytes!]
  reconciledTransactionHash_not_in: [staginggoerli_Bytes!]
  reconciledTransactionHash_contains: staginggoerli_Bytes
  reconciledTransactionHash_not_contains: staginggoerli_Bytes
>>>>>>> 0ca3a377
  reconciledTimestamp: BigInt
  reconciledTimestamp_not: BigInt
  reconciledTimestamp_gt: BigInt
  reconciledTimestamp_lt: BigInt
  reconciledTimestamp_gte: BigInt
  reconciledTimestamp_lte: BigInt
  reconciledTimestamp_in: [BigInt!]
  reconciledTimestamp_not_in: [BigInt!]
  reconciledGasPrice: BigInt
  reconciledGasPrice_not: BigInt
  reconciledGasPrice_gt: BigInt
  reconciledGasPrice_lt: BigInt
  reconciledGasPrice_gte: BigInt
  reconciledGasPrice_lte: BigInt
  reconciledGasPrice_in: [BigInt!]
  reconciledGasPrice_not_in: [BigInt!]
  reconciledGasLimit: BigInt
  reconciledGasLimit_not: BigInt
  reconciledGasLimit_gt: BigInt
  reconciledGasLimit_lt: BigInt
  reconciledGasLimit_gte: BigInt
  reconciledGasLimit_lte: BigInt
  reconciledGasLimit_in: [BigInt!]
  reconciledGasLimit_not_in: [BigInt!]
  reconciledBlockNumber: BigInt
  reconciledBlockNumber_not: BigInt
  reconciledBlockNumber_gt: BigInt
  reconciledBlockNumber_lt: BigInt
  reconciledBlockNumber_gte: BigInt
  reconciledBlockNumber_lte: BigInt
  reconciledBlockNumber_in: [BigInt!]
  reconciledBlockNumber_not_in: [BigInt!]

  """Filter for the block changed event."""
<<<<<<< HEAD
  _change_block: testgoerli_BlockChangedFilter
}

enum testgoerli_DestinationTransfer_orderBy {
=======
  _change_block: staginggoerli_BlockChangedFilter
}

enum staginggoerli_DestinationTransfer_orderBy {
>>>>>>> 0ca3a377
  id
  chainId
  transferId
  nonce
  to
  callData
  originDomain
  destinationDomain
  agent
  recovery
  forceSlow
  receiveLocal
  callback
  callbackFee
  relayerFee
  slippageTol
  status
  routers
  originSender
  transactingAsset
  transactingAmount
  localAsset
  localAmount
  sponsorVaultRelayerFee
  executedCaller
  executedTransactionHash
  executedTimestamp
  executedGasPrice
  executedGasLimit
  executedBlockNumber
  reconciledCaller
  reconciledTransactionHash
  reconciledTimestamp
  reconciledGasPrice
  reconciledGasLimit
  reconciledBlockNumber
}

"""Defines the order direction, either ascending or descending"""
<<<<<<< HEAD
enum testgoerli_OrderDirection {
=======
enum staginggoerli_OrderDirection {
>>>>>>> 0ca3a377
  asc
  desc
}

<<<<<<< HEAD
type testgoerli_OriginTransfer {
  id: ID!
  chainId: BigInt
  transferId: testgoerli_Bytes
  nonce: BigInt
  to: testgoerli_Bytes
  callData: testgoerli_Bytes
  originDomain: BigInt
  destinationDomain: BigInt
  agent: testgoerli_Bytes
  recovery: testgoerli_Bytes
  forceSlow: Boolean
  receiveLocal: Boolean
  callback: testgoerli_Bytes
  callbackFee: BigInt
  relayerFee: BigInt
  slippageTol: BigInt
  status: testgoerli_TransferStatus
  message: testgoerli_Bytes
  transactingAsset: testgoerli_Bytes
  transactingAmount: BigInt
  bridgedAsset: testgoerli_Bytes
  bridgedAmount: BigInt
  caller: testgoerli_Bytes
  transactionHash: testgoerli_Bytes
=======
type staginggoerli_OriginTransfer {
  id: ID!
  chainId: BigInt
  transferId: staginggoerli_Bytes
  nonce: BigInt
  to: staginggoerli_Bytes
  callData: staginggoerli_Bytes
  originDomain: BigInt
  destinationDomain: BigInt
  agent: staginggoerli_Bytes
  recovery: staginggoerli_Bytes
  forceSlow: Boolean
  receiveLocal: Boolean
  callback: staginggoerli_Bytes
  callbackFee: BigInt
  relayerFee: BigInt
  slippageTol: BigInt
  status: staginggoerli_TransferStatus
  message: staginggoerli_Bytes
  transactingAsset: staginggoerli_Bytes
  transactingAmount: BigInt
  bridgedAsset: staginggoerli_Bytes
  bridgedAmount: BigInt
  caller: staginggoerli_Bytes
  transactionHash: staginggoerli_Bytes
>>>>>>> 0ca3a377
  timestamp: BigInt
  gasPrice: BigInt
  gasLimit: BigInt
  blockNumber: BigInt
}

<<<<<<< HEAD
input testgoerli_OriginTransfer_filter {
=======
input staginggoerli_OriginTransfer_filter {
>>>>>>> 0ca3a377
  id: ID
  id_not: ID
  id_gt: ID
  id_lt: ID
  id_gte: ID
  id_lte: ID
  id_in: [ID!]
  id_not_in: [ID!]
  chainId: BigInt
  chainId_not: BigInt
  chainId_gt: BigInt
  chainId_lt: BigInt
  chainId_gte: BigInt
  chainId_lte: BigInt
  chainId_in: [BigInt!]
  chainId_not_in: [BigInt!]
<<<<<<< HEAD
  transferId: testgoerli_Bytes
  transferId_not: testgoerli_Bytes
  transferId_in: [testgoerli_Bytes!]
  transferId_not_in: [testgoerli_Bytes!]
  transferId_contains: testgoerli_Bytes
  transferId_not_contains: testgoerli_Bytes
=======
  transferId: staginggoerli_Bytes
  transferId_not: staginggoerli_Bytes
  transferId_in: [staginggoerli_Bytes!]
  transferId_not_in: [staginggoerli_Bytes!]
  transferId_contains: staginggoerli_Bytes
  transferId_not_contains: staginggoerli_Bytes
>>>>>>> 0ca3a377
  nonce: BigInt
  nonce_not: BigInt
  nonce_gt: BigInt
  nonce_lt: BigInt
  nonce_gte: BigInt
  nonce_lte: BigInt
  nonce_in: [BigInt!]
  nonce_not_in: [BigInt!]
<<<<<<< HEAD
  to: testgoerli_Bytes
  to_not: testgoerli_Bytes
  to_in: [testgoerli_Bytes!]
  to_not_in: [testgoerli_Bytes!]
  to_contains: testgoerli_Bytes
  to_not_contains: testgoerli_Bytes
  callData: testgoerli_Bytes
  callData_not: testgoerli_Bytes
  callData_in: [testgoerli_Bytes!]
  callData_not_in: [testgoerli_Bytes!]
  callData_contains: testgoerli_Bytes
  callData_not_contains: testgoerli_Bytes
=======
  to: staginggoerli_Bytes
  to_not: staginggoerli_Bytes
  to_in: [staginggoerli_Bytes!]
  to_not_in: [staginggoerli_Bytes!]
  to_contains: staginggoerli_Bytes
  to_not_contains: staginggoerli_Bytes
  callData: staginggoerli_Bytes
  callData_not: staginggoerli_Bytes
  callData_in: [staginggoerli_Bytes!]
  callData_not_in: [staginggoerli_Bytes!]
  callData_contains: staginggoerli_Bytes
  callData_not_contains: staginggoerli_Bytes
>>>>>>> 0ca3a377
  originDomain: BigInt
  originDomain_not: BigInt
  originDomain_gt: BigInt
  originDomain_lt: BigInt
  originDomain_gte: BigInt
  originDomain_lte: BigInt
  originDomain_in: [BigInt!]
  originDomain_not_in: [BigInt!]
  destinationDomain: BigInt
  destinationDomain_not: BigInt
  destinationDomain_gt: BigInt
  destinationDomain_lt: BigInt
  destinationDomain_gte: BigInt
  destinationDomain_lte: BigInt
  destinationDomain_in: [BigInt!]
  destinationDomain_not_in: [BigInt!]
<<<<<<< HEAD
  agent: testgoerli_Bytes
  agent_not: testgoerli_Bytes
  agent_in: [testgoerli_Bytes!]
  agent_not_in: [testgoerli_Bytes!]
  agent_contains: testgoerli_Bytes
  agent_not_contains: testgoerli_Bytes
  recovery: testgoerli_Bytes
  recovery_not: testgoerli_Bytes
  recovery_in: [testgoerli_Bytes!]
  recovery_not_in: [testgoerli_Bytes!]
  recovery_contains: testgoerli_Bytes
  recovery_not_contains: testgoerli_Bytes
=======
  agent: staginggoerli_Bytes
  agent_not: staginggoerli_Bytes
  agent_in: [staginggoerli_Bytes!]
  agent_not_in: [staginggoerli_Bytes!]
  agent_contains: staginggoerli_Bytes
  agent_not_contains: staginggoerli_Bytes
  recovery: staginggoerli_Bytes
  recovery_not: staginggoerli_Bytes
  recovery_in: [staginggoerli_Bytes!]
  recovery_not_in: [staginggoerli_Bytes!]
  recovery_contains: staginggoerli_Bytes
  recovery_not_contains: staginggoerli_Bytes
>>>>>>> 0ca3a377
  forceSlow: Boolean
  forceSlow_not: Boolean
  forceSlow_in: [Boolean!]
  forceSlow_not_in: [Boolean!]
  receiveLocal: Boolean
  receiveLocal_not: Boolean
  receiveLocal_in: [Boolean!]
  receiveLocal_not_in: [Boolean!]
<<<<<<< HEAD
  callback: testgoerli_Bytes
  callback_not: testgoerli_Bytes
  callback_in: [testgoerli_Bytes!]
  callback_not_in: [testgoerli_Bytes!]
  callback_contains: testgoerli_Bytes
  callback_not_contains: testgoerli_Bytes
=======
  callback: staginggoerli_Bytes
  callback_not: staginggoerli_Bytes
  callback_in: [staginggoerli_Bytes!]
  callback_not_in: [staginggoerli_Bytes!]
  callback_contains: staginggoerli_Bytes
  callback_not_contains: staginggoerli_Bytes
>>>>>>> 0ca3a377
  callbackFee: BigInt
  callbackFee_not: BigInt
  callbackFee_gt: BigInt
  callbackFee_lt: BigInt
  callbackFee_gte: BigInt
  callbackFee_lte: BigInt
  callbackFee_in: [BigInt!]
  callbackFee_not_in: [BigInt!]
  relayerFee: BigInt
  relayerFee_not: BigInt
  relayerFee_gt: BigInt
  relayerFee_lt: BigInt
  relayerFee_gte: BigInt
  relayerFee_lte: BigInt
  relayerFee_in: [BigInt!]
  relayerFee_not_in: [BigInt!]
  slippageTol: BigInt
  slippageTol_not: BigInt
  slippageTol_gt: BigInt
  slippageTol_lt: BigInt
  slippageTol_gte: BigInt
  slippageTol_lte: BigInt
  slippageTol_in: [BigInt!]
  slippageTol_not_in: [BigInt!]
<<<<<<< HEAD
  status: testgoerli_TransferStatus
  status_not: testgoerli_TransferStatus
  status_in: [testgoerli_TransferStatus!]
  status_not_in: [testgoerli_TransferStatus!]
  message: testgoerli_Bytes
  message_not: testgoerli_Bytes
  message_in: [testgoerli_Bytes!]
  message_not_in: [testgoerli_Bytes!]
  message_contains: testgoerli_Bytes
  message_not_contains: testgoerli_Bytes
  transactingAsset: testgoerli_Bytes
  transactingAsset_not: testgoerli_Bytes
  transactingAsset_in: [testgoerli_Bytes!]
  transactingAsset_not_in: [testgoerli_Bytes!]
  transactingAsset_contains: testgoerli_Bytes
  transactingAsset_not_contains: testgoerli_Bytes
=======
  status: staginggoerli_TransferStatus
  status_not: staginggoerli_TransferStatus
  status_in: [staginggoerli_TransferStatus!]
  status_not_in: [staginggoerli_TransferStatus!]
  message: staginggoerli_Bytes
  message_not: staginggoerli_Bytes
  message_in: [staginggoerli_Bytes!]
  message_not_in: [staginggoerli_Bytes!]
  message_contains: staginggoerli_Bytes
  message_not_contains: staginggoerli_Bytes
  transactingAsset: staginggoerli_Bytes
  transactingAsset_not: staginggoerli_Bytes
  transactingAsset_in: [staginggoerli_Bytes!]
  transactingAsset_not_in: [staginggoerli_Bytes!]
  transactingAsset_contains: staginggoerli_Bytes
  transactingAsset_not_contains: staginggoerli_Bytes
>>>>>>> 0ca3a377
  transactingAmount: BigInt
  transactingAmount_not: BigInt
  transactingAmount_gt: BigInt
  transactingAmount_lt: BigInt
  transactingAmount_gte: BigInt
  transactingAmount_lte: BigInt
  transactingAmount_in: [BigInt!]
  transactingAmount_not_in: [BigInt!]
<<<<<<< HEAD
  bridgedAsset: testgoerli_Bytes
  bridgedAsset_not: testgoerli_Bytes
  bridgedAsset_in: [testgoerli_Bytes!]
  bridgedAsset_not_in: [testgoerli_Bytes!]
  bridgedAsset_contains: testgoerli_Bytes
  bridgedAsset_not_contains: testgoerli_Bytes
=======
  bridgedAsset: staginggoerli_Bytes
  bridgedAsset_not: staginggoerli_Bytes
  bridgedAsset_in: [staginggoerli_Bytes!]
  bridgedAsset_not_in: [staginggoerli_Bytes!]
  bridgedAsset_contains: staginggoerli_Bytes
  bridgedAsset_not_contains: staginggoerli_Bytes
>>>>>>> 0ca3a377
  bridgedAmount: BigInt
  bridgedAmount_not: BigInt
  bridgedAmount_gt: BigInt
  bridgedAmount_lt: BigInt
  bridgedAmount_gte: BigInt
  bridgedAmount_lte: BigInt
  bridgedAmount_in: [BigInt!]
  bridgedAmount_not_in: [BigInt!]
<<<<<<< HEAD
  caller: testgoerli_Bytes
  caller_not: testgoerli_Bytes
  caller_in: [testgoerli_Bytes!]
  caller_not_in: [testgoerli_Bytes!]
  caller_contains: testgoerli_Bytes
  caller_not_contains: testgoerli_Bytes
  transactionHash: testgoerli_Bytes
  transactionHash_not: testgoerli_Bytes
  transactionHash_in: [testgoerli_Bytes!]
  transactionHash_not_in: [testgoerli_Bytes!]
  transactionHash_contains: testgoerli_Bytes
  transactionHash_not_contains: testgoerli_Bytes
=======
  caller: staginggoerli_Bytes
  caller_not: staginggoerli_Bytes
  caller_in: [staginggoerli_Bytes!]
  caller_not_in: [staginggoerli_Bytes!]
  caller_contains: staginggoerli_Bytes
  caller_not_contains: staginggoerli_Bytes
  transactionHash: staginggoerli_Bytes
  transactionHash_not: staginggoerli_Bytes
  transactionHash_in: [staginggoerli_Bytes!]
  transactionHash_not_in: [staginggoerli_Bytes!]
  transactionHash_contains: staginggoerli_Bytes
  transactionHash_not_contains: staginggoerli_Bytes
>>>>>>> 0ca3a377
  timestamp: BigInt
  timestamp_not: BigInt
  timestamp_gt: BigInt
  timestamp_lt: BigInt
  timestamp_gte: BigInt
  timestamp_lte: BigInt
  timestamp_in: [BigInt!]
  timestamp_not_in: [BigInt!]
  gasPrice: BigInt
  gasPrice_not: BigInt
  gasPrice_gt: BigInt
  gasPrice_lt: BigInt
  gasPrice_gte: BigInt
  gasPrice_lte: BigInt
  gasPrice_in: [BigInt!]
  gasPrice_not_in: [BigInt!]
  gasLimit: BigInt
  gasLimit_not: BigInt
  gasLimit_gt: BigInt
  gasLimit_lt: BigInt
  gasLimit_gte: BigInt
  gasLimit_lte: BigInt
  gasLimit_in: [BigInt!]
  gasLimit_not_in: [BigInt!]
  blockNumber: BigInt
  blockNumber_not: BigInt
  blockNumber_gt: BigInt
  blockNumber_lt: BigInt
  blockNumber_gte: BigInt
  blockNumber_lte: BigInt
  blockNumber_in: [BigInt!]
  blockNumber_not_in: [BigInt!]

  """Filter for the block changed event."""
<<<<<<< HEAD
  _change_block: testgoerli_BlockChangedFilter
}

enum testgoerli_OriginTransfer_orderBy {
=======
  _change_block: staginggoerli_BlockChangedFilter
}

enum staginggoerli_OriginTransfer_orderBy {
>>>>>>> 0ca3a377
  id
  chainId
  transferId
  nonce
  to
  callData
  originDomain
  destinationDomain
  agent
  recovery
  forceSlow
  receiveLocal
  callback
  callbackFee
  relayerFee
  slippageTol
  status
  message
  transactingAsset
  transactingAmount
  bridgedAsset
  bridgedAmount
  caller
  transactionHash
  timestamp
  gasPrice
  gasLimit
  blockNumber
}

<<<<<<< HEAD
type testgoerli_Relayer {
  id: ID!
  isActive: Boolean!
  relayer: testgoerli_Bytes
}

input testgoerli_Relayer_filter {
=======
type staginggoerli_Relayer {
  id: ID!
  isActive: Boolean!
  relayer: staginggoerli_Bytes
}

input staginggoerli_Relayer_filter {
>>>>>>> 0ca3a377
  id: ID
  id_not: ID
  id_gt: ID
  id_lt: ID
  id_gte: ID
  id_lte: ID
  id_in: [ID!]
  id_not_in: [ID!]
  isActive: Boolean
  isActive_not: Boolean
  isActive_in: [Boolean!]
  isActive_not_in: [Boolean!]
<<<<<<< HEAD
  relayer: testgoerli_Bytes
  relayer_not: testgoerli_Bytes
  relayer_in: [testgoerli_Bytes!]
  relayer_not_in: [testgoerli_Bytes!]
  relayer_contains: testgoerli_Bytes
  relayer_not_contains: testgoerli_Bytes

  """Filter for the block changed event."""
  _change_block: testgoerli_BlockChangedFilter
}

enum testgoerli_Relayer_orderBy {
=======
  relayer: staginggoerli_Bytes
  relayer_not: staginggoerli_Bytes
  relayer_in: [staginggoerli_Bytes!]
  relayer_not_in: [staginggoerli_Bytes!]
  relayer_contains: staginggoerli_Bytes
  relayer_not_contains: staginggoerli_Bytes

  """Filter for the block changed event."""
  _change_block: staginggoerli_BlockChangedFilter
}

enum staginggoerli_Relayer_orderBy {
>>>>>>> 0ca3a377
  id
  isActive
  relayer
}

<<<<<<< HEAD
type testgoerli_Router {
  id: ID!
  isActive: Boolean!
  owner: testgoerli_Bytes
  recipient: testgoerli_Bytes
  proposedOwner: testgoerli_Bytes
  proposedTimestamp: BigInt
  assetBalances(skip: Int = 0, first: Int = 100, orderBy: testgoerli_AssetBalance_orderBy, orderDirection: testgoerli_OrderDirection, where: testgoerli_AssetBalance_filter): [testgoerli_AssetBalance!]!
}

input testgoerli_Router_filter {
=======
type staginggoerli_Router {
  id: ID!
  isActive: Boolean!
  owner: staginggoerli_Bytes
  recipient: staginggoerli_Bytes
  proposedOwner: staginggoerli_Bytes
  proposedTimestamp: BigInt
  assetBalances(skip: Int = 0, first: Int = 100, orderBy: staginggoerli_AssetBalance_orderBy, orderDirection: staginggoerli_OrderDirection, where: staginggoerli_AssetBalance_filter): [staginggoerli_AssetBalance!]!
}

input staginggoerli_Router_filter {
>>>>>>> 0ca3a377
  id: ID
  id_not: ID
  id_gt: ID
  id_lt: ID
  id_gte: ID
  id_lte: ID
  id_in: [ID!]
  id_not_in: [ID!]
  isActive: Boolean
  isActive_not: Boolean
  isActive_in: [Boolean!]
  isActive_not_in: [Boolean!]
<<<<<<< HEAD
  owner: testgoerli_Bytes
  owner_not: testgoerli_Bytes
  owner_in: [testgoerli_Bytes!]
  owner_not_in: [testgoerli_Bytes!]
  owner_contains: testgoerli_Bytes
  owner_not_contains: testgoerli_Bytes
  recipient: testgoerli_Bytes
  recipient_not: testgoerli_Bytes
  recipient_in: [testgoerli_Bytes!]
  recipient_not_in: [testgoerli_Bytes!]
  recipient_contains: testgoerli_Bytes
  recipient_not_contains: testgoerli_Bytes
  proposedOwner: testgoerli_Bytes
  proposedOwner_not: testgoerli_Bytes
  proposedOwner_in: [testgoerli_Bytes!]
  proposedOwner_not_in: [testgoerli_Bytes!]
  proposedOwner_contains: testgoerli_Bytes
  proposedOwner_not_contains: testgoerli_Bytes
=======
  owner: staginggoerli_Bytes
  owner_not: staginggoerli_Bytes
  owner_in: [staginggoerli_Bytes!]
  owner_not_in: [staginggoerli_Bytes!]
  owner_contains: staginggoerli_Bytes
  owner_not_contains: staginggoerli_Bytes
  recipient: staginggoerli_Bytes
  recipient_not: staginggoerli_Bytes
  recipient_in: [staginggoerli_Bytes!]
  recipient_not_in: [staginggoerli_Bytes!]
  recipient_contains: staginggoerli_Bytes
  recipient_not_contains: staginggoerli_Bytes
  proposedOwner: staginggoerli_Bytes
  proposedOwner_not: staginggoerli_Bytes
  proposedOwner_in: [staginggoerli_Bytes!]
  proposedOwner_not_in: [staginggoerli_Bytes!]
  proposedOwner_contains: staginggoerli_Bytes
  proposedOwner_not_contains: staginggoerli_Bytes
>>>>>>> 0ca3a377
  proposedTimestamp: BigInt
  proposedTimestamp_not: BigInt
  proposedTimestamp_gt: BigInt
  proposedTimestamp_lt: BigInt
  proposedTimestamp_gte: BigInt
  proposedTimestamp_lte: BigInt
  proposedTimestamp_in: [BigInt!]
  proposedTimestamp_not_in: [BigInt!]
<<<<<<< HEAD
  assetBalances_: testgoerli_AssetBalance_filter

  """Filter for the block changed event."""
  _change_block: testgoerli_BlockChangedFilter
}

enum testgoerli_Router_orderBy {
=======
  assetBalances_: staginggoerli_AssetBalance_filter

  """Filter for the block changed event."""
  _change_block: staginggoerli_BlockChangedFilter
}

enum staginggoerli_Router_orderBy {
>>>>>>> 0ca3a377
  id
  isActive
  owner
  recipient
  proposedOwner
  proposedTimestamp
  assetBalances
}

<<<<<<< HEAD
type testgoerli_Setting {
  id: ID!
  maxRoutersPerTransfer: BigInt!
  caller: testgoerli_Bytes!
}

input testgoerli_Setting_filter {
=======
type staginggoerli_Setting {
  id: ID!
  maxRoutersPerTransfer: BigInt!
  caller: staginggoerli_Bytes!
}

input staginggoerli_Setting_filter {
>>>>>>> 0ca3a377
  id: ID
  id_not: ID
  id_gt: ID
  id_lt: ID
  id_gte: ID
  id_lte: ID
  id_in: [ID!]
  id_not_in: [ID!]
  maxRoutersPerTransfer: BigInt
  maxRoutersPerTransfer_not: BigInt
  maxRoutersPerTransfer_gt: BigInt
  maxRoutersPerTransfer_lt: BigInt
  maxRoutersPerTransfer_gte: BigInt
  maxRoutersPerTransfer_lte: BigInt
  maxRoutersPerTransfer_in: [BigInt!]
  maxRoutersPerTransfer_not_in: [BigInt!]
<<<<<<< HEAD
  caller: testgoerli_Bytes
  caller_not: testgoerli_Bytes
  caller_in: [testgoerli_Bytes!]
  caller_not_in: [testgoerli_Bytes!]
  caller_contains: testgoerli_Bytes
  caller_not_contains: testgoerli_Bytes

  """Filter for the block changed event."""
  _change_block: testgoerli_BlockChangedFilter
}

enum testgoerli_Setting_orderBy {
=======
  caller: staginggoerli_Bytes
  caller_not: staginggoerli_Bytes
  caller_in: [staginggoerli_Bytes!]
  caller_not_in: [staginggoerli_Bytes!]
  caller_contains: staginggoerli_Bytes
  caller_not_contains: staginggoerli_Bytes

  """Filter for the block changed event."""
  _change_block: staginggoerli_BlockChangedFilter
}

enum staginggoerli_Setting_orderBy {
>>>>>>> 0ca3a377
  id
  maxRoutersPerTransfer
  caller
}

<<<<<<< HEAD
type testgoerli_SponsorVault {
  id: ID!
  sponsorVault: testgoerli_Bytes!
}

input testgoerli_SponsorVault_filter {
=======
type staginggoerli_SponsorVault {
  id: ID!
  sponsorVault: staginggoerli_Bytes!
}

input staginggoerli_SponsorVault_filter {
>>>>>>> 0ca3a377
  id: ID
  id_not: ID
  id_gt: ID
  id_lt: ID
  id_gte: ID
  id_lte: ID
  id_in: [ID!]
  id_not_in: [ID!]
<<<<<<< HEAD
  sponsorVault: testgoerli_Bytes
  sponsorVault_not: testgoerli_Bytes
  sponsorVault_in: [testgoerli_Bytes!]
  sponsorVault_not_in: [testgoerli_Bytes!]
  sponsorVault_contains: testgoerli_Bytes
  sponsorVault_not_contains: testgoerli_Bytes

  """Filter for the block changed event."""
  _change_block: testgoerli_BlockChangedFilter
}

enum testgoerli_SponsorVault_orderBy {
=======
  sponsorVault: staginggoerli_Bytes
  sponsorVault_not: staginggoerli_Bytes
  sponsorVault_in: [staginggoerli_Bytes!]
  sponsorVault_not_in: [staginggoerli_Bytes!]
  sponsorVault_contains: staginggoerli_Bytes
  sponsorVault_not_contains: staginggoerli_Bytes

  """Filter for the block changed event."""
  _change_block: staginggoerli_BlockChangedFilter
}

enum staginggoerli_SponsorVault_orderBy {
>>>>>>> 0ca3a377
  id
  sponsorVault
}

<<<<<<< HEAD
type testgoerli_StableSwap {
  id: ID!
  canonicalId: testgoerli_Bytes!
  domain: BigInt
  swapPool: testgoerli_Bytes!
}

input testgoerli_StableSwap_filter {
=======
type staginggoerli_StableSwap {
  id: ID!
  canonicalId: staginggoerli_Bytes!
  domain: BigInt
  swapPool: staginggoerli_Bytes!
}

input staginggoerli_StableSwap_filter {
>>>>>>> 0ca3a377
  id: ID
  id_not: ID
  id_gt: ID
  id_lt: ID
  id_gte: ID
  id_lte: ID
  id_in: [ID!]
  id_not_in: [ID!]
<<<<<<< HEAD
  canonicalId: testgoerli_Bytes
  canonicalId_not: testgoerli_Bytes
  canonicalId_in: [testgoerli_Bytes!]
  canonicalId_not_in: [testgoerli_Bytes!]
  canonicalId_contains: testgoerli_Bytes
  canonicalId_not_contains: testgoerli_Bytes
=======
  canonicalId: staginggoerli_Bytes
  canonicalId_not: staginggoerli_Bytes
  canonicalId_in: [staginggoerli_Bytes!]
  canonicalId_not_in: [staginggoerli_Bytes!]
  canonicalId_contains: staginggoerli_Bytes
  canonicalId_not_contains: staginggoerli_Bytes
>>>>>>> 0ca3a377
  domain: BigInt
  domain_not: BigInt
  domain_gt: BigInt
  domain_lt: BigInt
  domain_gte: BigInt
  domain_lte: BigInt
  domain_in: [BigInt!]
  domain_not_in: [BigInt!]
<<<<<<< HEAD
  swapPool: testgoerli_Bytes
  swapPool_not: testgoerli_Bytes
  swapPool_in: [testgoerli_Bytes!]
  swapPool_not_in: [testgoerli_Bytes!]
  swapPool_contains: testgoerli_Bytes
  swapPool_not_contains: testgoerli_Bytes

  """Filter for the block changed event."""
  _change_block: testgoerli_BlockChangedFilter
}

enum testgoerli_StableSwap_orderBy {
=======
  swapPool: staginggoerli_Bytes
  swapPool_not: staginggoerli_Bytes
  swapPool_in: [staginggoerli_Bytes!]
  swapPool_not_in: [staginggoerli_Bytes!]
  swapPool_contains: staginggoerli_Bytes
  swapPool_not_contains: staginggoerli_Bytes

  """Filter for the block changed event."""
  _change_block: staginggoerli_BlockChangedFilter
}

enum staginggoerli_StableSwap_orderBy {
>>>>>>> 0ca3a377
  id
  canonicalId
  domain
  swapPool
}

<<<<<<< HEAD
enum testgoerli_TransferStatus {
=======
enum staginggoerli_TransferStatus {
>>>>>>> 0ca3a377
  XCalled
  Executed
  Reconciled
  CompletedSlow
  CompletedFast
}

<<<<<<< HEAD
type testgoerli__Block_ {
  """The hash of the block"""
  hash: testgoerli_Bytes
=======
type staginggoerli__Block_ {
  """The hash of the block"""
  hash: staginggoerli_Bytes
>>>>>>> 0ca3a377

  """The block number"""
  number: Int!
}

"""The type for the top-level _meta field"""
<<<<<<< HEAD
type testgoerli__Meta_ {
  "Information about a specific subgraph block. The hash of the block\nwill be null if the _meta field has a block constraint that asks for\na block number. It will be filled if the _meta field has no block constraint\nand therefore asks for the latest  block\n"
  block: testgoerli__Block_!
=======
type staginggoerli__Meta_ {
  "Information about a specific subgraph block. The hash of the block\nwill be null if the _meta field has a block constraint that asks for\na block number. It will be filled if the _meta field has no block constraint\nand therefore asks for the latest  block\n"
  block: staginggoerli__Block_!
>>>>>>> 0ca3a377

  """The deployment ID"""
  deployment: String!

  """If `true`, the subgraph encountered indexing errors at some past block"""
  hasIndexingErrors: Boolean!
}

<<<<<<< HEAD
type staginggoerli_Asset {
  id: ID!
  local: staginggoerli_Bytes!
  adoptedAsset: staginggoerli_Bytes!
  canonicalId: staginggoerli_Bytes!
=======
type testrinkeby_Asset {
  id: ID!
  local: testrinkeby_Bytes!
  adoptedAsset: testrinkeby_Bytes!
  canonicalId: testrinkeby_Bytes!
>>>>>>> 0ca3a377
  canonicalDomain: BigInt!
  blockNumber: BigInt!
}

<<<<<<< HEAD
type staginggoerli_AssetBalance {
  id: ID!
  amount: BigInt!
  router: staginggoerli_Router!
  asset: staginggoerli_Asset!
}

input staginggoerli_AssetBalance_filter {
=======
type testrinkeby_AssetBalance {
  id: ID!
  amount: BigInt!
  router: testrinkeby_Router!
  asset: testrinkeby_Asset!
}

input testrinkeby_AssetBalance_filter {
>>>>>>> 0ca3a377
  id: ID
  id_not: ID
  id_gt: ID
  id_lt: ID
  id_gte: ID
  id_lte: ID
  id_in: [ID!]
  id_not_in: [ID!]
  amount: BigInt
  amount_not: BigInt
  amount_gt: BigInt
  amount_lt: BigInt
  amount_gte: BigInt
  amount_lte: BigInt
  amount_in: [BigInt!]
  amount_not_in: [BigInt!]
  router: String
  router_not: String
  router_gt: String
  router_lt: String
  router_gte: String
  router_lte: String
  router_in: [String!]
  router_not_in: [String!]
  router_contains: String
  router_contains_nocase: String
  router_not_contains: String
  router_not_contains_nocase: String
  router_starts_with: String
  router_starts_with_nocase: String
  router_not_starts_with: String
  router_not_starts_with_nocase: String
  router_ends_with: String
  router_ends_with_nocase: String
  router_not_ends_with: String
  router_not_ends_with_nocase: String
<<<<<<< HEAD
  router_: staginggoerli_Router_filter
=======
  router_: testrinkeby_Router_filter
>>>>>>> 0ca3a377
  asset: String
  asset_not: String
  asset_gt: String
  asset_lt: String
  asset_gte: String
  asset_lte: String
  asset_in: [String!]
  asset_not_in: [String!]
  asset_contains: String
  asset_contains_nocase: String
  asset_not_contains: String
  asset_not_contains_nocase: String
  asset_starts_with: String
  asset_starts_with_nocase: String
  asset_not_starts_with: String
  asset_not_starts_with_nocase: String
  asset_ends_with: String
  asset_ends_with_nocase: String
  asset_not_ends_with: String
  asset_not_ends_with_nocase: String
<<<<<<< HEAD
  asset_: staginggoerli_Asset_filter

  """Filter for the block changed event."""
  _change_block: staginggoerli_BlockChangedFilter
}

enum staginggoerli_AssetBalance_orderBy {
=======
  asset_: testrinkeby_Asset_filter

  """Filter for the block changed event."""
  _change_block: testrinkeby_BlockChangedFilter
}

enum testrinkeby_AssetBalance_orderBy {
>>>>>>> 0ca3a377
  id
  amount
  router
  asset
}

<<<<<<< HEAD
input staginggoerli_Asset_filter {
=======
input testrinkeby_Asset_filter {
>>>>>>> 0ca3a377
  id: ID
  id_not: ID
  id_gt: ID
  id_lt: ID
  id_gte: ID
  id_lte: ID
  id_in: [ID!]
  id_not_in: [ID!]
<<<<<<< HEAD
  local: staginggoerli_Bytes
  local_not: staginggoerli_Bytes
  local_in: [staginggoerli_Bytes!]
  local_not_in: [staginggoerli_Bytes!]
  local_contains: staginggoerli_Bytes
  local_not_contains: staginggoerli_Bytes
  adoptedAsset: staginggoerli_Bytes
  adoptedAsset_not: staginggoerli_Bytes
  adoptedAsset_in: [staginggoerli_Bytes!]
  adoptedAsset_not_in: [staginggoerli_Bytes!]
  adoptedAsset_contains: staginggoerli_Bytes
  adoptedAsset_not_contains: staginggoerli_Bytes
  canonicalId: staginggoerli_Bytes
  canonicalId_not: staginggoerli_Bytes
  canonicalId_in: [staginggoerli_Bytes!]
  canonicalId_not_in: [staginggoerli_Bytes!]
  canonicalId_contains: staginggoerli_Bytes
  canonicalId_not_contains: staginggoerli_Bytes
=======
  local: testrinkeby_Bytes
  local_not: testrinkeby_Bytes
  local_in: [testrinkeby_Bytes!]
  local_not_in: [testrinkeby_Bytes!]
  local_contains: testrinkeby_Bytes
  local_not_contains: testrinkeby_Bytes
  adoptedAsset: testrinkeby_Bytes
  adoptedAsset_not: testrinkeby_Bytes
  adoptedAsset_in: [testrinkeby_Bytes!]
  adoptedAsset_not_in: [testrinkeby_Bytes!]
  adoptedAsset_contains: testrinkeby_Bytes
  adoptedAsset_not_contains: testrinkeby_Bytes
  canonicalId: testrinkeby_Bytes
  canonicalId_not: testrinkeby_Bytes
  canonicalId_in: [testrinkeby_Bytes!]
  canonicalId_not_in: [testrinkeby_Bytes!]
  canonicalId_contains: testrinkeby_Bytes
  canonicalId_not_contains: testrinkeby_Bytes
>>>>>>> 0ca3a377
  canonicalDomain: BigInt
  canonicalDomain_not: BigInt
  canonicalDomain_gt: BigInt
  canonicalDomain_lt: BigInt
  canonicalDomain_gte: BigInt
  canonicalDomain_lte: BigInt
  canonicalDomain_in: [BigInt!]
  canonicalDomain_not_in: [BigInt!]
  blockNumber: BigInt
  blockNumber_not: BigInt
  blockNumber_gt: BigInt
  blockNumber_lt: BigInt
  blockNumber_gte: BigInt
  blockNumber_lte: BigInt
  blockNumber_in: [BigInt!]
  blockNumber_not_in: [BigInt!]

  """Filter for the block changed event."""
<<<<<<< HEAD
  _change_block: staginggoerli_BlockChangedFilter
}

enum staginggoerli_Asset_orderBy {
=======
  _change_block: testrinkeby_BlockChangedFilter
}

enum testrinkeby_Asset_orderBy {
>>>>>>> 0ca3a377
  id
  local
  adoptedAsset
  canonicalId
  canonicalDomain
  blockNumber
}

<<<<<<< HEAD
scalar staginggoerli_BigDecimal

input staginggoerli_BlockChangedFilter {
  number_gte: Int!
}

input staginggoerli_Block_height {
  hash: staginggoerli_Bytes
=======
scalar testrinkeby_BigDecimal

input testrinkeby_BlockChangedFilter {
  number_gte: Int!
}

input testrinkeby_Block_height {
  hash: testrinkeby_Bytes
>>>>>>> 0ca3a377
  number: Int
  number_gte: Int
}

<<<<<<< HEAD
scalar staginggoerli_Bytes

type staginggoerli_DestinationTransfer {
  id: ID!
  chainId: BigInt
  transferId: staginggoerli_Bytes
  nonce: BigInt
  to: staginggoerli_Bytes
  callData: staginggoerli_Bytes
  originDomain: BigInt
  destinationDomain: BigInt
  agent: staginggoerli_Bytes
  recovery: staginggoerli_Bytes
  forceSlow: Boolean
  receiveLocal: Boolean
  callback: staginggoerli_Bytes
  callbackFee: BigInt
  relayerFee: BigInt
  slippageTol: BigInt
  status: staginggoerli_TransferStatus
  routers(skip: Int = 0, first: Int = 100, orderBy: staginggoerli_Router_orderBy, orderDirection: staginggoerli_OrderDirection, where: staginggoerli_Router_filter): [staginggoerli_Router!]
  originSender: staginggoerli_Bytes
  transactingAsset: staginggoerli_Bytes
  transactingAmount: BigInt
  localAsset: staginggoerli_Bytes
  localAmount: BigInt
  sponsorVaultRelayerFee: BigInt
  executedCaller: staginggoerli_Bytes
  executedTransactionHash: staginggoerli_Bytes
=======
scalar testrinkeby_Bytes

type testrinkeby_DestinationTransfer {
  id: ID!
  chainId: BigInt
  transferId: testrinkeby_Bytes
  nonce: BigInt
  to: testrinkeby_Bytes
  callData: testrinkeby_Bytes
  originDomain: BigInt
  destinationDomain: BigInt
  agent: testrinkeby_Bytes
  recovery: testrinkeby_Bytes
  forceSlow: Boolean
  receiveLocal: Boolean
  callback: testrinkeby_Bytes
  callbackFee: BigInt
  relayerFee: BigInt
  slippageTol: BigInt
  status: testrinkeby_TransferStatus
  routers(skip: Int = 0, first: Int = 100, orderBy: testrinkeby_Router_orderBy, orderDirection: testrinkeby_OrderDirection, where: testrinkeby_Router_filter): [testrinkeby_Router!]
  originSender: testrinkeby_Bytes
  transactingAsset: testrinkeby_Bytes
  transactingAmount: BigInt
  localAsset: testrinkeby_Bytes
  localAmount: BigInt
  sponsorVaultRelayerFee: BigInt
  executedCaller: testrinkeby_Bytes
  executedTransactionHash: testrinkeby_Bytes
>>>>>>> 0ca3a377
  executedTimestamp: BigInt
  executedGasPrice: BigInt
  executedGasLimit: BigInt
  executedBlockNumber: BigInt
<<<<<<< HEAD
  reconciledCaller: staginggoerli_Bytes
  reconciledTransactionHash: staginggoerli_Bytes
=======
  reconciledCaller: testrinkeby_Bytes
  reconciledTransactionHash: testrinkeby_Bytes
>>>>>>> 0ca3a377
  reconciledTimestamp: BigInt
  reconciledGasPrice: BigInt
  reconciledGasLimit: BigInt
  reconciledBlockNumber: BigInt
}

<<<<<<< HEAD
input staginggoerli_DestinationTransfer_filter {
=======
input testrinkeby_DestinationTransfer_filter {
>>>>>>> 0ca3a377
  id: ID
  id_not: ID
  id_gt: ID
  id_lt: ID
  id_gte: ID
  id_lte: ID
  id_in: [ID!]
  id_not_in: [ID!]
  chainId: BigInt
  chainId_not: BigInt
  chainId_gt: BigInt
  chainId_lt: BigInt
  chainId_gte: BigInt
  chainId_lte: BigInt
  chainId_in: [BigInt!]
  chainId_not_in: [BigInt!]
<<<<<<< HEAD
  transferId: staginggoerli_Bytes
  transferId_not: staginggoerli_Bytes
  transferId_in: [staginggoerli_Bytes!]
  transferId_not_in: [staginggoerli_Bytes!]
  transferId_contains: staginggoerli_Bytes
  transferId_not_contains: staginggoerli_Bytes
=======
  transferId: testrinkeby_Bytes
  transferId_not: testrinkeby_Bytes
  transferId_in: [testrinkeby_Bytes!]
  transferId_not_in: [testrinkeby_Bytes!]
  transferId_contains: testrinkeby_Bytes
  transferId_not_contains: testrinkeby_Bytes
>>>>>>> 0ca3a377
  nonce: BigInt
  nonce_not: BigInt
  nonce_gt: BigInt
  nonce_lt: BigInt
  nonce_gte: BigInt
  nonce_lte: BigInt
  nonce_in: [BigInt!]
  nonce_not_in: [BigInt!]
<<<<<<< HEAD
  to: staginggoerli_Bytes
  to_not: staginggoerli_Bytes
  to_in: [staginggoerli_Bytes!]
  to_not_in: [staginggoerli_Bytes!]
  to_contains: staginggoerli_Bytes
  to_not_contains: staginggoerli_Bytes
  callData: staginggoerli_Bytes
  callData_not: staginggoerli_Bytes
  callData_in: [staginggoerli_Bytes!]
  callData_not_in: [staginggoerli_Bytes!]
  callData_contains: staginggoerli_Bytes
  callData_not_contains: staginggoerli_Bytes
=======
  to: testrinkeby_Bytes
  to_not: testrinkeby_Bytes
  to_in: [testrinkeby_Bytes!]
  to_not_in: [testrinkeby_Bytes!]
  to_contains: testrinkeby_Bytes
  to_not_contains: testrinkeby_Bytes
  callData: testrinkeby_Bytes
  callData_not: testrinkeby_Bytes
  callData_in: [testrinkeby_Bytes!]
  callData_not_in: [testrinkeby_Bytes!]
  callData_contains: testrinkeby_Bytes
  callData_not_contains: testrinkeby_Bytes
>>>>>>> 0ca3a377
  originDomain: BigInt
  originDomain_not: BigInt
  originDomain_gt: BigInt
  originDomain_lt: BigInt
  originDomain_gte: BigInt
  originDomain_lte: BigInt
  originDomain_in: [BigInt!]
  originDomain_not_in: [BigInt!]
  destinationDomain: BigInt
  destinationDomain_not: BigInt
  destinationDomain_gt: BigInt
  destinationDomain_lt: BigInt
  destinationDomain_gte: BigInt
  destinationDomain_lte: BigInt
  destinationDomain_in: [BigInt!]
  destinationDomain_not_in: [BigInt!]
<<<<<<< HEAD
  agent: staginggoerli_Bytes
  agent_not: staginggoerli_Bytes
  agent_in: [staginggoerli_Bytes!]
  agent_not_in: [staginggoerli_Bytes!]
  agent_contains: staginggoerli_Bytes
  agent_not_contains: staginggoerli_Bytes
  recovery: staginggoerli_Bytes
  recovery_not: staginggoerli_Bytes
  recovery_in: [staginggoerli_Bytes!]
  recovery_not_in: [staginggoerli_Bytes!]
  recovery_contains: staginggoerli_Bytes
  recovery_not_contains: staginggoerli_Bytes
=======
  agent: testrinkeby_Bytes
  agent_not: testrinkeby_Bytes
  agent_in: [testrinkeby_Bytes!]
  agent_not_in: [testrinkeby_Bytes!]
  agent_contains: testrinkeby_Bytes
  agent_not_contains: testrinkeby_Bytes
  recovery: testrinkeby_Bytes
  recovery_not: testrinkeby_Bytes
  recovery_in: [testrinkeby_Bytes!]
  recovery_not_in: [testrinkeby_Bytes!]
  recovery_contains: testrinkeby_Bytes
  recovery_not_contains: testrinkeby_Bytes
>>>>>>> 0ca3a377
  forceSlow: Boolean
  forceSlow_not: Boolean
  forceSlow_in: [Boolean!]
  forceSlow_not_in: [Boolean!]
  receiveLocal: Boolean
  receiveLocal_not: Boolean
  receiveLocal_in: [Boolean!]
  receiveLocal_not_in: [Boolean!]
<<<<<<< HEAD
  callback: staginggoerli_Bytes
  callback_not: staginggoerli_Bytes
  callback_in: [staginggoerli_Bytes!]
  callback_not_in: [staginggoerli_Bytes!]
  callback_contains: staginggoerli_Bytes
  callback_not_contains: staginggoerli_Bytes
=======
  callback: testrinkeby_Bytes
  callback_not: testrinkeby_Bytes
  callback_in: [testrinkeby_Bytes!]
  callback_not_in: [testrinkeby_Bytes!]
  callback_contains: testrinkeby_Bytes
  callback_not_contains: testrinkeby_Bytes
>>>>>>> 0ca3a377
  callbackFee: BigInt
  callbackFee_not: BigInt
  callbackFee_gt: BigInt
  callbackFee_lt: BigInt
  callbackFee_gte: BigInt
  callbackFee_lte: BigInt
  callbackFee_in: [BigInt!]
  callbackFee_not_in: [BigInt!]
  relayerFee: BigInt
  relayerFee_not: BigInt
  relayerFee_gt: BigInt
  relayerFee_lt: BigInt
  relayerFee_gte: BigInt
  relayerFee_lte: BigInt
  relayerFee_in: [BigInt!]
  relayerFee_not_in: [BigInt!]
  slippageTol: BigInt
  slippageTol_not: BigInt
  slippageTol_gt: BigInt
  slippageTol_lt: BigInt
  slippageTol_gte: BigInt
  slippageTol_lte: BigInt
  slippageTol_in: [BigInt!]
  slippageTol_not_in: [BigInt!]
<<<<<<< HEAD
  status: staginggoerli_TransferStatus
  status_not: staginggoerli_TransferStatus
  status_in: [staginggoerli_TransferStatus!]
  status_not_in: [staginggoerli_TransferStatus!]
=======
  status: testrinkeby_TransferStatus
  status_not: testrinkeby_TransferStatus
  status_in: [testrinkeby_TransferStatus!]
  status_not_in: [testrinkeby_TransferStatus!]
>>>>>>> 0ca3a377
  routers: [String!]
  routers_not: [String!]
  routers_contains: [String!]
  routers_contains_nocase: [String!]
  routers_not_contains: [String!]
  routers_not_contains_nocase: [String!]
<<<<<<< HEAD
  routers_: staginggoerli_Router_filter
  originSender: staginggoerli_Bytes
  originSender_not: staginggoerli_Bytes
  originSender_in: [staginggoerli_Bytes!]
  originSender_not_in: [staginggoerli_Bytes!]
  originSender_contains: staginggoerli_Bytes
  originSender_not_contains: staginggoerli_Bytes
  transactingAsset: staginggoerli_Bytes
  transactingAsset_not: staginggoerli_Bytes
  transactingAsset_in: [staginggoerli_Bytes!]
  transactingAsset_not_in: [staginggoerli_Bytes!]
  transactingAsset_contains: staginggoerli_Bytes
  transactingAsset_not_contains: staginggoerli_Bytes
=======
  routers_: testrinkeby_Router_filter
  originSender: testrinkeby_Bytes
  originSender_not: testrinkeby_Bytes
  originSender_in: [testrinkeby_Bytes!]
  originSender_not_in: [testrinkeby_Bytes!]
  originSender_contains: testrinkeby_Bytes
  originSender_not_contains: testrinkeby_Bytes
  transactingAsset: testrinkeby_Bytes
  transactingAsset_not: testrinkeby_Bytes
  transactingAsset_in: [testrinkeby_Bytes!]
  transactingAsset_not_in: [testrinkeby_Bytes!]
  transactingAsset_contains: testrinkeby_Bytes
  transactingAsset_not_contains: testrinkeby_Bytes
>>>>>>> 0ca3a377
  transactingAmount: BigInt
  transactingAmount_not: BigInt
  transactingAmount_gt: BigInt
  transactingAmount_lt: BigInt
  transactingAmount_gte: BigInt
  transactingAmount_lte: BigInt
  transactingAmount_in: [BigInt!]
  transactingAmount_not_in: [BigInt!]
<<<<<<< HEAD
  localAsset: staginggoerli_Bytes
  localAsset_not: staginggoerli_Bytes
  localAsset_in: [staginggoerli_Bytes!]
  localAsset_not_in: [staginggoerli_Bytes!]
  localAsset_contains: staginggoerli_Bytes
  localAsset_not_contains: staginggoerli_Bytes
=======
  localAsset: testrinkeby_Bytes
  localAsset_not: testrinkeby_Bytes
  localAsset_in: [testrinkeby_Bytes!]
  localAsset_not_in: [testrinkeby_Bytes!]
  localAsset_contains: testrinkeby_Bytes
  localAsset_not_contains: testrinkeby_Bytes
>>>>>>> 0ca3a377
  localAmount: BigInt
  localAmount_not: BigInt
  localAmount_gt: BigInt
  localAmount_lt: BigInt
  localAmount_gte: BigInt
  localAmount_lte: BigInt
  localAmount_in: [BigInt!]
  localAmount_not_in: [BigInt!]
  sponsorVaultRelayerFee: BigInt
  sponsorVaultRelayerFee_not: BigInt
  sponsorVaultRelayerFee_gt: BigInt
  sponsorVaultRelayerFee_lt: BigInt
  sponsorVaultRelayerFee_gte: BigInt
  sponsorVaultRelayerFee_lte: BigInt
  sponsorVaultRelayerFee_in: [BigInt!]
  sponsorVaultRelayerFee_not_in: [BigInt!]
<<<<<<< HEAD
  executedCaller: staginggoerli_Bytes
  executedCaller_not: staginggoerli_Bytes
  executedCaller_in: [staginggoerli_Bytes!]
  executedCaller_not_in: [staginggoerli_Bytes!]
  executedCaller_contains: staginggoerli_Bytes
  executedCaller_not_contains: staginggoerli_Bytes
  executedTransactionHash: staginggoerli_Bytes
  executedTransactionHash_not: staginggoerli_Bytes
  executedTransactionHash_in: [staginggoerli_Bytes!]
  executedTransactionHash_not_in: [staginggoerli_Bytes!]
  executedTransactionHash_contains: staginggoerli_Bytes
  executedTransactionHash_not_contains: staginggoerli_Bytes
=======
  executedCaller: testrinkeby_Bytes
  executedCaller_not: testrinkeby_Bytes
  executedCaller_in: [testrinkeby_Bytes!]
  executedCaller_not_in: [testrinkeby_Bytes!]
  executedCaller_contains: testrinkeby_Bytes
  executedCaller_not_contains: testrinkeby_Bytes
  executedTransactionHash: testrinkeby_Bytes
  executedTransactionHash_not: testrinkeby_Bytes
  executedTransactionHash_in: [testrinkeby_Bytes!]
  executedTransactionHash_not_in: [testrinkeby_Bytes!]
  executedTransactionHash_contains: testrinkeby_Bytes
  executedTransactionHash_not_contains: testrinkeby_Bytes
>>>>>>> 0ca3a377
  executedTimestamp: BigInt
  executedTimestamp_not: BigInt
  executedTimestamp_gt: BigInt
  executedTimestamp_lt: BigInt
  executedTimestamp_gte: BigInt
  executedTimestamp_lte: BigInt
  executedTimestamp_in: [BigInt!]
  executedTimestamp_not_in: [BigInt!]
  executedGasPrice: BigInt
  executedGasPrice_not: BigInt
  executedGasPrice_gt: BigInt
  executedGasPrice_lt: BigInt
  executedGasPrice_gte: BigInt
  executedGasPrice_lte: BigInt
  executedGasPrice_in: [BigInt!]
  executedGasPrice_not_in: [BigInt!]
  executedGasLimit: BigInt
  executedGasLimit_not: BigInt
  executedGasLimit_gt: BigInt
  executedGasLimit_lt: BigInt
  executedGasLimit_gte: BigInt
  executedGasLimit_lte: BigInt
  executedGasLimit_in: [BigInt!]
  executedGasLimit_not_in: [BigInt!]
  executedBlockNumber: BigInt
  executedBlockNumber_not: BigInt
  executedBlockNumber_gt: BigInt
  executedBlockNumber_lt: BigInt
  executedBlockNumber_gte: BigInt
  executedBlockNumber_lte: BigInt
  executedBlockNumber_in: [BigInt!]
  executedBlockNumber_not_in: [BigInt!]
<<<<<<< HEAD
  reconciledCaller: staginggoerli_Bytes
  reconciledCaller_not: staginggoerli_Bytes
  reconciledCaller_in: [staginggoerli_Bytes!]
  reconciledCaller_not_in: [staginggoerli_Bytes!]
  reconciledCaller_contains: staginggoerli_Bytes
  reconciledCaller_not_contains: staginggoerli_Bytes
  reconciledTransactionHash: staginggoerli_Bytes
  reconciledTransactionHash_not: staginggoerli_Bytes
  reconciledTransactionHash_in: [staginggoerli_Bytes!]
  reconciledTransactionHash_not_in: [staginggoerli_Bytes!]
  reconciledTransactionHash_contains: staginggoerli_Bytes
  reconciledTransactionHash_not_contains: staginggoerli_Bytes
=======
  reconciledCaller: testrinkeby_Bytes
  reconciledCaller_not: testrinkeby_Bytes
  reconciledCaller_in: [testrinkeby_Bytes!]
  reconciledCaller_not_in: [testrinkeby_Bytes!]
  reconciledCaller_contains: testrinkeby_Bytes
  reconciledCaller_not_contains: testrinkeby_Bytes
  reconciledTransactionHash: testrinkeby_Bytes
  reconciledTransactionHash_not: testrinkeby_Bytes
  reconciledTransactionHash_in: [testrinkeby_Bytes!]
  reconciledTransactionHash_not_in: [testrinkeby_Bytes!]
  reconciledTransactionHash_contains: testrinkeby_Bytes
  reconciledTransactionHash_not_contains: testrinkeby_Bytes
>>>>>>> 0ca3a377
  reconciledTimestamp: BigInt
  reconciledTimestamp_not: BigInt
  reconciledTimestamp_gt: BigInt
  reconciledTimestamp_lt: BigInt
  reconciledTimestamp_gte: BigInt
  reconciledTimestamp_lte: BigInt
  reconciledTimestamp_in: [BigInt!]
  reconciledTimestamp_not_in: [BigInt!]
  reconciledGasPrice: BigInt
  reconciledGasPrice_not: BigInt
  reconciledGasPrice_gt: BigInt
  reconciledGasPrice_lt: BigInt
  reconciledGasPrice_gte: BigInt
  reconciledGasPrice_lte: BigInt
  reconciledGasPrice_in: [BigInt!]
  reconciledGasPrice_not_in: [BigInt!]
  reconciledGasLimit: BigInt
  reconciledGasLimit_not: BigInt
  reconciledGasLimit_gt: BigInt
  reconciledGasLimit_lt: BigInt
  reconciledGasLimit_gte: BigInt
  reconciledGasLimit_lte: BigInt
  reconciledGasLimit_in: [BigInt!]
  reconciledGasLimit_not_in: [BigInt!]
  reconciledBlockNumber: BigInt
  reconciledBlockNumber_not: BigInt
  reconciledBlockNumber_gt: BigInt
  reconciledBlockNumber_lt: BigInt
  reconciledBlockNumber_gte: BigInt
  reconciledBlockNumber_lte: BigInt
  reconciledBlockNumber_in: [BigInt!]
  reconciledBlockNumber_not_in: [BigInt!]

  """Filter for the block changed event."""
<<<<<<< HEAD
  _change_block: staginggoerli_BlockChangedFilter
}

enum staginggoerli_DestinationTransfer_orderBy {
=======
  _change_block: testrinkeby_BlockChangedFilter
}

enum testrinkeby_DestinationTransfer_orderBy {
>>>>>>> 0ca3a377
  id
  chainId
  transferId
  nonce
  to
  callData
  originDomain
  destinationDomain
  agent
  recovery
  forceSlow
  receiveLocal
  callback
  callbackFee
  relayerFee
  slippageTol
  status
  routers
  originSender
  transactingAsset
  transactingAmount
  localAsset
  localAmount
  sponsorVaultRelayerFee
  executedCaller
  executedTransactionHash
  executedTimestamp
  executedGasPrice
  executedGasLimit
  executedBlockNumber
  reconciledCaller
  reconciledTransactionHash
  reconciledTimestamp
  reconciledGasPrice
  reconciledGasLimit
  reconciledBlockNumber
}

"""Defines the order direction, either ascending or descending"""
<<<<<<< HEAD
enum staginggoerli_OrderDirection {
=======
enum testrinkeby_OrderDirection {
>>>>>>> 0ca3a377
  asc
  desc
}

<<<<<<< HEAD
type staginggoerli_OriginTransfer {
  id: ID!
  chainId: BigInt
  transferId: staginggoerli_Bytes
  nonce: BigInt
  to: staginggoerli_Bytes
  callData: staginggoerli_Bytes
  originDomain: BigInt
  destinationDomain: BigInt
  agent: staginggoerli_Bytes
  recovery: staginggoerli_Bytes
  forceSlow: Boolean
  receiveLocal: Boolean
  callback: staginggoerli_Bytes
  callbackFee: BigInt
  relayerFee: BigInt
  slippageTol: BigInt
  status: staginggoerli_TransferStatus
  message: staginggoerli_Bytes
  transactingAsset: staginggoerli_Bytes
  transactingAmount: BigInt
  bridgedAsset: staginggoerli_Bytes
  bridgedAmount: BigInt
  caller: staginggoerli_Bytes
  transactionHash: staginggoerli_Bytes
=======
type testrinkeby_OriginTransfer {
  id: ID!
  chainId: BigInt
  transferId: testrinkeby_Bytes
  nonce: BigInt
  to: testrinkeby_Bytes
  callData: testrinkeby_Bytes
  originDomain: BigInt
  destinationDomain: BigInt
  agent: testrinkeby_Bytes
  recovery: testrinkeby_Bytes
  forceSlow: Boolean
  receiveLocal: Boolean
  callback: testrinkeby_Bytes
  callbackFee: BigInt
  relayerFee: BigInt
  slippageTol: BigInt
  status: testrinkeby_TransferStatus
  message: testrinkeby_Bytes
  transactingAsset: testrinkeby_Bytes
  transactingAmount: BigInt
  bridgedAsset: testrinkeby_Bytes
  bridgedAmount: BigInt
  caller: testrinkeby_Bytes
  transactionHash: testrinkeby_Bytes
>>>>>>> 0ca3a377
  timestamp: BigInt
  gasPrice: BigInt
  gasLimit: BigInt
  blockNumber: BigInt
}

<<<<<<< HEAD
input staginggoerli_OriginTransfer_filter {
=======
input testrinkeby_OriginTransfer_filter {
>>>>>>> 0ca3a377
  id: ID
  id_not: ID
  id_gt: ID
  id_lt: ID
  id_gte: ID
  id_lte: ID
  id_in: [ID!]
  id_not_in: [ID!]
  chainId: BigInt
  chainId_not: BigInt
  chainId_gt: BigInt
  chainId_lt: BigInt
  chainId_gte: BigInt
  chainId_lte: BigInt
  chainId_in: [BigInt!]
  chainId_not_in: [BigInt!]
<<<<<<< HEAD
  transferId: staginggoerli_Bytes
  transferId_not: staginggoerli_Bytes
  transferId_in: [staginggoerli_Bytes!]
  transferId_not_in: [staginggoerli_Bytes!]
  transferId_contains: staginggoerli_Bytes
  transferId_not_contains: staginggoerli_Bytes
=======
  transferId: testrinkeby_Bytes
  transferId_not: testrinkeby_Bytes
  transferId_in: [testrinkeby_Bytes!]
  transferId_not_in: [testrinkeby_Bytes!]
  transferId_contains: testrinkeby_Bytes
  transferId_not_contains: testrinkeby_Bytes
>>>>>>> 0ca3a377
  nonce: BigInt
  nonce_not: BigInt
  nonce_gt: BigInt
  nonce_lt: BigInt
  nonce_gte: BigInt
  nonce_lte: BigInt
  nonce_in: [BigInt!]
  nonce_not_in: [BigInt!]
<<<<<<< HEAD
  to: staginggoerli_Bytes
  to_not: staginggoerli_Bytes
  to_in: [staginggoerli_Bytes!]
  to_not_in: [staginggoerli_Bytes!]
  to_contains: staginggoerli_Bytes
  to_not_contains: staginggoerli_Bytes
  callData: staginggoerli_Bytes
  callData_not: staginggoerli_Bytes
  callData_in: [staginggoerli_Bytes!]
  callData_not_in: [staginggoerli_Bytes!]
  callData_contains: staginggoerli_Bytes
  callData_not_contains: staginggoerli_Bytes
=======
  to: testrinkeby_Bytes
  to_not: testrinkeby_Bytes
  to_in: [testrinkeby_Bytes!]
  to_not_in: [testrinkeby_Bytes!]
  to_contains: testrinkeby_Bytes
  to_not_contains: testrinkeby_Bytes
  callData: testrinkeby_Bytes
  callData_not: testrinkeby_Bytes
  callData_in: [testrinkeby_Bytes!]
  callData_not_in: [testrinkeby_Bytes!]
  callData_contains: testrinkeby_Bytes
  callData_not_contains: testrinkeby_Bytes
>>>>>>> 0ca3a377
  originDomain: BigInt
  originDomain_not: BigInt
  originDomain_gt: BigInt
  originDomain_lt: BigInt
  originDomain_gte: BigInt
  originDomain_lte: BigInt
  originDomain_in: [BigInt!]
  originDomain_not_in: [BigInt!]
  destinationDomain: BigInt
  destinationDomain_not: BigInt
  destinationDomain_gt: BigInt
  destinationDomain_lt: BigInt
  destinationDomain_gte: BigInt
  destinationDomain_lte: BigInt
  destinationDomain_in: [BigInt!]
  destinationDomain_not_in: [BigInt!]
<<<<<<< HEAD
  agent: staginggoerli_Bytes
  agent_not: staginggoerli_Bytes
  agent_in: [staginggoerli_Bytes!]
  agent_not_in: [staginggoerli_Bytes!]
  agent_contains: staginggoerli_Bytes
  agent_not_contains: staginggoerli_Bytes
  recovery: staginggoerli_Bytes
  recovery_not: staginggoerli_Bytes
  recovery_in: [staginggoerli_Bytes!]
  recovery_not_in: [staginggoerli_Bytes!]
  recovery_contains: staginggoerli_Bytes
  recovery_not_contains: staginggoerli_Bytes
=======
  agent: testrinkeby_Bytes
  agent_not: testrinkeby_Bytes
  agent_in: [testrinkeby_Bytes!]
  agent_not_in: [testrinkeby_Bytes!]
  agent_contains: testrinkeby_Bytes
  agent_not_contains: testrinkeby_Bytes
  recovery: testrinkeby_Bytes
  recovery_not: testrinkeby_Bytes
  recovery_in: [testrinkeby_Bytes!]
  recovery_not_in: [testrinkeby_Bytes!]
  recovery_contains: testrinkeby_Bytes
  recovery_not_contains: testrinkeby_Bytes
>>>>>>> 0ca3a377
  forceSlow: Boolean
  forceSlow_not: Boolean
  forceSlow_in: [Boolean!]
  forceSlow_not_in: [Boolean!]
  receiveLocal: Boolean
  receiveLocal_not: Boolean
  receiveLocal_in: [Boolean!]
  receiveLocal_not_in: [Boolean!]
<<<<<<< HEAD
  callback: staginggoerli_Bytes
  callback_not: staginggoerli_Bytes
  callback_in: [staginggoerli_Bytes!]
  callback_not_in: [staginggoerli_Bytes!]
  callback_contains: staginggoerli_Bytes
  callback_not_contains: staginggoerli_Bytes
=======
  callback: testrinkeby_Bytes
  callback_not: testrinkeby_Bytes
  callback_in: [testrinkeby_Bytes!]
  callback_not_in: [testrinkeby_Bytes!]
  callback_contains: testrinkeby_Bytes
  callback_not_contains: testrinkeby_Bytes
>>>>>>> 0ca3a377
  callbackFee: BigInt
  callbackFee_not: BigInt
  callbackFee_gt: BigInt
  callbackFee_lt: BigInt
  callbackFee_gte: BigInt
  callbackFee_lte: BigInt
  callbackFee_in: [BigInt!]
  callbackFee_not_in: [BigInt!]
  relayerFee: BigInt
  relayerFee_not: BigInt
  relayerFee_gt: BigInt
  relayerFee_lt: BigInt
  relayerFee_gte: BigInt
  relayerFee_lte: BigInt
  relayerFee_in: [BigInt!]
  relayerFee_not_in: [BigInt!]
  slippageTol: BigInt
  slippageTol_not: BigInt
  slippageTol_gt: BigInt
  slippageTol_lt: BigInt
  slippageTol_gte: BigInt
  slippageTol_lte: BigInt
  slippageTol_in: [BigInt!]
  slippageTol_not_in: [BigInt!]
<<<<<<< HEAD
  status: staginggoerli_TransferStatus
  status_not: staginggoerli_TransferStatus
  status_in: [staginggoerli_TransferStatus!]
  status_not_in: [staginggoerli_TransferStatus!]
  message: staginggoerli_Bytes
  message_not: staginggoerli_Bytes
  message_in: [staginggoerli_Bytes!]
  message_not_in: [staginggoerli_Bytes!]
  message_contains: staginggoerli_Bytes
  message_not_contains: staginggoerli_Bytes
  transactingAsset: staginggoerli_Bytes
  transactingAsset_not: staginggoerli_Bytes
  transactingAsset_in: [staginggoerli_Bytes!]
  transactingAsset_not_in: [staginggoerli_Bytes!]
  transactingAsset_contains: staginggoerli_Bytes
  transactingAsset_not_contains: staginggoerli_Bytes
=======
  status: testrinkeby_TransferStatus
  status_not: testrinkeby_TransferStatus
  status_in: [testrinkeby_TransferStatus!]
  status_not_in: [testrinkeby_TransferStatus!]
  message: testrinkeby_Bytes
  message_not: testrinkeby_Bytes
  message_in: [testrinkeby_Bytes!]
  message_not_in: [testrinkeby_Bytes!]
  message_contains: testrinkeby_Bytes
  message_not_contains: testrinkeby_Bytes
  transactingAsset: testrinkeby_Bytes
  transactingAsset_not: testrinkeby_Bytes
  transactingAsset_in: [testrinkeby_Bytes!]
  transactingAsset_not_in: [testrinkeby_Bytes!]
  transactingAsset_contains: testrinkeby_Bytes
  transactingAsset_not_contains: testrinkeby_Bytes
>>>>>>> 0ca3a377
  transactingAmount: BigInt
  transactingAmount_not: BigInt
  transactingAmount_gt: BigInt
  transactingAmount_lt: BigInt
  transactingAmount_gte: BigInt
  transactingAmount_lte: BigInt
  transactingAmount_in: [BigInt!]
  transactingAmount_not_in: [BigInt!]
<<<<<<< HEAD
  bridgedAsset: staginggoerli_Bytes
  bridgedAsset_not: staginggoerli_Bytes
  bridgedAsset_in: [staginggoerli_Bytes!]
  bridgedAsset_not_in: [staginggoerli_Bytes!]
  bridgedAsset_contains: staginggoerli_Bytes
  bridgedAsset_not_contains: staginggoerli_Bytes
=======
  bridgedAsset: testrinkeby_Bytes
  bridgedAsset_not: testrinkeby_Bytes
  bridgedAsset_in: [testrinkeby_Bytes!]
  bridgedAsset_not_in: [testrinkeby_Bytes!]
  bridgedAsset_contains: testrinkeby_Bytes
  bridgedAsset_not_contains: testrinkeby_Bytes
>>>>>>> 0ca3a377
  bridgedAmount: BigInt
  bridgedAmount_not: BigInt
  bridgedAmount_gt: BigInt
  bridgedAmount_lt: BigInt
  bridgedAmount_gte: BigInt
  bridgedAmount_lte: BigInt
  bridgedAmount_in: [BigInt!]
  bridgedAmount_not_in: [BigInt!]
<<<<<<< HEAD
  caller: staginggoerli_Bytes
  caller_not: staginggoerli_Bytes
  caller_in: [staginggoerli_Bytes!]
  caller_not_in: [staginggoerli_Bytes!]
  caller_contains: staginggoerli_Bytes
  caller_not_contains: staginggoerli_Bytes
  transactionHash: staginggoerli_Bytes
  transactionHash_not: staginggoerli_Bytes
  transactionHash_in: [staginggoerli_Bytes!]
  transactionHash_not_in: [staginggoerli_Bytes!]
  transactionHash_contains: staginggoerli_Bytes
  transactionHash_not_contains: staginggoerli_Bytes
=======
  caller: testrinkeby_Bytes
  caller_not: testrinkeby_Bytes
  caller_in: [testrinkeby_Bytes!]
  caller_not_in: [testrinkeby_Bytes!]
  caller_contains: testrinkeby_Bytes
  caller_not_contains: testrinkeby_Bytes
  transactionHash: testrinkeby_Bytes
  transactionHash_not: testrinkeby_Bytes
  transactionHash_in: [testrinkeby_Bytes!]
  transactionHash_not_in: [testrinkeby_Bytes!]
  transactionHash_contains: testrinkeby_Bytes
  transactionHash_not_contains: testrinkeby_Bytes
>>>>>>> 0ca3a377
  timestamp: BigInt
  timestamp_not: BigInt
  timestamp_gt: BigInt
  timestamp_lt: BigInt
  timestamp_gte: BigInt
  timestamp_lte: BigInt
  timestamp_in: [BigInt!]
  timestamp_not_in: [BigInt!]
  gasPrice: BigInt
  gasPrice_not: BigInt
  gasPrice_gt: BigInt
  gasPrice_lt: BigInt
  gasPrice_gte: BigInt
  gasPrice_lte: BigInt
  gasPrice_in: [BigInt!]
  gasPrice_not_in: [BigInt!]
  gasLimit: BigInt
  gasLimit_not: BigInt
  gasLimit_gt: BigInt
  gasLimit_lt: BigInt
  gasLimit_gte: BigInt
  gasLimit_lte: BigInt
  gasLimit_in: [BigInt!]
  gasLimit_not_in: [BigInt!]
  blockNumber: BigInt
  blockNumber_not: BigInt
  blockNumber_gt: BigInt
  blockNumber_lt: BigInt
  blockNumber_gte: BigInt
  blockNumber_lte: BigInt
  blockNumber_in: [BigInt!]
  blockNumber_not_in: [BigInt!]

  """Filter for the block changed event."""
<<<<<<< HEAD
  _change_block: staginggoerli_BlockChangedFilter
}

enum staginggoerli_OriginTransfer_orderBy {
=======
  _change_block: testrinkeby_BlockChangedFilter
}

enum testrinkeby_OriginTransfer_orderBy {
>>>>>>> 0ca3a377
  id
  chainId
  transferId
  nonce
  to
  callData
  originDomain
  destinationDomain
  agent
  recovery
  forceSlow
  receiveLocal
  callback
  callbackFee
  relayerFee
  slippageTol
  status
  message
  transactingAsset
  transactingAmount
  bridgedAsset
  bridgedAmount
  caller
  transactionHash
  timestamp
  gasPrice
  gasLimit
  blockNumber
}

<<<<<<< HEAD
type staginggoerli_Relayer {
  id: ID!
  isActive: Boolean!
  relayer: staginggoerli_Bytes
}

input staginggoerli_Relayer_filter {
=======
type testrinkeby_Relayer {
  id: ID!
  isActive: Boolean!
  relayer: testrinkeby_Bytes
}

input testrinkeby_Relayer_filter {
>>>>>>> 0ca3a377
  id: ID
  id_not: ID
  id_gt: ID
  id_lt: ID
  id_gte: ID
  id_lte: ID
  id_in: [ID!]
  id_not_in: [ID!]
  isActive: Boolean
  isActive_not: Boolean
  isActive_in: [Boolean!]
  isActive_not_in: [Boolean!]
<<<<<<< HEAD
  relayer: staginggoerli_Bytes
  relayer_not: staginggoerli_Bytes
  relayer_in: [staginggoerli_Bytes!]
  relayer_not_in: [staginggoerli_Bytes!]
  relayer_contains: staginggoerli_Bytes
  relayer_not_contains: staginggoerli_Bytes

  """Filter for the block changed event."""
  _change_block: staginggoerli_BlockChangedFilter
}

enum staginggoerli_Relayer_orderBy {
=======
  relayer: testrinkeby_Bytes
  relayer_not: testrinkeby_Bytes
  relayer_in: [testrinkeby_Bytes!]
  relayer_not_in: [testrinkeby_Bytes!]
  relayer_contains: testrinkeby_Bytes
  relayer_not_contains: testrinkeby_Bytes

  """Filter for the block changed event."""
  _change_block: testrinkeby_BlockChangedFilter
}

enum testrinkeby_Relayer_orderBy {
>>>>>>> 0ca3a377
  id
  isActive
  relayer
}

<<<<<<< HEAD
type staginggoerli_Router {
  id: ID!
  isActive: Boolean!
  owner: staginggoerli_Bytes
  recipient: staginggoerli_Bytes
  proposedOwner: staginggoerli_Bytes
  proposedTimestamp: BigInt
  assetBalances(skip: Int = 0, first: Int = 100, orderBy: staginggoerli_AssetBalance_orderBy, orderDirection: staginggoerli_OrderDirection, where: staginggoerli_AssetBalance_filter): [staginggoerli_AssetBalance!]!
}

input staginggoerli_Router_filter {
=======
type testrinkeby_Router {
  id: ID!
  isActive: Boolean!
  owner: testrinkeby_Bytes
  recipient: testrinkeby_Bytes
  proposedOwner: testrinkeby_Bytes
  proposedTimestamp: BigInt
  assetBalances(skip: Int = 0, first: Int = 100, orderBy: testrinkeby_AssetBalance_orderBy, orderDirection: testrinkeby_OrderDirection, where: testrinkeby_AssetBalance_filter): [testrinkeby_AssetBalance!]!
}

input testrinkeby_Router_filter {
>>>>>>> 0ca3a377
  id: ID
  id_not: ID
  id_gt: ID
  id_lt: ID
  id_gte: ID
  id_lte: ID
  id_in: [ID!]
  id_not_in: [ID!]
  isActive: Boolean
  isActive_not: Boolean
  isActive_in: [Boolean!]
  isActive_not_in: [Boolean!]
<<<<<<< HEAD
  owner: staginggoerli_Bytes
  owner_not: staginggoerli_Bytes
  owner_in: [staginggoerli_Bytes!]
  owner_not_in: [staginggoerli_Bytes!]
  owner_contains: staginggoerli_Bytes
  owner_not_contains: staginggoerli_Bytes
  recipient: staginggoerli_Bytes
  recipient_not: staginggoerli_Bytes
  recipient_in: [staginggoerli_Bytes!]
  recipient_not_in: [staginggoerli_Bytes!]
  recipient_contains: staginggoerli_Bytes
  recipient_not_contains: staginggoerli_Bytes
  proposedOwner: staginggoerli_Bytes
  proposedOwner_not: staginggoerli_Bytes
  proposedOwner_in: [staginggoerli_Bytes!]
  proposedOwner_not_in: [staginggoerli_Bytes!]
  proposedOwner_contains: staginggoerli_Bytes
  proposedOwner_not_contains: staginggoerli_Bytes
=======
  owner: testrinkeby_Bytes
  owner_not: testrinkeby_Bytes
  owner_in: [testrinkeby_Bytes!]
  owner_not_in: [testrinkeby_Bytes!]
  owner_contains: testrinkeby_Bytes
  owner_not_contains: testrinkeby_Bytes
  recipient: testrinkeby_Bytes
  recipient_not: testrinkeby_Bytes
  recipient_in: [testrinkeby_Bytes!]
  recipient_not_in: [testrinkeby_Bytes!]
  recipient_contains: testrinkeby_Bytes
  recipient_not_contains: testrinkeby_Bytes
  proposedOwner: testrinkeby_Bytes
  proposedOwner_not: testrinkeby_Bytes
  proposedOwner_in: [testrinkeby_Bytes!]
  proposedOwner_not_in: [testrinkeby_Bytes!]
  proposedOwner_contains: testrinkeby_Bytes
  proposedOwner_not_contains: testrinkeby_Bytes
>>>>>>> 0ca3a377
  proposedTimestamp: BigInt
  proposedTimestamp_not: BigInt
  proposedTimestamp_gt: BigInt
  proposedTimestamp_lt: BigInt
  proposedTimestamp_gte: BigInt
  proposedTimestamp_lte: BigInt
  proposedTimestamp_in: [BigInt!]
  proposedTimestamp_not_in: [BigInt!]
<<<<<<< HEAD
  assetBalances_: staginggoerli_AssetBalance_filter

  """Filter for the block changed event."""
  _change_block: staginggoerli_BlockChangedFilter
}

enum staginggoerli_Router_orderBy {
=======
  assetBalances_: testrinkeby_AssetBalance_filter

  """Filter for the block changed event."""
  _change_block: testrinkeby_BlockChangedFilter
}

enum testrinkeby_Router_orderBy {
>>>>>>> 0ca3a377
  id
  isActive
  owner
  recipient
  proposedOwner
  proposedTimestamp
  assetBalances
}

<<<<<<< HEAD
type staginggoerli_Setting {
  id: ID!
  maxRoutersPerTransfer: BigInt!
  caller: staginggoerli_Bytes!
}

input staginggoerli_Setting_filter {
=======
type testrinkeby_Setting {
  id: ID!
  maxRoutersPerTransfer: BigInt!
  caller: testrinkeby_Bytes!
}

input testrinkeby_Setting_filter {
>>>>>>> 0ca3a377
  id: ID
  id_not: ID
  id_gt: ID
  id_lt: ID
  id_gte: ID
  id_lte: ID
  id_in: [ID!]
  id_not_in: [ID!]
  maxRoutersPerTransfer: BigInt
  maxRoutersPerTransfer_not: BigInt
  maxRoutersPerTransfer_gt: BigInt
  maxRoutersPerTransfer_lt: BigInt
  maxRoutersPerTransfer_gte: BigInt
  maxRoutersPerTransfer_lte: BigInt
  maxRoutersPerTransfer_in: [BigInt!]
  maxRoutersPerTransfer_not_in: [BigInt!]
<<<<<<< HEAD
  caller: staginggoerli_Bytes
  caller_not: staginggoerli_Bytes
  caller_in: [staginggoerli_Bytes!]
  caller_not_in: [staginggoerli_Bytes!]
  caller_contains: staginggoerli_Bytes
  caller_not_contains: staginggoerli_Bytes

  """Filter for the block changed event."""
  _change_block: staginggoerli_BlockChangedFilter
}

enum staginggoerli_Setting_orderBy {
=======
  caller: testrinkeby_Bytes
  caller_not: testrinkeby_Bytes
  caller_in: [testrinkeby_Bytes!]
  caller_not_in: [testrinkeby_Bytes!]
  caller_contains: testrinkeby_Bytes
  caller_not_contains: testrinkeby_Bytes

  """Filter for the block changed event."""
  _change_block: testrinkeby_BlockChangedFilter
}

enum testrinkeby_Setting_orderBy {
>>>>>>> 0ca3a377
  id
  maxRoutersPerTransfer
  caller
}

<<<<<<< HEAD
type staginggoerli_SponsorVault {
  id: ID!
  sponsorVault: staginggoerli_Bytes!
}

input staginggoerli_SponsorVault_filter {
=======
type testrinkeby_SponsorVault {
  id: ID!
  sponsorVault: testrinkeby_Bytes!
}

input testrinkeby_SponsorVault_filter {
>>>>>>> 0ca3a377
  id: ID
  id_not: ID
  id_gt: ID
  id_lt: ID
  id_gte: ID
  id_lte: ID
  id_in: [ID!]
  id_not_in: [ID!]
<<<<<<< HEAD
  sponsorVault: staginggoerli_Bytes
  sponsorVault_not: staginggoerli_Bytes
  sponsorVault_in: [staginggoerli_Bytes!]
  sponsorVault_not_in: [staginggoerli_Bytes!]
  sponsorVault_contains: staginggoerli_Bytes
  sponsorVault_not_contains: staginggoerli_Bytes

  """Filter for the block changed event."""
  _change_block: staginggoerli_BlockChangedFilter
}

enum staginggoerli_SponsorVault_orderBy {
=======
  sponsorVault: testrinkeby_Bytes
  sponsorVault_not: testrinkeby_Bytes
  sponsorVault_in: [testrinkeby_Bytes!]
  sponsorVault_not_in: [testrinkeby_Bytes!]
  sponsorVault_contains: testrinkeby_Bytes
  sponsorVault_not_contains: testrinkeby_Bytes

  """Filter for the block changed event."""
  _change_block: testrinkeby_BlockChangedFilter
}

enum testrinkeby_SponsorVault_orderBy {
>>>>>>> 0ca3a377
  id
  sponsorVault
}

<<<<<<< HEAD
type staginggoerli_StableSwap {
  id: ID!
  canonicalId: staginggoerli_Bytes!
  domain: BigInt
  swapPool: staginggoerli_Bytes!
}

input staginggoerli_StableSwap_filter {
=======
type testrinkeby_StableSwap {
  id: ID!
  canonicalId: testrinkeby_Bytes!
  domain: BigInt
  swapPool: testrinkeby_Bytes!
}

input testrinkeby_StableSwap_filter {
>>>>>>> 0ca3a377
  id: ID
  id_not: ID
  id_gt: ID
  id_lt: ID
  id_gte: ID
  id_lte: ID
  id_in: [ID!]
  id_not_in: [ID!]
<<<<<<< HEAD
  canonicalId: staginggoerli_Bytes
  canonicalId_not: staginggoerli_Bytes
  canonicalId_in: [staginggoerli_Bytes!]
  canonicalId_not_in: [staginggoerli_Bytes!]
  canonicalId_contains: staginggoerli_Bytes
  canonicalId_not_contains: staginggoerli_Bytes
=======
  canonicalId: testrinkeby_Bytes
  canonicalId_not: testrinkeby_Bytes
  canonicalId_in: [testrinkeby_Bytes!]
  canonicalId_not_in: [testrinkeby_Bytes!]
  canonicalId_contains: testrinkeby_Bytes
  canonicalId_not_contains: testrinkeby_Bytes
>>>>>>> 0ca3a377
  domain: BigInt
  domain_not: BigInt
  domain_gt: BigInt
  domain_lt: BigInt
  domain_gte: BigInt
  domain_lte: BigInt
  domain_in: [BigInt!]
  domain_not_in: [BigInt!]
<<<<<<< HEAD
  swapPool: staginggoerli_Bytes
  swapPool_not: staginggoerli_Bytes
  swapPool_in: [staginggoerli_Bytes!]
  swapPool_not_in: [staginggoerli_Bytes!]
  swapPool_contains: staginggoerli_Bytes
  swapPool_not_contains: staginggoerli_Bytes

  """Filter for the block changed event."""
  _change_block: staginggoerli_BlockChangedFilter
}

enum staginggoerli_StableSwap_orderBy {
=======
  swapPool: testrinkeby_Bytes
  swapPool_not: testrinkeby_Bytes
  swapPool_in: [testrinkeby_Bytes!]
  swapPool_not_in: [testrinkeby_Bytes!]
  swapPool_contains: testrinkeby_Bytes
  swapPool_not_contains: testrinkeby_Bytes

  """Filter for the block changed event."""
  _change_block: testrinkeby_BlockChangedFilter
}

enum testrinkeby_StableSwap_orderBy {
>>>>>>> 0ca3a377
  id
  canonicalId
  domain
  swapPool
}

<<<<<<< HEAD
enum staginggoerli_TransferStatus {
=======
enum testrinkeby_TransferStatus {
>>>>>>> 0ca3a377
  XCalled
  Executed
  Reconciled
  CompletedSlow
  CompletedFast
}

<<<<<<< HEAD
type staginggoerli__Block_ {
  """The hash of the block"""
  hash: staginggoerli_Bytes
=======
type testrinkeby__Block_ {
  """The hash of the block"""
  hash: testrinkeby_Bytes
>>>>>>> 0ca3a377

  """The block number"""
  number: Int!
}

"""The type for the top-level _meta field"""
<<<<<<< HEAD
type staginggoerli__Meta_ {
  "Information about a specific subgraph block. The hash of the block\nwill be null if the _meta field has a block constraint that asks for\na block number. It will be filled if the _meta field has no block constraint\nand therefore asks for the latest  block\n"
  block: staginggoerli__Block_!
=======
type testrinkeby__Meta_ {
  "Information about a specific subgraph block. The hash of the block\nwill be null if the _meta field has a block constraint that asks for\na block number. It will be filled if the _meta field has no block constraint\nand therefore asks for the latest  block\n"
  block: testrinkeby__Block_!
>>>>>>> 0ca3a377

  """The deployment ID"""
  deployment: String!

  """If `true`, the subgraph encountered indexing errors at some past block"""
  hasIndexingErrors: Boolean!
}

<<<<<<< HEAD
type testrinkeby_Asset {
  id: ID!
  local: testrinkeby_Bytes!
  adoptedAsset: testrinkeby_Bytes!
  canonicalId: testrinkeby_Bytes!
=======
type stagingrinkeby_Asset {
  id: ID!
  local: stagingrinkeby_Bytes!
  adoptedAsset: stagingrinkeby_Bytes!
  canonicalId: stagingrinkeby_Bytes!
>>>>>>> 0ca3a377
  canonicalDomain: BigInt!
  blockNumber: BigInt!
}

<<<<<<< HEAD
type testrinkeby_AssetBalance {
  id: ID!
  amount: BigInt!
  router: testrinkeby_Router!
  asset: testrinkeby_Asset!
}

input testrinkeby_AssetBalance_filter {
=======
type stagingrinkeby_AssetBalance {
  id: ID!
  amount: BigInt!
  router: stagingrinkeby_Router!
  asset: stagingrinkeby_Asset!
}

input stagingrinkeby_AssetBalance_filter {
>>>>>>> 0ca3a377
  id: ID
  id_not: ID
  id_gt: ID
  id_lt: ID
  id_gte: ID
  id_lte: ID
  id_in: [ID!]
  id_not_in: [ID!]
  amount: BigInt
  amount_not: BigInt
  amount_gt: BigInt
  amount_lt: BigInt
  amount_gte: BigInt
  amount_lte: BigInt
  amount_in: [BigInt!]
  amount_not_in: [BigInt!]
  router: String
  router_not: String
  router_gt: String
  router_lt: String
  router_gte: String
  router_lte: String
  router_in: [String!]
  router_not_in: [String!]
  router_contains: String
  router_contains_nocase: String
  router_not_contains: String
  router_not_contains_nocase: String
  router_starts_with: String
  router_starts_with_nocase: String
  router_not_starts_with: String
  router_not_starts_with_nocase: String
  router_ends_with: String
  router_ends_with_nocase: String
  router_not_ends_with: String
  router_not_ends_with_nocase: String
<<<<<<< HEAD
  router_: testrinkeby_Router_filter
=======
  router_: stagingrinkeby_Router_filter
>>>>>>> 0ca3a377
  asset: String
  asset_not: String
  asset_gt: String
  asset_lt: String
  asset_gte: String
  asset_lte: String
  asset_in: [String!]
  asset_not_in: [String!]
  asset_contains: String
  asset_contains_nocase: String
  asset_not_contains: String
  asset_not_contains_nocase: String
  asset_starts_with: String
  asset_starts_with_nocase: String
  asset_not_starts_with: String
  asset_not_starts_with_nocase: String
  asset_ends_with: String
  asset_ends_with_nocase: String
  asset_not_ends_with: String
  asset_not_ends_with_nocase: String
<<<<<<< HEAD
  asset_: testrinkeby_Asset_filter

  """Filter for the block changed event."""
  _change_block: testrinkeby_BlockChangedFilter
}

enum testrinkeby_AssetBalance_orderBy {
=======
  asset_: stagingrinkeby_Asset_filter

  """Filter for the block changed event."""
  _change_block: stagingrinkeby_BlockChangedFilter
}

enum stagingrinkeby_AssetBalance_orderBy {
>>>>>>> 0ca3a377
  id
  amount
  router
  asset
}

<<<<<<< HEAD
input testrinkeby_Asset_filter {
=======
input stagingrinkeby_Asset_filter {
>>>>>>> 0ca3a377
  id: ID
  id_not: ID
  id_gt: ID
  id_lt: ID
  id_gte: ID
  id_lte: ID
  id_in: [ID!]
  id_not_in: [ID!]
<<<<<<< HEAD
  local: testrinkeby_Bytes
  local_not: testrinkeby_Bytes
  local_in: [testrinkeby_Bytes!]
  local_not_in: [testrinkeby_Bytes!]
  local_contains: testrinkeby_Bytes
  local_not_contains: testrinkeby_Bytes
  adoptedAsset: testrinkeby_Bytes
  adoptedAsset_not: testrinkeby_Bytes
  adoptedAsset_in: [testrinkeby_Bytes!]
  adoptedAsset_not_in: [testrinkeby_Bytes!]
  adoptedAsset_contains: testrinkeby_Bytes
  adoptedAsset_not_contains: testrinkeby_Bytes
  canonicalId: testrinkeby_Bytes
  canonicalId_not: testrinkeby_Bytes
  canonicalId_in: [testrinkeby_Bytes!]
  canonicalId_not_in: [testrinkeby_Bytes!]
  canonicalId_contains: testrinkeby_Bytes
  canonicalId_not_contains: testrinkeby_Bytes
=======
  local: stagingrinkeby_Bytes
  local_not: stagingrinkeby_Bytes
  local_in: [stagingrinkeby_Bytes!]
  local_not_in: [stagingrinkeby_Bytes!]
  local_contains: stagingrinkeby_Bytes
  local_not_contains: stagingrinkeby_Bytes
  adoptedAsset: stagingrinkeby_Bytes
  adoptedAsset_not: stagingrinkeby_Bytes
  adoptedAsset_in: [stagingrinkeby_Bytes!]
  adoptedAsset_not_in: [stagingrinkeby_Bytes!]
  adoptedAsset_contains: stagingrinkeby_Bytes
  adoptedAsset_not_contains: stagingrinkeby_Bytes
  canonicalId: stagingrinkeby_Bytes
  canonicalId_not: stagingrinkeby_Bytes
  canonicalId_in: [stagingrinkeby_Bytes!]
  canonicalId_not_in: [stagingrinkeby_Bytes!]
  canonicalId_contains: stagingrinkeby_Bytes
  canonicalId_not_contains: stagingrinkeby_Bytes
>>>>>>> 0ca3a377
  canonicalDomain: BigInt
  canonicalDomain_not: BigInt
  canonicalDomain_gt: BigInt
  canonicalDomain_lt: BigInt
  canonicalDomain_gte: BigInt
  canonicalDomain_lte: BigInt
  canonicalDomain_in: [BigInt!]
  canonicalDomain_not_in: [BigInt!]
  blockNumber: BigInt
  blockNumber_not: BigInt
  blockNumber_gt: BigInt
  blockNumber_lt: BigInt
  blockNumber_gte: BigInt
  blockNumber_lte: BigInt
  blockNumber_in: [BigInt!]
  blockNumber_not_in: [BigInt!]

  """Filter for the block changed event."""
<<<<<<< HEAD
  _change_block: testrinkeby_BlockChangedFilter
}

enum testrinkeby_Asset_orderBy {
=======
  _change_block: stagingrinkeby_BlockChangedFilter
}

enum stagingrinkeby_Asset_orderBy {
>>>>>>> 0ca3a377
  id
  local
  adoptedAsset
  canonicalId
  canonicalDomain
  blockNumber
}

<<<<<<< HEAD
scalar testrinkeby_BigDecimal

input testrinkeby_BlockChangedFilter {
  number_gte: Int!
}

input testrinkeby_Block_height {
  hash: testrinkeby_Bytes
=======
scalar stagingrinkeby_BigDecimal

input stagingrinkeby_BlockChangedFilter {
  number_gte: Int!
}

input stagingrinkeby_Block_height {
  hash: stagingrinkeby_Bytes
>>>>>>> 0ca3a377
  number: Int
  number_gte: Int
}

<<<<<<< HEAD
scalar testrinkeby_Bytes

type testrinkeby_DestinationTransfer {
  id: ID!
  chainId: BigInt
  transferId: testrinkeby_Bytes
  nonce: BigInt
  to: testrinkeby_Bytes
  callData: testrinkeby_Bytes
  originDomain: BigInt
  destinationDomain: BigInt
  agent: testrinkeby_Bytes
  recovery: testrinkeby_Bytes
  forceSlow: Boolean
  receiveLocal: Boolean
  callback: testrinkeby_Bytes
  callbackFee: BigInt
  relayerFee: BigInt
  slippageTol: BigInt
  status: testrinkeby_TransferStatus
  routers(skip: Int = 0, first: Int = 100, orderBy: testrinkeby_Router_orderBy, orderDirection: testrinkeby_OrderDirection, where: testrinkeby_Router_filter): [testrinkeby_Router!]
  originSender: testrinkeby_Bytes
  transactingAsset: testrinkeby_Bytes
  transactingAmount: BigInt
  localAsset: testrinkeby_Bytes
  localAmount: BigInt
  sponsorVaultRelayerFee: BigInt
  executedCaller: testrinkeby_Bytes
  executedTransactionHash: testrinkeby_Bytes
=======
scalar stagingrinkeby_Bytes

type stagingrinkeby_DestinationTransfer {
  id: ID!
  chainId: BigInt
  transferId: stagingrinkeby_Bytes
  nonce: BigInt
  to: stagingrinkeby_Bytes
  callData: stagingrinkeby_Bytes
  originDomain: BigInt
  destinationDomain: BigInt
  agent: stagingrinkeby_Bytes
  recovery: stagingrinkeby_Bytes
  forceSlow: Boolean
  receiveLocal: Boolean
  callback: stagingrinkeby_Bytes
  callbackFee: BigInt
  relayerFee: BigInt
  slippageTol: BigInt
  status: stagingrinkeby_TransferStatus
  routers(skip: Int = 0, first: Int = 100, orderBy: stagingrinkeby_Router_orderBy, orderDirection: stagingrinkeby_OrderDirection, where: stagingrinkeby_Router_filter): [stagingrinkeby_Router!]
  originSender: stagingrinkeby_Bytes
  transactingAsset: stagingrinkeby_Bytes
  transactingAmount: BigInt
  localAsset: stagingrinkeby_Bytes
  localAmount: BigInt
  sponsorVaultRelayerFee: BigInt
  executedCaller: stagingrinkeby_Bytes
  executedTransactionHash: stagingrinkeby_Bytes
>>>>>>> 0ca3a377
  executedTimestamp: BigInt
  executedGasPrice: BigInt
  executedGasLimit: BigInt
  executedBlockNumber: BigInt
<<<<<<< HEAD
  reconciledCaller: testrinkeby_Bytes
  reconciledTransactionHash: testrinkeby_Bytes
=======
  reconciledCaller: stagingrinkeby_Bytes
  reconciledTransactionHash: stagingrinkeby_Bytes
>>>>>>> 0ca3a377
  reconciledTimestamp: BigInt
  reconciledGasPrice: BigInt
  reconciledGasLimit: BigInt
  reconciledBlockNumber: BigInt
}

<<<<<<< HEAD
input testrinkeby_DestinationTransfer_filter {
=======
input stagingrinkeby_DestinationTransfer_filter {
>>>>>>> 0ca3a377
  id: ID
  id_not: ID
  id_gt: ID
  id_lt: ID
  id_gte: ID
  id_lte: ID
  id_in: [ID!]
  id_not_in: [ID!]
  chainId: BigInt
  chainId_not: BigInt
  chainId_gt: BigInt
  chainId_lt: BigInt
  chainId_gte: BigInt
  chainId_lte: BigInt
  chainId_in: [BigInt!]
  chainId_not_in: [BigInt!]
<<<<<<< HEAD
  transferId: testrinkeby_Bytes
  transferId_not: testrinkeby_Bytes
  transferId_in: [testrinkeby_Bytes!]
  transferId_not_in: [testrinkeby_Bytes!]
  transferId_contains: testrinkeby_Bytes
  transferId_not_contains: testrinkeby_Bytes
=======
  transferId: stagingrinkeby_Bytes
  transferId_not: stagingrinkeby_Bytes
  transferId_in: [stagingrinkeby_Bytes!]
  transferId_not_in: [stagingrinkeby_Bytes!]
  transferId_contains: stagingrinkeby_Bytes
  transferId_not_contains: stagingrinkeby_Bytes
>>>>>>> 0ca3a377
  nonce: BigInt
  nonce_not: BigInt
  nonce_gt: BigInt
  nonce_lt: BigInt
  nonce_gte: BigInt
  nonce_lte: BigInt
  nonce_in: [BigInt!]
  nonce_not_in: [BigInt!]
<<<<<<< HEAD
  to: testrinkeby_Bytes
  to_not: testrinkeby_Bytes
  to_in: [testrinkeby_Bytes!]
  to_not_in: [testrinkeby_Bytes!]
  to_contains: testrinkeby_Bytes
  to_not_contains: testrinkeby_Bytes
  callData: testrinkeby_Bytes
  callData_not: testrinkeby_Bytes
  callData_in: [testrinkeby_Bytes!]
  callData_not_in: [testrinkeby_Bytes!]
  callData_contains: testrinkeby_Bytes
  callData_not_contains: testrinkeby_Bytes
=======
  to: stagingrinkeby_Bytes
  to_not: stagingrinkeby_Bytes
  to_in: [stagingrinkeby_Bytes!]
  to_not_in: [stagingrinkeby_Bytes!]
  to_contains: stagingrinkeby_Bytes
  to_not_contains: stagingrinkeby_Bytes
  callData: stagingrinkeby_Bytes
  callData_not: stagingrinkeby_Bytes
  callData_in: [stagingrinkeby_Bytes!]
  callData_not_in: [stagingrinkeby_Bytes!]
  callData_contains: stagingrinkeby_Bytes
  callData_not_contains: stagingrinkeby_Bytes
>>>>>>> 0ca3a377
  originDomain: BigInt
  originDomain_not: BigInt
  originDomain_gt: BigInt
  originDomain_lt: BigInt
  originDomain_gte: BigInt
  originDomain_lte: BigInt
  originDomain_in: [BigInt!]
  originDomain_not_in: [BigInt!]
  destinationDomain: BigInt
  destinationDomain_not: BigInt
  destinationDomain_gt: BigInt
  destinationDomain_lt: BigInt
  destinationDomain_gte: BigInt
  destinationDomain_lte: BigInt
  destinationDomain_in: [BigInt!]
  destinationDomain_not_in: [BigInt!]
<<<<<<< HEAD
  agent: testrinkeby_Bytes
  agent_not: testrinkeby_Bytes
  agent_in: [testrinkeby_Bytes!]
  agent_not_in: [testrinkeby_Bytes!]
  agent_contains: testrinkeby_Bytes
  agent_not_contains: testrinkeby_Bytes
  recovery: testrinkeby_Bytes
  recovery_not: testrinkeby_Bytes
  recovery_in: [testrinkeby_Bytes!]
  recovery_not_in: [testrinkeby_Bytes!]
  recovery_contains: testrinkeby_Bytes
  recovery_not_contains: testrinkeby_Bytes
=======
  agent: stagingrinkeby_Bytes
  agent_not: stagingrinkeby_Bytes
  agent_in: [stagingrinkeby_Bytes!]
  agent_not_in: [stagingrinkeby_Bytes!]
  agent_contains: stagingrinkeby_Bytes
  agent_not_contains: stagingrinkeby_Bytes
  recovery: stagingrinkeby_Bytes
  recovery_not: stagingrinkeby_Bytes
  recovery_in: [stagingrinkeby_Bytes!]
  recovery_not_in: [stagingrinkeby_Bytes!]
  recovery_contains: stagingrinkeby_Bytes
  recovery_not_contains: stagingrinkeby_Bytes
>>>>>>> 0ca3a377
  forceSlow: Boolean
  forceSlow_not: Boolean
  forceSlow_in: [Boolean!]
  forceSlow_not_in: [Boolean!]
  receiveLocal: Boolean
  receiveLocal_not: Boolean
  receiveLocal_in: [Boolean!]
  receiveLocal_not_in: [Boolean!]
<<<<<<< HEAD
  callback: testrinkeby_Bytes
  callback_not: testrinkeby_Bytes
  callback_in: [testrinkeby_Bytes!]
  callback_not_in: [testrinkeby_Bytes!]
  callback_contains: testrinkeby_Bytes
  callback_not_contains: testrinkeby_Bytes
=======
  callback: stagingrinkeby_Bytes
  callback_not: stagingrinkeby_Bytes
  callback_in: [stagingrinkeby_Bytes!]
  callback_not_in: [stagingrinkeby_Bytes!]
  callback_contains: stagingrinkeby_Bytes
  callback_not_contains: stagingrinkeby_Bytes
>>>>>>> 0ca3a377
  callbackFee: BigInt
  callbackFee_not: BigInt
  callbackFee_gt: BigInt
  callbackFee_lt: BigInt
  callbackFee_gte: BigInt
  callbackFee_lte: BigInt
  callbackFee_in: [BigInt!]
  callbackFee_not_in: [BigInt!]
  relayerFee: BigInt
  relayerFee_not: BigInt
  relayerFee_gt: BigInt
  relayerFee_lt: BigInt
  relayerFee_gte: BigInt
  relayerFee_lte: BigInt
  relayerFee_in: [BigInt!]
  relayerFee_not_in: [BigInt!]
  slippageTol: BigInt
  slippageTol_not: BigInt
  slippageTol_gt: BigInt
  slippageTol_lt: BigInt
  slippageTol_gte: BigInt
  slippageTol_lte: BigInt
  slippageTol_in: [BigInt!]
  slippageTol_not_in: [BigInt!]
<<<<<<< HEAD
  status: testrinkeby_TransferStatus
  status_not: testrinkeby_TransferStatus
  status_in: [testrinkeby_TransferStatus!]
  status_not_in: [testrinkeby_TransferStatus!]
=======
  status: stagingrinkeby_TransferStatus
  status_not: stagingrinkeby_TransferStatus
  status_in: [stagingrinkeby_TransferStatus!]
  status_not_in: [stagingrinkeby_TransferStatus!]
>>>>>>> 0ca3a377
  routers: [String!]
  routers_not: [String!]
  routers_contains: [String!]
  routers_contains_nocase: [String!]
  routers_not_contains: [String!]
  routers_not_contains_nocase: [String!]
<<<<<<< HEAD
  routers_: testrinkeby_Router_filter
  originSender: testrinkeby_Bytes
  originSender_not: testrinkeby_Bytes
  originSender_in: [testrinkeby_Bytes!]
  originSender_not_in: [testrinkeby_Bytes!]
  originSender_contains: testrinkeby_Bytes
  originSender_not_contains: testrinkeby_Bytes
  transactingAsset: testrinkeby_Bytes
  transactingAsset_not: testrinkeby_Bytes
  transactingAsset_in: [testrinkeby_Bytes!]
  transactingAsset_not_in: [testrinkeby_Bytes!]
  transactingAsset_contains: testrinkeby_Bytes
  transactingAsset_not_contains: testrinkeby_Bytes
=======
  routers_: stagingrinkeby_Router_filter
  originSender: stagingrinkeby_Bytes
  originSender_not: stagingrinkeby_Bytes
  originSender_in: [stagingrinkeby_Bytes!]
  originSender_not_in: [stagingrinkeby_Bytes!]
  originSender_contains: stagingrinkeby_Bytes
  originSender_not_contains: stagingrinkeby_Bytes
  transactingAsset: stagingrinkeby_Bytes
  transactingAsset_not: stagingrinkeby_Bytes
  transactingAsset_in: [stagingrinkeby_Bytes!]
  transactingAsset_not_in: [stagingrinkeby_Bytes!]
  transactingAsset_contains: stagingrinkeby_Bytes
  transactingAsset_not_contains: stagingrinkeby_Bytes
>>>>>>> 0ca3a377
  transactingAmount: BigInt
  transactingAmount_not: BigInt
  transactingAmount_gt: BigInt
  transactingAmount_lt: BigInt
  transactingAmount_gte: BigInt
  transactingAmount_lte: BigInt
  transactingAmount_in: [BigInt!]
  transactingAmount_not_in: [BigInt!]
<<<<<<< HEAD
  localAsset: testrinkeby_Bytes
  localAsset_not: testrinkeby_Bytes
  localAsset_in: [testrinkeby_Bytes!]
  localAsset_not_in: [testrinkeby_Bytes!]
  localAsset_contains: testrinkeby_Bytes
  localAsset_not_contains: testrinkeby_Bytes
=======
  localAsset: stagingrinkeby_Bytes
  localAsset_not: stagingrinkeby_Bytes
  localAsset_in: [stagingrinkeby_Bytes!]
  localAsset_not_in: [stagingrinkeby_Bytes!]
  localAsset_contains: stagingrinkeby_Bytes
  localAsset_not_contains: stagingrinkeby_Bytes
>>>>>>> 0ca3a377
  localAmount: BigInt
  localAmount_not: BigInt
  localAmount_gt: BigInt
  localAmount_lt: BigInt
  localAmount_gte: BigInt
  localAmount_lte: BigInt
  localAmount_in: [BigInt!]
  localAmount_not_in: [BigInt!]
  sponsorVaultRelayerFee: BigInt
  sponsorVaultRelayerFee_not: BigInt
  sponsorVaultRelayerFee_gt: BigInt
  sponsorVaultRelayerFee_lt: BigInt
  sponsorVaultRelayerFee_gte: BigInt
  sponsorVaultRelayerFee_lte: BigInt
  sponsorVaultRelayerFee_in: [BigInt!]
  sponsorVaultRelayerFee_not_in: [BigInt!]
<<<<<<< HEAD
  executedCaller: testrinkeby_Bytes
  executedCaller_not: testrinkeby_Bytes
  executedCaller_in: [testrinkeby_Bytes!]
  executedCaller_not_in: [testrinkeby_Bytes!]
  executedCaller_contains: testrinkeby_Bytes
  executedCaller_not_contains: testrinkeby_Bytes
  executedTransactionHash: testrinkeby_Bytes
  executedTransactionHash_not: testrinkeby_Bytes
  executedTransactionHash_in: [testrinkeby_Bytes!]
  executedTransactionHash_not_in: [testrinkeby_Bytes!]
  executedTransactionHash_contains: testrinkeby_Bytes
  executedTransactionHash_not_contains: testrinkeby_Bytes
=======
  executedCaller: stagingrinkeby_Bytes
  executedCaller_not: stagingrinkeby_Bytes
  executedCaller_in: [stagingrinkeby_Bytes!]
  executedCaller_not_in: [stagingrinkeby_Bytes!]
  executedCaller_contains: stagingrinkeby_Bytes
  executedCaller_not_contains: stagingrinkeby_Bytes
  executedTransactionHash: stagingrinkeby_Bytes
  executedTransactionHash_not: stagingrinkeby_Bytes
  executedTransactionHash_in: [stagingrinkeby_Bytes!]
  executedTransactionHash_not_in: [stagingrinkeby_Bytes!]
  executedTransactionHash_contains: stagingrinkeby_Bytes
  executedTransactionHash_not_contains: stagingrinkeby_Bytes
>>>>>>> 0ca3a377
  executedTimestamp: BigInt
  executedTimestamp_not: BigInt
  executedTimestamp_gt: BigInt
  executedTimestamp_lt: BigInt
  executedTimestamp_gte: BigInt
  executedTimestamp_lte: BigInt
  executedTimestamp_in: [BigInt!]
  executedTimestamp_not_in: [BigInt!]
  executedGasPrice: BigInt
  executedGasPrice_not: BigInt
  executedGasPrice_gt: BigInt
  executedGasPrice_lt: BigInt
  executedGasPrice_gte: BigInt
  executedGasPrice_lte: BigInt
  executedGasPrice_in: [BigInt!]
  executedGasPrice_not_in: [BigInt!]
  executedGasLimit: BigInt
  executedGasLimit_not: BigInt
  executedGasLimit_gt: BigInt
  executedGasLimit_lt: BigInt
  executedGasLimit_gte: BigInt
  executedGasLimit_lte: BigInt
  executedGasLimit_in: [BigInt!]
  executedGasLimit_not_in: [BigInt!]
  executedBlockNumber: BigInt
  executedBlockNumber_not: BigInt
  executedBlockNumber_gt: BigInt
  executedBlockNumber_lt: BigInt
  executedBlockNumber_gte: BigInt
  executedBlockNumber_lte: BigInt
  executedBlockNumber_in: [BigInt!]
  executedBlockNumber_not_in: [BigInt!]
<<<<<<< HEAD
  reconciledCaller: testrinkeby_Bytes
  reconciledCaller_not: testrinkeby_Bytes
  reconciledCaller_in: [testrinkeby_Bytes!]
  reconciledCaller_not_in: [testrinkeby_Bytes!]
  reconciledCaller_contains: testrinkeby_Bytes
  reconciledCaller_not_contains: testrinkeby_Bytes
  reconciledTransactionHash: testrinkeby_Bytes
  reconciledTransactionHash_not: testrinkeby_Bytes
  reconciledTransactionHash_in: [testrinkeby_Bytes!]
  reconciledTransactionHash_not_in: [testrinkeby_Bytes!]
  reconciledTransactionHash_contains: testrinkeby_Bytes
  reconciledTransactionHash_not_contains: testrinkeby_Bytes
=======
  reconciledCaller: stagingrinkeby_Bytes
  reconciledCaller_not: stagingrinkeby_Bytes
  reconciledCaller_in: [stagingrinkeby_Bytes!]
  reconciledCaller_not_in: [stagingrinkeby_Bytes!]
  reconciledCaller_contains: stagingrinkeby_Bytes
  reconciledCaller_not_contains: stagingrinkeby_Bytes
  reconciledTransactionHash: stagingrinkeby_Bytes
  reconciledTransactionHash_not: stagingrinkeby_Bytes
  reconciledTransactionHash_in: [stagingrinkeby_Bytes!]
  reconciledTransactionHash_not_in: [stagingrinkeby_Bytes!]
  reconciledTransactionHash_contains: stagingrinkeby_Bytes
  reconciledTransactionHash_not_contains: stagingrinkeby_Bytes
>>>>>>> 0ca3a377
  reconciledTimestamp: BigInt
  reconciledTimestamp_not: BigInt
  reconciledTimestamp_gt: BigInt
  reconciledTimestamp_lt: BigInt
  reconciledTimestamp_gte: BigInt
  reconciledTimestamp_lte: BigInt
  reconciledTimestamp_in: [BigInt!]
  reconciledTimestamp_not_in: [BigInt!]
  reconciledGasPrice: BigInt
  reconciledGasPrice_not: BigInt
  reconciledGasPrice_gt: BigInt
  reconciledGasPrice_lt: BigInt
  reconciledGasPrice_gte: BigInt
  reconciledGasPrice_lte: BigInt
  reconciledGasPrice_in: [BigInt!]
  reconciledGasPrice_not_in: [BigInt!]
  reconciledGasLimit: BigInt
  reconciledGasLimit_not: BigInt
  reconciledGasLimit_gt: BigInt
  reconciledGasLimit_lt: BigInt
  reconciledGasLimit_gte: BigInt
  reconciledGasLimit_lte: BigInt
  reconciledGasLimit_in: [BigInt!]
  reconciledGasLimit_not_in: [BigInt!]
  reconciledBlockNumber: BigInt
  reconciledBlockNumber_not: BigInt
  reconciledBlockNumber_gt: BigInt
  reconciledBlockNumber_lt: BigInt
  reconciledBlockNumber_gte: BigInt
  reconciledBlockNumber_lte: BigInt
  reconciledBlockNumber_in: [BigInt!]
  reconciledBlockNumber_not_in: [BigInt!]

  """Filter for the block changed event."""
<<<<<<< HEAD
  _change_block: testrinkeby_BlockChangedFilter
}

enum testrinkeby_DestinationTransfer_orderBy {
=======
  _change_block: stagingrinkeby_BlockChangedFilter
}

enum stagingrinkeby_DestinationTransfer_orderBy {
>>>>>>> 0ca3a377
  id
  chainId
  transferId
  nonce
  to
  callData
  originDomain
  destinationDomain
  agent
  recovery
  forceSlow
  receiveLocal
  callback
  callbackFee
  relayerFee
  slippageTol
  status
  routers
  originSender
  transactingAsset
  transactingAmount
  localAsset
  localAmount
  sponsorVaultRelayerFee
  executedCaller
  executedTransactionHash
  executedTimestamp
  executedGasPrice
  executedGasLimit
  executedBlockNumber
  reconciledCaller
  reconciledTransactionHash
  reconciledTimestamp
  reconciledGasPrice
  reconciledGasLimit
  reconciledBlockNumber
}

"""Defines the order direction, either ascending or descending"""
<<<<<<< HEAD
enum testrinkeby_OrderDirection {
=======
enum stagingrinkeby_OrderDirection {
>>>>>>> 0ca3a377
  asc
  desc
}

<<<<<<< HEAD
type testrinkeby_OriginTransfer {
  id: ID!
  chainId: BigInt
  transferId: testrinkeby_Bytes
  nonce: BigInt
  to: testrinkeby_Bytes
  callData: testrinkeby_Bytes
  originDomain: BigInt
  destinationDomain: BigInt
  agent: testrinkeby_Bytes
  recovery: testrinkeby_Bytes
  forceSlow: Boolean
  receiveLocal: Boolean
  callback: testrinkeby_Bytes
  callbackFee: BigInt
  relayerFee: BigInt
  slippageTol: BigInt
  status: testrinkeby_TransferStatus
  message: testrinkeby_Bytes
  transactingAsset: testrinkeby_Bytes
  transactingAmount: BigInt
  bridgedAsset: testrinkeby_Bytes
  bridgedAmount: BigInt
  caller: testrinkeby_Bytes
  transactionHash: testrinkeby_Bytes
=======
type stagingrinkeby_OriginTransfer {
  id: ID!
  chainId: BigInt
  transferId: stagingrinkeby_Bytes
  nonce: BigInt
  to: stagingrinkeby_Bytes
  callData: stagingrinkeby_Bytes
  originDomain: BigInt
  destinationDomain: BigInt
  agent: stagingrinkeby_Bytes
  recovery: stagingrinkeby_Bytes
  forceSlow: Boolean
  receiveLocal: Boolean
  callback: stagingrinkeby_Bytes
  callbackFee: BigInt
  relayerFee: BigInt
  slippageTol: BigInt
  status: stagingrinkeby_TransferStatus
  message: stagingrinkeby_Bytes
  transactingAsset: stagingrinkeby_Bytes
  transactingAmount: BigInt
  bridgedAsset: stagingrinkeby_Bytes
  bridgedAmount: BigInt
  caller: stagingrinkeby_Bytes
  transactionHash: stagingrinkeby_Bytes
>>>>>>> 0ca3a377
  timestamp: BigInt
  gasPrice: BigInt
  gasLimit: BigInt
  blockNumber: BigInt
}

<<<<<<< HEAD
input testrinkeby_OriginTransfer_filter {
=======
input stagingrinkeby_OriginTransfer_filter {
>>>>>>> 0ca3a377
  id: ID
  id_not: ID
  id_gt: ID
  id_lt: ID
  id_gte: ID
  id_lte: ID
  id_in: [ID!]
  id_not_in: [ID!]
  chainId: BigInt
  chainId_not: BigInt
  chainId_gt: BigInt
  chainId_lt: BigInt
  chainId_gte: BigInt
  chainId_lte: BigInt
  chainId_in: [BigInt!]
  chainId_not_in: [BigInt!]
<<<<<<< HEAD
  transferId: testrinkeby_Bytes
  transferId_not: testrinkeby_Bytes
  transferId_in: [testrinkeby_Bytes!]
  transferId_not_in: [testrinkeby_Bytes!]
  transferId_contains: testrinkeby_Bytes
  transferId_not_contains: testrinkeby_Bytes
=======
  transferId: stagingrinkeby_Bytes
  transferId_not: stagingrinkeby_Bytes
  transferId_in: [stagingrinkeby_Bytes!]
  transferId_not_in: [stagingrinkeby_Bytes!]
  transferId_contains: stagingrinkeby_Bytes
  transferId_not_contains: stagingrinkeby_Bytes
>>>>>>> 0ca3a377
  nonce: BigInt
  nonce_not: BigInt
  nonce_gt: BigInt
  nonce_lt: BigInt
  nonce_gte: BigInt
  nonce_lte: BigInt
  nonce_in: [BigInt!]
  nonce_not_in: [BigInt!]
<<<<<<< HEAD
  to: testrinkeby_Bytes
  to_not: testrinkeby_Bytes
  to_in: [testrinkeby_Bytes!]
  to_not_in: [testrinkeby_Bytes!]
  to_contains: testrinkeby_Bytes
  to_not_contains: testrinkeby_Bytes
  callData: testrinkeby_Bytes
  callData_not: testrinkeby_Bytes
  callData_in: [testrinkeby_Bytes!]
  callData_not_in: [testrinkeby_Bytes!]
  callData_contains: testrinkeby_Bytes
  callData_not_contains: testrinkeby_Bytes
=======
  to: stagingrinkeby_Bytes
  to_not: stagingrinkeby_Bytes
  to_in: [stagingrinkeby_Bytes!]
  to_not_in: [stagingrinkeby_Bytes!]
  to_contains: stagingrinkeby_Bytes
  to_not_contains: stagingrinkeby_Bytes
  callData: stagingrinkeby_Bytes
  callData_not: stagingrinkeby_Bytes
  callData_in: [stagingrinkeby_Bytes!]
  callData_not_in: [stagingrinkeby_Bytes!]
  callData_contains: stagingrinkeby_Bytes
  callData_not_contains: stagingrinkeby_Bytes
>>>>>>> 0ca3a377
  originDomain: BigInt
  originDomain_not: BigInt
  originDomain_gt: BigInt
  originDomain_lt: BigInt
  originDomain_gte: BigInt
  originDomain_lte: BigInt
  originDomain_in: [BigInt!]
  originDomain_not_in: [BigInt!]
  destinationDomain: BigInt
  destinationDomain_not: BigInt
  destinationDomain_gt: BigInt
  destinationDomain_lt: BigInt
  destinationDomain_gte: BigInt
  destinationDomain_lte: BigInt
  destinationDomain_in: [BigInt!]
  destinationDomain_not_in: [BigInt!]
<<<<<<< HEAD
  agent: testrinkeby_Bytes
  agent_not: testrinkeby_Bytes
  agent_in: [testrinkeby_Bytes!]
  agent_not_in: [testrinkeby_Bytes!]
  agent_contains: testrinkeby_Bytes
  agent_not_contains: testrinkeby_Bytes
  recovery: testrinkeby_Bytes
  recovery_not: testrinkeby_Bytes
  recovery_in: [testrinkeby_Bytes!]
  recovery_not_in: [testrinkeby_Bytes!]
  recovery_contains: testrinkeby_Bytes
  recovery_not_contains: testrinkeby_Bytes
=======
  agent: stagingrinkeby_Bytes
  agent_not: stagingrinkeby_Bytes
  agent_in: [stagingrinkeby_Bytes!]
  agent_not_in: [stagingrinkeby_Bytes!]
  agent_contains: stagingrinkeby_Bytes
  agent_not_contains: stagingrinkeby_Bytes
  recovery: stagingrinkeby_Bytes
  recovery_not: stagingrinkeby_Bytes
  recovery_in: [stagingrinkeby_Bytes!]
  recovery_not_in: [stagingrinkeby_Bytes!]
  recovery_contains: stagingrinkeby_Bytes
  recovery_not_contains: stagingrinkeby_Bytes
>>>>>>> 0ca3a377
  forceSlow: Boolean
  forceSlow_not: Boolean
  forceSlow_in: [Boolean!]
  forceSlow_not_in: [Boolean!]
  receiveLocal: Boolean
  receiveLocal_not: Boolean
  receiveLocal_in: [Boolean!]
  receiveLocal_not_in: [Boolean!]
<<<<<<< HEAD
  callback: testrinkeby_Bytes
  callback_not: testrinkeby_Bytes
  callback_in: [testrinkeby_Bytes!]
  callback_not_in: [testrinkeby_Bytes!]
  callback_contains: testrinkeby_Bytes
  callback_not_contains: testrinkeby_Bytes
=======
  callback: stagingrinkeby_Bytes
  callback_not: stagingrinkeby_Bytes
  callback_in: [stagingrinkeby_Bytes!]
  callback_not_in: [stagingrinkeby_Bytes!]
  callback_contains: stagingrinkeby_Bytes
  callback_not_contains: stagingrinkeby_Bytes
>>>>>>> 0ca3a377
  callbackFee: BigInt
  callbackFee_not: BigInt
  callbackFee_gt: BigInt
  callbackFee_lt: BigInt
  callbackFee_gte: BigInt
  callbackFee_lte: BigInt
  callbackFee_in: [BigInt!]
  callbackFee_not_in: [BigInt!]
  relayerFee: BigInt
  relayerFee_not: BigInt
  relayerFee_gt: BigInt
  relayerFee_lt: BigInt
  relayerFee_gte: BigInt
  relayerFee_lte: BigInt
  relayerFee_in: [BigInt!]
  relayerFee_not_in: [BigInt!]
  slippageTol: BigInt
  slippageTol_not: BigInt
  slippageTol_gt: BigInt
  slippageTol_lt: BigInt
  slippageTol_gte: BigInt
  slippageTol_lte: BigInt
  slippageTol_in: [BigInt!]
  slippageTol_not_in: [BigInt!]
<<<<<<< HEAD
  status: testrinkeby_TransferStatus
  status_not: testrinkeby_TransferStatus
  status_in: [testrinkeby_TransferStatus!]
  status_not_in: [testrinkeby_TransferStatus!]
  message: testrinkeby_Bytes
  message_not: testrinkeby_Bytes
  message_in: [testrinkeby_Bytes!]
  message_not_in: [testrinkeby_Bytes!]
  message_contains: testrinkeby_Bytes
  message_not_contains: testrinkeby_Bytes
  transactingAsset: testrinkeby_Bytes
  transactingAsset_not: testrinkeby_Bytes
  transactingAsset_in: [testrinkeby_Bytes!]
  transactingAsset_not_in: [testrinkeby_Bytes!]
  transactingAsset_contains: testrinkeby_Bytes
  transactingAsset_not_contains: testrinkeby_Bytes
=======
  status: stagingrinkeby_TransferStatus
  status_not: stagingrinkeby_TransferStatus
  status_in: [stagingrinkeby_TransferStatus!]
  status_not_in: [stagingrinkeby_TransferStatus!]
  message: stagingrinkeby_Bytes
  message_not: stagingrinkeby_Bytes
  message_in: [stagingrinkeby_Bytes!]
  message_not_in: [stagingrinkeby_Bytes!]
  message_contains: stagingrinkeby_Bytes
  message_not_contains: stagingrinkeby_Bytes
  transactingAsset: stagingrinkeby_Bytes
  transactingAsset_not: stagingrinkeby_Bytes
  transactingAsset_in: [stagingrinkeby_Bytes!]
  transactingAsset_not_in: [stagingrinkeby_Bytes!]
  transactingAsset_contains: stagingrinkeby_Bytes
  transactingAsset_not_contains: stagingrinkeby_Bytes
>>>>>>> 0ca3a377
  transactingAmount: BigInt
  transactingAmount_not: BigInt
  transactingAmount_gt: BigInt
  transactingAmount_lt: BigInt
  transactingAmount_gte: BigInt
  transactingAmount_lte: BigInt
  transactingAmount_in: [BigInt!]
  transactingAmount_not_in: [BigInt!]
<<<<<<< HEAD
  bridgedAsset: testrinkeby_Bytes
  bridgedAsset_not: testrinkeby_Bytes
  bridgedAsset_in: [testrinkeby_Bytes!]
  bridgedAsset_not_in: [testrinkeby_Bytes!]
  bridgedAsset_contains: testrinkeby_Bytes
  bridgedAsset_not_contains: testrinkeby_Bytes
=======
  bridgedAsset: stagingrinkeby_Bytes
  bridgedAsset_not: stagingrinkeby_Bytes
  bridgedAsset_in: [stagingrinkeby_Bytes!]
  bridgedAsset_not_in: [stagingrinkeby_Bytes!]
  bridgedAsset_contains: stagingrinkeby_Bytes
  bridgedAsset_not_contains: stagingrinkeby_Bytes
>>>>>>> 0ca3a377
  bridgedAmount: BigInt
  bridgedAmount_not: BigInt
  bridgedAmount_gt: BigInt
  bridgedAmount_lt: BigInt
  bridgedAmount_gte: BigInt
  bridgedAmount_lte: BigInt
  bridgedAmount_in: [BigInt!]
  bridgedAmount_not_in: [BigInt!]
<<<<<<< HEAD
  caller: testrinkeby_Bytes
  caller_not: testrinkeby_Bytes
  caller_in: [testrinkeby_Bytes!]
  caller_not_in: [testrinkeby_Bytes!]
  caller_contains: testrinkeby_Bytes
  caller_not_contains: testrinkeby_Bytes
  transactionHash: testrinkeby_Bytes
  transactionHash_not: testrinkeby_Bytes
  transactionHash_in: [testrinkeby_Bytes!]
  transactionHash_not_in: [testrinkeby_Bytes!]
  transactionHash_contains: testrinkeby_Bytes
  transactionHash_not_contains: testrinkeby_Bytes
=======
  caller: stagingrinkeby_Bytes
  caller_not: stagingrinkeby_Bytes
  caller_in: [stagingrinkeby_Bytes!]
  caller_not_in: [stagingrinkeby_Bytes!]
  caller_contains: stagingrinkeby_Bytes
  caller_not_contains: stagingrinkeby_Bytes
  transactionHash: stagingrinkeby_Bytes
  transactionHash_not: stagingrinkeby_Bytes
  transactionHash_in: [stagingrinkeby_Bytes!]
  transactionHash_not_in: [stagingrinkeby_Bytes!]
  transactionHash_contains: stagingrinkeby_Bytes
  transactionHash_not_contains: stagingrinkeby_Bytes
>>>>>>> 0ca3a377
  timestamp: BigInt
  timestamp_not: BigInt
  timestamp_gt: BigInt
  timestamp_lt: BigInt
  timestamp_gte: BigInt
  timestamp_lte: BigInt
  timestamp_in: [BigInt!]
  timestamp_not_in: [BigInt!]
  gasPrice: BigInt
  gasPrice_not: BigInt
  gasPrice_gt: BigInt
  gasPrice_lt: BigInt
  gasPrice_gte: BigInt
  gasPrice_lte: BigInt
  gasPrice_in: [BigInt!]
  gasPrice_not_in: [BigInt!]
  gasLimit: BigInt
  gasLimit_not: BigInt
  gasLimit_gt: BigInt
  gasLimit_lt: BigInt
  gasLimit_gte: BigInt
  gasLimit_lte: BigInt
  gasLimit_in: [BigInt!]
  gasLimit_not_in: [BigInt!]
  blockNumber: BigInt
  blockNumber_not: BigInt
  blockNumber_gt: BigInt
  blockNumber_lt: BigInt
  blockNumber_gte: BigInt
  blockNumber_lte: BigInt
  blockNumber_in: [BigInt!]
  blockNumber_not_in: [BigInt!]

  """Filter for the block changed event."""
<<<<<<< HEAD
  _change_block: testrinkeby_BlockChangedFilter
}

enum testrinkeby_OriginTransfer_orderBy {
=======
  _change_block: stagingrinkeby_BlockChangedFilter
}

enum stagingrinkeby_OriginTransfer_orderBy {
>>>>>>> 0ca3a377
  id
  chainId
  transferId
  nonce
  to
  callData
  originDomain
  destinationDomain
  agent
  recovery
  forceSlow
  receiveLocal
  callback
  callbackFee
  relayerFee
  slippageTol
  status
  message
  transactingAsset
  transactingAmount
  bridgedAsset
  bridgedAmount
  caller
  transactionHash
  timestamp
  gasPrice
  gasLimit
  blockNumber
}

<<<<<<< HEAD
type testrinkeby_Relayer {
  id: ID!
  isActive: Boolean!
  relayer: testrinkeby_Bytes
}

input testrinkeby_Relayer_filter {
=======
type stagingrinkeby_Relayer {
  id: ID!
  isActive: Boolean!
  relayer: stagingrinkeby_Bytes
}

input stagingrinkeby_Relayer_filter {
>>>>>>> 0ca3a377
  id: ID
  id_not: ID
  id_gt: ID
  id_lt: ID
  id_gte: ID
  id_lte: ID
  id_in: [ID!]
  id_not_in: [ID!]
  isActive: Boolean
  isActive_not: Boolean
  isActive_in: [Boolean!]
  isActive_not_in: [Boolean!]
<<<<<<< HEAD
  relayer: testrinkeby_Bytes
  relayer_not: testrinkeby_Bytes
  relayer_in: [testrinkeby_Bytes!]
  relayer_not_in: [testrinkeby_Bytes!]
  relayer_contains: testrinkeby_Bytes
  relayer_not_contains: testrinkeby_Bytes

  """Filter for the block changed event."""
  _change_block: testrinkeby_BlockChangedFilter
}

enum testrinkeby_Relayer_orderBy {
=======
  relayer: stagingrinkeby_Bytes
  relayer_not: stagingrinkeby_Bytes
  relayer_in: [stagingrinkeby_Bytes!]
  relayer_not_in: [stagingrinkeby_Bytes!]
  relayer_contains: stagingrinkeby_Bytes
  relayer_not_contains: stagingrinkeby_Bytes

  """Filter for the block changed event."""
  _change_block: stagingrinkeby_BlockChangedFilter
}

enum stagingrinkeby_Relayer_orderBy {
>>>>>>> 0ca3a377
  id
  isActive
  relayer
}

<<<<<<< HEAD
type testrinkeby_Router {
  id: ID!
  isActive: Boolean!
  owner: testrinkeby_Bytes
  recipient: testrinkeby_Bytes
  proposedOwner: testrinkeby_Bytes
  proposedTimestamp: BigInt
  assetBalances(skip: Int = 0, first: Int = 100, orderBy: testrinkeby_AssetBalance_orderBy, orderDirection: testrinkeby_OrderDirection, where: testrinkeby_AssetBalance_filter): [testrinkeby_AssetBalance!]!
}

input testrinkeby_Router_filter {
=======
type stagingrinkeby_Router {
  id: ID!
  isActive: Boolean!
  owner: stagingrinkeby_Bytes
  recipient: stagingrinkeby_Bytes
  proposedOwner: stagingrinkeby_Bytes
  proposedTimestamp: BigInt
  assetBalances(skip: Int = 0, first: Int = 100, orderBy: stagingrinkeby_AssetBalance_orderBy, orderDirection: stagingrinkeby_OrderDirection, where: stagingrinkeby_AssetBalance_filter): [stagingrinkeby_AssetBalance!]!
}

input stagingrinkeby_Router_filter {
>>>>>>> 0ca3a377
  id: ID
  id_not: ID
  id_gt: ID
  id_lt: ID
  id_gte: ID
  id_lte: ID
  id_in: [ID!]
  id_not_in: [ID!]
  isActive: Boolean
  isActive_not: Boolean
  isActive_in: [Boolean!]
  isActive_not_in: [Boolean!]
<<<<<<< HEAD
  owner: testrinkeby_Bytes
  owner_not: testrinkeby_Bytes
  owner_in: [testrinkeby_Bytes!]
  owner_not_in: [testrinkeby_Bytes!]
  owner_contains: testrinkeby_Bytes
  owner_not_contains: testrinkeby_Bytes
  recipient: testrinkeby_Bytes
  recipient_not: testrinkeby_Bytes
  recipient_in: [testrinkeby_Bytes!]
  recipient_not_in: [testrinkeby_Bytes!]
  recipient_contains: testrinkeby_Bytes
  recipient_not_contains: testrinkeby_Bytes
  proposedOwner: testrinkeby_Bytes
  proposedOwner_not: testrinkeby_Bytes
  proposedOwner_in: [testrinkeby_Bytes!]
  proposedOwner_not_in: [testrinkeby_Bytes!]
  proposedOwner_contains: testrinkeby_Bytes
  proposedOwner_not_contains: testrinkeby_Bytes
=======
  owner: stagingrinkeby_Bytes
  owner_not: stagingrinkeby_Bytes
  owner_in: [stagingrinkeby_Bytes!]
  owner_not_in: [stagingrinkeby_Bytes!]
  owner_contains: stagingrinkeby_Bytes
  owner_not_contains: stagingrinkeby_Bytes
  recipient: stagingrinkeby_Bytes
  recipient_not: stagingrinkeby_Bytes
  recipient_in: [stagingrinkeby_Bytes!]
  recipient_not_in: [stagingrinkeby_Bytes!]
  recipient_contains: stagingrinkeby_Bytes
  recipient_not_contains: stagingrinkeby_Bytes
  proposedOwner: stagingrinkeby_Bytes
  proposedOwner_not: stagingrinkeby_Bytes
  proposedOwner_in: [stagingrinkeby_Bytes!]
  proposedOwner_not_in: [stagingrinkeby_Bytes!]
  proposedOwner_contains: stagingrinkeby_Bytes
  proposedOwner_not_contains: stagingrinkeby_Bytes
>>>>>>> 0ca3a377
  proposedTimestamp: BigInt
  proposedTimestamp_not: BigInt
  proposedTimestamp_gt: BigInt
  proposedTimestamp_lt: BigInt
  proposedTimestamp_gte: BigInt
  proposedTimestamp_lte: BigInt
  proposedTimestamp_in: [BigInt!]
  proposedTimestamp_not_in: [BigInt!]
<<<<<<< HEAD
  assetBalances_: testrinkeby_AssetBalance_filter

  """Filter for the block changed event."""
  _change_block: testrinkeby_BlockChangedFilter
}

enum testrinkeby_Router_orderBy {
=======
  assetBalances_: stagingrinkeby_AssetBalance_filter

  """Filter for the block changed event."""
  _change_block: stagingrinkeby_BlockChangedFilter
}

enum stagingrinkeby_Router_orderBy {
>>>>>>> 0ca3a377
  id
  isActive
  owner
  recipient
  proposedOwner
  proposedTimestamp
  assetBalances
}

<<<<<<< HEAD
type testrinkeby_Setting {
  id: ID!
  maxRoutersPerTransfer: BigInt!
  caller: testrinkeby_Bytes!
}

input testrinkeby_Setting_filter {
=======
type stagingrinkeby_Setting {
  id: ID!
  maxRoutersPerTransfer: BigInt!
  caller: stagingrinkeby_Bytes!
}

input stagingrinkeby_Setting_filter {
>>>>>>> 0ca3a377
  id: ID
  id_not: ID
  id_gt: ID
  id_lt: ID
  id_gte: ID
  id_lte: ID
  id_in: [ID!]
  id_not_in: [ID!]
  maxRoutersPerTransfer: BigInt
  maxRoutersPerTransfer_not: BigInt
  maxRoutersPerTransfer_gt: BigInt
  maxRoutersPerTransfer_lt: BigInt
  maxRoutersPerTransfer_gte: BigInt
  maxRoutersPerTransfer_lte: BigInt
  maxRoutersPerTransfer_in: [BigInt!]
  maxRoutersPerTransfer_not_in: [BigInt!]
<<<<<<< HEAD
  caller: testrinkeby_Bytes
  caller_not: testrinkeby_Bytes
  caller_in: [testrinkeby_Bytes!]
  caller_not_in: [testrinkeby_Bytes!]
  caller_contains: testrinkeby_Bytes
  caller_not_contains: testrinkeby_Bytes

  """Filter for the block changed event."""
  _change_block: testrinkeby_BlockChangedFilter
}

enum testrinkeby_Setting_orderBy {
=======
  caller: stagingrinkeby_Bytes
  caller_not: stagingrinkeby_Bytes
  caller_in: [stagingrinkeby_Bytes!]
  caller_not_in: [stagingrinkeby_Bytes!]
  caller_contains: stagingrinkeby_Bytes
  caller_not_contains: stagingrinkeby_Bytes

  """Filter for the block changed event."""
  _change_block: stagingrinkeby_BlockChangedFilter
}

enum stagingrinkeby_Setting_orderBy {
>>>>>>> 0ca3a377
  id
  maxRoutersPerTransfer
  caller
}

<<<<<<< HEAD
type testrinkeby_SponsorVault {
  id: ID!
  sponsorVault: testrinkeby_Bytes!
}

input testrinkeby_SponsorVault_filter {
=======
type stagingrinkeby_SponsorVault {
  id: ID!
  sponsorVault: stagingrinkeby_Bytes!
}

input stagingrinkeby_SponsorVault_filter {
>>>>>>> 0ca3a377
  id: ID
  id_not: ID
  id_gt: ID
  id_lt: ID
  id_gte: ID
  id_lte: ID
  id_in: [ID!]
  id_not_in: [ID!]
<<<<<<< HEAD
  sponsorVault: testrinkeby_Bytes
  sponsorVault_not: testrinkeby_Bytes
  sponsorVault_in: [testrinkeby_Bytes!]
  sponsorVault_not_in: [testrinkeby_Bytes!]
  sponsorVault_contains: testrinkeby_Bytes
  sponsorVault_not_contains: testrinkeby_Bytes

  """Filter for the block changed event."""
  _change_block: testrinkeby_BlockChangedFilter
}

enum testrinkeby_SponsorVault_orderBy {
=======
  sponsorVault: stagingrinkeby_Bytes
  sponsorVault_not: stagingrinkeby_Bytes
  sponsorVault_in: [stagingrinkeby_Bytes!]
  sponsorVault_not_in: [stagingrinkeby_Bytes!]
  sponsorVault_contains: stagingrinkeby_Bytes
  sponsorVault_not_contains: stagingrinkeby_Bytes

  """Filter for the block changed event."""
  _change_block: stagingrinkeby_BlockChangedFilter
}

enum stagingrinkeby_SponsorVault_orderBy {
>>>>>>> 0ca3a377
  id
  sponsorVault
}

<<<<<<< HEAD
type testrinkeby_StableSwap {
  id: ID!
  canonicalId: testrinkeby_Bytes!
  domain: BigInt
  swapPool: testrinkeby_Bytes!
}

input testrinkeby_StableSwap_filter {
=======
type stagingrinkeby_StableSwap {
  id: ID!
  canonicalId: stagingrinkeby_Bytes!
  domain: BigInt
  swapPool: stagingrinkeby_Bytes!
}

input stagingrinkeby_StableSwap_filter {
>>>>>>> 0ca3a377
  id: ID
  id_not: ID
  id_gt: ID
  id_lt: ID
  id_gte: ID
  id_lte: ID
  id_in: [ID!]
  id_not_in: [ID!]
<<<<<<< HEAD
  canonicalId: testrinkeby_Bytes
  canonicalId_not: testrinkeby_Bytes
  canonicalId_in: [testrinkeby_Bytes!]
  canonicalId_not_in: [testrinkeby_Bytes!]
  canonicalId_contains: testrinkeby_Bytes
  canonicalId_not_contains: testrinkeby_Bytes
=======
  canonicalId: stagingrinkeby_Bytes
  canonicalId_not: stagingrinkeby_Bytes
  canonicalId_in: [stagingrinkeby_Bytes!]
  canonicalId_not_in: [stagingrinkeby_Bytes!]
  canonicalId_contains: stagingrinkeby_Bytes
  canonicalId_not_contains: stagingrinkeby_Bytes
>>>>>>> 0ca3a377
  domain: BigInt
  domain_not: BigInt
  domain_gt: BigInt
  domain_lt: BigInt
  domain_gte: BigInt
  domain_lte: BigInt
  domain_in: [BigInt!]
  domain_not_in: [BigInt!]
<<<<<<< HEAD
  swapPool: testrinkeby_Bytes
  swapPool_not: testrinkeby_Bytes
  swapPool_in: [testrinkeby_Bytes!]
  swapPool_not_in: [testrinkeby_Bytes!]
  swapPool_contains: testrinkeby_Bytes
  swapPool_not_contains: testrinkeby_Bytes

  """Filter for the block changed event."""
  _change_block: testrinkeby_BlockChangedFilter
}

enum testrinkeby_StableSwap_orderBy {
=======
  swapPool: stagingrinkeby_Bytes
  swapPool_not: stagingrinkeby_Bytes
  swapPool_in: [stagingrinkeby_Bytes!]
  swapPool_not_in: [stagingrinkeby_Bytes!]
  swapPool_contains: stagingrinkeby_Bytes
  swapPool_not_contains: stagingrinkeby_Bytes

  """Filter for the block changed event."""
  _change_block: stagingrinkeby_BlockChangedFilter
}

enum stagingrinkeby_StableSwap_orderBy {
>>>>>>> 0ca3a377
  id
  canonicalId
  domain
  swapPool
}

<<<<<<< HEAD
enum testrinkeby_TransferStatus {
=======
enum stagingrinkeby_TransferStatus {
>>>>>>> 0ca3a377
  XCalled
  Executed
  Reconciled
  CompletedSlow
  CompletedFast
}

<<<<<<< HEAD
type testrinkeby__Block_ {
  """The hash of the block"""
  hash: testrinkeby_Bytes
=======
type stagingrinkeby__Block_ {
  """The hash of the block"""
  hash: stagingrinkeby_Bytes
>>>>>>> 0ca3a377

  """The block number"""
  number: Int!
}

"""The type for the top-level _meta field"""
<<<<<<< HEAD
type testrinkeby__Meta_ {
  "Information about a specific subgraph block. The hash of the block\nwill be null if the _meta field has a block constraint that asks for\na block number. It will be filled if the _meta field has no block constraint\nand therefore asks for the latest  block\n"
  block: testrinkeby__Block_!
=======
type stagingrinkeby__Meta_ {
  "Information about a specific subgraph block. The hash of the block\nwill be null if the _meta field has a block constraint that asks for\na block number. It will be filled if the _meta field has no block constraint\nand therefore asks for the latest  block\n"
  block: stagingrinkeby__Block_!
>>>>>>> 0ca3a377

  """The deployment ID"""
  deployment: String!

  """If `true`, the subgraph encountered indexing errors at some past block"""
  hasIndexingErrors: Boolean!
}<|MERGE_RESOLUTION|>--- conflicted
+++ resolved
@@ -1,25 +1,562 @@
 type Query {
-<<<<<<< HEAD
+  testgoerli_asset(
+    id: ID!
+
+    """
+    The block at which the query should be executed. Can either be a `{ hash: Bytes }` value containing a block hash, a `{ number: Int }` containing the block number, or a `{ number_gte: Int }` containing the minimum block number. In the case of `number_gte`, the query will be executed on the latest block only if the subgraph has progressed to or past the minimum block number. Defaults to the latest block when omitted.
+    """
+    block: testgoerli_Block_height
+
+    """
+    Set to `allow` to receive data even if the subgraph has skipped over errors while syncing.
+    """
+    subgraphError: _SubgraphErrorPolicy_! = deny
+  ): testgoerli_Asset
+  testgoerli_assets(
+    skip: Int = 0
+    first: Int = 100
+    orderBy: testgoerli_Asset_orderBy
+    orderDirection: testgoerli_OrderDirection
+    where: testgoerli_Asset_filter
+
+    """
+    The block at which the query should be executed. Can either be a `{ hash: Bytes }` value containing a block hash, a `{ number: Int }` containing the block number, or a `{ number_gte: Int }` containing the minimum block number. In the case of `number_gte`, the query will be executed on the latest block only if the subgraph has progressed to or past the minimum block number. Defaults to the latest block when omitted.
+    """
+    block: testgoerli_Block_height
+
+    """
+    Set to `allow` to receive data even if the subgraph has skipped over errors while syncing.
+    """
+    subgraphError: _SubgraphErrorPolicy_! = deny
+  ): [testgoerli_Asset!]!
+  testgoerli_assetBalance(
+    id: ID!
+
+    """
+    The block at which the query should be executed. Can either be a `{ hash: Bytes }` value containing a block hash, a `{ number: Int }` containing the block number, or a `{ number_gte: Int }` containing the minimum block number. In the case of `number_gte`, the query will be executed on the latest block only if the subgraph has progressed to or past the minimum block number. Defaults to the latest block when omitted.
+    """
+    block: testgoerli_Block_height
+
+    """
+    Set to `allow` to receive data even if the subgraph has skipped over errors while syncing.
+    """
+    subgraphError: _SubgraphErrorPolicy_! = deny
+  ): testgoerli_AssetBalance
+  testgoerli_assetBalances(
+    skip: Int = 0
+    first: Int = 100
+    orderBy: testgoerli_AssetBalance_orderBy
+    orderDirection: testgoerli_OrderDirection
+    where: testgoerli_AssetBalance_filter
+
+    """
+    The block at which the query should be executed. Can either be a `{ hash: Bytes }` value containing a block hash, a `{ number: Int }` containing the block number, or a `{ number_gte: Int }` containing the minimum block number. In the case of `number_gte`, the query will be executed on the latest block only if the subgraph has progressed to or past the minimum block number. Defaults to the latest block when omitted.
+    """
+    block: testgoerli_Block_height
+
+    """
+    Set to `allow` to receive data even if the subgraph has skipped over errors while syncing.
+    """
+    subgraphError: _SubgraphErrorPolicy_! = deny
+  ): [testgoerli_AssetBalance!]!
+  testgoerli_router(
+    id: ID!
+
+    """
+    The block at which the query should be executed. Can either be a `{ hash: Bytes }` value containing a block hash, a `{ number: Int }` containing the block number, or a `{ number_gte: Int }` containing the minimum block number. In the case of `number_gte`, the query will be executed on the latest block only if the subgraph has progressed to or past the minimum block number. Defaults to the latest block when omitted.
+    """
+    block: testgoerli_Block_height
+
+    """
+    Set to `allow` to receive data even if the subgraph has skipped over errors while syncing.
+    """
+    subgraphError: _SubgraphErrorPolicy_! = deny
+  ): testgoerli_Router
+  testgoerli_routers(
+    skip: Int = 0
+    first: Int = 100
+    orderBy: testgoerli_Router_orderBy
+    orderDirection: testgoerli_OrderDirection
+    where: testgoerli_Router_filter
+
+    """
+    The block at which the query should be executed. Can either be a `{ hash: Bytes }` value containing a block hash, a `{ number: Int }` containing the block number, or a `{ number_gte: Int }` containing the minimum block number. In the case of `number_gte`, the query will be executed on the latest block only if the subgraph has progressed to or past the minimum block number. Defaults to the latest block when omitted.
+    """
+    block: testgoerli_Block_height
+
+    """
+    Set to `allow` to receive data even if the subgraph has skipped over errors while syncing.
+    """
+    subgraphError: _SubgraphErrorPolicy_! = deny
+  ): [testgoerli_Router!]!
+  testgoerli_setting(
+    id: ID!
+
+    """
+    The block at which the query should be executed. Can either be a `{ hash: Bytes }` value containing a block hash, a `{ number: Int }` containing the block number, or a `{ number_gte: Int }` containing the minimum block number. In the case of `number_gte`, the query will be executed on the latest block only if the subgraph has progressed to or past the minimum block number. Defaults to the latest block when omitted.
+    """
+    block: testgoerli_Block_height
+
+    """
+    Set to `allow` to receive data even if the subgraph has skipped over errors while syncing.
+    """
+    subgraphError: _SubgraphErrorPolicy_! = deny
+  ): testgoerli_Setting
+  testgoerli_settings(
+    skip: Int = 0
+    first: Int = 100
+    orderBy: testgoerli_Setting_orderBy
+    orderDirection: testgoerli_OrderDirection
+    where: testgoerli_Setting_filter
+
+    """
+    The block at which the query should be executed. Can either be a `{ hash: Bytes }` value containing a block hash, a `{ number: Int }` containing the block number, or a `{ number_gte: Int }` containing the minimum block number. In the case of `number_gte`, the query will be executed on the latest block only if the subgraph has progressed to or past the minimum block number. Defaults to the latest block when omitted.
+    """
+    block: testgoerli_Block_height
+
+    """
+    Set to `allow` to receive data even if the subgraph has skipped over errors while syncing.
+    """
+    subgraphError: _SubgraphErrorPolicy_! = deny
+  ): [testgoerli_Setting!]!
+  testgoerli_relayer(
+    id: ID!
+
+    """
+    The block at which the query should be executed. Can either be a `{ hash: Bytes }` value containing a block hash, a `{ number: Int }` containing the block number, or a `{ number_gte: Int }` containing the minimum block number. In the case of `number_gte`, the query will be executed on the latest block only if the subgraph has progressed to or past the minimum block number. Defaults to the latest block when omitted.
+    """
+    block: testgoerli_Block_height
+
+    """
+    Set to `allow` to receive data even if the subgraph has skipped over errors while syncing.
+    """
+    subgraphError: _SubgraphErrorPolicy_! = deny
+  ): testgoerli_Relayer
+  testgoerli_relayers(
+    skip: Int = 0
+    first: Int = 100
+    orderBy: testgoerli_Relayer_orderBy
+    orderDirection: testgoerli_OrderDirection
+    where: testgoerli_Relayer_filter
+
+    """
+    The block at which the query should be executed. Can either be a `{ hash: Bytes }` value containing a block hash, a `{ number: Int }` containing the block number, or a `{ number_gte: Int }` containing the minimum block number. In the case of `number_gte`, the query will be executed on the latest block only if the subgraph has progressed to or past the minimum block number. Defaults to the latest block when omitted.
+    """
+    block: testgoerli_Block_height
+
+    """
+    Set to `allow` to receive data even if the subgraph has skipped over errors while syncing.
+    """
+    subgraphError: _SubgraphErrorPolicy_! = deny
+  ): [testgoerli_Relayer!]!
+  testgoerli_stableSwap(
+    id: ID!
+
+    """
+    The block at which the query should be executed. Can either be a `{ hash: Bytes }` value containing a block hash, a `{ number: Int }` containing the block number, or a `{ number_gte: Int }` containing the minimum block number. In the case of `number_gte`, the query will be executed on the latest block only if the subgraph has progressed to or past the minimum block number. Defaults to the latest block when omitted.
+    """
+    block: testgoerli_Block_height
+
+    """
+    Set to `allow` to receive data even if the subgraph has skipped over errors while syncing.
+    """
+    subgraphError: _SubgraphErrorPolicy_! = deny
+  ): testgoerli_StableSwap
+  testgoerli_stableSwaps(
+    skip: Int = 0
+    first: Int = 100
+    orderBy: testgoerli_StableSwap_orderBy
+    orderDirection: testgoerli_OrderDirection
+    where: testgoerli_StableSwap_filter
+
+    """
+    The block at which the query should be executed. Can either be a `{ hash: Bytes }` value containing a block hash, a `{ number: Int }` containing the block number, or a `{ number_gte: Int }` containing the minimum block number. In the case of `number_gte`, the query will be executed on the latest block only if the subgraph has progressed to or past the minimum block number. Defaults to the latest block when omitted.
+    """
+    block: testgoerli_Block_height
+
+    """
+    Set to `allow` to receive data even if the subgraph has skipped over errors while syncing.
+    """
+    subgraphError: _SubgraphErrorPolicy_! = deny
+  ): [testgoerli_StableSwap!]!
+  testgoerli_sponsorVault(
+    id: ID!
+
+    """
+    The block at which the query should be executed. Can either be a `{ hash: Bytes }` value containing a block hash, a `{ number: Int }` containing the block number, or a `{ number_gte: Int }` containing the minimum block number. In the case of `number_gte`, the query will be executed on the latest block only if the subgraph has progressed to or past the minimum block number. Defaults to the latest block when omitted.
+    """
+    block: testgoerli_Block_height
+
+    """
+    Set to `allow` to receive data even if the subgraph has skipped over errors while syncing.
+    """
+    subgraphError: _SubgraphErrorPolicy_! = deny
+  ): testgoerli_SponsorVault
+  testgoerli_sponsorVaults(
+    skip: Int = 0
+    first: Int = 100
+    orderBy: testgoerli_SponsorVault_orderBy
+    orderDirection: testgoerli_OrderDirection
+    where: testgoerli_SponsorVault_filter
+
+    """
+    The block at which the query should be executed. Can either be a `{ hash: Bytes }` value containing a block hash, a `{ number: Int }` containing the block number, or a `{ number_gte: Int }` containing the minimum block number. In the case of `number_gte`, the query will be executed on the latest block only if the subgraph has progressed to or past the minimum block number. Defaults to the latest block when omitted.
+    """
+    block: testgoerli_Block_height
+
+    """
+    Set to `allow` to receive data even if the subgraph has skipped over errors while syncing.
+    """
+    subgraphError: _SubgraphErrorPolicy_! = deny
+  ): [testgoerli_SponsorVault!]!
+  testgoerli_originTransfer(
+    id: ID!
+
+    """
+    The block at which the query should be executed. Can either be a `{ hash: Bytes }` value containing a block hash, a `{ number: Int }` containing the block number, or a `{ number_gte: Int }` containing the minimum block number. In the case of `number_gte`, the query will be executed on the latest block only if the subgraph has progressed to or past the minimum block number. Defaults to the latest block when omitted.
+    """
+    block: testgoerli_Block_height
+
+    """
+    Set to `allow` to receive data even if the subgraph has skipped over errors while syncing.
+    """
+    subgraphError: _SubgraphErrorPolicy_! = deny
+  ): testgoerli_OriginTransfer
+  testgoerli_originTransfers(
+    skip: Int = 0
+    first: Int = 100
+    orderBy: testgoerli_OriginTransfer_orderBy
+    orderDirection: testgoerli_OrderDirection
+    where: testgoerli_OriginTransfer_filter
+
+    """
+    The block at which the query should be executed. Can either be a `{ hash: Bytes }` value containing a block hash, a `{ number: Int }` containing the block number, or a `{ number_gte: Int }` containing the minimum block number. In the case of `number_gte`, the query will be executed on the latest block only if the subgraph has progressed to or past the minimum block number. Defaults to the latest block when omitted.
+    """
+    block: testgoerli_Block_height
+
+    """
+    Set to `allow` to receive data even if the subgraph has skipped over errors while syncing.
+    """
+    subgraphError: _SubgraphErrorPolicy_! = deny
+  ): [testgoerli_OriginTransfer!]!
+  testgoerli_destinationTransfer(
+    id: ID!
+
+    """
+    The block at which the query should be executed. Can either be a `{ hash: Bytes }` value containing a block hash, a `{ number: Int }` containing the block number, or a `{ number_gte: Int }` containing the minimum block number. In the case of `number_gte`, the query will be executed on the latest block only if the subgraph has progressed to or past the minimum block number. Defaults to the latest block when omitted.
+    """
+    block: testgoerli_Block_height
+
+    """
+    Set to `allow` to receive data even if the subgraph has skipped over errors while syncing.
+    """
+    subgraphError: _SubgraphErrorPolicy_! = deny
+  ): testgoerli_DestinationTransfer
+  testgoerli_destinationTransfers(
+    skip: Int = 0
+    first: Int = 100
+    orderBy: testgoerli_DestinationTransfer_orderBy
+    orderDirection: testgoerli_OrderDirection
+    where: testgoerli_DestinationTransfer_filter
+
+    """
+    The block at which the query should be executed. Can either be a `{ hash: Bytes }` value containing a block hash, a `{ number: Int }` containing the block number, or a `{ number_gte: Int }` containing the minimum block number. In the case of `number_gte`, the query will be executed on the latest block only if the subgraph has progressed to or past the minimum block number. Defaults to the latest block when omitted.
+    """
+    block: testgoerli_Block_height
+
+    """
+    Set to `allow` to receive data even if the subgraph has skipped over errors while syncing.
+    """
+    subgraphError: _SubgraphErrorPolicy_! = deny
+  ): [testgoerli_DestinationTransfer!]!
+
+  """Access to subgraph metadata"""
+  testgoerli__meta(block: testgoerli_Block_height): testgoerli__Meta_
+  rinkeby_asset(
+    id: ID!
+
+    """
+    The block at which the query should be executed. Can either be a `{ hash: Bytes }` value containing a block hash, a `{ number: Int }` containing the block number, or a `{ number_gte: Int }` containing the minimum block number. In the case of `number_gte`, the query will be executed on the latest block only if the subgraph has progressed to or past the minimum block number. Defaults to the latest block when omitted.
+    """
+    block: rinkeby_Block_height
+
+    """
+    Set to `allow` to receive data even if the subgraph has skipped over errors while syncing.
+    """
+    subgraphError: _SubgraphErrorPolicy_! = deny
+  ): rinkeby_Asset
+  rinkeby_assets(
+    skip: Int = 0
+    first: Int = 100
+    orderBy: rinkeby_Asset_orderBy
+    orderDirection: rinkeby_OrderDirection
+    where: rinkeby_Asset_filter
+
+    """
+    The block at which the query should be executed. Can either be a `{ hash: Bytes }` value containing a block hash, a `{ number: Int }` containing the block number, or a `{ number_gte: Int }` containing the minimum block number. In the case of `number_gte`, the query will be executed on the latest block only if the subgraph has progressed to or past the minimum block number. Defaults to the latest block when omitted.
+    """
+    block: rinkeby_Block_height
+
+    """
+    Set to `allow` to receive data even if the subgraph has skipped over errors while syncing.
+    """
+    subgraphError: _SubgraphErrorPolicy_! = deny
+  ): [rinkeby_Asset!]!
+  rinkeby_assetBalance(
+    id: ID!
+
+    """
+    The block at which the query should be executed. Can either be a `{ hash: Bytes }` value containing a block hash, a `{ number: Int }` containing the block number, or a `{ number_gte: Int }` containing the minimum block number. In the case of `number_gte`, the query will be executed on the latest block only if the subgraph has progressed to or past the minimum block number. Defaults to the latest block when omitted.
+    """
+    block: rinkeby_Block_height
+
+    """
+    Set to `allow` to receive data even if the subgraph has skipped over errors while syncing.
+    """
+    subgraphError: _SubgraphErrorPolicy_! = deny
+  ): rinkeby_AssetBalance
+  rinkeby_assetBalances(
+    skip: Int = 0
+    first: Int = 100
+    orderBy: rinkeby_AssetBalance_orderBy
+    orderDirection: rinkeby_OrderDirection
+    where: rinkeby_AssetBalance_filter
+
+    """
+    The block at which the query should be executed. Can either be a `{ hash: Bytes }` value containing a block hash, a `{ number: Int }` containing the block number, or a `{ number_gte: Int }` containing the minimum block number. In the case of `number_gte`, the query will be executed on the latest block only if the subgraph has progressed to or past the minimum block number. Defaults to the latest block when omitted.
+    """
+    block: rinkeby_Block_height
+
+    """
+    Set to `allow` to receive data even if the subgraph has skipped over errors while syncing.
+    """
+    subgraphError: _SubgraphErrorPolicy_! = deny
+  ): [rinkeby_AssetBalance!]!
+  rinkeby_router(
+    id: ID!
+
+    """
+    The block at which the query should be executed. Can either be a `{ hash: Bytes }` value containing a block hash, a `{ number: Int }` containing the block number, or a `{ number_gte: Int }` containing the minimum block number. In the case of `number_gte`, the query will be executed on the latest block only if the subgraph has progressed to or past the minimum block number. Defaults to the latest block when omitted.
+    """
+    block: rinkeby_Block_height
+
+    """
+    Set to `allow` to receive data even if the subgraph has skipped over errors while syncing.
+    """
+    subgraphError: _SubgraphErrorPolicy_! = deny
+  ): rinkeby_Router
+  rinkeby_routers(
+    skip: Int = 0
+    first: Int = 100
+    orderBy: rinkeby_Router_orderBy
+    orderDirection: rinkeby_OrderDirection
+    where: rinkeby_Router_filter
+
+    """
+    The block at which the query should be executed. Can either be a `{ hash: Bytes }` value containing a block hash, a `{ number: Int }` containing the block number, or a `{ number_gte: Int }` containing the minimum block number. In the case of `number_gte`, the query will be executed on the latest block only if the subgraph has progressed to or past the minimum block number. Defaults to the latest block when omitted.
+    """
+    block: rinkeby_Block_height
+
+    """
+    Set to `allow` to receive data even if the subgraph has skipped over errors while syncing.
+    """
+    subgraphError: _SubgraphErrorPolicy_! = deny
+  ): [rinkeby_Router!]!
+  rinkeby_setting(
+    id: ID!
+
+    """
+    The block at which the query should be executed. Can either be a `{ hash: Bytes }` value containing a block hash, a `{ number: Int }` containing the block number, or a `{ number_gte: Int }` containing the minimum block number. In the case of `number_gte`, the query will be executed on the latest block only if the subgraph has progressed to or past the minimum block number. Defaults to the latest block when omitted.
+    """
+    block: rinkeby_Block_height
+
+    """
+    Set to `allow` to receive data even if the subgraph has skipped over errors while syncing.
+    """
+    subgraphError: _SubgraphErrorPolicy_! = deny
+  ): rinkeby_Setting
+  rinkeby_settings(
+    skip: Int = 0
+    first: Int = 100
+    orderBy: rinkeby_Setting_orderBy
+    orderDirection: rinkeby_OrderDirection
+    where: rinkeby_Setting_filter
+
+    """
+    The block at which the query should be executed. Can either be a `{ hash: Bytes }` value containing a block hash, a `{ number: Int }` containing the block number, or a `{ number_gte: Int }` containing the minimum block number. In the case of `number_gte`, the query will be executed on the latest block only if the subgraph has progressed to or past the minimum block number. Defaults to the latest block when omitted.
+    """
+    block: rinkeby_Block_height
+
+    """
+    Set to `allow` to receive data even if the subgraph has skipped over errors while syncing.
+    """
+    subgraphError: _SubgraphErrorPolicy_! = deny
+  ): [rinkeby_Setting!]!
+  rinkeby_relayer(
+    id: ID!
+
+    """
+    The block at which the query should be executed. Can either be a `{ hash: Bytes }` value containing a block hash, a `{ number: Int }` containing the block number, or a `{ number_gte: Int }` containing the minimum block number. In the case of `number_gte`, the query will be executed on the latest block only if the subgraph has progressed to or past the minimum block number. Defaults to the latest block when omitted.
+    """
+    block: rinkeby_Block_height
+
+    """
+    Set to `allow` to receive data even if the subgraph has skipped over errors while syncing.
+    """
+    subgraphError: _SubgraphErrorPolicy_! = deny
+  ): rinkeby_Relayer
+  rinkeby_relayers(
+    skip: Int = 0
+    first: Int = 100
+    orderBy: rinkeby_Relayer_orderBy
+    orderDirection: rinkeby_OrderDirection
+    where: rinkeby_Relayer_filter
+
+    """
+    The block at which the query should be executed. Can either be a `{ hash: Bytes }` value containing a block hash, a `{ number: Int }` containing the block number, or a `{ number_gte: Int }` containing the minimum block number. In the case of `number_gte`, the query will be executed on the latest block only if the subgraph has progressed to or past the minimum block number. Defaults to the latest block when omitted.
+    """
+    block: rinkeby_Block_height
+
+    """
+    Set to `allow` to receive data even if the subgraph has skipped over errors while syncing.
+    """
+    subgraphError: _SubgraphErrorPolicy_! = deny
+  ): [rinkeby_Relayer!]!
+  rinkeby_stableSwap(
+    id: ID!
+
+    """
+    The block at which the query should be executed. Can either be a `{ hash: Bytes }` value containing a block hash, a `{ number: Int }` containing the block number, or a `{ number_gte: Int }` containing the minimum block number. In the case of `number_gte`, the query will be executed on the latest block only if the subgraph has progressed to or past the minimum block number. Defaults to the latest block when omitted.
+    """
+    block: rinkeby_Block_height
+
+    """
+    Set to `allow` to receive data even if the subgraph has skipped over errors while syncing.
+    """
+    subgraphError: _SubgraphErrorPolicy_! = deny
+  ): rinkeby_StableSwap
+  rinkeby_stableSwaps(
+    skip: Int = 0
+    first: Int = 100
+    orderBy: rinkeby_StableSwap_orderBy
+    orderDirection: rinkeby_OrderDirection
+    where: rinkeby_StableSwap_filter
+
+    """
+    The block at which the query should be executed. Can either be a `{ hash: Bytes }` value containing a block hash, a `{ number: Int }` containing the block number, or a `{ number_gte: Int }` containing the minimum block number. In the case of `number_gte`, the query will be executed on the latest block only if the subgraph has progressed to or past the minimum block number. Defaults to the latest block when omitted.
+    """
+    block: rinkeby_Block_height
+
+    """
+    Set to `allow` to receive data even if the subgraph has skipped over errors while syncing.
+    """
+    subgraphError: _SubgraphErrorPolicy_! = deny
+  ): [rinkeby_StableSwap!]!
+  rinkeby_sponsorVault(
+    id: ID!
+
+    """
+    The block at which the query should be executed. Can either be a `{ hash: Bytes }` value containing a block hash, a `{ number: Int }` containing the block number, or a `{ number_gte: Int }` containing the minimum block number. In the case of `number_gte`, the query will be executed on the latest block only if the subgraph has progressed to or past the minimum block number. Defaults to the latest block when omitted.
+    """
+    block: rinkeby_Block_height
+
+    """
+    Set to `allow` to receive data even if the subgraph has skipped over errors while syncing.
+    """
+    subgraphError: _SubgraphErrorPolicy_! = deny
+  ): rinkeby_SponsorVault
+  rinkeby_sponsorVaults(
+    skip: Int = 0
+    first: Int = 100
+    orderBy: rinkeby_SponsorVault_orderBy
+    orderDirection: rinkeby_OrderDirection
+    where: rinkeby_SponsorVault_filter
+
+    """
+    The block at which the query should be executed. Can either be a `{ hash: Bytes }` value containing a block hash, a `{ number: Int }` containing the block number, or a `{ number_gte: Int }` containing the minimum block number. In the case of `number_gte`, the query will be executed on the latest block only if the subgraph has progressed to or past the minimum block number. Defaults to the latest block when omitted.
+    """
+    block: rinkeby_Block_height
+
+    """
+    Set to `allow` to receive data even if the subgraph has skipped over errors while syncing.
+    """
+    subgraphError: _SubgraphErrorPolicy_! = deny
+  ): [rinkeby_SponsorVault!]!
+  rinkeby_originTransfer(
+    id: ID!
+
+    """
+    The block at which the query should be executed. Can either be a `{ hash: Bytes }` value containing a block hash, a `{ number: Int }` containing the block number, or a `{ number_gte: Int }` containing the minimum block number. In the case of `number_gte`, the query will be executed on the latest block only if the subgraph has progressed to or past the minimum block number. Defaults to the latest block when omitted.
+    """
+    block: rinkeby_Block_height
+
+    """
+    Set to `allow` to receive data even if the subgraph has skipped over errors while syncing.
+    """
+    subgraphError: _SubgraphErrorPolicy_! = deny
+  ): rinkeby_OriginTransfer
+  rinkeby_originTransfers(
+    skip: Int = 0
+    first: Int = 100
+    orderBy: rinkeby_OriginTransfer_orderBy
+    orderDirection: rinkeby_OrderDirection
+    where: rinkeby_OriginTransfer_filter
+
+    """
+    The block at which the query should be executed. Can either be a `{ hash: Bytes }` value containing a block hash, a `{ number: Int }` containing the block number, or a `{ number_gte: Int }` containing the minimum block number. In the case of `number_gte`, the query will be executed on the latest block only if the subgraph has progressed to or past the minimum block number. Defaults to the latest block when omitted.
+    """
+    block: rinkeby_Block_height
+
+    """
+    Set to `allow` to receive data even if the subgraph has skipped over errors while syncing.
+    """
+    subgraphError: _SubgraphErrorPolicy_! = deny
+  ): [rinkeby_OriginTransfer!]!
+  rinkeby_destinationTransfer(
+    id: ID!
+
+    """
+    The block at which the query should be executed. Can either be a `{ hash: Bytes }` value containing a block hash, a `{ number: Int }` containing the block number, or a `{ number_gte: Int }` containing the minimum block number. In the case of `number_gte`, the query will be executed on the latest block only if the subgraph has progressed to or past the minimum block number. Defaults to the latest block when omitted.
+    """
+    block: rinkeby_Block_height
+
+    """
+    Set to `allow` to receive data even if the subgraph has skipped over errors while syncing.
+    """
+    subgraphError: _SubgraphErrorPolicy_! = deny
+  ): rinkeby_DestinationTransfer
+  rinkeby_destinationTransfers(
+    skip: Int = 0
+    first: Int = 100
+    orderBy: rinkeby_DestinationTransfer_orderBy
+    orderDirection: rinkeby_OrderDirection
+    where: rinkeby_DestinationTransfer_filter
+
+    """
+    The block at which the query should be executed. Can either be a `{ hash: Bytes }` value containing a block hash, a `{ number: Int }` containing the block number, or a `{ number_gte: Int }` containing the minimum block number. In the case of `number_gte`, the query will be executed on the latest block only if the subgraph has progressed to or past the minimum block number. Defaults to the latest block when omitted.
+    """
+    block: rinkeby_Block_height
+
+    """
+    Set to `allow` to receive data even if the subgraph has skipped over errors while syncing.
+    """
+    subgraphError: _SubgraphErrorPolicy_! = deny
+  ): [rinkeby_DestinationTransfer!]!
+
+  """Access to subgraph metadata"""
+  rinkeby__meta(block: rinkeby_Block_height): rinkeby__Meta_
   goerli_asset(
-=======
-  testgoerli_asset(
->>>>>>> 0ca3a377
-    id: ID!
-
-    """
-    The block at which the query should be executed. Can either be a `{ hash: Bytes }` value containing a block hash, a `{ number: Int }` containing the block number, or a `{ number_gte: Int }` containing the minimum block number. In the case of `number_gte`, the query will be executed on the latest block only if the subgraph has progressed to or past the minimum block number. Defaults to the latest block when omitted.
-    """
-<<<<<<< HEAD
+    id: ID!
+
+    """
+    The block at which the query should be executed. Can either be a `{ hash: Bytes }` value containing a block hash, a `{ number: Int }` containing the block number, or a `{ number_gte: Int }` containing the minimum block number. In the case of `number_gte`, the query will be executed on the latest block only if the subgraph has progressed to or past the minimum block number. Defaults to the latest block when omitted.
+    """
     block: goerli_Block_height
-=======
-    block: testgoerli_Block_height
->>>>>>> 0ca3a377
-
-    """
-    Set to `allow` to receive data even if the subgraph has skipped over errors while syncing.
-    """
-    subgraphError: _SubgraphErrorPolicy_! = deny
-<<<<<<< HEAD
+
+    """
+    Set to `allow` to receive data even if the subgraph has skipped over errors while syncing.
+    """
+    subgraphError: _SubgraphErrorPolicy_! = deny
   ): goerli_Asset
   goerli_assets(
     skip: Int = 0
@@ -27,7 +564,1094 @@
     orderBy: goerli_Asset_orderBy
     orderDirection: goerli_OrderDirection
     where: goerli_Asset_filter
-=======
+
+    """
+    The block at which the query should be executed. Can either be a `{ hash: Bytes }` value containing a block hash, a `{ number: Int }` containing the block number, or a `{ number_gte: Int }` containing the minimum block number. In the case of `number_gte`, the query will be executed on the latest block only if the subgraph has progressed to or past the minimum block number. Defaults to the latest block when omitted.
+    """
+    block: goerli_Block_height
+
+    """
+    Set to `allow` to receive data even if the subgraph has skipped over errors while syncing.
+    """
+    subgraphError: _SubgraphErrorPolicy_! = deny
+  ): [goerli_Asset!]!
+  goerli_assetBalance(
+    id: ID!
+
+    """
+    The block at which the query should be executed. Can either be a `{ hash: Bytes }` value containing a block hash, a `{ number: Int }` containing the block number, or a `{ number_gte: Int }` containing the minimum block number. In the case of `number_gte`, the query will be executed on the latest block only if the subgraph has progressed to or past the minimum block number. Defaults to the latest block when omitted.
+    """
+    block: goerli_Block_height
+
+    """
+    Set to `allow` to receive data even if the subgraph has skipped over errors while syncing.
+    """
+    subgraphError: _SubgraphErrorPolicy_! = deny
+  ): goerli_AssetBalance
+  goerli_assetBalances(
+    skip: Int = 0
+    first: Int = 100
+    orderBy: goerli_AssetBalance_orderBy
+    orderDirection: goerli_OrderDirection
+    where: goerli_AssetBalance_filter
+
+    """
+    The block at which the query should be executed. Can either be a `{ hash: Bytes }` value containing a block hash, a `{ number: Int }` containing the block number, or a `{ number_gte: Int }` containing the minimum block number. In the case of `number_gte`, the query will be executed on the latest block only if the subgraph has progressed to or past the minimum block number. Defaults to the latest block when omitted.
+    """
+    block: goerli_Block_height
+
+    """
+    Set to `allow` to receive data even if the subgraph has skipped over errors while syncing.
+    """
+    subgraphError: _SubgraphErrorPolicy_! = deny
+  ): [goerli_AssetBalance!]!
+  goerli_router(
+    id: ID!
+
+    """
+    The block at which the query should be executed. Can either be a `{ hash: Bytes }` value containing a block hash, a `{ number: Int }` containing the block number, or a `{ number_gte: Int }` containing the minimum block number. In the case of `number_gte`, the query will be executed on the latest block only if the subgraph has progressed to or past the minimum block number. Defaults to the latest block when omitted.
+    """
+    block: goerli_Block_height
+
+    """
+    Set to `allow` to receive data even if the subgraph has skipped over errors while syncing.
+    """
+    subgraphError: _SubgraphErrorPolicy_! = deny
+  ): goerli_Router
+  goerli_routers(
+    skip: Int = 0
+    first: Int = 100
+    orderBy: goerli_Router_orderBy
+    orderDirection: goerli_OrderDirection
+    where: goerli_Router_filter
+
+    """
+    The block at which the query should be executed. Can either be a `{ hash: Bytes }` value containing a block hash, a `{ number: Int }` containing the block number, or a `{ number_gte: Int }` containing the minimum block number. In the case of `number_gte`, the query will be executed on the latest block only if the subgraph has progressed to or past the minimum block number. Defaults to the latest block when omitted.
+    """
+    block: goerli_Block_height
+
+    """
+    Set to `allow` to receive data even if the subgraph has skipped over errors while syncing.
+    """
+    subgraphError: _SubgraphErrorPolicy_! = deny
+  ): [goerli_Router!]!
+  goerli_setting(
+    id: ID!
+
+    """
+    The block at which the query should be executed. Can either be a `{ hash: Bytes }` value containing a block hash, a `{ number: Int }` containing the block number, or a `{ number_gte: Int }` containing the minimum block number. In the case of `number_gte`, the query will be executed on the latest block only if the subgraph has progressed to or past the minimum block number. Defaults to the latest block when omitted.
+    """
+    block: goerli_Block_height
+
+    """
+    Set to `allow` to receive data even if the subgraph has skipped over errors while syncing.
+    """
+    subgraphError: _SubgraphErrorPolicy_! = deny
+  ): goerli_Setting
+  goerli_settings(
+    skip: Int = 0
+    first: Int = 100
+    orderBy: goerli_Setting_orderBy
+    orderDirection: goerli_OrderDirection
+    where: goerli_Setting_filter
+
+    """
+    The block at which the query should be executed. Can either be a `{ hash: Bytes }` value containing a block hash, a `{ number: Int }` containing the block number, or a `{ number_gte: Int }` containing the minimum block number. In the case of `number_gte`, the query will be executed on the latest block only if the subgraph has progressed to or past the minimum block number. Defaults to the latest block when omitted.
+    """
+    block: goerli_Block_height
+
+    """
+    Set to `allow` to receive data even if the subgraph has skipped over errors while syncing.
+    """
+    subgraphError: _SubgraphErrorPolicy_! = deny
+  ): [goerli_Setting!]!
+  goerli_relayer(
+    id: ID!
+
+    """
+    The block at which the query should be executed. Can either be a `{ hash: Bytes }` value containing a block hash, a `{ number: Int }` containing the block number, or a `{ number_gte: Int }` containing the minimum block number. In the case of `number_gte`, the query will be executed on the latest block only if the subgraph has progressed to or past the minimum block number. Defaults to the latest block when omitted.
+    """
+    block: goerli_Block_height
+
+    """
+    Set to `allow` to receive data even if the subgraph has skipped over errors while syncing.
+    """
+    subgraphError: _SubgraphErrorPolicy_! = deny
+  ): goerli_Relayer
+  goerli_relayers(
+    skip: Int = 0
+    first: Int = 100
+    orderBy: goerli_Relayer_orderBy
+    orderDirection: goerli_OrderDirection
+    where: goerli_Relayer_filter
+
+    """
+    The block at which the query should be executed. Can either be a `{ hash: Bytes }` value containing a block hash, a `{ number: Int }` containing the block number, or a `{ number_gte: Int }` containing the minimum block number. In the case of `number_gte`, the query will be executed on the latest block only if the subgraph has progressed to or past the minimum block number. Defaults to the latest block when omitted.
+    """
+    block: goerli_Block_height
+
+    """
+    Set to `allow` to receive data even if the subgraph has skipped over errors while syncing.
+    """
+    subgraphError: _SubgraphErrorPolicy_! = deny
+  ): [goerli_Relayer!]!
+  goerli_stableSwap(
+    id: ID!
+
+    """
+    The block at which the query should be executed. Can either be a `{ hash: Bytes }` value containing a block hash, a `{ number: Int }` containing the block number, or a `{ number_gte: Int }` containing the minimum block number. In the case of `number_gte`, the query will be executed on the latest block only if the subgraph has progressed to or past the minimum block number. Defaults to the latest block when omitted.
+    """
+    block: goerli_Block_height
+
+    """
+    Set to `allow` to receive data even if the subgraph has skipped over errors while syncing.
+    """
+    subgraphError: _SubgraphErrorPolicy_! = deny
+  ): goerli_StableSwap
+  goerli_stableSwaps(
+    skip: Int = 0
+    first: Int = 100
+    orderBy: goerli_StableSwap_orderBy
+    orderDirection: goerli_OrderDirection
+    where: goerli_StableSwap_filter
+
+    """
+    The block at which the query should be executed. Can either be a `{ hash: Bytes }` value containing a block hash, a `{ number: Int }` containing the block number, or a `{ number_gte: Int }` containing the minimum block number. In the case of `number_gte`, the query will be executed on the latest block only if the subgraph has progressed to or past the minimum block number. Defaults to the latest block when omitted.
+    """
+    block: goerli_Block_height
+
+    """
+    Set to `allow` to receive data even if the subgraph has skipped over errors while syncing.
+    """
+    subgraphError: _SubgraphErrorPolicy_! = deny
+  ): [goerli_StableSwap!]!
+  goerli_sponsorVault(
+    id: ID!
+
+    """
+    The block at which the query should be executed. Can either be a `{ hash: Bytes }` value containing a block hash, a `{ number: Int }` containing the block number, or a `{ number_gte: Int }` containing the minimum block number. In the case of `number_gte`, the query will be executed on the latest block only if the subgraph has progressed to or past the minimum block number. Defaults to the latest block when omitted.
+    """
+    block: goerli_Block_height
+
+    """
+    Set to `allow` to receive data even if the subgraph has skipped over errors while syncing.
+    """
+    subgraphError: _SubgraphErrorPolicy_! = deny
+  ): goerli_SponsorVault
+  goerli_sponsorVaults(
+    skip: Int = 0
+    first: Int = 100
+    orderBy: goerli_SponsorVault_orderBy
+    orderDirection: goerli_OrderDirection
+    where: goerli_SponsorVault_filter
+
+    """
+    The block at which the query should be executed. Can either be a `{ hash: Bytes }` value containing a block hash, a `{ number: Int }` containing the block number, or a `{ number_gte: Int }` containing the minimum block number. In the case of `number_gte`, the query will be executed on the latest block only if the subgraph has progressed to or past the minimum block number. Defaults to the latest block when omitted.
+    """
+    block: goerli_Block_height
+
+    """
+    Set to `allow` to receive data even if the subgraph has skipped over errors while syncing.
+    """
+    subgraphError: _SubgraphErrorPolicy_! = deny
+  ): [goerli_SponsorVault!]!
+  goerli_originTransfer(
+    id: ID!
+
+    """
+    The block at which the query should be executed. Can either be a `{ hash: Bytes }` value containing a block hash, a `{ number: Int }` containing the block number, or a `{ number_gte: Int }` containing the minimum block number. In the case of `number_gte`, the query will be executed on the latest block only if the subgraph has progressed to or past the minimum block number. Defaults to the latest block when omitted.
+    """
+    block: goerli_Block_height
+
+    """
+    Set to `allow` to receive data even if the subgraph has skipped over errors while syncing.
+    """
+    subgraphError: _SubgraphErrorPolicy_! = deny
+  ): goerli_OriginTransfer
+  goerli_originTransfers(
+    skip: Int = 0
+    first: Int = 100
+    orderBy: goerli_OriginTransfer_orderBy
+    orderDirection: goerli_OrderDirection
+    where: goerli_OriginTransfer_filter
+
+    """
+    The block at which the query should be executed. Can either be a `{ hash: Bytes }` value containing a block hash, a `{ number: Int }` containing the block number, or a `{ number_gte: Int }` containing the minimum block number. In the case of `number_gte`, the query will be executed on the latest block only if the subgraph has progressed to or past the minimum block number. Defaults to the latest block when omitted.
+    """
+    block: goerli_Block_height
+
+    """
+    Set to `allow` to receive data even if the subgraph has skipped over errors while syncing.
+    """
+    subgraphError: _SubgraphErrorPolicy_! = deny
+  ): [goerli_OriginTransfer!]!
+  goerli_destinationTransfer(
+    id: ID!
+
+    """
+    The block at which the query should be executed. Can either be a `{ hash: Bytes }` value containing a block hash, a `{ number: Int }` containing the block number, or a `{ number_gte: Int }` containing the minimum block number. In the case of `number_gte`, the query will be executed on the latest block only if the subgraph has progressed to or past the minimum block number. Defaults to the latest block when omitted.
+    """
+    block: goerli_Block_height
+
+    """
+    Set to `allow` to receive data even if the subgraph has skipped over errors while syncing.
+    """
+    subgraphError: _SubgraphErrorPolicy_! = deny
+  ): goerli_DestinationTransfer
+  goerli_destinationTransfers(
+    skip: Int = 0
+    first: Int = 100
+    orderBy: goerli_DestinationTransfer_orderBy
+    orderDirection: goerli_OrderDirection
+    where: goerli_DestinationTransfer_filter
+
+    """
+    The block at which the query should be executed. Can either be a `{ hash: Bytes }` value containing a block hash, a `{ number: Int }` containing the block number, or a `{ number_gte: Int }` containing the minimum block number. In the case of `number_gte`, the query will be executed on the latest block only if the subgraph has progressed to or past the minimum block number. Defaults to the latest block when omitted.
+    """
+    block: goerli_Block_height
+
+    """
+    Set to `allow` to receive data even if the subgraph has skipped over errors while syncing.
+    """
+    subgraphError: _SubgraphErrorPolicy_! = deny
+  ): [goerli_DestinationTransfer!]!
+
+  """Access to subgraph metadata"""
+  goerli__meta(block: goerli_Block_height): goerli__Meta_
+  staginggoerli_asset(
+    id: ID!
+
+    """
+    The block at which the query should be executed. Can either be a `{ hash: Bytes }` value containing a block hash, a `{ number: Int }` containing the block number, or a `{ number_gte: Int }` containing the minimum block number. In the case of `number_gte`, the query will be executed on the latest block only if the subgraph has progressed to or past the minimum block number. Defaults to the latest block when omitted.
+    """
+    block: staginggoerli_Block_height
+
+    """
+    Set to `allow` to receive data even if the subgraph has skipped over errors while syncing.
+    """
+    subgraphError: _SubgraphErrorPolicy_! = deny
+  ): staginggoerli_Asset
+  staginggoerli_assets(
+    skip: Int = 0
+    first: Int = 100
+    orderBy: staginggoerli_Asset_orderBy
+    orderDirection: staginggoerli_OrderDirection
+    where: staginggoerli_Asset_filter
+
+    """
+    The block at which the query should be executed. Can either be a `{ hash: Bytes }` value containing a block hash, a `{ number: Int }` containing the block number, or a `{ number_gte: Int }` containing the minimum block number. In the case of `number_gte`, the query will be executed on the latest block only if the subgraph has progressed to or past the minimum block number. Defaults to the latest block when omitted.
+    """
+    block: staginggoerli_Block_height
+
+    """
+    Set to `allow` to receive data even if the subgraph has skipped over errors while syncing.
+    """
+    subgraphError: _SubgraphErrorPolicy_! = deny
+  ): [staginggoerli_Asset!]!
+  staginggoerli_assetBalance(
+    id: ID!
+
+    """
+    The block at which the query should be executed. Can either be a `{ hash: Bytes }` value containing a block hash, a `{ number: Int }` containing the block number, or a `{ number_gte: Int }` containing the minimum block number. In the case of `number_gte`, the query will be executed on the latest block only if the subgraph has progressed to or past the minimum block number. Defaults to the latest block when omitted.
+    """
+    block: staginggoerli_Block_height
+
+    """
+    Set to `allow` to receive data even if the subgraph has skipped over errors while syncing.
+    """
+    subgraphError: _SubgraphErrorPolicy_! = deny
+  ): staginggoerli_AssetBalance
+  staginggoerli_assetBalances(
+    skip: Int = 0
+    first: Int = 100
+    orderBy: staginggoerli_AssetBalance_orderBy
+    orderDirection: staginggoerli_OrderDirection
+    where: staginggoerli_AssetBalance_filter
+
+    """
+    The block at which the query should be executed. Can either be a `{ hash: Bytes }` value containing a block hash, a `{ number: Int }` containing the block number, or a `{ number_gte: Int }` containing the minimum block number. In the case of `number_gte`, the query will be executed on the latest block only if the subgraph has progressed to or past the minimum block number. Defaults to the latest block when omitted.
+    """
+    block: staginggoerli_Block_height
+
+    """
+    Set to `allow` to receive data even if the subgraph has skipped over errors while syncing.
+    """
+    subgraphError: _SubgraphErrorPolicy_! = deny
+  ): [staginggoerli_AssetBalance!]!
+  staginggoerli_router(
+    id: ID!
+
+    """
+    The block at which the query should be executed. Can either be a `{ hash: Bytes }` value containing a block hash, a `{ number: Int }` containing the block number, or a `{ number_gte: Int }` containing the minimum block number. In the case of `number_gte`, the query will be executed on the latest block only if the subgraph has progressed to or past the minimum block number. Defaults to the latest block when omitted.
+    """
+    block: staginggoerli_Block_height
+
+    """
+    Set to `allow` to receive data even if the subgraph has skipped over errors while syncing.
+    """
+    subgraphError: _SubgraphErrorPolicy_! = deny
+  ): staginggoerli_Router
+  staginggoerli_routers(
+    skip: Int = 0
+    first: Int = 100
+    orderBy: staginggoerli_Router_orderBy
+    orderDirection: staginggoerli_OrderDirection
+    where: staginggoerli_Router_filter
+
+    """
+    The block at which the query should be executed. Can either be a `{ hash: Bytes }` value containing a block hash, a `{ number: Int }` containing the block number, or a `{ number_gte: Int }` containing the minimum block number. In the case of `number_gte`, the query will be executed on the latest block only if the subgraph has progressed to or past the minimum block number. Defaults to the latest block when omitted.
+    """
+    block: staginggoerli_Block_height
+
+    """
+    Set to `allow` to receive data even if the subgraph has skipped over errors while syncing.
+    """
+    subgraphError: _SubgraphErrorPolicy_! = deny
+  ): [staginggoerli_Router!]!
+  staginggoerli_setting(
+    id: ID!
+
+    """
+    The block at which the query should be executed. Can either be a `{ hash: Bytes }` value containing a block hash, a `{ number: Int }` containing the block number, or a `{ number_gte: Int }` containing the minimum block number. In the case of `number_gte`, the query will be executed on the latest block only if the subgraph has progressed to or past the minimum block number. Defaults to the latest block when omitted.
+    """
+    block: staginggoerli_Block_height
+
+    """
+    Set to `allow` to receive data even if the subgraph has skipped over errors while syncing.
+    """
+    subgraphError: _SubgraphErrorPolicy_! = deny
+  ): staginggoerli_Setting
+  staginggoerli_settings(
+    skip: Int = 0
+    first: Int = 100
+    orderBy: staginggoerli_Setting_orderBy
+    orderDirection: staginggoerli_OrderDirection
+    where: staginggoerli_Setting_filter
+
+    """
+    The block at which the query should be executed. Can either be a `{ hash: Bytes }` value containing a block hash, a `{ number: Int }` containing the block number, or a `{ number_gte: Int }` containing the minimum block number. In the case of `number_gte`, the query will be executed on the latest block only if the subgraph has progressed to or past the minimum block number. Defaults to the latest block when omitted.
+    """
+    block: staginggoerli_Block_height
+
+    """
+    Set to `allow` to receive data even if the subgraph has skipped over errors while syncing.
+    """
+    subgraphError: _SubgraphErrorPolicy_! = deny
+  ): [staginggoerli_Setting!]!
+  staginggoerli_relayer(
+    id: ID!
+
+    """
+    The block at which the query should be executed. Can either be a `{ hash: Bytes }` value containing a block hash, a `{ number: Int }` containing the block number, or a `{ number_gte: Int }` containing the minimum block number. In the case of `number_gte`, the query will be executed on the latest block only if the subgraph has progressed to or past the minimum block number. Defaults to the latest block when omitted.
+    """
+    block: staginggoerli_Block_height
+
+    """
+    Set to `allow` to receive data even if the subgraph has skipped over errors while syncing.
+    """
+    subgraphError: _SubgraphErrorPolicy_! = deny
+  ): staginggoerli_Relayer
+  staginggoerli_relayers(
+    skip: Int = 0
+    first: Int = 100
+    orderBy: staginggoerli_Relayer_orderBy
+    orderDirection: staginggoerli_OrderDirection
+    where: staginggoerli_Relayer_filter
+
+    """
+    The block at which the query should be executed. Can either be a `{ hash: Bytes }` value containing a block hash, a `{ number: Int }` containing the block number, or a `{ number_gte: Int }` containing the minimum block number. In the case of `number_gte`, the query will be executed on the latest block only if the subgraph has progressed to or past the minimum block number. Defaults to the latest block when omitted.
+    """
+    block: staginggoerli_Block_height
+
+    """
+    Set to `allow` to receive data even if the subgraph has skipped over errors while syncing.
+    """
+    subgraphError: _SubgraphErrorPolicy_! = deny
+  ): [staginggoerli_Relayer!]!
+  staginggoerli_stableSwap(
+    id: ID!
+
+    """
+    The block at which the query should be executed. Can either be a `{ hash: Bytes }` value containing a block hash, a `{ number: Int }` containing the block number, or a `{ number_gte: Int }` containing the minimum block number. In the case of `number_gte`, the query will be executed on the latest block only if the subgraph has progressed to or past the minimum block number. Defaults to the latest block when omitted.
+    """
+    block: staginggoerli_Block_height
+
+    """
+    Set to `allow` to receive data even if the subgraph has skipped over errors while syncing.
+    """
+    subgraphError: _SubgraphErrorPolicy_! = deny
+  ): staginggoerli_StableSwap
+  staginggoerli_stableSwaps(
+    skip: Int = 0
+    first: Int = 100
+    orderBy: staginggoerli_StableSwap_orderBy
+    orderDirection: staginggoerli_OrderDirection
+    where: staginggoerli_StableSwap_filter
+
+    """
+    The block at which the query should be executed. Can either be a `{ hash: Bytes }` value containing a block hash, a `{ number: Int }` containing the block number, or a `{ number_gte: Int }` containing the minimum block number. In the case of `number_gte`, the query will be executed on the latest block only if the subgraph has progressed to or past the minimum block number. Defaults to the latest block when omitted.
+    """
+    block: staginggoerli_Block_height
+
+    """
+    Set to `allow` to receive data even if the subgraph has skipped over errors while syncing.
+    """
+    subgraphError: _SubgraphErrorPolicy_! = deny
+  ): [staginggoerli_StableSwap!]!
+  staginggoerli_sponsorVault(
+    id: ID!
+
+    """
+    The block at which the query should be executed. Can either be a `{ hash: Bytes }` value containing a block hash, a `{ number: Int }` containing the block number, or a `{ number_gte: Int }` containing the minimum block number. In the case of `number_gte`, the query will be executed on the latest block only if the subgraph has progressed to or past the minimum block number. Defaults to the latest block when omitted.
+    """
+    block: staginggoerli_Block_height
+
+    """
+    Set to `allow` to receive data even if the subgraph has skipped over errors while syncing.
+    """
+    subgraphError: _SubgraphErrorPolicy_! = deny
+  ): staginggoerli_SponsorVault
+  staginggoerli_sponsorVaults(
+    skip: Int = 0
+    first: Int = 100
+    orderBy: staginggoerli_SponsorVault_orderBy
+    orderDirection: staginggoerli_OrderDirection
+    where: staginggoerli_SponsorVault_filter
+
+    """
+    The block at which the query should be executed. Can either be a `{ hash: Bytes }` value containing a block hash, a `{ number: Int }` containing the block number, or a `{ number_gte: Int }` containing the minimum block number. In the case of `number_gte`, the query will be executed on the latest block only if the subgraph has progressed to or past the minimum block number. Defaults to the latest block when omitted.
+    """
+    block: staginggoerli_Block_height
+
+    """
+    Set to `allow` to receive data even if the subgraph has skipped over errors while syncing.
+    """
+    subgraphError: _SubgraphErrorPolicy_! = deny
+  ): [staginggoerli_SponsorVault!]!
+  staginggoerli_originTransfer(
+    id: ID!
+
+    """
+    The block at which the query should be executed. Can either be a `{ hash: Bytes }` value containing a block hash, a `{ number: Int }` containing the block number, or a `{ number_gte: Int }` containing the minimum block number. In the case of `number_gte`, the query will be executed on the latest block only if the subgraph has progressed to or past the minimum block number. Defaults to the latest block when omitted.
+    """
+    block: staginggoerli_Block_height
+
+    """
+    Set to `allow` to receive data even if the subgraph has skipped over errors while syncing.
+    """
+    subgraphError: _SubgraphErrorPolicy_! = deny
+  ): staginggoerli_OriginTransfer
+  staginggoerli_originTransfers(
+    skip: Int = 0
+    first: Int = 100
+    orderBy: staginggoerli_OriginTransfer_orderBy
+    orderDirection: staginggoerli_OrderDirection
+    where: staginggoerli_OriginTransfer_filter
+
+    """
+    The block at which the query should be executed. Can either be a `{ hash: Bytes }` value containing a block hash, a `{ number: Int }` containing the block number, or a `{ number_gte: Int }` containing the minimum block number. In the case of `number_gte`, the query will be executed on the latest block only if the subgraph has progressed to or past the minimum block number. Defaults to the latest block when omitted.
+    """
+    block: staginggoerli_Block_height
+
+    """
+    Set to `allow` to receive data even if the subgraph has skipped over errors while syncing.
+    """
+    subgraphError: _SubgraphErrorPolicy_! = deny
+  ): [staginggoerli_OriginTransfer!]!
+  staginggoerli_destinationTransfer(
+    id: ID!
+
+    """
+    The block at which the query should be executed. Can either be a `{ hash: Bytes }` value containing a block hash, a `{ number: Int }` containing the block number, or a `{ number_gte: Int }` containing the minimum block number. In the case of `number_gte`, the query will be executed on the latest block only if the subgraph has progressed to or past the minimum block number. Defaults to the latest block when omitted.
+    """
+    block: staginggoerli_Block_height
+
+    """
+    Set to `allow` to receive data even if the subgraph has skipped over errors while syncing.
+    """
+    subgraphError: _SubgraphErrorPolicy_! = deny
+  ): staginggoerli_DestinationTransfer
+  staginggoerli_destinationTransfers(
+    skip: Int = 0
+    first: Int = 100
+    orderBy: staginggoerli_DestinationTransfer_orderBy
+    orderDirection: staginggoerli_OrderDirection
+    where: staginggoerli_DestinationTransfer_filter
+
+    """
+    The block at which the query should be executed. Can either be a `{ hash: Bytes }` value containing a block hash, a `{ number: Int }` containing the block number, or a `{ number_gte: Int }` containing the minimum block number. In the case of `number_gte`, the query will be executed on the latest block only if the subgraph has progressed to or past the minimum block number. Defaults to the latest block when omitted.
+    """
+    block: staginggoerli_Block_height
+
+    """
+    Set to `allow` to receive data even if the subgraph has skipped over errors while syncing.
+    """
+    subgraphError: _SubgraphErrorPolicy_! = deny
+  ): [staginggoerli_DestinationTransfer!]!
+
+  """Access to subgraph metadata"""
+  staginggoerli__meta(block: staginggoerli_Block_height): staginggoerli__Meta_
+  testrinkeby_asset(
+    id: ID!
+
+    """
+    The block at which the query should be executed. Can either be a `{ hash: Bytes }` value containing a block hash, a `{ number: Int }` containing the block number, or a `{ number_gte: Int }` containing the minimum block number. In the case of `number_gte`, the query will be executed on the latest block only if the subgraph has progressed to or past the minimum block number. Defaults to the latest block when omitted.
+    """
+    block: testrinkeby_Block_height
+
+    """
+    Set to `allow` to receive data even if the subgraph has skipped over errors while syncing.
+    """
+    subgraphError: _SubgraphErrorPolicy_! = deny
+  ): testrinkeby_Asset
+  testrinkeby_assets(
+    skip: Int = 0
+    first: Int = 100
+    orderBy: testrinkeby_Asset_orderBy
+    orderDirection: testrinkeby_OrderDirection
+    where: testrinkeby_Asset_filter
+
+    """
+    The block at which the query should be executed. Can either be a `{ hash: Bytes }` value containing a block hash, a `{ number: Int }` containing the block number, or a `{ number_gte: Int }` containing the minimum block number. In the case of `number_gte`, the query will be executed on the latest block only if the subgraph has progressed to or past the minimum block number. Defaults to the latest block when omitted.
+    """
+    block: testrinkeby_Block_height
+
+    """
+    Set to `allow` to receive data even if the subgraph has skipped over errors while syncing.
+    """
+    subgraphError: _SubgraphErrorPolicy_! = deny
+  ): [testrinkeby_Asset!]!
+  testrinkeby_assetBalance(
+    id: ID!
+
+    """
+    The block at which the query should be executed. Can either be a `{ hash: Bytes }` value containing a block hash, a `{ number: Int }` containing the block number, or a `{ number_gte: Int }` containing the minimum block number. In the case of `number_gte`, the query will be executed on the latest block only if the subgraph has progressed to or past the minimum block number. Defaults to the latest block when omitted.
+    """
+    block: testrinkeby_Block_height
+
+    """
+    Set to `allow` to receive data even if the subgraph has skipped over errors while syncing.
+    """
+    subgraphError: _SubgraphErrorPolicy_! = deny
+  ): testrinkeby_AssetBalance
+  testrinkeby_assetBalances(
+    skip: Int = 0
+    first: Int = 100
+    orderBy: testrinkeby_AssetBalance_orderBy
+    orderDirection: testrinkeby_OrderDirection
+    where: testrinkeby_AssetBalance_filter
+
+    """
+    The block at which the query should be executed. Can either be a `{ hash: Bytes }` value containing a block hash, a `{ number: Int }` containing the block number, or a `{ number_gte: Int }` containing the minimum block number. In the case of `number_gte`, the query will be executed on the latest block only if the subgraph has progressed to or past the minimum block number. Defaults to the latest block when omitted.
+    """
+    block: testrinkeby_Block_height
+
+    """
+    Set to `allow` to receive data even if the subgraph has skipped over errors while syncing.
+    """
+    subgraphError: _SubgraphErrorPolicy_! = deny
+  ): [testrinkeby_AssetBalance!]!
+  testrinkeby_router(
+    id: ID!
+
+    """
+    The block at which the query should be executed. Can either be a `{ hash: Bytes }` value containing a block hash, a `{ number: Int }` containing the block number, or a `{ number_gte: Int }` containing the minimum block number. In the case of `number_gte`, the query will be executed on the latest block only if the subgraph has progressed to or past the minimum block number. Defaults to the latest block when omitted.
+    """
+    block: testrinkeby_Block_height
+
+    """
+    Set to `allow` to receive data even if the subgraph has skipped over errors while syncing.
+    """
+    subgraphError: _SubgraphErrorPolicy_! = deny
+  ): testrinkeby_Router
+  testrinkeby_routers(
+    skip: Int = 0
+    first: Int = 100
+    orderBy: testrinkeby_Router_orderBy
+    orderDirection: testrinkeby_OrderDirection
+    where: testrinkeby_Router_filter
+
+    """
+    The block at which the query should be executed. Can either be a `{ hash: Bytes }` value containing a block hash, a `{ number: Int }` containing the block number, or a `{ number_gte: Int }` containing the minimum block number. In the case of `number_gte`, the query will be executed on the latest block only if the subgraph has progressed to or past the minimum block number. Defaults to the latest block when omitted.
+    """
+    block: testrinkeby_Block_height
+
+    """
+    Set to `allow` to receive data even if the subgraph has skipped over errors while syncing.
+    """
+    subgraphError: _SubgraphErrorPolicy_! = deny
+  ): [testrinkeby_Router!]!
+  testrinkeby_setting(
+    id: ID!
+
+    """
+    The block at which the query should be executed. Can either be a `{ hash: Bytes }` value containing a block hash, a `{ number: Int }` containing the block number, or a `{ number_gte: Int }` containing the minimum block number. In the case of `number_gte`, the query will be executed on the latest block only if the subgraph has progressed to or past the minimum block number. Defaults to the latest block when omitted.
+    """
+    block: testrinkeby_Block_height
+
+    """
+    Set to `allow` to receive data even if the subgraph has skipped over errors while syncing.
+    """
+    subgraphError: _SubgraphErrorPolicy_! = deny
+  ): testrinkeby_Setting
+  testrinkeby_settings(
+    skip: Int = 0
+    first: Int = 100
+    orderBy: testrinkeby_Setting_orderBy
+    orderDirection: testrinkeby_OrderDirection
+    where: testrinkeby_Setting_filter
+
+    """
+    The block at which the query should be executed. Can either be a `{ hash: Bytes }` value containing a block hash, a `{ number: Int }` containing the block number, or a `{ number_gte: Int }` containing the minimum block number. In the case of `number_gte`, the query will be executed on the latest block only if the subgraph has progressed to or past the minimum block number. Defaults to the latest block when omitted.
+    """
+    block: testrinkeby_Block_height
+
+    """
+    Set to `allow` to receive data even if the subgraph has skipped over errors while syncing.
+    """
+    subgraphError: _SubgraphErrorPolicy_! = deny
+  ): [testrinkeby_Setting!]!
+  testrinkeby_relayer(
+    id: ID!
+
+    """
+    The block at which the query should be executed. Can either be a `{ hash: Bytes }` value containing a block hash, a `{ number: Int }` containing the block number, or a `{ number_gte: Int }` containing the minimum block number. In the case of `number_gte`, the query will be executed on the latest block only if the subgraph has progressed to or past the minimum block number. Defaults to the latest block when omitted.
+    """
+    block: testrinkeby_Block_height
+
+    """
+    Set to `allow` to receive data even if the subgraph has skipped over errors while syncing.
+    """
+    subgraphError: _SubgraphErrorPolicy_! = deny
+  ): testrinkeby_Relayer
+  testrinkeby_relayers(
+    skip: Int = 0
+    first: Int = 100
+    orderBy: testrinkeby_Relayer_orderBy
+    orderDirection: testrinkeby_OrderDirection
+    where: testrinkeby_Relayer_filter
+
+    """
+    The block at which the query should be executed. Can either be a `{ hash: Bytes }` value containing a block hash, a `{ number: Int }` containing the block number, or a `{ number_gte: Int }` containing the minimum block number. In the case of `number_gte`, the query will be executed on the latest block only if the subgraph has progressed to or past the minimum block number. Defaults to the latest block when omitted.
+    """
+    block: testrinkeby_Block_height
+
+    """
+    Set to `allow` to receive data even if the subgraph has skipped over errors while syncing.
+    """
+    subgraphError: _SubgraphErrorPolicy_! = deny
+  ): [testrinkeby_Relayer!]!
+  testrinkeby_stableSwap(
+    id: ID!
+
+    """
+    The block at which the query should be executed. Can either be a `{ hash: Bytes }` value containing a block hash, a `{ number: Int }` containing the block number, or a `{ number_gte: Int }` containing the minimum block number. In the case of `number_gte`, the query will be executed on the latest block only if the subgraph has progressed to or past the minimum block number. Defaults to the latest block when omitted.
+    """
+    block: testrinkeby_Block_height
+
+    """
+    Set to `allow` to receive data even if the subgraph has skipped over errors while syncing.
+    """
+    subgraphError: _SubgraphErrorPolicy_! = deny
+  ): testrinkeby_StableSwap
+  testrinkeby_stableSwaps(
+    skip: Int = 0
+    first: Int = 100
+    orderBy: testrinkeby_StableSwap_orderBy
+    orderDirection: testrinkeby_OrderDirection
+    where: testrinkeby_StableSwap_filter
+
+    """
+    The block at which the query should be executed. Can either be a `{ hash: Bytes }` value containing a block hash, a `{ number: Int }` containing the block number, or a `{ number_gte: Int }` containing the minimum block number. In the case of `number_gte`, the query will be executed on the latest block only if the subgraph has progressed to or past the minimum block number. Defaults to the latest block when omitted.
+    """
+    block: testrinkeby_Block_height
+
+    """
+    Set to `allow` to receive data even if the subgraph has skipped over errors while syncing.
+    """
+    subgraphError: _SubgraphErrorPolicy_! = deny
+  ): [testrinkeby_StableSwap!]!
+  testrinkeby_sponsorVault(
+    id: ID!
+
+    """
+    The block at which the query should be executed. Can either be a `{ hash: Bytes }` value containing a block hash, a `{ number: Int }` containing the block number, or a `{ number_gte: Int }` containing the minimum block number. In the case of `number_gte`, the query will be executed on the latest block only if the subgraph has progressed to or past the minimum block number. Defaults to the latest block when omitted.
+    """
+    block: testrinkeby_Block_height
+
+    """
+    Set to `allow` to receive data even if the subgraph has skipped over errors while syncing.
+    """
+    subgraphError: _SubgraphErrorPolicy_! = deny
+  ): testrinkeby_SponsorVault
+  testrinkeby_sponsorVaults(
+    skip: Int = 0
+    first: Int = 100
+    orderBy: testrinkeby_SponsorVault_orderBy
+    orderDirection: testrinkeby_OrderDirection
+    where: testrinkeby_SponsorVault_filter
+
+    """
+    The block at which the query should be executed. Can either be a `{ hash: Bytes }` value containing a block hash, a `{ number: Int }` containing the block number, or a `{ number_gte: Int }` containing the minimum block number. In the case of `number_gte`, the query will be executed on the latest block only if the subgraph has progressed to or past the minimum block number. Defaults to the latest block when omitted.
+    """
+    block: testrinkeby_Block_height
+
+    """
+    Set to `allow` to receive data even if the subgraph has skipped over errors while syncing.
+    """
+    subgraphError: _SubgraphErrorPolicy_! = deny
+  ): [testrinkeby_SponsorVault!]!
+  testrinkeby_originTransfer(
+    id: ID!
+
+    """
+    The block at which the query should be executed. Can either be a `{ hash: Bytes }` value containing a block hash, a `{ number: Int }` containing the block number, or a `{ number_gte: Int }` containing the minimum block number. In the case of `number_gte`, the query will be executed on the latest block only if the subgraph has progressed to or past the minimum block number. Defaults to the latest block when omitted.
+    """
+    block: testrinkeby_Block_height
+
+    """
+    Set to `allow` to receive data even if the subgraph has skipped over errors while syncing.
+    """
+    subgraphError: _SubgraphErrorPolicy_! = deny
+  ): testrinkeby_OriginTransfer
+  testrinkeby_originTransfers(
+    skip: Int = 0
+    first: Int = 100
+    orderBy: testrinkeby_OriginTransfer_orderBy
+    orderDirection: testrinkeby_OrderDirection
+    where: testrinkeby_OriginTransfer_filter
+
+    """
+    The block at which the query should be executed. Can either be a `{ hash: Bytes }` value containing a block hash, a `{ number: Int }` containing the block number, or a `{ number_gte: Int }` containing the minimum block number. In the case of `number_gte`, the query will be executed on the latest block only if the subgraph has progressed to or past the minimum block number. Defaults to the latest block when omitted.
+    """
+    block: testrinkeby_Block_height
+
+    """
+    Set to `allow` to receive data even if the subgraph has skipped over errors while syncing.
+    """
+    subgraphError: _SubgraphErrorPolicy_! = deny
+  ): [testrinkeby_OriginTransfer!]!
+  testrinkeby_destinationTransfer(
+    id: ID!
+
+    """
+    The block at which the query should be executed. Can either be a `{ hash: Bytes }` value containing a block hash, a `{ number: Int }` containing the block number, or a `{ number_gte: Int }` containing the minimum block number. In the case of `number_gte`, the query will be executed on the latest block only if the subgraph has progressed to or past the minimum block number. Defaults to the latest block when omitted.
+    """
+    block: testrinkeby_Block_height
+
+    """
+    Set to `allow` to receive data even if the subgraph has skipped over errors while syncing.
+    """
+    subgraphError: _SubgraphErrorPolicy_! = deny
+  ): testrinkeby_DestinationTransfer
+  testrinkeby_destinationTransfers(
+    skip: Int = 0
+    first: Int = 100
+    orderBy: testrinkeby_DestinationTransfer_orderBy
+    orderDirection: testrinkeby_OrderDirection
+    where: testrinkeby_DestinationTransfer_filter
+
+    """
+    The block at which the query should be executed. Can either be a `{ hash: Bytes }` value containing a block hash, a `{ number: Int }` containing the block number, or a `{ number_gte: Int }` containing the minimum block number. In the case of `number_gte`, the query will be executed on the latest block only if the subgraph has progressed to or past the minimum block number. Defaults to the latest block when omitted.
+    """
+    block: testrinkeby_Block_height
+
+    """
+    Set to `allow` to receive data even if the subgraph has skipped over errors while syncing.
+    """
+    subgraphError: _SubgraphErrorPolicy_! = deny
+  ): [testrinkeby_DestinationTransfer!]!
+
+  """Access to subgraph metadata"""
+  testrinkeby__meta(block: testrinkeby_Block_height): testrinkeby__Meta_
+  stagingrinkeby_asset(
+    id: ID!
+
+    """
+    The block at which the query should be executed. Can either be a `{ hash: Bytes }` value containing a block hash, a `{ number: Int }` containing the block number, or a `{ number_gte: Int }` containing the minimum block number. In the case of `number_gte`, the query will be executed on the latest block only if the subgraph has progressed to or past the minimum block number. Defaults to the latest block when omitted.
+    """
+    block: stagingrinkeby_Block_height
+
+    """
+    Set to `allow` to receive data even if the subgraph has skipped over errors while syncing.
+    """
+    subgraphError: _SubgraphErrorPolicy_! = deny
+  ): stagingrinkeby_Asset
+  stagingrinkeby_assets(
+    skip: Int = 0
+    first: Int = 100
+    orderBy: stagingrinkeby_Asset_orderBy
+    orderDirection: stagingrinkeby_OrderDirection
+    where: stagingrinkeby_Asset_filter
+
+    """
+    The block at which the query should be executed. Can either be a `{ hash: Bytes }` value containing a block hash, a `{ number: Int }` containing the block number, or a `{ number_gte: Int }` containing the minimum block number. In the case of `number_gte`, the query will be executed on the latest block only if the subgraph has progressed to or past the minimum block number. Defaults to the latest block when omitted.
+    """
+    block: stagingrinkeby_Block_height
+
+    """
+    Set to `allow` to receive data even if the subgraph has skipped over errors while syncing.
+    """
+    subgraphError: _SubgraphErrorPolicy_! = deny
+  ): [stagingrinkeby_Asset!]!
+  stagingrinkeby_assetBalance(
+    id: ID!
+
+    """
+    The block at which the query should be executed. Can either be a `{ hash: Bytes }` value containing a block hash, a `{ number: Int }` containing the block number, or a `{ number_gte: Int }` containing the minimum block number. In the case of `number_gte`, the query will be executed on the latest block only if the subgraph has progressed to or past the minimum block number. Defaults to the latest block when omitted.
+    """
+    block: stagingrinkeby_Block_height
+
+    """
+    Set to `allow` to receive data even if the subgraph has skipped over errors while syncing.
+    """
+    subgraphError: _SubgraphErrorPolicy_! = deny
+  ): stagingrinkeby_AssetBalance
+  stagingrinkeby_assetBalances(
+    skip: Int = 0
+    first: Int = 100
+    orderBy: stagingrinkeby_AssetBalance_orderBy
+    orderDirection: stagingrinkeby_OrderDirection
+    where: stagingrinkeby_AssetBalance_filter
+
+    """
+    The block at which the query should be executed. Can either be a `{ hash: Bytes }` value containing a block hash, a `{ number: Int }` containing the block number, or a `{ number_gte: Int }` containing the minimum block number. In the case of `number_gte`, the query will be executed on the latest block only if the subgraph has progressed to or past the minimum block number. Defaults to the latest block when omitted.
+    """
+    block: stagingrinkeby_Block_height
+
+    """
+    Set to `allow` to receive data even if the subgraph has skipped over errors while syncing.
+    """
+    subgraphError: _SubgraphErrorPolicy_! = deny
+  ): [stagingrinkeby_AssetBalance!]!
+  stagingrinkeby_router(
+    id: ID!
+
+    """
+    The block at which the query should be executed. Can either be a `{ hash: Bytes }` value containing a block hash, a `{ number: Int }` containing the block number, or a `{ number_gte: Int }` containing the minimum block number. In the case of `number_gte`, the query will be executed on the latest block only if the subgraph has progressed to or past the minimum block number. Defaults to the latest block when omitted.
+    """
+    block: stagingrinkeby_Block_height
+
+    """
+    Set to `allow` to receive data even if the subgraph has skipped over errors while syncing.
+    """
+    subgraphError: _SubgraphErrorPolicy_! = deny
+  ): stagingrinkeby_Router
+  stagingrinkeby_routers(
+    skip: Int = 0
+    first: Int = 100
+    orderBy: stagingrinkeby_Router_orderBy
+    orderDirection: stagingrinkeby_OrderDirection
+    where: stagingrinkeby_Router_filter
+
+    """
+    The block at which the query should be executed. Can either be a `{ hash: Bytes }` value containing a block hash, a `{ number: Int }` containing the block number, or a `{ number_gte: Int }` containing the minimum block number. In the case of `number_gte`, the query will be executed on the latest block only if the subgraph has progressed to or past the minimum block number. Defaults to the latest block when omitted.
+    """
+    block: stagingrinkeby_Block_height
+
+    """
+    Set to `allow` to receive data even if the subgraph has skipped over errors while syncing.
+    """
+    subgraphError: _SubgraphErrorPolicy_! = deny
+  ): [stagingrinkeby_Router!]!
+  stagingrinkeby_setting(
+    id: ID!
+
+    """
+    The block at which the query should be executed. Can either be a `{ hash: Bytes }` value containing a block hash, a `{ number: Int }` containing the block number, or a `{ number_gte: Int }` containing the minimum block number. In the case of `number_gte`, the query will be executed on the latest block only if the subgraph has progressed to or past the minimum block number. Defaults to the latest block when omitted.
+    """
+    block: stagingrinkeby_Block_height
+
+    """
+    Set to `allow` to receive data even if the subgraph has skipped over errors while syncing.
+    """
+    subgraphError: _SubgraphErrorPolicy_! = deny
+  ): stagingrinkeby_Setting
+  stagingrinkeby_settings(
+    skip: Int = 0
+    first: Int = 100
+    orderBy: stagingrinkeby_Setting_orderBy
+    orderDirection: stagingrinkeby_OrderDirection
+    where: stagingrinkeby_Setting_filter
+
+    """
+    The block at which the query should be executed. Can either be a `{ hash: Bytes }` value containing a block hash, a `{ number: Int }` containing the block number, or a `{ number_gte: Int }` containing the minimum block number. In the case of `number_gte`, the query will be executed on the latest block only if the subgraph has progressed to or past the minimum block number. Defaults to the latest block when omitted.
+    """
+    block: stagingrinkeby_Block_height
+
+    """
+    Set to `allow` to receive data even if the subgraph has skipped over errors while syncing.
+    """
+    subgraphError: _SubgraphErrorPolicy_! = deny
+  ): [stagingrinkeby_Setting!]!
+  stagingrinkeby_relayer(
+    id: ID!
+
+    """
+    The block at which the query should be executed. Can either be a `{ hash: Bytes }` value containing a block hash, a `{ number: Int }` containing the block number, or a `{ number_gte: Int }` containing the minimum block number. In the case of `number_gte`, the query will be executed on the latest block only if the subgraph has progressed to or past the minimum block number. Defaults to the latest block when omitted.
+    """
+    block: stagingrinkeby_Block_height
+
+    """
+    Set to `allow` to receive data even if the subgraph has skipped over errors while syncing.
+    """
+    subgraphError: _SubgraphErrorPolicy_! = deny
+  ): stagingrinkeby_Relayer
+  stagingrinkeby_relayers(
+    skip: Int = 0
+    first: Int = 100
+    orderBy: stagingrinkeby_Relayer_orderBy
+    orderDirection: stagingrinkeby_OrderDirection
+    where: stagingrinkeby_Relayer_filter
+
+    """
+    The block at which the query should be executed. Can either be a `{ hash: Bytes }` value containing a block hash, a `{ number: Int }` containing the block number, or a `{ number_gte: Int }` containing the minimum block number. In the case of `number_gte`, the query will be executed on the latest block only if the subgraph has progressed to or past the minimum block number. Defaults to the latest block when omitted.
+    """
+    block: stagingrinkeby_Block_height
+
+    """
+    Set to `allow` to receive data even if the subgraph has skipped over errors while syncing.
+    """
+    subgraphError: _SubgraphErrorPolicy_! = deny
+  ): [stagingrinkeby_Relayer!]!
+  stagingrinkeby_stableSwap(
+    id: ID!
+
+    """
+    The block at which the query should be executed. Can either be a `{ hash: Bytes }` value containing a block hash, a `{ number: Int }` containing the block number, or a `{ number_gte: Int }` containing the minimum block number. In the case of `number_gte`, the query will be executed on the latest block only if the subgraph has progressed to or past the minimum block number. Defaults to the latest block when omitted.
+    """
+    block: stagingrinkeby_Block_height
+
+    """
+    Set to `allow` to receive data even if the subgraph has skipped over errors while syncing.
+    """
+    subgraphError: _SubgraphErrorPolicy_! = deny
+  ): stagingrinkeby_StableSwap
+  stagingrinkeby_stableSwaps(
+    skip: Int = 0
+    first: Int = 100
+    orderBy: stagingrinkeby_StableSwap_orderBy
+    orderDirection: stagingrinkeby_OrderDirection
+    where: stagingrinkeby_StableSwap_filter
+
+    """
+    The block at which the query should be executed. Can either be a `{ hash: Bytes }` value containing a block hash, a `{ number: Int }` containing the block number, or a `{ number_gte: Int }` containing the minimum block number. In the case of `number_gte`, the query will be executed on the latest block only if the subgraph has progressed to or past the minimum block number. Defaults to the latest block when omitted.
+    """
+    block: stagingrinkeby_Block_height
+
+    """
+    Set to `allow` to receive data even if the subgraph has skipped over errors while syncing.
+    """
+    subgraphError: _SubgraphErrorPolicy_! = deny
+  ): [stagingrinkeby_StableSwap!]!
+  stagingrinkeby_sponsorVault(
+    id: ID!
+
+    """
+    The block at which the query should be executed. Can either be a `{ hash: Bytes }` value containing a block hash, a `{ number: Int }` containing the block number, or a `{ number_gte: Int }` containing the minimum block number. In the case of `number_gte`, the query will be executed on the latest block only if the subgraph has progressed to or past the minimum block number. Defaults to the latest block when omitted.
+    """
+    block: stagingrinkeby_Block_height
+
+    """
+    Set to `allow` to receive data even if the subgraph has skipped over errors while syncing.
+    """
+    subgraphError: _SubgraphErrorPolicy_! = deny
+  ): stagingrinkeby_SponsorVault
+  stagingrinkeby_sponsorVaults(
+    skip: Int = 0
+    first: Int = 100
+    orderBy: stagingrinkeby_SponsorVault_orderBy
+    orderDirection: stagingrinkeby_OrderDirection
+    where: stagingrinkeby_SponsorVault_filter
+
+    """
+    The block at which the query should be executed. Can either be a `{ hash: Bytes }` value containing a block hash, a `{ number: Int }` containing the block number, or a `{ number_gte: Int }` containing the minimum block number. In the case of `number_gte`, the query will be executed on the latest block only if the subgraph has progressed to or past the minimum block number. Defaults to the latest block when omitted.
+    """
+    block: stagingrinkeby_Block_height
+
+    """
+    Set to `allow` to receive data even if the subgraph has skipped over errors while syncing.
+    """
+    subgraphError: _SubgraphErrorPolicy_! = deny
+  ): [stagingrinkeby_SponsorVault!]!
+  stagingrinkeby_originTransfer(
+    id: ID!
+
+    """
+    The block at which the query should be executed. Can either be a `{ hash: Bytes }` value containing a block hash, a `{ number: Int }` containing the block number, or a `{ number_gte: Int }` containing the minimum block number. In the case of `number_gte`, the query will be executed on the latest block only if the subgraph has progressed to or past the minimum block number. Defaults to the latest block when omitted.
+    """
+    block: stagingrinkeby_Block_height
+
+    """
+    Set to `allow` to receive data even if the subgraph has skipped over errors while syncing.
+    """
+    subgraphError: _SubgraphErrorPolicy_! = deny
+  ): stagingrinkeby_OriginTransfer
+  stagingrinkeby_originTransfers(
+    skip: Int = 0
+    first: Int = 100
+    orderBy: stagingrinkeby_OriginTransfer_orderBy
+    orderDirection: stagingrinkeby_OrderDirection
+    where: stagingrinkeby_OriginTransfer_filter
+
+    """
+    The block at which the query should be executed. Can either be a `{ hash: Bytes }` value containing a block hash, a `{ number: Int }` containing the block number, or a `{ number_gte: Int }` containing the minimum block number. In the case of `number_gte`, the query will be executed on the latest block only if the subgraph has progressed to or past the minimum block number. Defaults to the latest block when omitted.
+    """
+    block: stagingrinkeby_Block_height
+
+    """
+    Set to `allow` to receive data even if the subgraph has skipped over errors while syncing.
+    """
+    subgraphError: _SubgraphErrorPolicy_! = deny
+  ): [stagingrinkeby_OriginTransfer!]!
+  stagingrinkeby_destinationTransfer(
+    id: ID!
+
+    """
+    The block at which the query should be executed. Can either be a `{ hash: Bytes }` value containing a block hash, a `{ number: Int }` containing the block number, or a `{ number_gte: Int }` containing the minimum block number. In the case of `number_gte`, the query will be executed on the latest block only if the subgraph has progressed to or past the minimum block number. Defaults to the latest block when omitted.
+    """
+    block: stagingrinkeby_Block_height
+
+    """
+    Set to `allow` to receive data even if the subgraph has skipped over errors while syncing.
+    """
+    subgraphError: _SubgraphErrorPolicy_! = deny
+  ): stagingrinkeby_DestinationTransfer
+  stagingrinkeby_destinationTransfers(
+    skip: Int = 0
+    first: Int = 100
+    orderBy: stagingrinkeby_DestinationTransfer_orderBy
+    orderDirection: stagingrinkeby_OrderDirection
+    where: stagingrinkeby_DestinationTransfer_filter
+
+    """
+    The block at which the query should be executed. Can either be a `{ hash: Bytes }` value containing a block hash, a `{ number: Int }` containing the block number, or a `{ number_gte: Int }` containing the minimum block number. In the case of `number_gte`, the query will be executed on the latest block only if the subgraph has progressed to or past the minimum block number. Defaults to the latest block when omitted.
+    """
+    block: stagingrinkeby_Block_height
+
+    """
+    Set to `allow` to receive data even if the subgraph has skipped over errors while syncing.
+    """
+    subgraphError: _SubgraphErrorPolicy_! = deny
+  ): [stagingrinkeby_DestinationTransfer!]!
+
+  """Access to subgraph metadata"""
+  stagingrinkeby__meta(block: stagingrinkeby_Block_height): stagingrinkeby__Meta_
+}
+
+type Subscription {
+  testgoerli_asset(
+    id: ID!
+
+    """
+    The block at which the query should be executed. Can either be a `{ hash: Bytes }` value containing a block hash, a `{ number: Int }` containing the block number, or a `{ number_gte: Int }` containing the minimum block number. In the case of `number_gte`, the query will be executed on the latest block only if the subgraph has progressed to or past the minimum block number. Defaults to the latest block when omitted.
+    """
+    block: testgoerli_Block_height
+
+    """
+    Set to `allow` to receive data even if the subgraph has skipped over errors while syncing.
+    """
+    subgraphError: _SubgraphErrorPolicy_! = deny
   ): testgoerli_Asset
   testgoerli_assets(
     skip: Int = 0
@@ -35,44 +1659,575 @@
     orderBy: testgoerli_Asset_orderBy
     orderDirection: testgoerli_OrderDirection
     where: testgoerli_Asset_filter
->>>>>>> 0ca3a377
-
-    """
-    The block at which the query should be executed. Can either be a `{ hash: Bytes }` value containing a block hash, a `{ number: Int }` containing the block number, or a `{ number_gte: Int }` containing the minimum block number. In the case of `number_gte`, the query will be executed on the latest block only if the subgraph has progressed to or past the minimum block number. Defaults to the latest block when omitted.
-    """
-<<<<<<< HEAD
+
+    """
+    The block at which the query should be executed. Can either be a `{ hash: Bytes }` value containing a block hash, a `{ number: Int }` containing the block number, or a `{ number_gte: Int }` containing the minimum block number. In the case of `number_gte`, the query will be executed on the latest block only if the subgraph has progressed to or past the minimum block number. Defaults to the latest block when omitted.
+    """
+    block: testgoerli_Block_height
+
+    """
+    Set to `allow` to receive data even if the subgraph has skipped over errors while syncing.
+    """
+    subgraphError: _SubgraphErrorPolicy_! = deny
+  ): [testgoerli_Asset!]!
+  testgoerli_assetBalance(
+    id: ID!
+
+    """
+    The block at which the query should be executed. Can either be a `{ hash: Bytes }` value containing a block hash, a `{ number: Int }` containing the block number, or a `{ number_gte: Int }` containing the minimum block number. In the case of `number_gte`, the query will be executed on the latest block only if the subgraph has progressed to or past the minimum block number. Defaults to the latest block when omitted.
+    """
+    block: testgoerli_Block_height
+
+    """
+    Set to `allow` to receive data even if the subgraph has skipped over errors while syncing.
+    """
+    subgraphError: _SubgraphErrorPolicy_! = deny
+  ): testgoerli_AssetBalance
+  testgoerli_assetBalances(
+    skip: Int = 0
+    first: Int = 100
+    orderBy: testgoerli_AssetBalance_orderBy
+    orderDirection: testgoerli_OrderDirection
+    where: testgoerli_AssetBalance_filter
+
+    """
+    The block at which the query should be executed. Can either be a `{ hash: Bytes }` value containing a block hash, a `{ number: Int }` containing the block number, or a `{ number_gte: Int }` containing the minimum block number. In the case of `number_gte`, the query will be executed on the latest block only if the subgraph has progressed to or past the minimum block number. Defaults to the latest block when omitted.
+    """
+    block: testgoerli_Block_height
+
+    """
+    Set to `allow` to receive data even if the subgraph has skipped over errors while syncing.
+    """
+    subgraphError: _SubgraphErrorPolicy_! = deny
+  ): [testgoerli_AssetBalance!]!
+  testgoerli_router(
+    id: ID!
+
+    """
+    The block at which the query should be executed. Can either be a `{ hash: Bytes }` value containing a block hash, a `{ number: Int }` containing the block number, or a `{ number_gte: Int }` containing the minimum block number. In the case of `number_gte`, the query will be executed on the latest block only if the subgraph has progressed to or past the minimum block number. Defaults to the latest block when omitted.
+    """
+    block: testgoerli_Block_height
+
+    """
+    Set to `allow` to receive data even if the subgraph has skipped over errors while syncing.
+    """
+    subgraphError: _SubgraphErrorPolicy_! = deny
+  ): testgoerli_Router
+  testgoerli_routers(
+    skip: Int = 0
+    first: Int = 100
+    orderBy: testgoerli_Router_orderBy
+    orderDirection: testgoerli_OrderDirection
+    where: testgoerli_Router_filter
+
+    """
+    The block at which the query should be executed. Can either be a `{ hash: Bytes }` value containing a block hash, a `{ number: Int }` containing the block number, or a `{ number_gte: Int }` containing the minimum block number. In the case of `number_gte`, the query will be executed on the latest block only if the subgraph has progressed to or past the minimum block number. Defaults to the latest block when omitted.
+    """
+    block: testgoerli_Block_height
+
+    """
+    Set to `allow` to receive data even if the subgraph has skipped over errors while syncing.
+    """
+    subgraphError: _SubgraphErrorPolicy_! = deny
+  ): [testgoerli_Router!]!
+  testgoerli_setting(
+    id: ID!
+
+    """
+    The block at which the query should be executed. Can either be a `{ hash: Bytes }` value containing a block hash, a `{ number: Int }` containing the block number, or a `{ number_gte: Int }` containing the minimum block number. In the case of `number_gte`, the query will be executed on the latest block only if the subgraph has progressed to or past the minimum block number. Defaults to the latest block when omitted.
+    """
+    block: testgoerli_Block_height
+
+    """
+    Set to `allow` to receive data even if the subgraph has skipped over errors while syncing.
+    """
+    subgraphError: _SubgraphErrorPolicy_! = deny
+  ): testgoerli_Setting
+  testgoerli_settings(
+    skip: Int = 0
+    first: Int = 100
+    orderBy: testgoerli_Setting_orderBy
+    orderDirection: testgoerli_OrderDirection
+    where: testgoerli_Setting_filter
+
+    """
+    The block at which the query should be executed. Can either be a `{ hash: Bytes }` value containing a block hash, a `{ number: Int }` containing the block number, or a `{ number_gte: Int }` containing the minimum block number. In the case of `number_gte`, the query will be executed on the latest block only if the subgraph has progressed to or past the minimum block number. Defaults to the latest block when omitted.
+    """
+    block: testgoerli_Block_height
+
+    """
+    Set to `allow` to receive data even if the subgraph has skipped over errors while syncing.
+    """
+    subgraphError: _SubgraphErrorPolicy_! = deny
+  ): [testgoerli_Setting!]!
+  testgoerli_relayer(
+    id: ID!
+
+    """
+    The block at which the query should be executed. Can either be a `{ hash: Bytes }` value containing a block hash, a `{ number: Int }` containing the block number, or a `{ number_gte: Int }` containing the minimum block number. In the case of `number_gte`, the query will be executed on the latest block only if the subgraph has progressed to or past the minimum block number. Defaults to the latest block when omitted.
+    """
+    block: testgoerli_Block_height
+
+    """
+    Set to `allow` to receive data even if the subgraph has skipped over errors while syncing.
+    """
+    subgraphError: _SubgraphErrorPolicy_! = deny
+  ): testgoerli_Relayer
+  testgoerli_relayers(
+    skip: Int = 0
+    first: Int = 100
+    orderBy: testgoerli_Relayer_orderBy
+    orderDirection: testgoerli_OrderDirection
+    where: testgoerli_Relayer_filter
+
+    """
+    The block at which the query should be executed. Can either be a `{ hash: Bytes }` value containing a block hash, a `{ number: Int }` containing the block number, or a `{ number_gte: Int }` containing the minimum block number. In the case of `number_gte`, the query will be executed on the latest block only if the subgraph has progressed to or past the minimum block number. Defaults to the latest block when omitted.
+    """
+    block: testgoerli_Block_height
+
+    """
+    Set to `allow` to receive data even if the subgraph has skipped over errors while syncing.
+    """
+    subgraphError: _SubgraphErrorPolicy_! = deny
+  ): [testgoerli_Relayer!]!
+  testgoerli_stableSwap(
+    id: ID!
+
+    """
+    The block at which the query should be executed. Can either be a `{ hash: Bytes }` value containing a block hash, a `{ number: Int }` containing the block number, or a `{ number_gte: Int }` containing the minimum block number. In the case of `number_gte`, the query will be executed on the latest block only if the subgraph has progressed to or past the minimum block number. Defaults to the latest block when omitted.
+    """
+    block: testgoerli_Block_height
+
+    """
+    Set to `allow` to receive data even if the subgraph has skipped over errors while syncing.
+    """
+    subgraphError: _SubgraphErrorPolicy_! = deny
+  ): testgoerli_StableSwap
+  testgoerli_stableSwaps(
+    skip: Int = 0
+    first: Int = 100
+    orderBy: testgoerli_StableSwap_orderBy
+    orderDirection: testgoerli_OrderDirection
+    where: testgoerli_StableSwap_filter
+
+    """
+    The block at which the query should be executed. Can either be a `{ hash: Bytes }` value containing a block hash, a `{ number: Int }` containing the block number, or a `{ number_gte: Int }` containing the minimum block number. In the case of `number_gte`, the query will be executed on the latest block only if the subgraph has progressed to or past the minimum block number. Defaults to the latest block when omitted.
+    """
+    block: testgoerli_Block_height
+
+    """
+    Set to `allow` to receive data even if the subgraph has skipped over errors while syncing.
+    """
+    subgraphError: _SubgraphErrorPolicy_! = deny
+  ): [testgoerli_StableSwap!]!
+  testgoerli_sponsorVault(
+    id: ID!
+
+    """
+    The block at which the query should be executed. Can either be a `{ hash: Bytes }` value containing a block hash, a `{ number: Int }` containing the block number, or a `{ number_gte: Int }` containing the minimum block number. In the case of `number_gte`, the query will be executed on the latest block only if the subgraph has progressed to or past the minimum block number. Defaults to the latest block when omitted.
+    """
+    block: testgoerli_Block_height
+
+    """
+    Set to `allow` to receive data even if the subgraph has skipped over errors while syncing.
+    """
+    subgraphError: _SubgraphErrorPolicy_! = deny
+  ): testgoerli_SponsorVault
+  testgoerli_sponsorVaults(
+    skip: Int = 0
+    first: Int = 100
+    orderBy: testgoerli_SponsorVault_orderBy
+    orderDirection: testgoerli_OrderDirection
+    where: testgoerli_SponsorVault_filter
+
+    """
+    The block at which the query should be executed. Can either be a `{ hash: Bytes }` value containing a block hash, a `{ number: Int }` containing the block number, or a `{ number_gte: Int }` containing the minimum block number. In the case of `number_gte`, the query will be executed on the latest block only if the subgraph has progressed to or past the minimum block number. Defaults to the latest block when omitted.
+    """
+    block: testgoerli_Block_height
+
+    """
+    Set to `allow` to receive data even if the subgraph has skipped over errors while syncing.
+    """
+    subgraphError: _SubgraphErrorPolicy_! = deny
+  ): [testgoerli_SponsorVault!]!
+  testgoerli_originTransfer(
+    id: ID!
+
+    """
+    The block at which the query should be executed. Can either be a `{ hash: Bytes }` value containing a block hash, a `{ number: Int }` containing the block number, or a `{ number_gte: Int }` containing the minimum block number. In the case of `number_gte`, the query will be executed on the latest block only if the subgraph has progressed to or past the minimum block number. Defaults to the latest block when omitted.
+    """
+    block: testgoerli_Block_height
+
+    """
+    Set to `allow` to receive data even if the subgraph has skipped over errors while syncing.
+    """
+    subgraphError: _SubgraphErrorPolicy_! = deny
+  ): testgoerli_OriginTransfer
+  testgoerli_originTransfers(
+    skip: Int = 0
+    first: Int = 100
+    orderBy: testgoerli_OriginTransfer_orderBy
+    orderDirection: testgoerli_OrderDirection
+    where: testgoerli_OriginTransfer_filter
+
+    """
+    The block at which the query should be executed. Can either be a `{ hash: Bytes }` value containing a block hash, a `{ number: Int }` containing the block number, or a `{ number_gte: Int }` containing the minimum block number. In the case of `number_gte`, the query will be executed on the latest block only if the subgraph has progressed to or past the minimum block number. Defaults to the latest block when omitted.
+    """
+    block: testgoerli_Block_height
+
+    """
+    Set to `allow` to receive data even if the subgraph has skipped over errors while syncing.
+    """
+    subgraphError: _SubgraphErrorPolicy_! = deny
+  ): [testgoerli_OriginTransfer!]!
+  testgoerli_destinationTransfer(
+    id: ID!
+
+    """
+    The block at which the query should be executed. Can either be a `{ hash: Bytes }` value containing a block hash, a `{ number: Int }` containing the block number, or a `{ number_gte: Int }` containing the minimum block number. In the case of `number_gte`, the query will be executed on the latest block only if the subgraph has progressed to or past the minimum block number. Defaults to the latest block when omitted.
+    """
+    block: testgoerli_Block_height
+
+    """
+    Set to `allow` to receive data even if the subgraph has skipped over errors while syncing.
+    """
+    subgraphError: _SubgraphErrorPolicy_! = deny
+  ): testgoerli_DestinationTransfer
+  testgoerli_destinationTransfers(
+    skip: Int = 0
+    first: Int = 100
+    orderBy: testgoerli_DestinationTransfer_orderBy
+    orderDirection: testgoerli_OrderDirection
+    where: testgoerli_DestinationTransfer_filter
+
+    """
+    The block at which the query should be executed. Can either be a `{ hash: Bytes }` value containing a block hash, a `{ number: Int }` containing the block number, or a `{ number_gte: Int }` containing the minimum block number. In the case of `number_gte`, the query will be executed on the latest block only if the subgraph has progressed to or past the minimum block number. Defaults to the latest block when omitted.
+    """
+    block: testgoerli_Block_height
+
+    """
+    Set to `allow` to receive data even if the subgraph has skipped over errors while syncing.
+    """
+    subgraphError: _SubgraphErrorPolicy_! = deny
+  ): [testgoerli_DestinationTransfer!]!
+
+  """Access to subgraph metadata"""
+  testgoerli__meta(block: testgoerli_Block_height): testgoerli__Meta_
+  rinkeby_asset(
+    id: ID!
+
+    """
+    The block at which the query should be executed. Can either be a `{ hash: Bytes }` value containing a block hash, a `{ number: Int }` containing the block number, or a `{ number_gte: Int }` containing the minimum block number. In the case of `number_gte`, the query will be executed on the latest block only if the subgraph has progressed to or past the minimum block number. Defaults to the latest block when omitted.
+    """
+    block: rinkeby_Block_height
+
+    """
+    Set to `allow` to receive data even if the subgraph has skipped over errors while syncing.
+    """
+    subgraphError: _SubgraphErrorPolicy_! = deny
+  ): rinkeby_Asset
+  rinkeby_assets(
+    skip: Int = 0
+    first: Int = 100
+    orderBy: rinkeby_Asset_orderBy
+    orderDirection: rinkeby_OrderDirection
+    where: rinkeby_Asset_filter
+
+    """
+    The block at which the query should be executed. Can either be a `{ hash: Bytes }` value containing a block hash, a `{ number: Int }` containing the block number, or a `{ number_gte: Int }` containing the minimum block number. In the case of `number_gte`, the query will be executed on the latest block only if the subgraph has progressed to or past the minimum block number. Defaults to the latest block when omitted.
+    """
+    block: rinkeby_Block_height
+
+    """
+    Set to `allow` to receive data even if the subgraph has skipped over errors while syncing.
+    """
+    subgraphError: _SubgraphErrorPolicy_! = deny
+  ): [rinkeby_Asset!]!
+  rinkeby_assetBalance(
+    id: ID!
+
+    """
+    The block at which the query should be executed. Can either be a `{ hash: Bytes }` value containing a block hash, a `{ number: Int }` containing the block number, or a `{ number_gte: Int }` containing the minimum block number. In the case of `number_gte`, the query will be executed on the latest block only if the subgraph has progressed to or past the minimum block number. Defaults to the latest block when omitted.
+    """
+    block: rinkeby_Block_height
+
+    """
+    Set to `allow` to receive data even if the subgraph has skipped over errors while syncing.
+    """
+    subgraphError: _SubgraphErrorPolicy_! = deny
+  ): rinkeby_AssetBalance
+  rinkeby_assetBalances(
+    skip: Int = 0
+    first: Int = 100
+    orderBy: rinkeby_AssetBalance_orderBy
+    orderDirection: rinkeby_OrderDirection
+    where: rinkeby_AssetBalance_filter
+
+    """
+    The block at which the query should be executed. Can either be a `{ hash: Bytes }` value containing a block hash, a `{ number: Int }` containing the block number, or a `{ number_gte: Int }` containing the minimum block number. In the case of `number_gte`, the query will be executed on the latest block only if the subgraph has progressed to or past the minimum block number. Defaults to the latest block when omitted.
+    """
+    block: rinkeby_Block_height
+
+    """
+    Set to `allow` to receive data even if the subgraph has skipped over errors while syncing.
+    """
+    subgraphError: _SubgraphErrorPolicy_! = deny
+  ): [rinkeby_AssetBalance!]!
+  rinkeby_router(
+    id: ID!
+
+    """
+    The block at which the query should be executed. Can either be a `{ hash: Bytes }` value containing a block hash, a `{ number: Int }` containing the block number, or a `{ number_gte: Int }` containing the minimum block number. In the case of `number_gte`, the query will be executed on the latest block only if the subgraph has progressed to or past the minimum block number. Defaults to the latest block when omitted.
+    """
+    block: rinkeby_Block_height
+
+    """
+    Set to `allow` to receive data even if the subgraph has skipped over errors while syncing.
+    """
+    subgraphError: _SubgraphErrorPolicy_! = deny
+  ): rinkeby_Router
+  rinkeby_routers(
+    skip: Int = 0
+    first: Int = 100
+    orderBy: rinkeby_Router_orderBy
+    orderDirection: rinkeby_OrderDirection
+    where: rinkeby_Router_filter
+
+    """
+    The block at which the query should be executed. Can either be a `{ hash: Bytes }` value containing a block hash, a `{ number: Int }` containing the block number, or a `{ number_gte: Int }` containing the minimum block number. In the case of `number_gte`, the query will be executed on the latest block only if the subgraph has progressed to or past the minimum block number. Defaults to the latest block when omitted.
+    """
+    block: rinkeby_Block_height
+
+    """
+    Set to `allow` to receive data even if the subgraph has skipped over errors while syncing.
+    """
+    subgraphError: _SubgraphErrorPolicy_! = deny
+  ): [rinkeby_Router!]!
+  rinkeby_setting(
+    id: ID!
+
+    """
+    The block at which the query should be executed. Can either be a `{ hash: Bytes }` value containing a block hash, a `{ number: Int }` containing the block number, or a `{ number_gte: Int }` containing the minimum block number. In the case of `number_gte`, the query will be executed on the latest block only if the subgraph has progressed to or past the minimum block number. Defaults to the latest block when omitted.
+    """
+    block: rinkeby_Block_height
+
+    """
+    Set to `allow` to receive data even if the subgraph has skipped over errors while syncing.
+    """
+    subgraphError: _SubgraphErrorPolicy_! = deny
+  ): rinkeby_Setting
+  rinkeby_settings(
+    skip: Int = 0
+    first: Int = 100
+    orderBy: rinkeby_Setting_orderBy
+    orderDirection: rinkeby_OrderDirection
+    where: rinkeby_Setting_filter
+
+    """
+    The block at which the query should be executed. Can either be a `{ hash: Bytes }` value containing a block hash, a `{ number: Int }` containing the block number, or a `{ number_gte: Int }` containing the minimum block number. In the case of `number_gte`, the query will be executed on the latest block only if the subgraph has progressed to or past the minimum block number. Defaults to the latest block when omitted.
+    """
+    block: rinkeby_Block_height
+
+    """
+    Set to `allow` to receive data even if the subgraph has skipped over errors while syncing.
+    """
+    subgraphError: _SubgraphErrorPolicy_! = deny
+  ): [rinkeby_Setting!]!
+  rinkeby_relayer(
+    id: ID!
+
+    """
+    The block at which the query should be executed. Can either be a `{ hash: Bytes }` value containing a block hash, a `{ number: Int }` containing the block number, or a `{ number_gte: Int }` containing the minimum block number. In the case of `number_gte`, the query will be executed on the latest block only if the subgraph has progressed to or past the minimum block number. Defaults to the latest block when omitted.
+    """
+    block: rinkeby_Block_height
+
+    """
+    Set to `allow` to receive data even if the subgraph has skipped over errors while syncing.
+    """
+    subgraphError: _SubgraphErrorPolicy_! = deny
+  ): rinkeby_Relayer
+  rinkeby_relayers(
+    skip: Int = 0
+    first: Int = 100
+    orderBy: rinkeby_Relayer_orderBy
+    orderDirection: rinkeby_OrderDirection
+    where: rinkeby_Relayer_filter
+
+    """
+    The block at which the query should be executed. Can either be a `{ hash: Bytes }` value containing a block hash, a `{ number: Int }` containing the block number, or a `{ number_gte: Int }` containing the minimum block number. In the case of `number_gte`, the query will be executed on the latest block only if the subgraph has progressed to or past the minimum block number. Defaults to the latest block when omitted.
+    """
+    block: rinkeby_Block_height
+
+    """
+    Set to `allow` to receive data even if the subgraph has skipped over errors while syncing.
+    """
+    subgraphError: _SubgraphErrorPolicy_! = deny
+  ): [rinkeby_Relayer!]!
+  rinkeby_stableSwap(
+    id: ID!
+
+    """
+    The block at which the query should be executed. Can either be a `{ hash: Bytes }` value containing a block hash, a `{ number: Int }` containing the block number, or a `{ number_gte: Int }` containing the minimum block number. In the case of `number_gte`, the query will be executed on the latest block only if the subgraph has progressed to or past the minimum block number. Defaults to the latest block when omitted.
+    """
+    block: rinkeby_Block_height
+
+    """
+    Set to `allow` to receive data even if the subgraph has skipped over errors while syncing.
+    """
+    subgraphError: _SubgraphErrorPolicy_! = deny
+  ): rinkeby_StableSwap
+  rinkeby_stableSwaps(
+    skip: Int = 0
+    first: Int = 100
+    orderBy: rinkeby_StableSwap_orderBy
+    orderDirection: rinkeby_OrderDirection
+    where: rinkeby_StableSwap_filter
+
+    """
+    The block at which the query should be executed. Can either be a `{ hash: Bytes }` value containing a block hash, a `{ number: Int }` containing the block number, or a `{ number_gte: Int }` containing the minimum block number. In the case of `number_gte`, the query will be executed on the latest block only if the subgraph has progressed to or past the minimum block number. Defaults to the latest block when omitted.
+    """
+    block: rinkeby_Block_height
+
+    """
+    Set to `allow` to receive data even if the subgraph has skipped over errors while syncing.
+    """
+    subgraphError: _SubgraphErrorPolicy_! = deny
+  ): [rinkeby_StableSwap!]!
+  rinkeby_sponsorVault(
+    id: ID!
+
+    """
+    The block at which the query should be executed. Can either be a `{ hash: Bytes }` value containing a block hash, a `{ number: Int }` containing the block number, or a `{ number_gte: Int }` containing the minimum block number. In the case of `number_gte`, the query will be executed on the latest block only if the subgraph has progressed to or past the minimum block number. Defaults to the latest block when omitted.
+    """
+    block: rinkeby_Block_height
+
+    """
+    Set to `allow` to receive data even if the subgraph has skipped over errors while syncing.
+    """
+    subgraphError: _SubgraphErrorPolicy_! = deny
+  ): rinkeby_SponsorVault
+  rinkeby_sponsorVaults(
+    skip: Int = 0
+    first: Int = 100
+    orderBy: rinkeby_SponsorVault_orderBy
+    orderDirection: rinkeby_OrderDirection
+    where: rinkeby_SponsorVault_filter
+
+    """
+    The block at which the query should be executed. Can either be a `{ hash: Bytes }` value containing a block hash, a `{ number: Int }` containing the block number, or a `{ number_gte: Int }` containing the minimum block number. In the case of `number_gte`, the query will be executed on the latest block only if the subgraph has progressed to or past the minimum block number. Defaults to the latest block when omitted.
+    """
+    block: rinkeby_Block_height
+
+    """
+    Set to `allow` to receive data even if the subgraph has skipped over errors while syncing.
+    """
+    subgraphError: _SubgraphErrorPolicy_! = deny
+  ): [rinkeby_SponsorVault!]!
+  rinkeby_originTransfer(
+    id: ID!
+
+    """
+    The block at which the query should be executed. Can either be a `{ hash: Bytes }` value containing a block hash, a `{ number: Int }` containing the block number, or a `{ number_gte: Int }` containing the minimum block number. In the case of `number_gte`, the query will be executed on the latest block only if the subgraph has progressed to or past the minimum block number. Defaults to the latest block when omitted.
+    """
+    block: rinkeby_Block_height
+
+    """
+    Set to `allow` to receive data even if the subgraph has skipped over errors while syncing.
+    """
+    subgraphError: _SubgraphErrorPolicy_! = deny
+  ): rinkeby_OriginTransfer
+  rinkeby_originTransfers(
+    skip: Int = 0
+    first: Int = 100
+    orderBy: rinkeby_OriginTransfer_orderBy
+    orderDirection: rinkeby_OrderDirection
+    where: rinkeby_OriginTransfer_filter
+
+    """
+    The block at which the query should be executed. Can either be a `{ hash: Bytes }` value containing a block hash, a `{ number: Int }` containing the block number, or a `{ number_gte: Int }` containing the minimum block number. In the case of `number_gte`, the query will be executed on the latest block only if the subgraph has progressed to or past the minimum block number. Defaults to the latest block when omitted.
+    """
+    block: rinkeby_Block_height
+
+    """
+    Set to `allow` to receive data even if the subgraph has skipped over errors while syncing.
+    """
+    subgraphError: _SubgraphErrorPolicy_! = deny
+  ): [rinkeby_OriginTransfer!]!
+  rinkeby_destinationTransfer(
+    id: ID!
+
+    """
+    The block at which the query should be executed. Can either be a `{ hash: Bytes }` value containing a block hash, a `{ number: Int }` containing the block number, or a `{ number_gte: Int }` containing the minimum block number. In the case of `number_gte`, the query will be executed on the latest block only if the subgraph has progressed to or past the minimum block number. Defaults to the latest block when omitted.
+    """
+    block: rinkeby_Block_height
+
+    """
+    Set to `allow` to receive data even if the subgraph has skipped over errors while syncing.
+    """
+    subgraphError: _SubgraphErrorPolicy_! = deny
+  ): rinkeby_DestinationTransfer
+  rinkeby_destinationTransfers(
+    skip: Int = 0
+    first: Int = 100
+    orderBy: rinkeby_DestinationTransfer_orderBy
+    orderDirection: rinkeby_OrderDirection
+    where: rinkeby_DestinationTransfer_filter
+
+    """
+    The block at which the query should be executed. Can either be a `{ hash: Bytes }` value containing a block hash, a `{ number: Int }` containing the block number, or a `{ number_gte: Int }` containing the minimum block number. In the case of `number_gte`, the query will be executed on the latest block only if the subgraph has progressed to or past the minimum block number. Defaults to the latest block when omitted.
+    """
+    block: rinkeby_Block_height
+
+    """
+    Set to `allow` to receive data even if the subgraph has skipped over errors while syncing.
+    """
+    subgraphError: _SubgraphErrorPolicy_! = deny
+  ): [rinkeby_DestinationTransfer!]!
+
+  """Access to subgraph metadata"""
+  rinkeby__meta(block: rinkeby_Block_height): rinkeby__Meta_
+  goerli_asset(
+    id: ID!
+
+    """
+    The block at which the query should be executed. Can either be a `{ hash: Bytes }` value containing a block hash, a `{ number: Int }` containing the block number, or a `{ number_gte: Int }` containing the minimum block number. In the case of `number_gte`, the query will be executed on the latest block only if the subgraph has progressed to or past the minimum block number. Defaults to the latest block when omitted.
+    """
     block: goerli_Block_height
-=======
-    block: testgoerli_Block_height
->>>>>>> 0ca3a377
-
-    """
-    Set to `allow` to receive data even if the subgraph has skipped over errors while syncing.
-    """
-    subgraphError: _SubgraphErrorPolicy_! = deny
-<<<<<<< HEAD
+
+    """
+    Set to `allow` to receive data even if the subgraph has skipped over errors while syncing.
+    """
+    subgraphError: _SubgraphErrorPolicy_! = deny
+  ): goerli_Asset
+  goerli_assets(
+    skip: Int = 0
+    first: Int = 100
+    orderBy: goerli_Asset_orderBy
+    orderDirection: goerli_OrderDirection
+    where: goerli_Asset_filter
+
+    """
+    The block at which the query should be executed. Can either be a `{ hash: Bytes }` value containing a block hash, a `{ number: Int }` containing the block number, or a `{ number_gte: Int }` containing the minimum block number. In the case of `number_gte`, the query will be executed on the latest block only if the subgraph has progressed to or past the minimum block number. Defaults to the latest block when omitted.
+    """
+    block: goerli_Block_height
+
+    """
+    Set to `allow` to receive data even if the subgraph has skipped over errors while syncing.
+    """
+    subgraphError: _SubgraphErrorPolicy_! = deny
   ): [goerli_Asset!]!
   goerli_assetBalance(
-=======
-  ): [testgoerli_Asset!]!
-  testgoerli_assetBalance(
->>>>>>> 0ca3a377
-    id: ID!
-
-    """
-    The block at which the query should be executed. Can either be a `{ hash: Bytes }` value containing a block hash, a `{ number: Int }` containing the block number, or a `{ number_gte: Int }` containing the minimum block number. In the case of `number_gte`, the query will be executed on the latest block only if the subgraph has progressed to or past the minimum block number. Defaults to the latest block when omitted.
-    """
-<<<<<<< HEAD
+    id: ID!
+
+    """
+    The block at which the query should be executed. Can either be a `{ hash: Bytes }` value containing a block hash, a `{ number: Int }` containing the block number, or a `{ number_gte: Int }` containing the minimum block number. In the case of `number_gte`, the query will be executed on the latest block only if the subgraph has progressed to or past the minimum block number. Defaults to the latest block when omitted.
+    """
     block: goerli_Block_height
-=======
-    block: testgoerli_Block_height
->>>>>>> 0ca3a377
-
-    """
-    Set to `allow` to receive data even if the subgraph has skipped over errors while syncing.
-    """
-    subgraphError: _SubgraphErrorPolicy_! = deny
-<<<<<<< HEAD
+
+    """
+    Set to `allow` to receive data even if the subgraph has skipped over errors while syncing.
+    """
+    subgraphError: _SubgraphErrorPolicy_! = deny
   ): goerli_AssetBalance
   goerli_assetBalances(
     skip: Int = 0
@@ -80,52 +2235,29 @@
     orderBy: goerli_AssetBalance_orderBy
     orderDirection: goerli_OrderDirection
     where: goerli_AssetBalance_filter
-=======
-  ): testgoerli_AssetBalance
-  testgoerli_assetBalances(
-    skip: Int = 0
-    first: Int = 100
-    orderBy: testgoerli_AssetBalance_orderBy
-    orderDirection: testgoerli_OrderDirection
-    where: testgoerli_AssetBalance_filter
->>>>>>> 0ca3a377
-
-    """
-    The block at which the query should be executed. Can either be a `{ hash: Bytes }` value containing a block hash, a `{ number: Int }` containing the block number, or a `{ number_gte: Int }` containing the minimum block number. In the case of `number_gte`, the query will be executed on the latest block only if the subgraph has progressed to or past the minimum block number. Defaults to the latest block when omitted.
-    """
-<<<<<<< HEAD
+
+    """
+    The block at which the query should be executed. Can either be a `{ hash: Bytes }` value containing a block hash, a `{ number: Int }` containing the block number, or a `{ number_gte: Int }` containing the minimum block number. In the case of `number_gte`, the query will be executed on the latest block only if the subgraph has progressed to or past the minimum block number. Defaults to the latest block when omitted.
+    """
     block: goerli_Block_height
-=======
-    block: testgoerli_Block_height
->>>>>>> 0ca3a377
-
-    """
-    Set to `allow` to receive data even if the subgraph has skipped over errors while syncing.
-    """
-    subgraphError: _SubgraphErrorPolicy_! = deny
-<<<<<<< HEAD
+
+    """
+    Set to `allow` to receive data even if the subgraph has skipped over errors while syncing.
+    """
+    subgraphError: _SubgraphErrorPolicy_! = deny
   ): [goerli_AssetBalance!]!
   goerli_router(
-=======
-  ): [testgoerli_AssetBalance!]!
-  testgoerli_router(
->>>>>>> 0ca3a377
-    id: ID!
-
-    """
-    The block at which the query should be executed. Can either be a `{ hash: Bytes }` value containing a block hash, a `{ number: Int }` containing the block number, or a `{ number_gte: Int }` containing the minimum block number. In the case of `number_gte`, the query will be executed on the latest block only if the subgraph has progressed to or past the minimum block number. Defaults to the latest block when omitted.
-    """
-<<<<<<< HEAD
+    id: ID!
+
+    """
+    The block at which the query should be executed. Can either be a `{ hash: Bytes }` value containing a block hash, a `{ number: Int }` containing the block number, or a `{ number_gte: Int }` containing the minimum block number. In the case of `number_gte`, the query will be executed on the latest block only if the subgraph has progressed to or past the minimum block number. Defaults to the latest block when omitted.
+    """
     block: goerli_Block_height
-=======
-    block: testgoerli_Block_height
->>>>>>> 0ca3a377
-
-    """
-    Set to `allow` to receive data even if the subgraph has skipped over errors while syncing.
-    """
-    subgraphError: _SubgraphErrorPolicy_! = deny
-<<<<<<< HEAD
+
+    """
+    Set to `allow` to receive data even if the subgraph has skipped over errors while syncing.
+    """
+    subgraphError: _SubgraphErrorPolicy_! = deny
   ): goerli_Router
   goerli_routers(
     skip: Int = 0
@@ -133,52 +2265,29 @@
     orderBy: goerli_Router_orderBy
     orderDirection: goerli_OrderDirection
     where: goerli_Router_filter
-=======
-  ): testgoerli_Router
-  testgoerli_routers(
-    skip: Int = 0
-    first: Int = 100
-    orderBy: testgoerli_Router_orderBy
-    orderDirection: testgoerli_OrderDirection
-    where: testgoerli_Router_filter
->>>>>>> 0ca3a377
-
-    """
-    The block at which the query should be executed. Can either be a `{ hash: Bytes }` value containing a block hash, a `{ number: Int }` containing the block number, or a `{ number_gte: Int }` containing the minimum block number. In the case of `number_gte`, the query will be executed on the latest block only if the subgraph has progressed to or past the minimum block number. Defaults to the latest block when omitted.
-    """
-<<<<<<< HEAD
+
+    """
+    The block at which the query should be executed. Can either be a `{ hash: Bytes }` value containing a block hash, a `{ number: Int }` containing the block number, or a `{ number_gte: Int }` containing the minimum block number. In the case of `number_gte`, the query will be executed on the latest block only if the subgraph has progressed to or past the minimum block number. Defaults to the latest block when omitted.
+    """
     block: goerli_Block_height
-=======
-    block: testgoerli_Block_height
->>>>>>> 0ca3a377
-
-    """
-    Set to `allow` to receive data even if the subgraph has skipped over errors while syncing.
-    """
-    subgraphError: _SubgraphErrorPolicy_! = deny
-<<<<<<< HEAD
+
+    """
+    Set to `allow` to receive data even if the subgraph has skipped over errors while syncing.
+    """
+    subgraphError: _SubgraphErrorPolicy_! = deny
   ): [goerli_Router!]!
   goerli_setting(
-=======
-  ): [testgoerli_Router!]!
-  testgoerli_setting(
->>>>>>> 0ca3a377
-    id: ID!
-
-    """
-    The block at which the query should be executed. Can either be a `{ hash: Bytes }` value containing a block hash, a `{ number: Int }` containing the block number, or a `{ number_gte: Int }` containing the minimum block number. In the case of `number_gte`, the query will be executed on the latest block only if the subgraph has progressed to or past the minimum block number. Defaults to the latest block when omitted.
-    """
-<<<<<<< HEAD
+    id: ID!
+
+    """
+    The block at which the query should be executed. Can either be a `{ hash: Bytes }` value containing a block hash, a `{ number: Int }` containing the block number, or a `{ number_gte: Int }` containing the minimum block number. In the case of `number_gte`, the query will be executed on the latest block only if the subgraph has progressed to or past the minimum block number. Defaults to the latest block when omitted.
+    """
     block: goerli_Block_height
-=======
-    block: testgoerli_Block_height
->>>>>>> 0ca3a377
-
-    """
-    Set to `allow` to receive data even if the subgraph has skipped over errors while syncing.
-    """
-    subgraphError: _SubgraphErrorPolicy_! = deny
-<<<<<<< HEAD
+
+    """
+    Set to `allow` to receive data even if the subgraph has skipped over errors while syncing.
+    """
+    subgraphError: _SubgraphErrorPolicy_! = deny
   ): goerli_Setting
   goerli_settings(
     skip: Int = 0
@@ -186,52 +2295,29 @@
     orderBy: goerli_Setting_orderBy
     orderDirection: goerli_OrderDirection
     where: goerli_Setting_filter
-=======
-  ): testgoerli_Setting
-  testgoerli_settings(
-    skip: Int = 0
-    first: Int = 100
-    orderBy: testgoerli_Setting_orderBy
-    orderDirection: testgoerli_OrderDirection
-    where: testgoerli_Setting_filter
->>>>>>> 0ca3a377
-
-    """
-    The block at which the query should be executed. Can either be a `{ hash: Bytes }` value containing a block hash, a `{ number: Int }` containing the block number, or a `{ number_gte: Int }` containing the minimum block number. In the case of `number_gte`, the query will be executed on the latest block only if the subgraph has progressed to or past the minimum block number. Defaults to the latest block when omitted.
-    """
-<<<<<<< HEAD
+
+    """
+    The block at which the query should be executed. Can either be a `{ hash: Bytes }` value containing a block hash, a `{ number: Int }` containing the block number, or a `{ number_gte: Int }` containing the minimum block number. In the case of `number_gte`, the query will be executed on the latest block only if the subgraph has progressed to or past the minimum block number. Defaults to the latest block when omitted.
+    """
     block: goerli_Block_height
-=======
-    block: testgoerli_Block_height
->>>>>>> 0ca3a377
-
-    """
-    Set to `allow` to receive data even if the subgraph has skipped over errors while syncing.
-    """
-    subgraphError: _SubgraphErrorPolicy_! = deny
-<<<<<<< HEAD
+
+    """
+    Set to `allow` to receive data even if the subgraph has skipped over errors while syncing.
+    """
+    subgraphError: _SubgraphErrorPolicy_! = deny
   ): [goerli_Setting!]!
   goerli_relayer(
-=======
-  ): [testgoerli_Setting!]!
-  testgoerli_relayer(
->>>>>>> 0ca3a377
-    id: ID!
-
-    """
-    The block at which the query should be executed. Can either be a `{ hash: Bytes }` value containing a block hash, a `{ number: Int }` containing the block number, or a `{ number_gte: Int }` containing the minimum block number. In the case of `number_gte`, the query will be executed on the latest block only if the subgraph has progressed to or past the minimum block number. Defaults to the latest block when omitted.
-    """
-<<<<<<< HEAD
+    id: ID!
+
+    """
+    The block at which the query should be executed. Can either be a `{ hash: Bytes }` value containing a block hash, a `{ number: Int }` containing the block number, or a `{ number_gte: Int }` containing the minimum block number. In the case of `number_gte`, the query will be executed on the latest block only if the subgraph has progressed to or past the minimum block number. Defaults to the latest block when omitted.
+    """
     block: goerli_Block_height
-=======
-    block: testgoerli_Block_height
->>>>>>> 0ca3a377
-
-    """
-    Set to `allow` to receive data even if the subgraph has skipped over errors while syncing.
-    """
-    subgraphError: _SubgraphErrorPolicy_! = deny
-<<<<<<< HEAD
+
+    """
+    Set to `allow` to receive data even if the subgraph has skipped over errors while syncing.
+    """
+    subgraphError: _SubgraphErrorPolicy_! = deny
   ): goerli_Relayer
   goerli_relayers(
     skip: Int = 0
@@ -239,52 +2325,29 @@
     orderBy: goerli_Relayer_orderBy
     orderDirection: goerli_OrderDirection
     where: goerli_Relayer_filter
-=======
-  ): testgoerli_Relayer
-  testgoerli_relayers(
-    skip: Int = 0
-    first: Int = 100
-    orderBy: testgoerli_Relayer_orderBy
-    orderDirection: testgoerli_OrderDirection
-    where: testgoerli_Relayer_filter
->>>>>>> 0ca3a377
-
-    """
-    The block at which the query should be executed. Can either be a `{ hash: Bytes }` value containing a block hash, a `{ number: Int }` containing the block number, or a `{ number_gte: Int }` containing the minimum block number. In the case of `number_gte`, the query will be executed on the latest block only if the subgraph has progressed to or past the minimum block number. Defaults to the latest block when omitted.
-    """
-<<<<<<< HEAD
+
+    """
+    The block at which the query should be executed. Can either be a `{ hash: Bytes }` value containing a block hash, a `{ number: Int }` containing the block number, or a `{ number_gte: Int }` containing the minimum block number. In the case of `number_gte`, the query will be executed on the latest block only if the subgraph has progressed to or past the minimum block number. Defaults to the latest block when omitted.
+    """
     block: goerli_Block_height
-=======
-    block: testgoerli_Block_height
->>>>>>> 0ca3a377
-
-    """
-    Set to `allow` to receive data even if the subgraph has skipped over errors while syncing.
-    """
-    subgraphError: _SubgraphErrorPolicy_! = deny
-<<<<<<< HEAD
+
+    """
+    Set to `allow` to receive data even if the subgraph has skipped over errors while syncing.
+    """
+    subgraphError: _SubgraphErrorPolicy_! = deny
   ): [goerli_Relayer!]!
   goerli_stableSwap(
-=======
-  ): [testgoerli_Relayer!]!
-  testgoerli_stableSwap(
->>>>>>> 0ca3a377
-    id: ID!
-
-    """
-    The block at which the query should be executed. Can either be a `{ hash: Bytes }` value containing a block hash, a `{ number: Int }` containing the block number, or a `{ number_gte: Int }` containing the minimum block number. In the case of `number_gte`, the query will be executed on the latest block only if the subgraph has progressed to or past the minimum block number. Defaults to the latest block when omitted.
-    """
-<<<<<<< HEAD
+    id: ID!
+
+    """
+    The block at which the query should be executed. Can either be a `{ hash: Bytes }` value containing a block hash, a `{ number: Int }` containing the block number, or a `{ number_gte: Int }` containing the minimum block number. In the case of `number_gte`, the query will be executed on the latest block only if the subgraph has progressed to or past the minimum block number. Defaults to the latest block when omitted.
+    """
     block: goerli_Block_height
-=======
-    block: testgoerli_Block_height
->>>>>>> 0ca3a377
-
-    """
-    Set to `allow` to receive data even if the subgraph has skipped over errors while syncing.
-    """
-    subgraphError: _SubgraphErrorPolicy_! = deny
-<<<<<<< HEAD
+
+    """
+    Set to `allow` to receive data even if the subgraph has skipped over errors while syncing.
+    """
+    subgraphError: _SubgraphErrorPolicy_! = deny
   ): goerli_StableSwap
   goerli_stableSwaps(
     skip: Int = 0
@@ -292,52 +2355,29 @@
     orderBy: goerli_StableSwap_orderBy
     orderDirection: goerli_OrderDirection
     where: goerli_StableSwap_filter
-=======
-  ): testgoerli_StableSwap
-  testgoerli_stableSwaps(
-    skip: Int = 0
-    first: Int = 100
-    orderBy: testgoerli_StableSwap_orderBy
-    orderDirection: testgoerli_OrderDirection
-    where: testgoerli_StableSwap_filter
->>>>>>> 0ca3a377
-
-    """
-    The block at which the query should be executed. Can either be a `{ hash: Bytes }` value containing a block hash, a `{ number: Int }` containing the block number, or a `{ number_gte: Int }` containing the minimum block number. In the case of `number_gte`, the query will be executed on the latest block only if the subgraph has progressed to or past the minimum block number. Defaults to the latest block when omitted.
-    """
-<<<<<<< HEAD
+
+    """
+    The block at which the query should be executed. Can either be a `{ hash: Bytes }` value containing a block hash, a `{ number: Int }` containing the block number, or a `{ number_gte: Int }` containing the minimum block number. In the case of `number_gte`, the query will be executed on the latest block only if the subgraph has progressed to or past the minimum block number. Defaults to the latest block when omitted.
+    """
     block: goerli_Block_height
-=======
-    block: testgoerli_Block_height
->>>>>>> 0ca3a377
-
-    """
-    Set to `allow` to receive data even if the subgraph has skipped over errors while syncing.
-    """
-    subgraphError: _SubgraphErrorPolicy_! = deny
-<<<<<<< HEAD
+
+    """
+    Set to `allow` to receive data even if the subgraph has skipped over errors while syncing.
+    """
+    subgraphError: _SubgraphErrorPolicy_! = deny
   ): [goerli_StableSwap!]!
   goerli_sponsorVault(
-=======
-  ): [testgoerli_StableSwap!]!
-  testgoerli_sponsorVault(
->>>>>>> 0ca3a377
-    id: ID!
-
-    """
-    The block at which the query should be executed. Can either be a `{ hash: Bytes }` value containing a block hash, a `{ number: Int }` containing the block number, or a `{ number_gte: Int }` containing the minimum block number. In the case of `number_gte`, the query will be executed on the latest block only if the subgraph has progressed to or past the minimum block number. Defaults to the latest block when omitted.
-    """
-<<<<<<< HEAD
+    id: ID!
+
+    """
+    The block at which the query should be executed. Can either be a `{ hash: Bytes }` value containing a block hash, a `{ number: Int }` containing the block number, or a `{ number_gte: Int }` containing the minimum block number. In the case of `number_gte`, the query will be executed on the latest block only if the subgraph has progressed to or past the minimum block number. Defaults to the latest block when omitted.
+    """
     block: goerli_Block_height
-=======
-    block: testgoerli_Block_height
->>>>>>> 0ca3a377
-
-    """
-    Set to `allow` to receive data even if the subgraph has skipped over errors while syncing.
-    """
-    subgraphError: _SubgraphErrorPolicy_! = deny
-<<<<<<< HEAD
+
+    """
+    Set to `allow` to receive data even if the subgraph has skipped over errors while syncing.
+    """
+    subgraphError: _SubgraphErrorPolicy_! = deny
   ): goerli_SponsorVault
   goerli_sponsorVaults(
     skip: Int = 0
@@ -345,52 +2385,29 @@
     orderBy: goerli_SponsorVault_orderBy
     orderDirection: goerli_OrderDirection
     where: goerli_SponsorVault_filter
-=======
-  ): testgoerli_SponsorVault
-  testgoerli_sponsorVaults(
-    skip: Int = 0
-    first: Int = 100
-    orderBy: testgoerli_SponsorVault_orderBy
-    orderDirection: testgoerli_OrderDirection
-    where: testgoerli_SponsorVault_filter
->>>>>>> 0ca3a377
-
-    """
-    The block at which the query should be executed. Can either be a `{ hash: Bytes }` value containing a block hash, a `{ number: Int }` containing the block number, or a `{ number_gte: Int }` containing the minimum block number. In the case of `number_gte`, the query will be executed on the latest block only if the subgraph has progressed to or past the minimum block number. Defaults to the latest block when omitted.
-    """
-<<<<<<< HEAD
+
+    """
+    The block at which the query should be executed. Can either be a `{ hash: Bytes }` value containing a block hash, a `{ number: Int }` containing the block number, or a `{ number_gte: Int }` containing the minimum block number. In the case of `number_gte`, the query will be executed on the latest block only if the subgraph has progressed to or past the minimum block number. Defaults to the latest block when omitted.
+    """
     block: goerli_Block_height
-=======
-    block: testgoerli_Block_height
->>>>>>> 0ca3a377
-
-    """
-    Set to `allow` to receive data even if the subgraph has skipped over errors while syncing.
-    """
-    subgraphError: _SubgraphErrorPolicy_! = deny
-<<<<<<< HEAD
+
+    """
+    Set to `allow` to receive data even if the subgraph has skipped over errors while syncing.
+    """
+    subgraphError: _SubgraphErrorPolicy_! = deny
   ): [goerli_SponsorVault!]!
   goerli_originTransfer(
-=======
-  ): [testgoerli_SponsorVault!]!
-  testgoerli_originTransfer(
->>>>>>> 0ca3a377
-    id: ID!
-
-    """
-    The block at which the query should be executed. Can either be a `{ hash: Bytes }` value containing a block hash, a `{ number: Int }` containing the block number, or a `{ number_gte: Int }` containing the minimum block number. In the case of `number_gte`, the query will be executed on the latest block only if the subgraph has progressed to or past the minimum block number. Defaults to the latest block when omitted.
-    """
-<<<<<<< HEAD
+    id: ID!
+
+    """
+    The block at which the query should be executed. Can either be a `{ hash: Bytes }` value containing a block hash, a `{ number: Int }` containing the block number, or a `{ number_gte: Int }` containing the minimum block number. In the case of `number_gte`, the query will be executed on the latest block only if the subgraph has progressed to or past the minimum block number. Defaults to the latest block when omitted.
+    """
     block: goerli_Block_height
-=======
-    block: testgoerli_Block_height
->>>>>>> 0ca3a377
-
-    """
-    Set to `allow` to receive data even if the subgraph has skipped over errors while syncing.
-    """
-    subgraphError: _SubgraphErrorPolicy_! = deny
-<<<<<<< HEAD
+
+    """
+    Set to `allow` to receive data even if the subgraph has skipped over errors while syncing.
+    """
+    subgraphError: _SubgraphErrorPolicy_! = deny
   ): goerli_OriginTransfer
   goerli_originTransfers(
     skip: Int = 0
@@ -398,52 +2415,29 @@
     orderBy: goerli_OriginTransfer_orderBy
     orderDirection: goerli_OrderDirection
     where: goerli_OriginTransfer_filter
-=======
-  ): testgoerli_OriginTransfer
-  testgoerli_originTransfers(
-    skip: Int = 0
-    first: Int = 100
-    orderBy: testgoerli_OriginTransfer_orderBy
-    orderDirection: testgoerli_OrderDirection
-    where: testgoerli_OriginTransfer_filter
->>>>>>> 0ca3a377
-
-    """
-    The block at which the query should be executed. Can either be a `{ hash: Bytes }` value containing a block hash, a `{ number: Int }` containing the block number, or a `{ number_gte: Int }` containing the minimum block number. In the case of `number_gte`, the query will be executed on the latest block only if the subgraph has progressed to or past the minimum block number. Defaults to the latest block when omitted.
-    """
-<<<<<<< HEAD
+
+    """
+    The block at which the query should be executed. Can either be a `{ hash: Bytes }` value containing a block hash, a `{ number: Int }` containing the block number, or a `{ number_gte: Int }` containing the minimum block number. In the case of `number_gte`, the query will be executed on the latest block only if the subgraph has progressed to or past the minimum block number. Defaults to the latest block when omitted.
+    """
     block: goerli_Block_height
-=======
-    block: testgoerli_Block_height
->>>>>>> 0ca3a377
-
-    """
-    Set to `allow` to receive data even if the subgraph has skipped over errors while syncing.
-    """
-    subgraphError: _SubgraphErrorPolicy_! = deny
-<<<<<<< HEAD
+
+    """
+    Set to `allow` to receive data even if the subgraph has skipped over errors while syncing.
+    """
+    subgraphError: _SubgraphErrorPolicy_! = deny
   ): [goerli_OriginTransfer!]!
   goerli_destinationTransfer(
-=======
-  ): [testgoerli_OriginTransfer!]!
-  testgoerli_destinationTransfer(
->>>>>>> 0ca3a377
-    id: ID!
-
-    """
-    The block at which the query should be executed. Can either be a `{ hash: Bytes }` value containing a block hash, a `{ number: Int }` containing the block number, or a `{ number_gte: Int }` containing the minimum block number. In the case of `number_gte`, the query will be executed on the latest block only if the subgraph has progressed to or past the minimum block number. Defaults to the latest block when omitted.
-    """
-<<<<<<< HEAD
+    id: ID!
+
+    """
+    The block at which the query should be executed. Can either be a `{ hash: Bytes }` value containing a block hash, a `{ number: Int }` containing the block number, or a `{ number_gte: Int }` containing the minimum block number. In the case of `number_gte`, the query will be executed on the latest block only if the subgraph has progressed to or past the minimum block number. Defaults to the latest block when omitted.
+    """
     block: goerli_Block_height
-=======
-    block: testgoerli_Block_height
->>>>>>> 0ca3a377
-
-    """
-    Set to `allow` to receive data even if the subgraph has skipped over errors while syncing.
-    """
-    subgraphError: _SubgraphErrorPolicy_! = deny
-<<<<<<< HEAD
+
+    """
+    Set to `allow` to receive data even if the subgraph has skipped over errors while syncing.
+    """
+    subgraphError: _SubgraphErrorPolicy_! = deny
   ): goerli_DestinationTransfer
   goerli_destinationTransfers(
     skip: Int = 0
@@ -451,58 +2445,578 @@
     orderBy: goerli_DestinationTransfer_orderBy
     orderDirection: goerli_OrderDirection
     where: goerli_DestinationTransfer_filter
-=======
-  ): testgoerli_DestinationTransfer
-  testgoerli_destinationTransfers(
-    skip: Int = 0
-    first: Int = 100
-    orderBy: testgoerli_DestinationTransfer_orderBy
-    orderDirection: testgoerli_OrderDirection
-    where: testgoerli_DestinationTransfer_filter
->>>>>>> 0ca3a377
-
-    """
-    The block at which the query should be executed. Can either be a `{ hash: Bytes }` value containing a block hash, a `{ number: Int }` containing the block number, or a `{ number_gte: Int }` containing the minimum block number. In the case of `number_gte`, the query will be executed on the latest block only if the subgraph has progressed to or past the minimum block number. Defaults to the latest block when omitted.
-    """
-<<<<<<< HEAD
+
+    """
+    The block at which the query should be executed. Can either be a `{ hash: Bytes }` value containing a block hash, a `{ number: Int }` containing the block number, or a `{ number_gte: Int }` containing the minimum block number. In the case of `number_gte`, the query will be executed on the latest block only if the subgraph has progressed to or past the minimum block number. Defaults to the latest block when omitted.
+    """
     block: goerli_Block_height
-=======
-    block: testgoerli_Block_height
->>>>>>> 0ca3a377
-
-    """
-    Set to `allow` to receive data even if the subgraph has skipped over errors while syncing.
-    """
-    subgraphError: _SubgraphErrorPolicy_! = deny
-<<<<<<< HEAD
+
+    """
+    Set to `allow` to receive data even if the subgraph has skipped over errors while syncing.
+    """
+    subgraphError: _SubgraphErrorPolicy_! = deny
   ): [goerli_DestinationTransfer!]!
 
   """Access to subgraph metadata"""
   goerli__meta(block: goerli_Block_height): goerli__Meta_
+  staginggoerli_asset(
+    id: ID!
+
+    """
+    The block at which the query should be executed. Can either be a `{ hash: Bytes }` value containing a block hash, a `{ number: Int }` containing the block number, or a `{ number_gte: Int }` containing the minimum block number. In the case of `number_gte`, the query will be executed on the latest block only if the subgraph has progressed to or past the minimum block number. Defaults to the latest block when omitted.
+    """
+    block: staginggoerli_Block_height
+
+    """
+    Set to `allow` to receive data even if the subgraph has skipped over errors while syncing.
+    """
+    subgraphError: _SubgraphErrorPolicy_! = deny
+  ): staginggoerli_Asset
+  staginggoerli_assets(
+    skip: Int = 0
+    first: Int = 100
+    orderBy: staginggoerli_Asset_orderBy
+    orderDirection: staginggoerli_OrderDirection
+    where: staginggoerli_Asset_filter
+
+    """
+    The block at which the query should be executed. Can either be a `{ hash: Bytes }` value containing a block hash, a `{ number: Int }` containing the block number, or a `{ number_gte: Int }` containing the minimum block number. In the case of `number_gte`, the query will be executed on the latest block only if the subgraph has progressed to or past the minimum block number. Defaults to the latest block when omitted.
+    """
+    block: staginggoerli_Block_height
+
+    """
+    Set to `allow` to receive data even if the subgraph has skipped over errors while syncing.
+    """
+    subgraphError: _SubgraphErrorPolicy_! = deny
+  ): [staginggoerli_Asset!]!
+  staginggoerli_assetBalance(
+    id: ID!
+
+    """
+    The block at which the query should be executed. Can either be a `{ hash: Bytes }` value containing a block hash, a `{ number: Int }` containing the block number, or a `{ number_gte: Int }` containing the minimum block number. In the case of `number_gte`, the query will be executed on the latest block only if the subgraph has progressed to or past the minimum block number. Defaults to the latest block when omitted.
+    """
+    block: staginggoerli_Block_height
+
+    """
+    Set to `allow` to receive data even if the subgraph has skipped over errors while syncing.
+    """
+    subgraphError: _SubgraphErrorPolicy_! = deny
+  ): staginggoerli_AssetBalance
+  staginggoerli_assetBalances(
+    skip: Int = 0
+    first: Int = 100
+    orderBy: staginggoerli_AssetBalance_orderBy
+    orderDirection: staginggoerli_OrderDirection
+    where: staginggoerli_AssetBalance_filter
+
+    """
+    The block at which the query should be executed. Can either be a `{ hash: Bytes }` value containing a block hash, a `{ number: Int }` containing the block number, or a `{ number_gte: Int }` containing the minimum block number. In the case of `number_gte`, the query will be executed on the latest block only if the subgraph has progressed to or past the minimum block number. Defaults to the latest block when omitted.
+    """
+    block: staginggoerli_Block_height
+
+    """
+    Set to `allow` to receive data even if the subgraph has skipped over errors while syncing.
+    """
+    subgraphError: _SubgraphErrorPolicy_! = deny
+  ): [staginggoerli_AssetBalance!]!
+  staginggoerli_router(
+    id: ID!
+
+    """
+    The block at which the query should be executed. Can either be a `{ hash: Bytes }` value containing a block hash, a `{ number: Int }` containing the block number, or a `{ number_gte: Int }` containing the minimum block number. In the case of `number_gte`, the query will be executed on the latest block only if the subgraph has progressed to or past the minimum block number. Defaults to the latest block when omitted.
+    """
+    block: staginggoerli_Block_height
+
+    """
+    Set to `allow` to receive data even if the subgraph has skipped over errors while syncing.
+    """
+    subgraphError: _SubgraphErrorPolicy_! = deny
+  ): staginggoerli_Router
+  staginggoerli_routers(
+    skip: Int = 0
+    first: Int = 100
+    orderBy: staginggoerli_Router_orderBy
+    orderDirection: staginggoerli_OrderDirection
+    where: staginggoerli_Router_filter
+
+    """
+    The block at which the query should be executed. Can either be a `{ hash: Bytes }` value containing a block hash, a `{ number: Int }` containing the block number, or a `{ number_gte: Int }` containing the minimum block number. In the case of `number_gte`, the query will be executed on the latest block only if the subgraph has progressed to or past the minimum block number. Defaults to the latest block when omitted.
+    """
+    block: staginggoerli_Block_height
+
+    """
+    Set to `allow` to receive data even if the subgraph has skipped over errors while syncing.
+    """
+    subgraphError: _SubgraphErrorPolicy_! = deny
+  ): [staginggoerli_Router!]!
+  staginggoerli_setting(
+    id: ID!
+
+    """
+    The block at which the query should be executed. Can either be a `{ hash: Bytes }` value containing a block hash, a `{ number: Int }` containing the block number, or a `{ number_gte: Int }` containing the minimum block number. In the case of `number_gte`, the query will be executed on the latest block only if the subgraph has progressed to or past the minimum block number. Defaults to the latest block when omitted.
+    """
+    block: staginggoerli_Block_height
+
+    """
+    Set to `allow` to receive data even if the subgraph has skipped over errors while syncing.
+    """
+    subgraphError: _SubgraphErrorPolicy_! = deny
+  ): staginggoerli_Setting
+  staginggoerli_settings(
+    skip: Int = 0
+    first: Int = 100
+    orderBy: staginggoerli_Setting_orderBy
+    orderDirection: staginggoerli_OrderDirection
+    where: staginggoerli_Setting_filter
+
+    """
+    The block at which the query should be executed. Can either be a `{ hash: Bytes }` value containing a block hash, a `{ number: Int }` containing the block number, or a `{ number_gte: Int }` containing the minimum block number. In the case of `number_gte`, the query will be executed on the latest block only if the subgraph has progressed to or past the minimum block number. Defaults to the latest block when omitted.
+    """
+    block: staginggoerli_Block_height
+
+    """
+    Set to `allow` to receive data even if the subgraph has skipped over errors while syncing.
+    """
+    subgraphError: _SubgraphErrorPolicy_! = deny
+  ): [staginggoerli_Setting!]!
+  staginggoerli_relayer(
+    id: ID!
+
+    """
+    The block at which the query should be executed. Can either be a `{ hash: Bytes }` value containing a block hash, a `{ number: Int }` containing the block number, or a `{ number_gte: Int }` containing the minimum block number. In the case of `number_gte`, the query will be executed on the latest block only if the subgraph has progressed to or past the minimum block number. Defaults to the latest block when omitted.
+    """
+    block: staginggoerli_Block_height
+
+    """
+    Set to `allow` to receive data even if the subgraph has skipped over errors while syncing.
+    """
+    subgraphError: _SubgraphErrorPolicy_! = deny
+  ): staginggoerli_Relayer
+  staginggoerli_relayers(
+    skip: Int = 0
+    first: Int = 100
+    orderBy: staginggoerli_Relayer_orderBy
+    orderDirection: staginggoerli_OrderDirection
+    where: staginggoerli_Relayer_filter
+
+    """
+    The block at which the query should be executed. Can either be a `{ hash: Bytes }` value containing a block hash, a `{ number: Int }` containing the block number, or a `{ number_gte: Int }` containing the minimum block number. In the case of `number_gte`, the query will be executed on the latest block only if the subgraph has progressed to or past the minimum block number. Defaults to the latest block when omitted.
+    """
+    block: staginggoerli_Block_height
+
+    """
+    Set to `allow` to receive data even if the subgraph has skipped over errors while syncing.
+    """
+    subgraphError: _SubgraphErrorPolicy_! = deny
+  ): [staginggoerli_Relayer!]!
+  staginggoerli_stableSwap(
+    id: ID!
+
+    """
+    The block at which the query should be executed. Can either be a `{ hash: Bytes }` value containing a block hash, a `{ number: Int }` containing the block number, or a `{ number_gte: Int }` containing the minimum block number. In the case of `number_gte`, the query will be executed on the latest block only if the subgraph has progressed to or past the minimum block number. Defaults to the latest block when omitted.
+    """
+    block: staginggoerli_Block_height
+
+    """
+    Set to `allow` to receive data even if the subgraph has skipped over errors while syncing.
+    """
+    subgraphError: _SubgraphErrorPolicy_! = deny
+  ): staginggoerli_StableSwap
+  staginggoerli_stableSwaps(
+    skip: Int = 0
+    first: Int = 100
+    orderBy: staginggoerli_StableSwap_orderBy
+    orderDirection: staginggoerli_OrderDirection
+    where: staginggoerli_StableSwap_filter
+
+    """
+    The block at which the query should be executed. Can either be a `{ hash: Bytes }` value containing a block hash, a `{ number: Int }` containing the block number, or a `{ number_gte: Int }` containing the minimum block number. In the case of `number_gte`, the query will be executed on the latest block only if the subgraph has progressed to or past the minimum block number. Defaults to the latest block when omitted.
+    """
+    block: staginggoerli_Block_height
+
+    """
+    Set to `allow` to receive data even if the subgraph has skipped over errors while syncing.
+    """
+    subgraphError: _SubgraphErrorPolicy_! = deny
+  ): [staginggoerli_StableSwap!]!
+  staginggoerli_sponsorVault(
+    id: ID!
+
+    """
+    The block at which the query should be executed. Can either be a `{ hash: Bytes }` value containing a block hash, a `{ number: Int }` containing the block number, or a `{ number_gte: Int }` containing the minimum block number. In the case of `number_gte`, the query will be executed on the latest block only if the subgraph has progressed to or past the minimum block number. Defaults to the latest block when omitted.
+    """
+    block: staginggoerli_Block_height
+
+    """
+    Set to `allow` to receive data even if the subgraph has skipped over errors while syncing.
+    """
+    subgraphError: _SubgraphErrorPolicy_! = deny
+  ): staginggoerli_SponsorVault
+  staginggoerli_sponsorVaults(
+    skip: Int = 0
+    first: Int = 100
+    orderBy: staginggoerli_SponsorVault_orderBy
+    orderDirection: staginggoerli_OrderDirection
+    where: staginggoerli_SponsorVault_filter
+
+    """
+    The block at which the query should be executed. Can either be a `{ hash: Bytes }` value containing a block hash, a `{ number: Int }` containing the block number, or a `{ number_gte: Int }` containing the minimum block number. In the case of `number_gte`, the query will be executed on the latest block only if the subgraph has progressed to or past the minimum block number. Defaults to the latest block when omitted.
+    """
+    block: staginggoerli_Block_height
+
+    """
+    Set to `allow` to receive data even if the subgraph has skipped over errors while syncing.
+    """
+    subgraphError: _SubgraphErrorPolicy_! = deny
+  ): [staginggoerli_SponsorVault!]!
+  staginggoerli_originTransfer(
+    id: ID!
+
+    """
+    The block at which the query should be executed. Can either be a `{ hash: Bytes }` value containing a block hash, a `{ number: Int }` containing the block number, or a `{ number_gte: Int }` containing the minimum block number. In the case of `number_gte`, the query will be executed on the latest block only if the subgraph has progressed to or past the minimum block number. Defaults to the latest block when omitted.
+    """
+    block: staginggoerli_Block_height
+
+    """
+    Set to `allow` to receive data even if the subgraph has skipped over errors while syncing.
+    """
+    subgraphError: _SubgraphErrorPolicy_! = deny
+  ): staginggoerli_OriginTransfer
+  staginggoerli_originTransfers(
+    skip: Int = 0
+    first: Int = 100
+    orderBy: staginggoerli_OriginTransfer_orderBy
+    orderDirection: staginggoerli_OrderDirection
+    where: staginggoerli_OriginTransfer_filter
+
+    """
+    The block at which the query should be executed. Can either be a `{ hash: Bytes }` value containing a block hash, a `{ number: Int }` containing the block number, or a `{ number_gte: Int }` containing the minimum block number. In the case of `number_gte`, the query will be executed on the latest block only if the subgraph has progressed to or past the minimum block number. Defaults to the latest block when omitted.
+    """
+    block: staginggoerli_Block_height
+
+    """
+    Set to `allow` to receive data even if the subgraph has skipped over errors while syncing.
+    """
+    subgraphError: _SubgraphErrorPolicy_! = deny
+  ): [staginggoerli_OriginTransfer!]!
+  staginggoerli_destinationTransfer(
+    id: ID!
+
+    """
+    The block at which the query should be executed. Can either be a `{ hash: Bytes }` value containing a block hash, a `{ number: Int }` containing the block number, or a `{ number_gte: Int }` containing the minimum block number. In the case of `number_gte`, the query will be executed on the latest block only if the subgraph has progressed to or past the minimum block number. Defaults to the latest block when omitted.
+    """
+    block: staginggoerli_Block_height
+
+    """
+    Set to `allow` to receive data even if the subgraph has skipped over errors while syncing.
+    """
+    subgraphError: _SubgraphErrorPolicy_! = deny
+  ): staginggoerli_DestinationTransfer
+  staginggoerli_destinationTransfers(
+    skip: Int = 0
+    first: Int = 100
+    orderBy: staginggoerli_DestinationTransfer_orderBy
+    orderDirection: staginggoerli_OrderDirection
+    where: staginggoerli_DestinationTransfer_filter
+
+    """
+    The block at which the query should be executed. Can either be a `{ hash: Bytes }` value containing a block hash, a `{ number: Int }` containing the block number, or a `{ number_gte: Int }` containing the minimum block number. In the case of `number_gte`, the query will be executed on the latest block only if the subgraph has progressed to or past the minimum block number. Defaults to the latest block when omitted.
+    """
+    block: staginggoerli_Block_height
+
+    """
+    Set to `allow` to receive data even if the subgraph has skipped over errors while syncing.
+    """
+    subgraphError: _SubgraphErrorPolicy_! = deny
+  ): [staginggoerli_DestinationTransfer!]!
+
+  """Access to subgraph metadata"""
+  staginggoerli__meta(block: staginggoerli_Block_height): staginggoerli__Meta_
+  testrinkeby_asset(
+    id: ID!
+
+    """
+    The block at which the query should be executed. Can either be a `{ hash: Bytes }` value containing a block hash, a `{ number: Int }` containing the block number, or a `{ number_gte: Int }` containing the minimum block number. In the case of `number_gte`, the query will be executed on the latest block only if the subgraph has progressed to or past the minimum block number. Defaults to the latest block when omitted.
+    """
+    block: testrinkeby_Block_height
+
+    """
+    Set to `allow` to receive data even if the subgraph has skipped over errors while syncing.
+    """
+    subgraphError: _SubgraphErrorPolicy_! = deny
+  ): testrinkeby_Asset
+  testrinkeby_assets(
+    skip: Int = 0
+    first: Int = 100
+    orderBy: testrinkeby_Asset_orderBy
+    orderDirection: testrinkeby_OrderDirection
+    where: testrinkeby_Asset_filter
+
+    """
+    The block at which the query should be executed. Can either be a `{ hash: Bytes }` value containing a block hash, a `{ number: Int }` containing the block number, or a `{ number_gte: Int }` containing the minimum block number. In the case of `number_gte`, the query will be executed on the latest block only if the subgraph has progressed to or past the minimum block number. Defaults to the latest block when omitted.
+    """
+    block: testrinkeby_Block_height
+
+    """
+    Set to `allow` to receive data even if the subgraph has skipped over errors while syncing.
+    """
+    subgraphError: _SubgraphErrorPolicy_! = deny
+  ): [testrinkeby_Asset!]!
+  testrinkeby_assetBalance(
+    id: ID!
+
+    """
+    The block at which the query should be executed. Can either be a `{ hash: Bytes }` value containing a block hash, a `{ number: Int }` containing the block number, or a `{ number_gte: Int }` containing the minimum block number. In the case of `number_gte`, the query will be executed on the latest block only if the subgraph has progressed to or past the minimum block number. Defaults to the latest block when omitted.
+    """
+    block: testrinkeby_Block_height
+
+    """
+    Set to `allow` to receive data even if the subgraph has skipped over errors while syncing.
+    """
+    subgraphError: _SubgraphErrorPolicy_! = deny
+  ): testrinkeby_AssetBalance
+  testrinkeby_assetBalances(
+    skip: Int = 0
+    first: Int = 100
+    orderBy: testrinkeby_AssetBalance_orderBy
+    orderDirection: testrinkeby_OrderDirection
+    where: testrinkeby_AssetBalance_filter
+
+    """
+    The block at which the query should be executed. Can either be a `{ hash: Bytes }` value containing a block hash, a `{ number: Int }` containing the block number, or a `{ number_gte: Int }` containing the minimum block number. In the case of `number_gte`, the query will be executed on the latest block only if the subgraph has progressed to or past the minimum block number. Defaults to the latest block when omitted.
+    """
+    block: testrinkeby_Block_height
+
+    """
+    Set to `allow` to receive data even if the subgraph has skipped over errors while syncing.
+    """
+    subgraphError: _SubgraphErrorPolicy_! = deny
+  ): [testrinkeby_AssetBalance!]!
+  testrinkeby_router(
+    id: ID!
+
+    """
+    The block at which the query should be executed. Can either be a `{ hash: Bytes }` value containing a block hash, a `{ number: Int }` containing the block number, or a `{ number_gte: Int }` containing the minimum block number. In the case of `number_gte`, the query will be executed on the latest block only if the subgraph has progressed to or past the minimum block number. Defaults to the latest block when omitted.
+    """
+    block: testrinkeby_Block_height
+
+    """
+    Set to `allow` to receive data even if the subgraph has skipped over errors while syncing.
+    """
+    subgraphError: _SubgraphErrorPolicy_! = deny
+  ): testrinkeby_Router
+  testrinkeby_routers(
+    skip: Int = 0
+    first: Int = 100
+    orderBy: testrinkeby_Router_orderBy
+    orderDirection: testrinkeby_OrderDirection
+    where: testrinkeby_Router_filter
+
+    """
+    The block at which the query should be executed. Can either be a `{ hash: Bytes }` value containing a block hash, a `{ number: Int }` containing the block number, or a `{ number_gte: Int }` containing the minimum block number. In the case of `number_gte`, the query will be executed on the latest block only if the subgraph has progressed to or past the minimum block number. Defaults to the latest block when omitted.
+    """
+    block: testrinkeby_Block_height
+
+    """
+    Set to `allow` to receive data even if the subgraph has skipped over errors while syncing.
+    """
+    subgraphError: _SubgraphErrorPolicy_! = deny
+  ): [testrinkeby_Router!]!
+  testrinkeby_setting(
+    id: ID!
+
+    """
+    The block at which the query should be executed. Can either be a `{ hash: Bytes }` value containing a block hash, a `{ number: Int }` containing the block number, or a `{ number_gte: Int }` containing the minimum block number. In the case of `number_gte`, the query will be executed on the latest block only if the subgraph has progressed to or past the minimum block number. Defaults to the latest block when omitted.
+    """
+    block: testrinkeby_Block_height
+
+    """
+    Set to `allow` to receive data even if the subgraph has skipped over errors while syncing.
+    """
+    subgraphError: _SubgraphErrorPolicy_! = deny
+  ): testrinkeby_Setting
+  testrinkeby_settings(
+    skip: Int = 0
+    first: Int = 100
+    orderBy: testrinkeby_Setting_orderBy
+    orderDirection: testrinkeby_OrderDirection
+    where: testrinkeby_Setting_filter
+
+    """
+    The block at which the query should be executed. Can either be a `{ hash: Bytes }` value containing a block hash, a `{ number: Int }` containing the block number, or a `{ number_gte: Int }` containing the minimum block number. In the case of `number_gte`, the query will be executed on the latest block only if the subgraph has progressed to or past the minimum block number. Defaults to the latest block when omitted.
+    """
+    block: testrinkeby_Block_height
+
+    """
+    Set to `allow` to receive data even if the subgraph has skipped over errors while syncing.
+    """
+    subgraphError: _SubgraphErrorPolicy_! = deny
+  ): [testrinkeby_Setting!]!
+  testrinkeby_relayer(
+    id: ID!
+
+    """
+    The block at which the query should be executed. Can either be a `{ hash: Bytes }` value containing a block hash, a `{ number: Int }` containing the block number, or a `{ number_gte: Int }` containing the minimum block number. In the case of `number_gte`, the query will be executed on the latest block only if the subgraph has progressed to or past the minimum block number. Defaults to the latest block when omitted.
+    """
+    block: testrinkeby_Block_height
+
+    """
+    Set to `allow` to receive data even if the subgraph has skipped over errors while syncing.
+    """
+    subgraphError: _SubgraphErrorPolicy_! = deny
+  ): testrinkeby_Relayer
+  testrinkeby_relayers(
+    skip: Int = 0
+    first: Int = 100
+    orderBy: testrinkeby_Relayer_orderBy
+    orderDirection: testrinkeby_OrderDirection
+    where: testrinkeby_Relayer_filter
+
+    """
+    The block at which the query should be executed. Can either be a `{ hash: Bytes }` value containing a block hash, a `{ number: Int }` containing the block number, or a `{ number_gte: Int }` containing the minimum block number. In the case of `number_gte`, the query will be executed on the latest block only if the subgraph has progressed to or past the minimum block number. Defaults to the latest block when omitted.
+    """
+    block: testrinkeby_Block_height
+
+    """
+    Set to `allow` to receive data even if the subgraph has skipped over errors while syncing.
+    """
+    subgraphError: _SubgraphErrorPolicy_! = deny
+  ): [testrinkeby_Relayer!]!
+  testrinkeby_stableSwap(
+    id: ID!
+
+    """
+    The block at which the query should be executed. Can either be a `{ hash: Bytes }` value containing a block hash, a `{ number: Int }` containing the block number, or a `{ number_gte: Int }` containing the minimum block number. In the case of `number_gte`, the query will be executed on the latest block only if the subgraph has progressed to or past the minimum block number. Defaults to the latest block when omitted.
+    """
+    block: testrinkeby_Block_height
+
+    """
+    Set to `allow` to receive data even if the subgraph has skipped over errors while syncing.
+    """
+    subgraphError: _SubgraphErrorPolicy_! = deny
+  ): testrinkeby_StableSwap
+  testrinkeby_stableSwaps(
+    skip: Int = 0
+    first: Int = 100
+    orderBy: testrinkeby_StableSwap_orderBy
+    orderDirection: testrinkeby_OrderDirection
+    where: testrinkeby_StableSwap_filter
+
+    """
+    The block at which the query should be executed. Can either be a `{ hash: Bytes }` value containing a block hash, a `{ number: Int }` containing the block number, or a `{ number_gte: Int }` containing the minimum block number. In the case of `number_gte`, the query will be executed on the latest block only if the subgraph has progressed to or past the minimum block number. Defaults to the latest block when omitted.
+    """
+    block: testrinkeby_Block_height
+
+    """
+    Set to `allow` to receive data even if the subgraph has skipped over errors while syncing.
+    """
+    subgraphError: _SubgraphErrorPolicy_! = deny
+  ): [testrinkeby_StableSwap!]!
+  testrinkeby_sponsorVault(
+    id: ID!
+
+    """
+    The block at which the query should be executed. Can either be a `{ hash: Bytes }` value containing a block hash, a `{ number: Int }` containing the block number, or a `{ number_gte: Int }` containing the minimum block number. In the case of `number_gte`, the query will be executed on the latest block only if the subgraph has progressed to or past the minimum block number. Defaults to the latest block when omitted.
+    """
+    block: testrinkeby_Block_height
+
+    """
+    Set to `allow` to receive data even if the subgraph has skipped over errors while syncing.
+    """
+    subgraphError: _SubgraphErrorPolicy_! = deny
+  ): testrinkeby_SponsorVault
+  testrinkeby_sponsorVaults(
+    skip: Int = 0
+    first: Int = 100
+    orderBy: testrinkeby_SponsorVault_orderBy
+    orderDirection: testrinkeby_OrderDirection
+    where: testrinkeby_SponsorVault_filter
+
+    """
+    The block at which the query should be executed. Can either be a `{ hash: Bytes }` value containing a block hash, a `{ number: Int }` containing the block number, or a `{ number_gte: Int }` containing the minimum block number. In the case of `number_gte`, the query will be executed on the latest block only if the subgraph has progressed to or past the minimum block number. Defaults to the latest block when omitted.
+    """
+    block: testrinkeby_Block_height
+
+    """
+    Set to `allow` to receive data even if the subgraph has skipped over errors while syncing.
+    """
+    subgraphError: _SubgraphErrorPolicy_! = deny
+  ): [testrinkeby_SponsorVault!]!
+  testrinkeby_originTransfer(
+    id: ID!
+
+    """
+    The block at which the query should be executed. Can either be a `{ hash: Bytes }` value containing a block hash, a `{ number: Int }` containing the block number, or a `{ number_gte: Int }` containing the minimum block number. In the case of `number_gte`, the query will be executed on the latest block only if the subgraph has progressed to or past the minimum block number. Defaults to the latest block when omitted.
+    """
+    block: testrinkeby_Block_height
+
+    """
+    Set to `allow` to receive data even if the subgraph has skipped over errors while syncing.
+    """
+    subgraphError: _SubgraphErrorPolicy_! = deny
+  ): testrinkeby_OriginTransfer
+  testrinkeby_originTransfers(
+    skip: Int = 0
+    first: Int = 100
+    orderBy: testrinkeby_OriginTransfer_orderBy
+    orderDirection: testrinkeby_OrderDirection
+    where: testrinkeby_OriginTransfer_filter
+
+    """
+    The block at which the query should be executed. Can either be a `{ hash: Bytes }` value containing a block hash, a `{ number: Int }` containing the block number, or a `{ number_gte: Int }` containing the minimum block number. In the case of `number_gte`, the query will be executed on the latest block only if the subgraph has progressed to or past the minimum block number. Defaults to the latest block when omitted.
+    """
+    block: testrinkeby_Block_height
+
+    """
+    Set to `allow` to receive data even if the subgraph has skipped over errors while syncing.
+    """
+    subgraphError: _SubgraphErrorPolicy_! = deny
+  ): [testrinkeby_OriginTransfer!]!
+  testrinkeby_destinationTransfer(
+    id: ID!
+
+    """
+    The block at which the query should be executed. Can either be a `{ hash: Bytes }` value containing a block hash, a `{ number: Int }` containing the block number, or a `{ number_gte: Int }` containing the minimum block number. In the case of `number_gte`, the query will be executed on the latest block only if the subgraph has progressed to or past the minimum block number. Defaults to the latest block when omitted.
+    """
+    block: testrinkeby_Block_height
+
+    """
+    Set to `allow` to receive data even if the subgraph has skipped over errors while syncing.
+    """
+    subgraphError: _SubgraphErrorPolicy_! = deny
+  ): testrinkeby_DestinationTransfer
+  testrinkeby_destinationTransfers(
+    skip: Int = 0
+    first: Int = 100
+    orderBy: testrinkeby_DestinationTransfer_orderBy
+    orderDirection: testrinkeby_OrderDirection
+    where: testrinkeby_DestinationTransfer_filter
+
+    """
+    The block at which the query should be executed. Can either be a `{ hash: Bytes }` value containing a block hash, a `{ number: Int }` containing the block number, or a `{ number_gte: Int }` containing the minimum block number. In the case of `number_gte`, the query will be executed on the latest block only if the subgraph has progressed to or past the minimum block number. Defaults to the latest block when omitted.
+    """
+    block: testrinkeby_Block_height
+
+    """
+    Set to `allow` to receive data even if the subgraph has skipped over errors while syncing.
+    """
+    subgraphError: _SubgraphErrorPolicy_! = deny
+  ): [testrinkeby_DestinationTransfer!]!
+
+  """Access to subgraph metadata"""
+  testrinkeby__meta(block: testrinkeby_Block_height): testrinkeby__Meta_
   stagingrinkeby_asset(
-=======
-  ): [testgoerli_DestinationTransfer!]!
-
-  """Access to subgraph metadata"""
-  testgoerli__meta(block: testgoerli_Block_height): testgoerli__Meta_
-  rinkeby_asset(
->>>>>>> 0ca3a377
-    id: ID!
-
-    """
-    The block at which the query should be executed. Can either be a `{ hash: Bytes }` value containing a block hash, a `{ number: Int }` containing the block number, or a `{ number_gte: Int }` containing the minimum block number. In the case of `number_gte`, the query will be executed on the latest block only if the subgraph has progressed to or past the minimum block number. Defaults to the latest block when omitted.
-    """
-<<<<<<< HEAD
+    id: ID!
+
+    """
+    The block at which the query should be executed. Can either be a `{ hash: Bytes }` value containing a block hash, a `{ number: Int }` containing the block number, or a `{ number_gte: Int }` containing the minimum block number. In the case of `number_gte`, the query will be executed on the latest block only if the subgraph has progressed to or past the minimum block number. Defaults to the latest block when omitted.
+    """
     block: stagingrinkeby_Block_height
-=======
-    block: rinkeby_Block_height
->>>>>>> 0ca3a377
-
-    """
-    Set to `allow` to receive data even if the subgraph has skipped over errors while syncing.
-    """
-    subgraphError: _SubgraphErrorPolicy_! = deny
-<<<<<<< HEAD
+
+    """
+    Set to `allow` to receive data even if the subgraph has skipped over errors while syncing.
+    """
+    subgraphError: _SubgraphErrorPolicy_! = deny
   ): stagingrinkeby_Asset
   stagingrinkeby_assets(
     skip: Int = 0
@@ -510,52 +3024,29 @@
     orderBy: stagingrinkeby_Asset_orderBy
     orderDirection: stagingrinkeby_OrderDirection
     where: stagingrinkeby_Asset_filter
-=======
-  ): rinkeby_Asset
-  rinkeby_assets(
-    skip: Int = 0
-    first: Int = 100
-    orderBy: rinkeby_Asset_orderBy
-    orderDirection: rinkeby_OrderDirection
-    where: rinkeby_Asset_filter
->>>>>>> 0ca3a377
-
-    """
-    The block at which the query should be executed. Can either be a `{ hash: Bytes }` value containing a block hash, a `{ number: Int }` containing the block number, or a `{ number_gte: Int }` containing the minimum block number. In the case of `number_gte`, the query will be executed on the latest block only if the subgraph has progressed to or past the minimum block number. Defaults to the latest block when omitted.
-    """
-<<<<<<< HEAD
+
+    """
+    The block at which the query should be executed. Can either be a `{ hash: Bytes }` value containing a block hash, a `{ number: Int }` containing the block number, or a `{ number_gte: Int }` containing the minimum block number. In the case of `number_gte`, the query will be executed on the latest block only if the subgraph has progressed to or past the minimum block number. Defaults to the latest block when omitted.
+    """
     block: stagingrinkeby_Block_height
-=======
-    block: rinkeby_Block_height
->>>>>>> 0ca3a377
-
-    """
-    Set to `allow` to receive data even if the subgraph has skipped over errors while syncing.
-    """
-    subgraphError: _SubgraphErrorPolicy_! = deny
-<<<<<<< HEAD
+
+    """
+    Set to `allow` to receive data even if the subgraph has skipped over errors while syncing.
+    """
+    subgraphError: _SubgraphErrorPolicy_! = deny
   ): [stagingrinkeby_Asset!]!
   stagingrinkeby_assetBalance(
-=======
-  ): [rinkeby_Asset!]!
-  rinkeby_assetBalance(
->>>>>>> 0ca3a377
-    id: ID!
-
-    """
-    The block at which the query should be executed. Can either be a `{ hash: Bytes }` value containing a block hash, a `{ number: Int }` containing the block number, or a `{ number_gte: Int }` containing the minimum block number. In the case of `number_gte`, the query will be executed on the latest block only if the subgraph has progressed to or past the minimum block number. Defaults to the latest block when omitted.
-    """
-<<<<<<< HEAD
+    id: ID!
+
+    """
+    The block at which the query should be executed. Can either be a `{ hash: Bytes }` value containing a block hash, a `{ number: Int }` containing the block number, or a `{ number_gte: Int }` containing the minimum block number. In the case of `number_gte`, the query will be executed on the latest block only if the subgraph has progressed to or past the minimum block number. Defaults to the latest block when omitted.
+    """
     block: stagingrinkeby_Block_height
-=======
-    block: rinkeby_Block_height
->>>>>>> 0ca3a377
-
-    """
-    Set to `allow` to receive data even if the subgraph has skipped over errors while syncing.
-    """
-    subgraphError: _SubgraphErrorPolicy_! = deny
-<<<<<<< HEAD
+
+    """
+    Set to `allow` to receive data even if the subgraph has skipped over errors while syncing.
+    """
+    subgraphError: _SubgraphErrorPolicy_! = deny
   ): stagingrinkeby_AssetBalance
   stagingrinkeby_assetBalances(
     skip: Int = 0
@@ -563,52 +3054,29 @@
     orderBy: stagingrinkeby_AssetBalance_orderBy
     orderDirection: stagingrinkeby_OrderDirection
     where: stagingrinkeby_AssetBalance_filter
-=======
-  ): rinkeby_AssetBalance
-  rinkeby_assetBalances(
-    skip: Int = 0
-    first: Int = 100
-    orderBy: rinkeby_AssetBalance_orderBy
-    orderDirection: rinkeby_OrderDirection
-    where: rinkeby_AssetBalance_filter
->>>>>>> 0ca3a377
-
-    """
-    The block at which the query should be executed. Can either be a `{ hash: Bytes }` value containing a block hash, a `{ number: Int }` containing the block number, or a `{ number_gte: Int }` containing the minimum block number. In the case of `number_gte`, the query will be executed on the latest block only if the subgraph has progressed to or past the minimum block number. Defaults to the latest block when omitted.
-    """
-<<<<<<< HEAD
+
+    """
+    The block at which the query should be executed. Can either be a `{ hash: Bytes }` value containing a block hash, a `{ number: Int }` containing the block number, or a `{ number_gte: Int }` containing the minimum block number. In the case of `number_gte`, the query will be executed on the latest block only if the subgraph has progressed to or past the minimum block number. Defaults to the latest block when omitted.
+    """
     block: stagingrinkeby_Block_height
-=======
-    block: rinkeby_Block_height
->>>>>>> 0ca3a377
-
-    """
-    Set to `allow` to receive data even if the subgraph has skipped over errors while syncing.
-    """
-    subgraphError: _SubgraphErrorPolicy_! = deny
-<<<<<<< HEAD
+
+    """
+    Set to `allow` to receive data even if the subgraph has skipped over errors while syncing.
+    """
+    subgraphError: _SubgraphErrorPolicy_! = deny
   ): [stagingrinkeby_AssetBalance!]!
   stagingrinkeby_router(
-=======
-  ): [rinkeby_AssetBalance!]!
-  rinkeby_router(
->>>>>>> 0ca3a377
-    id: ID!
-
-    """
-    The block at which the query should be executed. Can either be a `{ hash: Bytes }` value containing a block hash, a `{ number: Int }` containing the block number, or a `{ number_gte: Int }` containing the minimum block number. In the case of `number_gte`, the query will be executed on the latest block only if the subgraph has progressed to or past the minimum block number. Defaults to the latest block when omitted.
-    """
-<<<<<<< HEAD
+    id: ID!
+
+    """
+    The block at which the query should be executed. Can either be a `{ hash: Bytes }` value containing a block hash, a `{ number: Int }` containing the block number, or a `{ number_gte: Int }` containing the minimum block number. In the case of `number_gte`, the query will be executed on the latest block only if the subgraph has progressed to or past the minimum block number. Defaults to the latest block when omitted.
+    """
     block: stagingrinkeby_Block_height
-=======
-    block: rinkeby_Block_height
->>>>>>> 0ca3a377
-
-    """
-    Set to `allow` to receive data even if the subgraph has skipped over errors while syncing.
-    """
-    subgraphError: _SubgraphErrorPolicy_! = deny
-<<<<<<< HEAD
+
+    """
+    Set to `allow` to receive data even if the subgraph has skipped over errors while syncing.
+    """
+    subgraphError: _SubgraphErrorPolicy_! = deny
   ): stagingrinkeby_Router
   stagingrinkeby_routers(
     skip: Int = 0
@@ -616,52 +3084,29 @@
     orderBy: stagingrinkeby_Router_orderBy
     orderDirection: stagingrinkeby_OrderDirection
     where: stagingrinkeby_Router_filter
-=======
-  ): rinkeby_Router
-  rinkeby_routers(
-    skip: Int = 0
-    first: Int = 100
-    orderBy: rinkeby_Router_orderBy
-    orderDirection: rinkeby_OrderDirection
-    where: rinkeby_Router_filter
->>>>>>> 0ca3a377
-
-    """
-    The block at which the query should be executed. Can either be a `{ hash: Bytes }` value containing a block hash, a `{ number: Int }` containing the block number, or a `{ number_gte: Int }` containing the minimum block number. In the case of `number_gte`, the query will be executed on the latest block only if the subgraph has progressed to or past the minimum block number. Defaults to the latest block when omitted.
-    """
-<<<<<<< HEAD
+
+    """
+    The block at which the query should be executed. Can either be a `{ hash: Bytes }` value containing a block hash, a `{ number: Int }` containing the block number, or a `{ number_gte: Int }` containing the minimum block number. In the case of `number_gte`, the query will be executed on the latest block only if the subgraph has progressed to or past the minimum block number. Defaults to the latest block when omitted.
+    """
     block: stagingrinkeby_Block_height
-=======
-    block: rinkeby_Block_height
->>>>>>> 0ca3a377
-
-    """
-    Set to `allow` to receive data even if the subgraph has skipped over errors while syncing.
-    """
-    subgraphError: _SubgraphErrorPolicy_! = deny
-<<<<<<< HEAD
+
+    """
+    Set to `allow` to receive data even if the subgraph has skipped over errors while syncing.
+    """
+    subgraphError: _SubgraphErrorPolicy_! = deny
   ): [stagingrinkeby_Router!]!
   stagingrinkeby_setting(
-=======
-  ): [rinkeby_Router!]!
-  rinkeby_setting(
->>>>>>> 0ca3a377
-    id: ID!
-
-    """
-    The block at which the query should be executed. Can either be a `{ hash: Bytes }` value containing a block hash, a `{ number: Int }` containing the block number, or a `{ number_gte: Int }` containing the minimum block number. In the case of `number_gte`, the query will be executed on the latest block only if the subgraph has progressed to or past the minimum block number. Defaults to the latest block when omitted.
-    """
-<<<<<<< HEAD
+    id: ID!
+
+    """
+    The block at which the query should be executed. Can either be a `{ hash: Bytes }` value containing a block hash, a `{ number: Int }` containing the block number, or a `{ number_gte: Int }` containing the minimum block number. In the case of `number_gte`, the query will be executed on the latest block only if the subgraph has progressed to or past the minimum block number. Defaults to the latest block when omitted.
+    """
     block: stagingrinkeby_Block_height
-=======
-    block: rinkeby_Block_height
->>>>>>> 0ca3a377
-
-    """
-    Set to `allow` to receive data even if the subgraph has skipped over errors while syncing.
-    """
-    subgraphError: _SubgraphErrorPolicy_! = deny
-<<<<<<< HEAD
+
+    """
+    Set to `allow` to receive data even if the subgraph has skipped over errors while syncing.
+    """
+    subgraphError: _SubgraphErrorPolicy_! = deny
   ): stagingrinkeby_Setting
   stagingrinkeby_settings(
     skip: Int = 0
@@ -669,52 +3114,29 @@
     orderBy: stagingrinkeby_Setting_orderBy
     orderDirection: stagingrinkeby_OrderDirection
     where: stagingrinkeby_Setting_filter
-=======
-  ): rinkeby_Setting
-  rinkeby_settings(
-    skip: Int = 0
-    first: Int = 100
-    orderBy: rinkeby_Setting_orderBy
-    orderDirection: rinkeby_OrderDirection
-    where: rinkeby_Setting_filter
->>>>>>> 0ca3a377
-
-    """
-    The block at which the query should be executed. Can either be a `{ hash: Bytes }` value containing a block hash, a `{ number: Int }` containing the block number, or a `{ number_gte: Int }` containing the minimum block number. In the case of `number_gte`, the query will be executed on the latest block only if the subgraph has progressed to or past the minimum block number. Defaults to the latest block when omitted.
-    """
-<<<<<<< HEAD
+
+    """
+    The block at which the query should be executed. Can either be a `{ hash: Bytes }` value containing a block hash, a `{ number: Int }` containing the block number, or a `{ number_gte: Int }` containing the minimum block number. In the case of `number_gte`, the query will be executed on the latest block only if the subgraph has progressed to or past the minimum block number. Defaults to the latest block when omitted.
+    """
     block: stagingrinkeby_Block_height
-=======
-    block: rinkeby_Block_height
->>>>>>> 0ca3a377
-
-    """
-    Set to `allow` to receive data even if the subgraph has skipped over errors while syncing.
-    """
-    subgraphError: _SubgraphErrorPolicy_! = deny
-<<<<<<< HEAD
+
+    """
+    Set to `allow` to receive data even if the subgraph has skipped over errors while syncing.
+    """
+    subgraphError: _SubgraphErrorPolicy_! = deny
   ): [stagingrinkeby_Setting!]!
   stagingrinkeby_relayer(
-=======
-  ): [rinkeby_Setting!]!
-  rinkeby_relayer(
->>>>>>> 0ca3a377
-    id: ID!
-
-    """
-    The block at which the query should be executed. Can either be a `{ hash: Bytes }` value containing a block hash, a `{ number: Int }` containing the block number, or a `{ number_gte: Int }` containing the minimum block number. In the case of `number_gte`, the query will be executed on the latest block only if the subgraph has progressed to or past the minimum block number. Defaults to the latest block when omitted.
-    """
-<<<<<<< HEAD
+    id: ID!
+
+    """
+    The block at which the query should be executed. Can either be a `{ hash: Bytes }` value containing a block hash, a `{ number: Int }` containing the block number, or a `{ number_gte: Int }` containing the minimum block number. In the case of `number_gte`, the query will be executed on the latest block only if the subgraph has progressed to or past the minimum block number. Defaults to the latest block when omitted.
+    """
     block: stagingrinkeby_Block_height
-=======
-    block: rinkeby_Block_height
->>>>>>> 0ca3a377
-
-    """
-    Set to `allow` to receive data even if the subgraph has skipped over errors while syncing.
-    """
-    subgraphError: _SubgraphErrorPolicy_! = deny
-<<<<<<< HEAD
+
+    """
+    Set to `allow` to receive data even if the subgraph has skipped over errors while syncing.
+    """
+    subgraphError: _SubgraphErrorPolicy_! = deny
   ): stagingrinkeby_Relayer
   stagingrinkeby_relayers(
     skip: Int = 0
@@ -722,52 +3144,29 @@
     orderBy: stagingrinkeby_Relayer_orderBy
     orderDirection: stagingrinkeby_OrderDirection
     where: stagingrinkeby_Relayer_filter
-=======
-  ): rinkeby_Relayer
-  rinkeby_relayers(
-    skip: Int = 0
-    first: Int = 100
-    orderBy: rinkeby_Relayer_orderBy
-    orderDirection: rinkeby_OrderDirection
-    where: rinkeby_Relayer_filter
->>>>>>> 0ca3a377
-
-    """
-    The block at which the query should be executed. Can either be a `{ hash: Bytes }` value containing a block hash, a `{ number: Int }` containing the block number, or a `{ number_gte: Int }` containing the minimum block number. In the case of `number_gte`, the query will be executed on the latest block only if the subgraph has progressed to or past the minimum block number. Defaults to the latest block when omitted.
-    """
-<<<<<<< HEAD
+
+    """
+    The block at which the query should be executed. Can either be a `{ hash: Bytes }` value containing a block hash, a `{ number: Int }` containing the block number, or a `{ number_gte: Int }` containing the minimum block number. In the case of `number_gte`, the query will be executed on the latest block only if the subgraph has progressed to or past the minimum block number. Defaults to the latest block when omitted.
+    """
     block: stagingrinkeby_Block_height
-=======
-    block: rinkeby_Block_height
->>>>>>> 0ca3a377
-
-    """
-    Set to `allow` to receive data even if the subgraph has skipped over errors while syncing.
-    """
-    subgraphError: _SubgraphErrorPolicy_! = deny
-<<<<<<< HEAD
+
+    """
+    Set to `allow` to receive data even if the subgraph has skipped over errors while syncing.
+    """
+    subgraphError: _SubgraphErrorPolicy_! = deny
   ): [stagingrinkeby_Relayer!]!
   stagingrinkeby_stableSwap(
-=======
-  ): [rinkeby_Relayer!]!
-  rinkeby_stableSwap(
->>>>>>> 0ca3a377
-    id: ID!
-
-    """
-    The block at which the query should be executed. Can either be a `{ hash: Bytes }` value containing a block hash, a `{ number: Int }` containing the block number, or a `{ number_gte: Int }` containing the minimum block number. In the case of `number_gte`, the query will be executed on the latest block only if the subgraph has progressed to or past the minimum block number. Defaults to the latest block when omitted.
-    """
-<<<<<<< HEAD
+    id: ID!
+
+    """
+    The block at which the query should be executed. Can either be a `{ hash: Bytes }` value containing a block hash, a `{ number: Int }` containing the block number, or a `{ number_gte: Int }` containing the minimum block number. In the case of `number_gte`, the query will be executed on the latest block only if the subgraph has progressed to or past the minimum block number. Defaults to the latest block when omitted.
+    """
     block: stagingrinkeby_Block_height
-=======
-    block: rinkeby_Block_height
->>>>>>> 0ca3a377
-
-    """
-    Set to `allow` to receive data even if the subgraph has skipped over errors while syncing.
-    """
-    subgraphError: _SubgraphErrorPolicy_! = deny
-<<<<<<< HEAD
+
+    """
+    Set to `allow` to receive data even if the subgraph has skipped over errors while syncing.
+    """
+    subgraphError: _SubgraphErrorPolicy_! = deny
   ): stagingrinkeby_StableSwap
   stagingrinkeby_stableSwaps(
     skip: Int = 0
@@ -775,52 +3174,29 @@
     orderBy: stagingrinkeby_StableSwap_orderBy
     orderDirection: stagingrinkeby_OrderDirection
     where: stagingrinkeby_StableSwap_filter
-=======
-  ): rinkeby_StableSwap
-  rinkeby_stableSwaps(
-    skip: Int = 0
-    first: Int = 100
-    orderBy: rinkeby_StableSwap_orderBy
-    orderDirection: rinkeby_OrderDirection
-    where: rinkeby_StableSwap_filter
->>>>>>> 0ca3a377
-
-    """
-    The block at which the query should be executed. Can either be a `{ hash: Bytes }` value containing a block hash, a `{ number: Int }` containing the block number, or a `{ number_gte: Int }` containing the minimum block number. In the case of `number_gte`, the query will be executed on the latest block only if the subgraph has progressed to or past the minimum block number. Defaults to the latest block when omitted.
-    """
-<<<<<<< HEAD
+
+    """
+    The block at which the query should be executed. Can either be a `{ hash: Bytes }` value containing a block hash, a `{ number: Int }` containing the block number, or a `{ number_gte: Int }` containing the minimum block number. In the case of `number_gte`, the query will be executed on the latest block only if the subgraph has progressed to or past the minimum block number. Defaults to the latest block when omitted.
+    """
     block: stagingrinkeby_Block_height
-=======
-    block: rinkeby_Block_height
->>>>>>> 0ca3a377
-
-    """
-    Set to `allow` to receive data even if the subgraph has skipped over errors while syncing.
-    """
-    subgraphError: _SubgraphErrorPolicy_! = deny
-<<<<<<< HEAD
+
+    """
+    Set to `allow` to receive data even if the subgraph has skipped over errors while syncing.
+    """
+    subgraphError: _SubgraphErrorPolicy_! = deny
   ): [stagingrinkeby_StableSwap!]!
   stagingrinkeby_sponsorVault(
-=======
-  ): [rinkeby_StableSwap!]!
-  rinkeby_sponsorVault(
->>>>>>> 0ca3a377
-    id: ID!
-
-    """
-    The block at which the query should be executed. Can either be a `{ hash: Bytes }` value containing a block hash, a `{ number: Int }` containing the block number, or a `{ number_gte: Int }` containing the minimum block number. In the case of `number_gte`, the query will be executed on the latest block only if the subgraph has progressed to or past the minimum block number. Defaults to the latest block when omitted.
-    """
-<<<<<<< HEAD
+    id: ID!
+
+    """
+    The block at which the query should be executed. Can either be a `{ hash: Bytes }` value containing a block hash, a `{ number: Int }` containing the block number, or a `{ number_gte: Int }` containing the minimum block number. In the case of `number_gte`, the query will be executed on the latest block only if the subgraph has progressed to or past the minimum block number. Defaults to the latest block when omitted.
+    """
     block: stagingrinkeby_Block_height
-=======
-    block: rinkeby_Block_height
->>>>>>> 0ca3a377
-
-    """
-    Set to `allow` to receive data even if the subgraph has skipped over errors while syncing.
-    """
-    subgraphError: _SubgraphErrorPolicy_! = deny
-<<<<<<< HEAD
+
+    """
+    Set to `allow` to receive data even if the subgraph has skipped over errors while syncing.
+    """
+    subgraphError: _SubgraphErrorPolicy_! = deny
   ): stagingrinkeby_SponsorVault
   stagingrinkeby_sponsorVaults(
     skip: Int = 0
@@ -828,52 +3204,29 @@
     orderBy: stagingrinkeby_SponsorVault_orderBy
     orderDirection: stagingrinkeby_OrderDirection
     where: stagingrinkeby_SponsorVault_filter
-=======
-  ): rinkeby_SponsorVault
-  rinkeby_sponsorVaults(
-    skip: Int = 0
-    first: Int = 100
-    orderBy: rinkeby_SponsorVault_orderBy
-    orderDirection: rinkeby_OrderDirection
-    where: rinkeby_SponsorVault_filter
->>>>>>> 0ca3a377
-
-    """
-    The block at which the query should be executed. Can either be a `{ hash: Bytes }` value containing a block hash, a `{ number: Int }` containing the block number, or a `{ number_gte: Int }` containing the minimum block number. In the case of `number_gte`, the query will be executed on the latest block only if the subgraph has progressed to or past the minimum block number. Defaults to the latest block when omitted.
-    """
-<<<<<<< HEAD
+
+    """
+    The block at which the query should be executed. Can either be a `{ hash: Bytes }` value containing a block hash, a `{ number: Int }` containing the block number, or a `{ number_gte: Int }` containing the minimum block number. In the case of `number_gte`, the query will be executed on the latest block only if the subgraph has progressed to or past the minimum block number. Defaults to the latest block when omitted.
+    """
     block: stagingrinkeby_Block_height
-=======
-    block: rinkeby_Block_height
->>>>>>> 0ca3a377
-
-    """
-    Set to `allow` to receive data even if the subgraph has skipped over errors while syncing.
-    """
-    subgraphError: _SubgraphErrorPolicy_! = deny
-<<<<<<< HEAD
+
+    """
+    Set to `allow` to receive data even if the subgraph has skipped over errors while syncing.
+    """
+    subgraphError: _SubgraphErrorPolicy_! = deny
   ): [stagingrinkeby_SponsorVault!]!
   stagingrinkeby_originTransfer(
-=======
-  ): [rinkeby_SponsorVault!]!
-  rinkeby_originTransfer(
->>>>>>> 0ca3a377
-    id: ID!
-
-    """
-    The block at which the query should be executed. Can either be a `{ hash: Bytes }` value containing a block hash, a `{ number: Int }` containing the block number, or a `{ number_gte: Int }` containing the minimum block number. In the case of `number_gte`, the query will be executed on the latest block only if the subgraph has progressed to or past the minimum block number. Defaults to the latest block when omitted.
-    """
-<<<<<<< HEAD
+    id: ID!
+
+    """
+    The block at which the query should be executed. Can either be a `{ hash: Bytes }` value containing a block hash, a `{ number: Int }` containing the block number, or a `{ number_gte: Int }` containing the minimum block number. In the case of `number_gte`, the query will be executed on the latest block only if the subgraph has progressed to or past the minimum block number. Defaults to the latest block when omitted.
+    """
     block: stagingrinkeby_Block_height
-=======
-    block: rinkeby_Block_height
->>>>>>> 0ca3a377
-
-    """
-    Set to `allow` to receive data even if the subgraph has skipped over errors while syncing.
-    """
-    subgraphError: _SubgraphErrorPolicy_! = deny
-<<<<<<< HEAD
+
+    """
+    Set to `allow` to receive data even if the subgraph has skipped over errors while syncing.
+    """
+    subgraphError: _SubgraphErrorPolicy_! = deny
   ): stagingrinkeby_OriginTransfer
   stagingrinkeby_originTransfers(
     skip: Int = 0
@@ -881,52 +3234,29 @@
     orderBy: stagingrinkeby_OriginTransfer_orderBy
     orderDirection: stagingrinkeby_OrderDirection
     where: stagingrinkeby_OriginTransfer_filter
-=======
-  ): rinkeby_OriginTransfer
-  rinkeby_originTransfers(
-    skip: Int = 0
-    first: Int = 100
-    orderBy: rinkeby_OriginTransfer_orderBy
-    orderDirection: rinkeby_OrderDirection
-    where: rinkeby_OriginTransfer_filter
->>>>>>> 0ca3a377
-
-    """
-    The block at which the query should be executed. Can either be a `{ hash: Bytes }` value containing a block hash, a `{ number: Int }` containing the block number, or a `{ number_gte: Int }` containing the minimum block number. In the case of `number_gte`, the query will be executed on the latest block only if the subgraph has progressed to or past the minimum block number. Defaults to the latest block when omitted.
-    """
-<<<<<<< HEAD
+
+    """
+    The block at which the query should be executed. Can either be a `{ hash: Bytes }` value containing a block hash, a `{ number: Int }` containing the block number, or a `{ number_gte: Int }` containing the minimum block number. In the case of `number_gte`, the query will be executed on the latest block only if the subgraph has progressed to or past the minimum block number. Defaults to the latest block when omitted.
+    """
     block: stagingrinkeby_Block_height
-=======
-    block: rinkeby_Block_height
->>>>>>> 0ca3a377
-
-    """
-    Set to `allow` to receive data even if the subgraph has skipped over errors while syncing.
-    """
-    subgraphError: _SubgraphErrorPolicy_! = deny
-<<<<<<< HEAD
+
+    """
+    Set to `allow` to receive data even if the subgraph has skipped over errors while syncing.
+    """
+    subgraphError: _SubgraphErrorPolicy_! = deny
   ): [stagingrinkeby_OriginTransfer!]!
   stagingrinkeby_destinationTransfer(
-=======
-  ): [rinkeby_OriginTransfer!]!
-  rinkeby_destinationTransfer(
->>>>>>> 0ca3a377
-    id: ID!
-
-    """
-    The block at which the query should be executed. Can either be a `{ hash: Bytes }` value containing a block hash, a `{ number: Int }` containing the block number, or a `{ number_gte: Int }` containing the minimum block number. In the case of `number_gte`, the query will be executed on the latest block only if the subgraph has progressed to or past the minimum block number. Defaults to the latest block when omitted.
-    """
-<<<<<<< HEAD
+    id: ID!
+
+    """
+    The block at which the query should be executed. Can either be a `{ hash: Bytes }` value containing a block hash, a `{ number: Int }` containing the block number, or a `{ number_gte: Int }` containing the minimum block number. In the case of `number_gte`, the query will be executed on the latest block only if the subgraph has progressed to or past the minimum block number. Defaults to the latest block when omitted.
+    """
     block: stagingrinkeby_Block_height
-=======
-    block: rinkeby_Block_height
->>>>>>> 0ca3a377
-
-    """
-    Set to `allow` to receive data even if the subgraph has skipped over errors while syncing.
-    """
-    subgraphError: _SubgraphErrorPolicy_! = deny
-<<<<<<< HEAD
+
+    """
+    Set to `allow` to receive data even if the subgraph has skipped over errors while syncing.
+    """
+    subgraphError: _SubgraphErrorPolicy_! = deny
   ): stagingrinkeby_DestinationTransfer
   stagingrinkeby_destinationTransfers(
     skip: Int = 0
@@ -934,4940 +3264,2036 @@
     orderBy: stagingrinkeby_DestinationTransfer_orderBy
     orderDirection: stagingrinkeby_OrderDirection
     where: stagingrinkeby_DestinationTransfer_filter
-=======
-  ): rinkeby_DestinationTransfer
-  rinkeby_destinationTransfers(
-    skip: Int = 0
-    first: Int = 100
-    orderBy: rinkeby_DestinationTransfer_orderBy
-    orderDirection: rinkeby_OrderDirection
-    where: rinkeby_DestinationTransfer_filter
->>>>>>> 0ca3a377
-
-    """
-    The block at which the query should be executed. Can either be a `{ hash: Bytes }` value containing a block hash, a `{ number: Int }` containing the block number, or a `{ number_gte: Int }` containing the minimum block number. In the case of `number_gte`, the query will be executed on the latest block only if the subgraph has progressed to or past the minimum block number. Defaults to the latest block when omitted.
-    """
-<<<<<<< HEAD
+
+    """
+    The block at which the query should be executed. Can either be a `{ hash: Bytes }` value containing a block hash, a `{ number: Int }` containing the block number, or a `{ number_gte: Int }` containing the minimum block number. In the case of `number_gte`, the query will be executed on the latest block only if the subgraph has progressed to or past the minimum block number. Defaults to the latest block when omitted.
+    """
     block: stagingrinkeby_Block_height
-=======
-    block: rinkeby_Block_height
->>>>>>> 0ca3a377
-
-    """
-    Set to `allow` to receive data even if the subgraph has skipped over errors while syncing.
-    """
-    subgraphError: _SubgraphErrorPolicy_! = deny
-<<<<<<< HEAD
+
+    """
+    Set to `allow` to receive data even if the subgraph has skipped over errors while syncing.
+    """
+    subgraphError: _SubgraphErrorPolicy_! = deny
   ): [stagingrinkeby_DestinationTransfer!]!
 
   """Access to subgraph metadata"""
   stagingrinkeby__meta(block: stagingrinkeby_Block_height): stagingrinkeby__Meta_
-  local1338_asset(
-=======
-  ): [rinkeby_DestinationTransfer!]!
-
-  """Access to subgraph metadata"""
-  rinkeby__meta(block: rinkeby_Block_height): rinkeby__Meta_
-  goerli_asset(
->>>>>>> 0ca3a377
-    id: ID!
-
-    """
-    The block at which the query should be executed. Can either be a `{ hash: Bytes }` value containing a block hash, a `{ number: Int }` containing the block number, or a `{ number_gte: Int }` containing the minimum block number. In the case of `number_gte`, the query will be executed on the latest block only if the subgraph has progressed to or past the minimum block number. Defaults to the latest block when omitted.
-    """
-    block: local1338_Block_height
-
-    """
-    Set to `allow` to receive data even if the subgraph has skipped over errors while syncing.
-    """
-    subgraphError: _SubgraphErrorPolicy_! = deny
-  ): local1338_Asset
-  local1338_assets(
-    skip: Int = 0
-    first: Int = 100
-    orderBy: local1338_Asset_orderBy
-    orderDirection: local1338_OrderDirection
-    where: local1338_Asset_filter
-
-    """
-    The block at which the query should be executed. Can either be a `{ hash: Bytes }` value containing a block hash, a `{ number: Int }` containing the block number, or a `{ number_gte: Int }` containing the minimum block number. In the case of `number_gte`, the query will be executed on the latest block only if the subgraph has progressed to or past the minimum block number. Defaults to the latest block when omitted.
-    """
-    block: local1338_Block_height
-
-    """
-    Set to `allow` to receive data even if the subgraph has skipped over errors while syncing.
-    """
-    subgraphError: _SubgraphErrorPolicy_! = deny
-  ): [local1338_Asset!]!
-  local1338_assetBalance(
-    id: ID!
-
-    """
-    The block at which the query should be executed. Can either be a `{ hash: Bytes }` value containing a block hash, a `{ number: Int }` containing the block number, or a `{ number_gte: Int }` containing the minimum block number. In the case of `number_gte`, the query will be executed on the latest block only if the subgraph has progressed to or past the minimum block number. Defaults to the latest block when omitted.
-    """
-    block: local1338_Block_height
-
-    """
-    Set to `allow` to receive data even if the subgraph has skipped over errors while syncing.
-    """
-    subgraphError: _SubgraphErrorPolicy_! = deny
-  ): local1338_AssetBalance
-  local1338_assetBalances(
-    skip: Int = 0
-    first: Int = 100
-    orderBy: local1338_AssetBalance_orderBy
-    orderDirection: local1338_OrderDirection
-    where: local1338_AssetBalance_filter
-
-    """
-    The block at which the query should be executed. Can either be a `{ hash: Bytes }` value containing a block hash, a `{ number: Int }` containing the block number, or a `{ number_gte: Int }` containing the minimum block number. In the case of `number_gte`, the query will be executed on the latest block only if the subgraph has progressed to or past the minimum block number. Defaults to the latest block when omitted.
-    """
-    block: local1338_Block_height
-
-    """
-    Set to `allow` to receive data even if the subgraph has skipped over errors while syncing.
-    """
-    subgraphError: _SubgraphErrorPolicy_! = deny
-  ): [local1338_AssetBalance!]!
-  local1338_router(
-    id: ID!
-
-    """
-    The block at which the query should be executed. Can either be a `{ hash: Bytes }` value containing a block hash, a `{ number: Int }` containing the block number, or a `{ number_gte: Int }` containing the minimum block number. In the case of `number_gte`, the query will be executed on the latest block only if the subgraph has progressed to or past the minimum block number. Defaults to the latest block when omitted.
-    """
-    block: local1338_Block_height
-
-    """
-    Set to `allow` to receive data even if the subgraph has skipped over errors while syncing.
-    """
-    subgraphError: _SubgraphErrorPolicy_! = deny
-  ): local1338_Router
-  local1338_routers(
-    skip: Int = 0
-    first: Int = 100
-    orderBy: local1338_Router_orderBy
-    orderDirection: local1338_OrderDirection
-    where: local1338_Router_filter
-
-    """
-    The block at which the query should be executed. Can either be a `{ hash: Bytes }` value containing a block hash, a `{ number: Int }` containing the block number, or a `{ number_gte: Int }` containing the minimum block number. In the case of `number_gte`, the query will be executed on the latest block only if the subgraph has progressed to or past the minimum block number. Defaults to the latest block when omitted.
-    """
-    block: local1338_Block_height
-
-    """
-    Set to `allow` to receive data even if the subgraph has skipped over errors while syncing.
-    """
-    subgraphError: _SubgraphErrorPolicy_! = deny
-<<<<<<< HEAD
-  ): [local1338_Router!]!
-  local1338_setting(
-=======
-  ): [goerli_Router!]!
-  goerli_setting(
-    id: ID!
-
-    """
-    The block at which the query should be executed. Can either be a `{ hash: Bytes }` value containing a block hash, a `{ number: Int }` containing the block number, or a `{ number_gte: Int }` containing the minimum block number. In the case of `number_gte`, the query will be executed on the latest block only if the subgraph has progressed to or past the minimum block number. Defaults to the latest block when omitted.
-    """
-    block: goerli_Block_height
-
-    """
-    Set to `allow` to receive data even if the subgraph has skipped over errors while syncing.
-    """
-    subgraphError: _SubgraphErrorPolicy_! = deny
-  ): goerli_Setting
-  goerli_settings(
-    skip: Int = 0
-    first: Int = 100
-    orderBy: goerli_Setting_orderBy
-    orderDirection: goerli_OrderDirection
-    where: goerli_Setting_filter
-
-    """
-    The block at which the query should be executed. Can either be a `{ hash: Bytes }` value containing a block hash, a `{ number: Int }` containing the block number, or a `{ number_gte: Int }` containing the minimum block number. In the case of `number_gte`, the query will be executed on the latest block only if the subgraph has progressed to or past the minimum block number. Defaults to the latest block when omitted.
-    """
-    block: goerli_Block_height
-
-    """
-    Set to `allow` to receive data even if the subgraph has skipped over errors while syncing.
-    """
-    subgraphError: _SubgraphErrorPolicy_! = deny
-  ): [goerli_Setting!]!
-  goerli_relayer(
->>>>>>> 0ca3a377
-    id: ID!
-
-    """
-    The block at which the query should be executed. Can either be a `{ hash: Bytes }` value containing a block hash, a `{ number: Int }` containing the block number, or a `{ number_gte: Int }` containing the minimum block number. In the case of `number_gte`, the query will be executed on the latest block only if the subgraph has progressed to or past the minimum block number. Defaults to the latest block when omitted.
-    """
-    block: local1338_Block_height
-
-    """
-    Set to `allow` to receive data even if the subgraph has skipped over errors while syncing.
-    """
-    subgraphError: _SubgraphErrorPolicy_! = deny
-  ): local1338_Setting
-  local1338_settings(
-    skip: Int = 0
-    first: Int = 100
-    orderBy: local1338_Setting_orderBy
-    orderDirection: local1338_OrderDirection
-    where: local1338_Setting_filter
-
-    """
-    The block at which the query should be executed. Can either be a `{ hash: Bytes }` value containing a block hash, a `{ number: Int }` containing the block number, or a `{ number_gte: Int }` containing the minimum block number. In the case of `number_gte`, the query will be executed on the latest block only if the subgraph has progressed to or past the minimum block number. Defaults to the latest block when omitted.
-    """
-    block: local1338_Block_height
-
-    """
-    Set to `allow` to receive data even if the subgraph has skipped over errors while syncing.
-    """
-    subgraphError: _SubgraphErrorPolicy_! = deny
-  ): [local1338_Setting!]!
-  local1338_relayer(
-    id: ID!
-
-    """
-    The block at which the query should be executed. Can either be a `{ hash: Bytes }` value containing a block hash, a `{ number: Int }` containing the block number, or a `{ number_gte: Int }` containing the minimum block number. In the case of `number_gte`, the query will be executed on the latest block only if the subgraph has progressed to or past the minimum block number. Defaults to the latest block when omitted.
-    """
-    block: local1338_Block_height
-
-    """
-    Set to `allow` to receive data even if the subgraph has skipped over errors while syncing.
-    """
-    subgraphError: _SubgraphErrorPolicy_! = deny
-  ): local1338_Relayer
-  local1338_relayers(
-    skip: Int = 0
-    first: Int = 100
-    orderBy: local1338_Relayer_orderBy
-    orderDirection: local1338_OrderDirection
-    where: local1338_Relayer_filter
-
-    """
-    The block at which the query should be executed. Can either be a `{ hash: Bytes }` value containing a block hash, a `{ number: Int }` containing the block number, or a `{ number_gte: Int }` containing the minimum block number. In the case of `number_gte`, the query will be executed on the latest block only if the subgraph has progressed to or past the minimum block number. Defaults to the latest block when omitted.
-    """
-    block: local1338_Block_height
-
-    """
-    Set to `allow` to receive data even if the subgraph has skipped over errors while syncing.
-    """
-    subgraphError: _SubgraphErrorPolicy_! = deny
-  ): [local1338_Relayer!]!
-  local1338_stableSwap(
-    id: ID!
-
-    """
-    The block at which the query should be executed. Can either be a `{ hash: Bytes }` value containing a block hash, a `{ number: Int }` containing the block number, or a `{ number_gte: Int }` containing the minimum block number. In the case of `number_gte`, the query will be executed on the latest block only if the subgraph has progressed to or past the minimum block number. Defaults to the latest block when omitted.
-    """
-    block: local1338_Block_height
-
-    """
-    Set to `allow` to receive data even if the subgraph has skipped over errors while syncing.
-    """
-    subgraphError: _SubgraphErrorPolicy_! = deny
-  ): local1338_StableSwap
-  local1338_stableSwaps(
-    skip: Int = 0
-    first: Int = 100
-    orderBy: local1338_StableSwap_orderBy
-    orderDirection: local1338_OrderDirection
-    where: local1338_StableSwap_filter
-
-    """
-    The block at which the query should be executed. Can either be a `{ hash: Bytes }` value containing a block hash, a `{ number: Int }` containing the block number, or a `{ number_gte: Int }` containing the minimum block number. In the case of `number_gte`, the query will be executed on the latest block only if the subgraph has progressed to or past the minimum block number. Defaults to the latest block when omitted.
-    """
-    block: local1338_Block_height
-
-    """
-    Set to `allow` to receive data even if the subgraph has skipped over errors while syncing.
-    """
-    subgraphError: _SubgraphErrorPolicy_! = deny
-  ): [local1338_StableSwap!]!
-  local1338_sponsorVault(
-    id: ID!
-
-    """
-    The block at which the query should be executed. Can either be a `{ hash: Bytes }` value containing a block hash, a `{ number: Int }` containing the block number, or a `{ number_gte: Int }` containing the minimum block number. In the case of `number_gte`, the query will be executed on the latest block only if the subgraph has progressed to or past the minimum block number. Defaults to the latest block when omitted.
-    """
-    block: local1338_Block_height
-
-    """
-    Set to `allow` to receive data even if the subgraph has skipped over errors while syncing.
-    """
-    subgraphError: _SubgraphErrorPolicy_! = deny
-  ): local1338_SponsorVault
-  local1338_sponsorVaults(
-    skip: Int = 0
-    first: Int = 100
-    orderBy: local1338_SponsorVault_orderBy
-    orderDirection: local1338_OrderDirection
-    where: local1338_SponsorVault_filter
-
-    """
-    The block at which the query should be executed. Can either be a `{ hash: Bytes }` value containing a block hash, a `{ number: Int }` containing the block number, or a `{ number_gte: Int }` containing the minimum block number. In the case of `number_gte`, the query will be executed on the latest block only if the subgraph has progressed to or past the minimum block number. Defaults to the latest block when omitted.
-    """
-    block: local1338_Block_height
-
-    """
-    Set to `allow` to receive data even if the subgraph has skipped over errors while syncing.
-    """
-    subgraphError: _SubgraphErrorPolicy_! = deny
-  ): [local1338_SponsorVault!]!
-  local1338_originTransfer(
-    id: ID!
-
-    """
-    The block at which the query should be executed. Can either be a `{ hash: Bytes }` value containing a block hash, a `{ number: Int }` containing the block number, or a `{ number_gte: Int }` containing the minimum block number. In the case of `number_gte`, the query will be executed on the latest block only if the subgraph has progressed to or past the minimum block number. Defaults to the latest block when omitted.
-    """
-    block: local1338_Block_height
-
-    """
-    Set to `allow` to receive data even if the subgraph has skipped over errors while syncing.
-    """
-    subgraphError: _SubgraphErrorPolicy_! = deny
-  ): local1338_OriginTransfer
-  local1338_originTransfers(
-    skip: Int = 0
-    first: Int = 100
-    orderBy: local1338_OriginTransfer_orderBy
-    orderDirection: local1338_OrderDirection
-    where: local1338_OriginTransfer_filter
-
-    """
-    The block at which the query should be executed. Can either be a `{ hash: Bytes }` value containing a block hash, a `{ number: Int }` containing the block number, or a `{ number_gte: Int }` containing the minimum block number. In the case of `number_gte`, the query will be executed on the latest block only if the subgraph has progressed to or past the minimum block number. Defaults to the latest block when omitted.
-    """
-    block: local1338_Block_height
-
-    """
-    Set to `allow` to receive data even if the subgraph has skipped over errors while syncing.
-    """
-    subgraphError: _SubgraphErrorPolicy_! = deny
-<<<<<<< HEAD
-  ): [local1338_OriginTransfer!]!
-  local1338_destinationTransfer(
-=======
-  ): [goerli_DestinationTransfer!]!
-
-  """Access to subgraph metadata"""
-  goerli__meta(block: goerli_Block_height): goerli__Meta_
-  staginggoerli_asset(
->>>>>>> 0ca3a377
-    id: ID!
-
-    """
-    The block at which the query should be executed. Can either be a `{ hash: Bytes }` value containing a block hash, a `{ number: Int }` containing the block number, or a `{ number_gte: Int }` containing the minimum block number. In the case of `number_gte`, the query will be executed on the latest block only if the subgraph has progressed to or past the minimum block number. Defaults to the latest block when omitted.
-    """
-<<<<<<< HEAD
-    block: local1338_Block_height
-=======
-    block: staginggoerli_Block_height
->>>>>>> 0ca3a377
-
-    """
-    Set to `allow` to receive data even if the subgraph has skipped over errors while syncing.
-    """
-    subgraphError: _SubgraphErrorPolicy_! = deny
-<<<<<<< HEAD
-  ): local1338_DestinationTransfer
-  local1338_destinationTransfers(
-    skip: Int = 0
-    first: Int = 100
-    orderBy: local1338_DestinationTransfer_orderBy
-    orderDirection: local1338_OrderDirection
-    where: local1338_DestinationTransfer_filter
-=======
-  ): staginggoerli_Asset
-  staginggoerli_assets(
-    skip: Int = 0
-    first: Int = 100
-    orderBy: staginggoerli_Asset_orderBy
-    orderDirection: staginggoerli_OrderDirection
-    where: staginggoerli_Asset_filter
->>>>>>> 0ca3a377
-
-    """
-    The block at which the query should be executed. Can either be a `{ hash: Bytes }` value containing a block hash, a `{ number: Int }` containing the block number, or a `{ number_gte: Int }` containing the minimum block number. In the case of `number_gte`, the query will be executed on the latest block only if the subgraph has progressed to or past the minimum block number. Defaults to the latest block when omitted.
-    """
-<<<<<<< HEAD
-    block: local1338_Block_height
-=======
-    block: staginggoerli_Block_height
->>>>>>> 0ca3a377
-
-    """
-    Set to `allow` to receive data even if the subgraph has skipped over errors while syncing.
-    """
-    subgraphError: _SubgraphErrorPolicy_! = deny
-<<<<<<< HEAD
-  ): [local1338_DestinationTransfer!]!
-
-  """Access to subgraph metadata"""
-  local1338__meta(block: local1338_Block_height): local1338__Meta_
-  local1337_asset(
-=======
-  ): [staginggoerli_Asset!]!
-  staginggoerli_assetBalance(
->>>>>>> 0ca3a377
-    id: ID!
-
-    """
-    The block at which the query should be executed. Can either be a `{ hash: Bytes }` value containing a block hash, a `{ number: Int }` containing the block number, or a `{ number_gte: Int }` containing the minimum block number. In the case of `number_gte`, the query will be executed on the latest block only if the subgraph has progressed to or past the minimum block number. Defaults to the latest block when omitted.
-    """
-<<<<<<< HEAD
-    block: local1337_Block_height
-=======
-    block: staginggoerli_Block_height
->>>>>>> 0ca3a377
-
-    """
-    Set to `allow` to receive data even if the subgraph has skipped over errors while syncing.
-    """
-    subgraphError: _SubgraphErrorPolicy_! = deny
-<<<<<<< HEAD
-  ): local1337_Asset
-  local1337_assets(
-    skip: Int = 0
-    first: Int = 100
-    orderBy: local1337_Asset_orderBy
-    orderDirection: local1337_OrderDirection
-    where: local1337_Asset_filter
-=======
-  ): staginggoerli_AssetBalance
-  staginggoerli_assetBalances(
-    skip: Int = 0
-    first: Int = 100
-    orderBy: staginggoerli_AssetBalance_orderBy
-    orderDirection: staginggoerli_OrderDirection
-    where: staginggoerli_AssetBalance_filter
->>>>>>> 0ca3a377
-
-    """
-    The block at which the query should be executed. Can either be a `{ hash: Bytes }` value containing a block hash, a `{ number: Int }` containing the block number, or a `{ number_gte: Int }` containing the minimum block number. In the case of `number_gte`, the query will be executed on the latest block only if the subgraph has progressed to or past the minimum block number. Defaults to the latest block when omitted.
-    """
-<<<<<<< HEAD
-    block: local1337_Block_height
-=======
-    block: staginggoerli_Block_height
->>>>>>> 0ca3a377
-
-    """
-    Set to `allow` to receive data even if the subgraph has skipped over errors while syncing.
-    """
-    subgraphError: _SubgraphErrorPolicy_! = deny
-<<<<<<< HEAD
-  ): [local1337_Asset!]!
-  local1337_assetBalance(
-=======
-  ): [staginggoerli_AssetBalance!]!
-  staginggoerli_router(
->>>>>>> 0ca3a377
-    id: ID!
-
-    """
-    The block at which the query should be executed. Can either be a `{ hash: Bytes }` value containing a block hash, a `{ number: Int }` containing the block number, or a `{ number_gte: Int }` containing the minimum block number. In the case of `number_gte`, the query will be executed on the latest block only if the subgraph has progressed to or past the minimum block number. Defaults to the latest block when omitted.
-    """
-<<<<<<< HEAD
-    block: local1337_Block_height
-=======
-    block: staginggoerli_Block_height
->>>>>>> 0ca3a377
-
-    """
-    Set to `allow` to receive data even if the subgraph has skipped over errors while syncing.
-    """
-    subgraphError: _SubgraphErrorPolicy_! = deny
-<<<<<<< HEAD
-  ): local1337_AssetBalance
-  local1337_assetBalances(
-    skip: Int = 0
-    first: Int = 100
-    orderBy: local1337_AssetBalance_orderBy
-    orderDirection: local1337_OrderDirection
-    where: local1337_AssetBalance_filter
-=======
-  ): staginggoerli_Router
-  staginggoerli_routers(
-    skip: Int = 0
-    first: Int = 100
-    orderBy: staginggoerli_Router_orderBy
-    orderDirection: staginggoerli_OrderDirection
-    where: staginggoerli_Router_filter
->>>>>>> 0ca3a377
-
-    """
-    The block at which the query should be executed. Can either be a `{ hash: Bytes }` value containing a block hash, a `{ number: Int }` containing the block number, or a `{ number_gte: Int }` containing the minimum block number. In the case of `number_gte`, the query will be executed on the latest block only if the subgraph has progressed to or past the minimum block number. Defaults to the latest block when omitted.
-    """
-<<<<<<< HEAD
-    block: local1337_Block_height
-=======
-    block: staginggoerli_Block_height
->>>>>>> 0ca3a377
-
-    """
-    Set to `allow` to receive data even if the subgraph has skipped over errors while syncing.
-    """
-    subgraphError: _SubgraphErrorPolicy_! = deny
-<<<<<<< HEAD
-  ): [local1337_AssetBalance!]!
-  local1337_router(
-=======
-  ): [staginggoerli_Router!]!
-  staginggoerli_setting(
->>>>>>> 0ca3a377
-    id: ID!
-
-    """
-    The block at which the query should be executed. Can either be a `{ hash: Bytes }` value containing a block hash, a `{ number: Int }` containing the block number, or a `{ number_gte: Int }` containing the minimum block number. In the case of `number_gte`, the query will be executed on the latest block only if the subgraph has progressed to or past the minimum block number. Defaults to the latest block when omitted.
-    """
-<<<<<<< HEAD
-    block: local1337_Block_height
-=======
-    block: staginggoerli_Block_height
->>>>>>> 0ca3a377
-
-    """
-    Set to `allow` to receive data even if the subgraph has skipped over errors while syncing.
-    """
-    subgraphError: _SubgraphErrorPolicy_! = deny
-<<<<<<< HEAD
-  ): local1337_Router
-  local1337_routers(
-    skip: Int = 0
-    first: Int = 100
-    orderBy: local1337_Router_orderBy
-    orderDirection: local1337_OrderDirection
-    where: local1337_Router_filter
-=======
-  ): staginggoerli_Setting
-  staginggoerli_settings(
-    skip: Int = 0
-    first: Int = 100
-    orderBy: staginggoerli_Setting_orderBy
-    orderDirection: staginggoerli_OrderDirection
-    where: staginggoerli_Setting_filter
->>>>>>> 0ca3a377
-
-    """
-    The block at which the query should be executed. Can either be a `{ hash: Bytes }` value containing a block hash, a `{ number: Int }` containing the block number, or a `{ number_gte: Int }` containing the minimum block number. In the case of `number_gte`, the query will be executed on the latest block only if the subgraph has progressed to or past the minimum block number. Defaults to the latest block when omitted.
-    """
-<<<<<<< HEAD
-    block: local1337_Block_height
-=======
-    block: staginggoerli_Block_height
->>>>>>> 0ca3a377
-
-    """
-    Set to `allow` to receive data even if the subgraph has skipped over errors while syncing.
-    """
-    subgraphError: _SubgraphErrorPolicy_! = deny
-<<<<<<< HEAD
-  ): [local1337_Router!]!
-  local1337_setting(
-=======
-  ): [staginggoerli_Setting!]!
-  staginggoerli_relayer(
->>>>>>> 0ca3a377
-    id: ID!
-
-    """
-    The block at which the query should be executed. Can either be a `{ hash: Bytes }` value containing a block hash, a `{ number: Int }` containing the block number, or a `{ number_gte: Int }` containing the minimum block number. In the case of `number_gte`, the query will be executed on the latest block only if the subgraph has progressed to or past the minimum block number. Defaults to the latest block when omitted.
-    """
-<<<<<<< HEAD
-    block: local1337_Block_height
-=======
-    block: staginggoerli_Block_height
->>>>>>> 0ca3a377
-
-    """
-    Set to `allow` to receive data even if the subgraph has skipped over errors while syncing.
-    """
-    subgraphError: _SubgraphErrorPolicy_! = deny
-<<<<<<< HEAD
-  ): local1337_Setting
-  local1337_settings(
-    skip: Int = 0
-    first: Int = 100
-    orderBy: local1337_Setting_orderBy
-    orderDirection: local1337_OrderDirection
-    where: local1337_Setting_filter
-=======
-  ): staginggoerli_Relayer
-  staginggoerli_relayers(
-    skip: Int = 0
-    first: Int = 100
-    orderBy: staginggoerli_Relayer_orderBy
-    orderDirection: staginggoerli_OrderDirection
-    where: staginggoerli_Relayer_filter
->>>>>>> 0ca3a377
-
-    """
-    The block at which the query should be executed. Can either be a `{ hash: Bytes }` value containing a block hash, a `{ number: Int }` containing the block number, or a `{ number_gte: Int }` containing the minimum block number. In the case of `number_gte`, the query will be executed on the latest block only if the subgraph has progressed to or past the minimum block number. Defaults to the latest block when omitted.
-    """
-<<<<<<< HEAD
-    block: local1337_Block_height
-=======
-    block: staginggoerli_Block_height
->>>>>>> 0ca3a377
-
-    """
-    Set to `allow` to receive data even if the subgraph has skipped over errors while syncing.
-    """
-    subgraphError: _SubgraphErrorPolicy_! = deny
-<<<<<<< HEAD
-  ): [local1337_Setting!]!
-  local1337_relayer(
-=======
-  ): [staginggoerli_Relayer!]!
-  staginggoerli_stableSwap(
->>>>>>> 0ca3a377
-    id: ID!
-
-    """
-    The block at which the query should be executed. Can either be a `{ hash: Bytes }` value containing a block hash, a `{ number: Int }` containing the block number, or a `{ number_gte: Int }` containing the minimum block number. In the case of `number_gte`, the query will be executed on the latest block only if the subgraph has progressed to or past the minimum block number. Defaults to the latest block when omitted.
-    """
-<<<<<<< HEAD
-    block: local1337_Block_height
-=======
-    block: staginggoerli_Block_height
->>>>>>> 0ca3a377
-
-    """
-    Set to `allow` to receive data even if the subgraph has skipped over errors while syncing.
-    """
-    subgraphError: _SubgraphErrorPolicy_! = deny
-<<<<<<< HEAD
-  ): local1337_Relayer
-  local1337_relayers(
-    skip: Int = 0
-    first: Int = 100
-    orderBy: local1337_Relayer_orderBy
-    orderDirection: local1337_OrderDirection
-    where: local1337_Relayer_filter
-=======
-  ): staginggoerli_StableSwap
-  staginggoerli_stableSwaps(
-    skip: Int = 0
-    first: Int = 100
-    orderBy: staginggoerli_StableSwap_orderBy
-    orderDirection: staginggoerli_OrderDirection
-    where: staginggoerli_StableSwap_filter
->>>>>>> 0ca3a377
-
-    """
-    The block at which the query should be executed. Can either be a `{ hash: Bytes }` value containing a block hash, a `{ number: Int }` containing the block number, or a `{ number_gte: Int }` containing the minimum block number. In the case of `number_gte`, the query will be executed on the latest block only if the subgraph has progressed to or past the minimum block number. Defaults to the latest block when omitted.
-    """
-<<<<<<< HEAD
-    block: local1337_Block_height
-=======
-    block: staginggoerli_Block_height
->>>>>>> 0ca3a377
-
-    """
-    Set to `allow` to receive data even if the subgraph has skipped over errors while syncing.
-    """
-    subgraphError: _SubgraphErrorPolicy_! = deny
-<<<<<<< HEAD
-  ): [local1337_Relayer!]!
-  local1337_stableSwap(
-=======
-  ): [staginggoerli_StableSwap!]!
-  staginggoerli_sponsorVault(
->>>>>>> 0ca3a377
-    id: ID!
-
-    """
-    The block at which the query should be executed. Can either be a `{ hash: Bytes }` value containing a block hash, a `{ number: Int }` containing the block number, or a `{ number_gte: Int }` containing the minimum block number. In the case of `number_gte`, the query will be executed on the latest block only if the subgraph has progressed to or past the minimum block number. Defaults to the latest block when omitted.
-    """
-<<<<<<< HEAD
-    block: local1337_Block_height
-=======
-    block: staginggoerli_Block_height
->>>>>>> 0ca3a377
-
-    """
-    Set to `allow` to receive data even if the subgraph has skipped over errors while syncing.
-    """
-    subgraphError: _SubgraphErrorPolicy_! = deny
-<<<<<<< HEAD
-  ): local1337_StableSwap
-  local1337_stableSwaps(
-    skip: Int = 0
-    first: Int = 100
-    orderBy: local1337_StableSwap_orderBy
-    orderDirection: local1337_OrderDirection
-    where: local1337_StableSwap_filter
-=======
-  ): staginggoerli_SponsorVault
-  staginggoerli_sponsorVaults(
-    skip: Int = 0
-    first: Int = 100
-    orderBy: staginggoerli_SponsorVault_orderBy
-    orderDirection: staginggoerli_OrderDirection
-    where: staginggoerli_SponsorVault_filter
->>>>>>> 0ca3a377
-
-    """
-    The block at which the query should be executed. Can either be a `{ hash: Bytes }` value containing a block hash, a `{ number: Int }` containing the block number, or a `{ number_gte: Int }` containing the minimum block number. In the case of `number_gte`, the query will be executed on the latest block only if the subgraph has progressed to or past the minimum block number. Defaults to the latest block when omitted.
-    """
-<<<<<<< HEAD
-    block: local1337_Block_height
-=======
-    block: staginggoerli_Block_height
->>>>>>> 0ca3a377
-
-    """
-    Set to `allow` to receive data even if the subgraph has skipped over errors while syncing.
-    """
-    subgraphError: _SubgraphErrorPolicy_! = deny
-<<<<<<< HEAD
-  ): [local1337_StableSwap!]!
-  local1337_sponsorVault(
-=======
-  ): [staginggoerli_SponsorVault!]!
-  staginggoerli_originTransfer(
->>>>>>> 0ca3a377
-    id: ID!
-
-    """
-    The block at which the query should be executed. Can either be a `{ hash: Bytes }` value containing a block hash, a `{ number: Int }` containing the block number, or a `{ number_gte: Int }` containing the minimum block number. In the case of `number_gte`, the query will be executed on the latest block only if the subgraph has progressed to or past the minimum block number. Defaults to the latest block when omitted.
-    """
-<<<<<<< HEAD
-    block: local1337_Block_height
-=======
-    block: staginggoerli_Block_height
->>>>>>> 0ca3a377
-
-    """
-    Set to `allow` to receive data even if the subgraph has skipped over errors while syncing.
-    """
-    subgraphError: _SubgraphErrorPolicy_! = deny
-<<<<<<< HEAD
-  ): local1337_SponsorVault
-  local1337_sponsorVaults(
-    skip: Int = 0
-    first: Int = 100
-    orderBy: local1337_SponsorVault_orderBy
-    orderDirection: local1337_OrderDirection
-    where: local1337_SponsorVault_filter
-=======
-  ): staginggoerli_OriginTransfer
-  staginggoerli_originTransfers(
-    skip: Int = 0
-    first: Int = 100
-    orderBy: staginggoerli_OriginTransfer_orderBy
-    orderDirection: staginggoerli_OrderDirection
-    where: staginggoerli_OriginTransfer_filter
->>>>>>> 0ca3a377
-
-    """
-    The block at which the query should be executed. Can either be a `{ hash: Bytes }` value containing a block hash, a `{ number: Int }` containing the block number, or a `{ number_gte: Int }` containing the minimum block number. In the case of `number_gte`, the query will be executed on the latest block only if the subgraph has progressed to or past the minimum block number. Defaults to the latest block when omitted.
-    """
-<<<<<<< HEAD
-    block: local1337_Block_height
-=======
-    block: staginggoerli_Block_height
->>>>>>> 0ca3a377
-
-    """
-    Set to `allow` to receive data even if the subgraph has skipped over errors while syncing.
-    """
-    subgraphError: _SubgraphErrorPolicy_! = deny
-<<<<<<< HEAD
-  ): [local1337_SponsorVault!]!
-  local1337_originTransfer(
-=======
-  ): [staginggoerli_OriginTransfer!]!
-  staginggoerli_destinationTransfer(
->>>>>>> 0ca3a377
-    id: ID!
-
-    """
-    The block at which the query should be executed. Can either be a `{ hash: Bytes }` value containing a block hash, a `{ number: Int }` containing the block number, or a `{ number_gte: Int }` containing the minimum block number. In the case of `number_gte`, the query will be executed on the latest block only if the subgraph has progressed to or past the minimum block number. Defaults to the latest block when omitted.
-    """
-<<<<<<< HEAD
-    block: local1337_Block_height
-=======
-    block: staginggoerli_Block_height
->>>>>>> 0ca3a377
-
-    """
-    Set to `allow` to receive data even if the subgraph has skipped over errors while syncing.
-    """
-    subgraphError: _SubgraphErrorPolicy_! = deny
-<<<<<<< HEAD
-  ): local1337_OriginTransfer
-  local1337_originTransfers(
-    skip: Int = 0
-    first: Int = 100
-    orderBy: local1337_OriginTransfer_orderBy
-    orderDirection: local1337_OrderDirection
-    where: local1337_OriginTransfer_filter
-=======
-  ): staginggoerli_DestinationTransfer
-  staginggoerli_destinationTransfers(
-    skip: Int = 0
-    first: Int = 100
-    orderBy: staginggoerli_DestinationTransfer_orderBy
-    orderDirection: staginggoerli_OrderDirection
-    where: staginggoerli_DestinationTransfer_filter
->>>>>>> 0ca3a377
-
-    """
-    The block at which the query should be executed. Can either be a `{ hash: Bytes }` value containing a block hash, a `{ number: Int }` containing the block number, or a `{ number_gte: Int }` containing the minimum block number. In the case of `number_gte`, the query will be executed on the latest block only if the subgraph has progressed to or past the minimum block number. Defaults to the latest block when omitted.
-    """
-<<<<<<< HEAD
-    block: local1337_Block_height
-=======
-    block: staginggoerli_Block_height
->>>>>>> 0ca3a377
-
-    """
-    Set to `allow` to receive data even if the subgraph has skipped over errors while syncing.
-    """
-    subgraphError: _SubgraphErrorPolicy_! = deny
-<<<<<<< HEAD
-  ): [local1337_OriginTransfer!]!
-  local1337_destinationTransfer(
-=======
-  ): [staginggoerli_DestinationTransfer!]!
-
-  """Access to subgraph metadata"""
-  staginggoerli__meta(block: staginggoerli_Block_height): staginggoerli__Meta_
-  testrinkeby_asset(
->>>>>>> 0ca3a377
-    id: ID!
-
-    """
-    The block at which the query should be executed. Can either be a `{ hash: Bytes }` value containing a block hash, a `{ number: Int }` containing the block number, or a `{ number_gte: Int }` containing the minimum block number. In the case of `number_gte`, the query will be executed on the latest block only if the subgraph has progressed to or past the minimum block number. Defaults to the latest block when omitted.
-    """
-<<<<<<< HEAD
-    block: local1337_Block_height
-=======
-    block: testrinkeby_Block_height
->>>>>>> 0ca3a377
-
-    """
-    Set to `allow` to receive data even if the subgraph has skipped over errors while syncing.
-    """
-    subgraphError: _SubgraphErrorPolicy_! = deny
-<<<<<<< HEAD
-  ): local1337_DestinationTransfer
-  local1337_destinationTransfers(
-    skip: Int = 0
-    first: Int = 100
-    orderBy: local1337_DestinationTransfer_orderBy
-    orderDirection: local1337_OrderDirection
-    where: local1337_DestinationTransfer_filter
-=======
-  ): testrinkeby_Asset
-  testrinkeby_assets(
-    skip: Int = 0
-    first: Int = 100
-    orderBy: testrinkeby_Asset_orderBy
-    orderDirection: testrinkeby_OrderDirection
-    where: testrinkeby_Asset_filter
->>>>>>> 0ca3a377
-
-    """
-    The block at which the query should be executed. Can either be a `{ hash: Bytes }` value containing a block hash, a `{ number: Int }` containing the block number, or a `{ number_gte: Int }` containing the minimum block number. In the case of `number_gte`, the query will be executed on the latest block only if the subgraph has progressed to or past the minimum block number. Defaults to the latest block when omitted.
-    """
-<<<<<<< HEAD
-    block: local1337_Block_height
-=======
-    block: testrinkeby_Block_height
->>>>>>> 0ca3a377
-
-    """
-    Set to `allow` to receive data even if the subgraph has skipped over errors while syncing.
-    """
-    subgraphError: _SubgraphErrorPolicy_! = deny
-<<<<<<< HEAD
-  ): [local1337_DestinationTransfer!]!
-
-  """Access to subgraph metadata"""
-  local1337__meta(block: local1337_Block_height): local1337__Meta_
-  rinkeby_asset(
-=======
-  ): [testrinkeby_Asset!]!
-  testrinkeby_assetBalance(
->>>>>>> 0ca3a377
-    id: ID!
-
-    """
-    The block at which the query should be executed. Can either be a `{ hash: Bytes }` value containing a block hash, a `{ number: Int }` containing the block number, or a `{ number_gte: Int }` containing the minimum block number. In the case of `number_gte`, the query will be executed on the latest block only if the subgraph has progressed to or past the minimum block number. Defaults to the latest block when omitted.
-    """
-<<<<<<< HEAD
-    block: rinkeby_Block_height
-=======
-    block: testrinkeby_Block_height
->>>>>>> 0ca3a377
-
-    """
-    Set to `allow` to receive data even if the subgraph has skipped over errors while syncing.
-    """
-    subgraphError: _SubgraphErrorPolicy_! = deny
-<<<<<<< HEAD
-  ): rinkeby_Asset
-  rinkeby_assets(
-    skip: Int = 0
-    first: Int = 100
-    orderBy: rinkeby_Asset_orderBy
-    orderDirection: rinkeby_OrderDirection
-    where: rinkeby_Asset_filter
-=======
-  ): testrinkeby_AssetBalance
-  testrinkeby_assetBalances(
-    skip: Int = 0
-    first: Int = 100
-    orderBy: testrinkeby_AssetBalance_orderBy
-    orderDirection: testrinkeby_OrderDirection
-    where: testrinkeby_AssetBalance_filter
->>>>>>> 0ca3a377
-
-    """
-    The block at which the query should be executed. Can either be a `{ hash: Bytes }` value containing a block hash, a `{ number: Int }` containing the block number, or a `{ number_gte: Int }` containing the minimum block number. In the case of `number_gte`, the query will be executed on the latest block only if the subgraph has progressed to or past the minimum block number. Defaults to the latest block when omitted.
-    """
-<<<<<<< HEAD
-    block: rinkeby_Block_height
-=======
-    block: testrinkeby_Block_height
->>>>>>> 0ca3a377
-
-    """
-    Set to `allow` to receive data even if the subgraph has skipped over errors while syncing.
-    """
-    subgraphError: _SubgraphErrorPolicy_! = deny
-<<<<<<< HEAD
-  ): [rinkeby_Asset!]!
-  rinkeby_assetBalance(
-=======
-  ): [testrinkeby_AssetBalance!]!
-  testrinkeby_router(
->>>>>>> 0ca3a377
-    id: ID!
-
-    """
-    The block at which the query should be executed. Can either be a `{ hash: Bytes }` value containing a block hash, a `{ number: Int }` containing the block number, or a `{ number_gte: Int }` containing the minimum block number. In the case of `number_gte`, the query will be executed on the latest block only if the subgraph has progressed to or past the minimum block number. Defaults to the latest block when omitted.
-    """
-<<<<<<< HEAD
-    block: rinkeby_Block_height
-=======
-    block: testrinkeby_Block_height
->>>>>>> 0ca3a377
-
-    """
-    Set to `allow` to receive data even if the subgraph has skipped over errors while syncing.
-    """
-    subgraphError: _SubgraphErrorPolicy_! = deny
-<<<<<<< HEAD
-  ): rinkeby_AssetBalance
-  rinkeby_assetBalances(
-    skip: Int = 0
-    first: Int = 100
-    orderBy: rinkeby_AssetBalance_orderBy
-    orderDirection: rinkeby_OrderDirection
-    where: rinkeby_AssetBalance_filter
-=======
-  ): testrinkeby_Router
-  testrinkeby_routers(
-    skip: Int = 0
-    first: Int = 100
-    orderBy: testrinkeby_Router_orderBy
-    orderDirection: testrinkeby_OrderDirection
-    where: testrinkeby_Router_filter
->>>>>>> 0ca3a377
-
-    """
-    The block at which the query should be executed. Can either be a `{ hash: Bytes }` value containing a block hash, a `{ number: Int }` containing the block number, or a `{ number_gte: Int }` containing the minimum block number. In the case of `number_gte`, the query will be executed on the latest block only if the subgraph has progressed to or past the minimum block number. Defaults to the latest block when omitted.
-    """
-<<<<<<< HEAD
-    block: rinkeby_Block_height
-=======
-    block: testrinkeby_Block_height
->>>>>>> 0ca3a377
-
-    """
-    Set to `allow` to receive data even if the subgraph has skipped over errors while syncing.
-    """
-    subgraphError: _SubgraphErrorPolicy_! = deny
-<<<<<<< HEAD
-  ): [rinkeby_AssetBalance!]!
-  rinkeby_router(
-=======
-  ): [testrinkeby_Router!]!
-  testrinkeby_setting(
->>>>>>> 0ca3a377
-    id: ID!
-
-    """
-    The block at which the query should be executed. Can either be a `{ hash: Bytes }` value containing a block hash, a `{ number: Int }` containing the block number, or a `{ number_gte: Int }` containing the minimum block number. In the case of `number_gte`, the query will be executed on the latest block only if the subgraph has progressed to or past the minimum block number. Defaults to the latest block when omitted.
-    """
-<<<<<<< HEAD
-    block: rinkeby_Block_height
-=======
-    block: testrinkeby_Block_height
->>>>>>> 0ca3a377
-
-    """
-    Set to `allow` to receive data even if the subgraph has skipped over errors while syncing.
-    """
-    subgraphError: _SubgraphErrorPolicy_! = deny
-<<<<<<< HEAD
-  ): rinkeby_Router
-  rinkeby_routers(
-    skip: Int = 0
-    first: Int = 100
-    orderBy: rinkeby_Router_orderBy
-    orderDirection: rinkeby_OrderDirection
-    where: rinkeby_Router_filter
-=======
-  ): testrinkeby_Setting
-  testrinkeby_settings(
-    skip: Int = 0
-    first: Int = 100
-    orderBy: testrinkeby_Setting_orderBy
-    orderDirection: testrinkeby_OrderDirection
-    where: testrinkeby_Setting_filter
->>>>>>> 0ca3a377
-
-    """
-    The block at which the query should be executed. Can either be a `{ hash: Bytes }` value containing a block hash, a `{ number: Int }` containing the block number, or a `{ number_gte: Int }` containing the minimum block number. In the case of `number_gte`, the query will be executed on the latest block only if the subgraph has progressed to or past the minimum block number. Defaults to the latest block when omitted.
-    """
-<<<<<<< HEAD
-    block: rinkeby_Block_height
-=======
-    block: testrinkeby_Block_height
->>>>>>> 0ca3a377
-
-    """
-    Set to `allow` to receive data even if the subgraph has skipped over errors while syncing.
-    """
-    subgraphError: _SubgraphErrorPolicy_! = deny
-<<<<<<< HEAD
-  ): [rinkeby_Router!]!
-  rinkeby_setting(
-=======
-  ): [testrinkeby_Setting!]!
-  testrinkeby_relayer(
->>>>>>> 0ca3a377
-    id: ID!
-
-    """
-    The block at which the query should be executed. Can either be a `{ hash: Bytes }` value containing a block hash, a `{ number: Int }` containing the block number, or a `{ number_gte: Int }` containing the minimum block number. In the case of `number_gte`, the query will be executed on the latest block only if the subgraph has progressed to or past the minimum block number. Defaults to the latest block when omitted.
-    """
-<<<<<<< HEAD
-    block: rinkeby_Block_height
-=======
-    block: testrinkeby_Block_height
->>>>>>> 0ca3a377
-
-    """
-    Set to `allow` to receive data even if the subgraph has skipped over errors while syncing.
-    """
-    subgraphError: _SubgraphErrorPolicy_! = deny
-<<<<<<< HEAD
-  ): rinkeby_Setting
-  rinkeby_settings(
-    skip: Int = 0
-    first: Int = 100
-    orderBy: rinkeby_Setting_orderBy
-    orderDirection: rinkeby_OrderDirection
-    where: rinkeby_Setting_filter
-=======
-  ): testrinkeby_Relayer
-  testrinkeby_relayers(
-    skip: Int = 0
-    first: Int = 100
-    orderBy: testrinkeby_Relayer_orderBy
-    orderDirection: testrinkeby_OrderDirection
-    where: testrinkeby_Relayer_filter
->>>>>>> 0ca3a377
-
-    """
-    The block at which the query should be executed. Can either be a `{ hash: Bytes }` value containing a block hash, a `{ number: Int }` containing the block number, or a `{ number_gte: Int }` containing the minimum block number. In the case of `number_gte`, the query will be executed on the latest block only if the subgraph has progressed to or past the minimum block number. Defaults to the latest block when omitted.
-    """
-<<<<<<< HEAD
-    block: rinkeby_Block_height
-=======
-    block: testrinkeby_Block_height
->>>>>>> 0ca3a377
-
-    """
-    Set to `allow` to receive data even if the subgraph has skipped over errors while syncing.
-    """
-    subgraphError: _SubgraphErrorPolicy_! = deny
-<<<<<<< HEAD
-  ): [rinkeby_Setting!]!
-  rinkeby_relayer(
-=======
-  ): [testrinkeby_Relayer!]!
-  testrinkeby_stableSwap(
->>>>>>> 0ca3a377
-    id: ID!
-
-    """
-    The block at which the query should be executed. Can either be a `{ hash: Bytes }` value containing a block hash, a `{ number: Int }` containing the block number, or a `{ number_gte: Int }` containing the minimum block number. In the case of `number_gte`, the query will be executed on the latest block only if the subgraph has progressed to or past the minimum block number. Defaults to the latest block when omitted.
-    """
-<<<<<<< HEAD
-    block: rinkeby_Block_height
-=======
-    block: testrinkeby_Block_height
->>>>>>> 0ca3a377
-
-    """
-    Set to `allow` to receive data even if the subgraph has skipped over errors while syncing.
-    """
-    subgraphError: _SubgraphErrorPolicy_! = deny
-<<<<<<< HEAD
-  ): rinkeby_Relayer
-  rinkeby_relayers(
-    skip: Int = 0
-    first: Int = 100
-    orderBy: rinkeby_Relayer_orderBy
-    orderDirection: rinkeby_OrderDirection
-    where: rinkeby_Relayer_filter
-=======
-  ): testrinkeby_StableSwap
-  testrinkeby_stableSwaps(
-    skip: Int = 0
-    first: Int = 100
-    orderBy: testrinkeby_StableSwap_orderBy
-    orderDirection: testrinkeby_OrderDirection
-    where: testrinkeby_StableSwap_filter
->>>>>>> 0ca3a377
-
-    """
-    The block at which the query should be executed. Can either be a `{ hash: Bytes }` value containing a block hash, a `{ number: Int }` containing the block number, or a `{ number_gte: Int }` containing the minimum block number. In the case of `number_gte`, the query will be executed on the latest block only if the subgraph has progressed to or past the minimum block number. Defaults to the latest block when omitted.
-    """
-<<<<<<< HEAD
-    block: rinkeby_Block_height
-=======
-    block: testrinkeby_Block_height
->>>>>>> 0ca3a377
-
-    """
-    Set to `allow` to receive data even if the subgraph has skipped over errors while syncing.
-    """
-    subgraphError: _SubgraphErrorPolicy_! = deny
-<<<<<<< HEAD
-  ): [rinkeby_Relayer!]!
-  rinkeby_stableSwap(
-=======
-  ): [testrinkeby_StableSwap!]!
-  testrinkeby_sponsorVault(
->>>>>>> 0ca3a377
-    id: ID!
-
-    """
-    The block at which the query should be executed. Can either be a `{ hash: Bytes }` value containing a block hash, a `{ number: Int }` containing the block number, or a `{ number_gte: Int }` containing the minimum block number. In the case of `number_gte`, the query will be executed on the latest block only if the subgraph has progressed to or past the minimum block number. Defaults to the latest block when omitted.
-    """
-<<<<<<< HEAD
-    block: rinkeby_Block_height
-=======
-    block: testrinkeby_Block_height
->>>>>>> 0ca3a377
-
-    """
-    Set to `allow` to receive data even if the subgraph has skipped over errors while syncing.
-    """
-    subgraphError: _SubgraphErrorPolicy_! = deny
-<<<<<<< HEAD
-  ): rinkeby_StableSwap
-  rinkeby_stableSwaps(
-    skip: Int = 0
-    first: Int = 100
-    orderBy: rinkeby_StableSwap_orderBy
-    orderDirection: rinkeby_OrderDirection
-    where: rinkeby_StableSwap_filter
-=======
-  ): testrinkeby_SponsorVault
-  testrinkeby_sponsorVaults(
-    skip: Int = 0
-    first: Int = 100
-    orderBy: testrinkeby_SponsorVault_orderBy
-    orderDirection: testrinkeby_OrderDirection
-    where: testrinkeby_SponsorVault_filter
->>>>>>> 0ca3a377
-
-    """
-    The block at which the query should be executed. Can either be a `{ hash: Bytes }` value containing a block hash, a `{ number: Int }` containing the block number, or a `{ number_gte: Int }` containing the minimum block number. In the case of `number_gte`, the query will be executed on the latest block only if the subgraph has progressed to or past the minimum block number. Defaults to the latest block when omitted.
-    """
-<<<<<<< HEAD
-    block: rinkeby_Block_height
-=======
-    block: testrinkeby_Block_height
->>>>>>> 0ca3a377
-
-    """
-    Set to `allow` to receive data even if the subgraph has skipped over errors while syncing.
-    """
-    subgraphError: _SubgraphErrorPolicy_! = deny
-<<<<<<< HEAD
-  ): [rinkeby_StableSwap!]!
-  rinkeby_sponsorVault(
-=======
-  ): [testrinkeby_SponsorVault!]!
-  testrinkeby_originTransfer(
->>>>>>> 0ca3a377
-    id: ID!
-
-    """
-    The block at which the query should be executed. Can either be a `{ hash: Bytes }` value containing a block hash, a `{ number: Int }` containing the block number, or a `{ number_gte: Int }` containing the minimum block number. In the case of `number_gte`, the query will be executed on the latest block only if the subgraph has progressed to or past the minimum block number. Defaults to the latest block when omitted.
-    """
-<<<<<<< HEAD
-    block: rinkeby_Block_height
-=======
-    block: testrinkeby_Block_height
->>>>>>> 0ca3a377
-
-    """
-    Set to `allow` to receive data even if the subgraph has skipped over errors while syncing.
-    """
-    subgraphError: _SubgraphErrorPolicy_! = deny
-<<<<<<< HEAD
-  ): rinkeby_SponsorVault
-  rinkeby_sponsorVaults(
-    skip: Int = 0
-    first: Int = 100
-    orderBy: rinkeby_SponsorVault_orderBy
-    orderDirection: rinkeby_OrderDirection
-    where: rinkeby_SponsorVault_filter
-=======
-  ): testrinkeby_OriginTransfer
-  testrinkeby_originTransfers(
-    skip: Int = 0
-    first: Int = 100
-    orderBy: testrinkeby_OriginTransfer_orderBy
-    orderDirection: testrinkeby_OrderDirection
-    where: testrinkeby_OriginTransfer_filter
->>>>>>> 0ca3a377
-
-    """
-    The block at which the query should be executed. Can either be a `{ hash: Bytes }` value containing a block hash, a `{ number: Int }` containing the block number, or a `{ number_gte: Int }` containing the minimum block number. In the case of `number_gte`, the query will be executed on the latest block only if the subgraph has progressed to or past the minimum block number. Defaults to the latest block when omitted.
-    """
-<<<<<<< HEAD
-    block: rinkeby_Block_height
-=======
-    block: testrinkeby_Block_height
->>>>>>> 0ca3a377
-
-    """
-    Set to `allow` to receive data even if the subgraph has skipped over errors while syncing.
-    """
-    subgraphError: _SubgraphErrorPolicy_! = deny
-<<<<<<< HEAD
-  ): [rinkeby_SponsorVault!]!
-  rinkeby_originTransfer(
-=======
-  ): [testrinkeby_OriginTransfer!]!
-  testrinkeby_destinationTransfer(
->>>>>>> 0ca3a377
-    id: ID!
-
-    """
-    The block at which the query should be executed. Can either be a `{ hash: Bytes }` value containing a block hash, a `{ number: Int }` containing the block number, or a `{ number_gte: Int }` containing the minimum block number. In the case of `number_gte`, the query will be executed on the latest block only if the subgraph has progressed to or past the minimum block number. Defaults to the latest block when omitted.
-    """
-<<<<<<< HEAD
-    block: rinkeby_Block_height
-=======
-    block: testrinkeby_Block_height
->>>>>>> 0ca3a377
-
-    """
-    Set to `allow` to receive data even if the subgraph has skipped over errors while syncing.
-    """
-    subgraphError: _SubgraphErrorPolicy_! = deny
-<<<<<<< HEAD
-  ): rinkeby_OriginTransfer
-  rinkeby_originTransfers(
-    skip: Int = 0
-    first: Int = 100
-    orderBy: rinkeby_OriginTransfer_orderBy
-    orderDirection: rinkeby_OrderDirection
-    where: rinkeby_OriginTransfer_filter
-=======
-  ): testrinkeby_DestinationTransfer
-  testrinkeby_destinationTransfers(
-    skip: Int = 0
-    first: Int = 100
-    orderBy: testrinkeby_DestinationTransfer_orderBy
-    orderDirection: testrinkeby_OrderDirection
-    where: testrinkeby_DestinationTransfer_filter
->>>>>>> 0ca3a377
-
-    """
-    The block at which the query should be executed. Can either be a `{ hash: Bytes }` value containing a block hash, a `{ number: Int }` containing the block number, or a `{ number_gte: Int }` containing the minimum block number. In the case of `number_gte`, the query will be executed on the latest block only if the subgraph has progressed to or past the minimum block number. Defaults to the latest block when omitted.
-    """
-<<<<<<< HEAD
-    block: rinkeby_Block_height
-=======
-    block: testrinkeby_Block_height
->>>>>>> 0ca3a377
-
-    """
-    Set to `allow` to receive data even if the subgraph has skipped over errors while syncing.
-    """
-    subgraphError: _SubgraphErrorPolicy_! = deny
-<<<<<<< HEAD
-  ): [rinkeby_OriginTransfer!]!
-  rinkeby_destinationTransfer(
-=======
-  ): [testrinkeby_DestinationTransfer!]!
-
-  """Access to subgraph metadata"""
-  testrinkeby__meta(block: testrinkeby_Block_height): testrinkeby__Meta_
-  stagingrinkeby_asset(
->>>>>>> 0ca3a377
-    id: ID!
-
-    """
-    The block at which the query should be executed. Can either be a `{ hash: Bytes }` value containing a block hash, a `{ number: Int }` containing the block number, or a `{ number_gte: Int }` containing the minimum block number. In the case of `number_gte`, the query will be executed on the latest block only if the subgraph has progressed to or past the minimum block number. Defaults to the latest block when omitted.
-    """
-    block: stagingrinkeby_Block_height
-
-    """
-    Set to `allow` to receive data even if the subgraph has skipped over errors while syncing.
-    """
-    subgraphError: _SubgraphErrorPolicy_! = deny
-<<<<<<< HEAD
-  ): rinkeby_DestinationTransfer
-  rinkeby_destinationTransfers(
-    skip: Int = 0
-    first: Int = 100
-    orderBy: rinkeby_DestinationTransfer_orderBy
-    orderDirection: rinkeby_OrderDirection
-    where: rinkeby_DestinationTransfer_filter
-=======
-  ): stagingrinkeby_Asset
-  stagingrinkeby_assets(
-    skip: Int = 0
-    first: Int = 100
-    orderBy: stagingrinkeby_Asset_orderBy
-    orderDirection: stagingrinkeby_OrderDirection
-    where: stagingrinkeby_Asset_filter
->>>>>>> 0ca3a377
-
-    """
-    The block at which the query should be executed. Can either be a `{ hash: Bytes }` value containing a block hash, a `{ number: Int }` containing the block number, or a `{ number_gte: Int }` containing the minimum block number. In the case of `number_gte`, the query will be executed on the latest block only if the subgraph has progressed to or past the minimum block number. Defaults to the latest block when omitted.
-    """
-    block: stagingrinkeby_Block_height
-
-    """
-    Set to `allow` to receive data even if the subgraph has skipped over errors while syncing.
-    """
-    subgraphError: _SubgraphErrorPolicy_! = deny
-<<<<<<< HEAD
-  ): [rinkeby_DestinationTransfer!]!
-
-  """Access to subgraph metadata"""
-  rinkeby__meta(block: rinkeby_Block_height): rinkeby__Meta_
-  testgoerli_asset(
-=======
-  ): [stagingrinkeby_Asset!]!
-  stagingrinkeby_assetBalance(
->>>>>>> 0ca3a377
-    id: ID!
-
-    """
-    The block at which the query should be executed. Can either be a `{ hash: Bytes }` value containing a block hash, a `{ number: Int }` containing the block number, or a `{ number_gte: Int }` containing the minimum block number. In the case of `number_gte`, the query will be executed on the latest block only if the subgraph has progressed to or past the minimum block number. Defaults to the latest block when omitted.
-    """
-<<<<<<< HEAD
-    block: testgoerli_Block_height
-=======
-    block: stagingrinkeby_Block_height
->>>>>>> 0ca3a377
-
-    """
-    Set to `allow` to receive data even if the subgraph has skipped over errors while syncing.
-    """
-    subgraphError: _SubgraphErrorPolicy_! = deny
-<<<<<<< HEAD
-  ): testgoerli_Asset
-  testgoerli_assets(
-    skip: Int = 0
-    first: Int = 100
-    orderBy: testgoerli_Asset_orderBy
-    orderDirection: testgoerli_OrderDirection
-    where: testgoerli_Asset_filter
-=======
-  ): stagingrinkeby_AssetBalance
-  stagingrinkeby_assetBalances(
-    skip: Int = 0
-    first: Int = 100
-    orderBy: stagingrinkeby_AssetBalance_orderBy
-    orderDirection: stagingrinkeby_OrderDirection
-    where: stagingrinkeby_AssetBalance_filter
->>>>>>> 0ca3a377
-
-    """
-    The block at which the query should be executed. Can either be a `{ hash: Bytes }` value containing a block hash, a `{ number: Int }` containing the block number, or a `{ number_gte: Int }` containing the minimum block number. In the case of `number_gte`, the query will be executed on the latest block only if the subgraph has progressed to or past the minimum block number. Defaults to the latest block when omitted.
-    """
-<<<<<<< HEAD
-    block: testgoerli_Block_height
-=======
-    block: stagingrinkeby_Block_height
->>>>>>> 0ca3a377
-
-    """
-    Set to `allow` to receive data even if the subgraph has skipped over errors while syncing.
-    """
-    subgraphError: _SubgraphErrorPolicy_! = deny
-<<<<<<< HEAD
-  ): [testgoerli_Asset!]!
-  testgoerli_assetBalance(
-=======
-  ): [stagingrinkeby_AssetBalance!]!
-  stagingrinkeby_router(
->>>>>>> 0ca3a377
-    id: ID!
-
-    """
-    The block at which the query should be executed. Can either be a `{ hash: Bytes }` value containing a block hash, a `{ number: Int }` containing the block number, or a `{ number_gte: Int }` containing the minimum block number. In the case of `number_gte`, the query will be executed on the latest block only if the subgraph has progressed to or past the minimum block number. Defaults to the latest block when omitted.
-    """
-<<<<<<< HEAD
-    block: testgoerli_Block_height
-=======
-    block: stagingrinkeby_Block_height
->>>>>>> 0ca3a377
-
-    """
-    Set to `allow` to receive data even if the subgraph has skipped over errors while syncing.
-    """
-    subgraphError: _SubgraphErrorPolicy_! = deny
-<<<<<<< HEAD
-  ): testgoerli_AssetBalance
-  testgoerli_assetBalances(
-    skip: Int = 0
-    first: Int = 100
-    orderBy: testgoerli_AssetBalance_orderBy
-    orderDirection: testgoerli_OrderDirection
-    where: testgoerli_AssetBalance_filter
-=======
-  ): stagingrinkeby_Router
-  stagingrinkeby_routers(
-    skip: Int = 0
-    first: Int = 100
-    orderBy: stagingrinkeby_Router_orderBy
-    orderDirection: stagingrinkeby_OrderDirection
-    where: stagingrinkeby_Router_filter
->>>>>>> 0ca3a377
-
-    """
-    The block at which the query should be executed. Can either be a `{ hash: Bytes }` value containing a block hash, a `{ number: Int }` containing the block number, or a `{ number_gte: Int }` containing the minimum block number. In the case of `number_gte`, the query will be executed on the latest block only if the subgraph has progressed to or past the minimum block number. Defaults to the latest block when omitted.
-    """
-<<<<<<< HEAD
-    block: testgoerli_Block_height
-=======
-    block: stagingrinkeby_Block_height
->>>>>>> 0ca3a377
-
-    """
-    Set to `allow` to receive data even if the subgraph has skipped over errors while syncing.
-    """
-    subgraphError: _SubgraphErrorPolicy_! = deny
-<<<<<<< HEAD
-  ): [testgoerli_AssetBalance!]!
-  testgoerli_router(
-=======
-  ): [stagingrinkeby_Router!]!
-  stagingrinkeby_setting(
->>>>>>> 0ca3a377
-    id: ID!
-
-    """
-    The block at which the query should be executed. Can either be a `{ hash: Bytes }` value containing a block hash, a `{ number: Int }` containing the block number, or a `{ number_gte: Int }` containing the minimum block number. In the case of `number_gte`, the query will be executed on the latest block only if the subgraph has progressed to or past the minimum block number. Defaults to the latest block when omitted.
-    """
-<<<<<<< HEAD
-    block: testgoerli_Block_height
-=======
-    block: stagingrinkeby_Block_height
->>>>>>> 0ca3a377
-
-    """
-    Set to `allow` to receive data even if the subgraph has skipped over errors while syncing.
-    """
-    subgraphError: _SubgraphErrorPolicy_! = deny
-<<<<<<< HEAD
-  ): testgoerli_Router
-  testgoerli_routers(
-    skip: Int = 0
-    first: Int = 100
-    orderBy: testgoerli_Router_orderBy
-    orderDirection: testgoerli_OrderDirection
-    where: testgoerli_Router_filter
-=======
-  ): stagingrinkeby_Setting
-  stagingrinkeby_settings(
-    skip: Int = 0
-    first: Int = 100
-    orderBy: stagingrinkeby_Setting_orderBy
-    orderDirection: stagingrinkeby_OrderDirection
-    where: stagingrinkeby_Setting_filter
->>>>>>> 0ca3a377
-
-    """
-    The block at which the query should be executed. Can either be a `{ hash: Bytes }` value containing a block hash, a `{ number: Int }` containing the block number, or a `{ number_gte: Int }` containing the minimum block number. In the case of `number_gte`, the query will be executed on the latest block only if the subgraph has progressed to or past the minimum block number. Defaults to the latest block when omitted.
-    """
-<<<<<<< HEAD
-    block: testgoerli_Block_height
-=======
-    block: stagingrinkeby_Block_height
->>>>>>> 0ca3a377
-
-    """
-    Set to `allow` to receive data even if the subgraph has skipped over errors while syncing.
-    """
-    subgraphError: _SubgraphErrorPolicy_! = deny
-<<<<<<< HEAD
-  ): [testgoerli_Router!]!
-  testgoerli_setting(
-=======
-  ): [stagingrinkeby_Setting!]!
-  stagingrinkeby_relayer(
->>>>>>> 0ca3a377
-    id: ID!
-
-    """
-    The block at which the query should be executed. Can either be a `{ hash: Bytes }` value containing a block hash, a `{ number: Int }` containing the block number, or a `{ number_gte: Int }` containing the minimum block number. In the case of `number_gte`, the query will be executed on the latest block only if the subgraph has progressed to or past the minimum block number. Defaults to the latest block when omitted.
-    """
-<<<<<<< HEAD
-    block: testgoerli_Block_height
-=======
-    block: stagingrinkeby_Block_height
->>>>>>> 0ca3a377
-
-    """
-    Set to `allow` to receive data even if the subgraph has skipped over errors while syncing.
-    """
-    subgraphError: _SubgraphErrorPolicy_! = deny
-<<<<<<< HEAD
-  ): testgoerli_Setting
-  testgoerli_settings(
-    skip: Int = 0
-    first: Int = 100
-    orderBy: testgoerli_Setting_orderBy
-    orderDirection: testgoerli_OrderDirection
-    where: testgoerli_Setting_filter
-=======
-  ): stagingrinkeby_Relayer
-  stagingrinkeby_relayers(
-    skip: Int = 0
-    first: Int = 100
-    orderBy: stagingrinkeby_Relayer_orderBy
-    orderDirection: stagingrinkeby_OrderDirection
-    where: stagingrinkeby_Relayer_filter
->>>>>>> 0ca3a377
-
-    """
-    The block at which the query should be executed. Can either be a `{ hash: Bytes }` value containing a block hash, a `{ number: Int }` containing the block number, or a `{ number_gte: Int }` containing the minimum block number. In the case of `number_gte`, the query will be executed on the latest block only if the subgraph has progressed to or past the minimum block number. Defaults to the latest block when omitted.
-    """
-<<<<<<< HEAD
-    block: testgoerli_Block_height
-=======
-    block: stagingrinkeby_Block_height
->>>>>>> 0ca3a377
-
-    """
-    Set to `allow` to receive data even if the subgraph has skipped over errors while syncing.
-    """
-    subgraphError: _SubgraphErrorPolicy_! = deny
-<<<<<<< HEAD
-  ): [testgoerli_Setting!]!
-  testgoerli_relayer(
-=======
-  ): [stagingrinkeby_Relayer!]!
-  stagingrinkeby_stableSwap(
->>>>>>> 0ca3a377
-    id: ID!
-
-    """
-    The block at which the query should be executed. Can either be a `{ hash: Bytes }` value containing a block hash, a `{ number: Int }` containing the block number, or a `{ number_gte: Int }` containing the minimum block number. In the case of `number_gte`, the query will be executed on the latest block only if the subgraph has progressed to or past the minimum block number. Defaults to the latest block when omitted.
-    """
-<<<<<<< HEAD
-    block: testgoerli_Block_height
-=======
-    block: stagingrinkeby_Block_height
->>>>>>> 0ca3a377
-
-    """
-    Set to `allow` to receive data even if the subgraph has skipped over errors while syncing.
-    """
-    subgraphError: _SubgraphErrorPolicy_! = deny
-<<<<<<< HEAD
-  ): testgoerli_Relayer
-  testgoerli_relayers(
-    skip: Int = 0
-    first: Int = 100
-    orderBy: testgoerli_Relayer_orderBy
-    orderDirection: testgoerli_OrderDirection
-    where: testgoerli_Relayer_filter
-=======
-  ): stagingrinkeby_StableSwap
-  stagingrinkeby_stableSwaps(
-    skip: Int = 0
-    first: Int = 100
-    orderBy: stagingrinkeby_StableSwap_orderBy
-    orderDirection: stagingrinkeby_OrderDirection
-    where: stagingrinkeby_StableSwap_filter
->>>>>>> 0ca3a377
-
-    """
-    The block at which the query should be executed. Can either be a `{ hash: Bytes }` value containing a block hash, a `{ number: Int }` containing the block number, or a `{ number_gte: Int }` containing the minimum block number. In the case of `number_gte`, the query will be executed on the latest block only if the subgraph has progressed to or past the minimum block number. Defaults to the latest block when omitted.
-    """
-<<<<<<< HEAD
-    block: testgoerli_Block_height
-=======
-    block: stagingrinkeby_Block_height
->>>>>>> 0ca3a377
-
-    """
-    Set to `allow` to receive data even if the subgraph has skipped over errors while syncing.
-    """
-    subgraphError: _SubgraphErrorPolicy_! = deny
-<<<<<<< HEAD
-  ): [testgoerli_Relayer!]!
-  testgoerli_stableSwap(
-=======
-  ): [stagingrinkeby_StableSwap!]!
-  stagingrinkeby_sponsorVault(
->>>>>>> 0ca3a377
-    id: ID!
-
-    """
-    The block at which the query should be executed. Can either be a `{ hash: Bytes }` value containing a block hash, a `{ number: Int }` containing the block number, or a `{ number_gte: Int }` containing the minimum block number. In the case of `number_gte`, the query will be executed on the latest block only if the subgraph has progressed to or past the minimum block number. Defaults to the latest block when omitted.
-    """
-<<<<<<< HEAD
-    block: testgoerli_Block_height
-=======
-    block: stagingrinkeby_Block_height
->>>>>>> 0ca3a377
-
-    """
-    Set to `allow` to receive data even if the subgraph has skipped over errors while syncing.
-    """
-    subgraphError: _SubgraphErrorPolicy_! = deny
-<<<<<<< HEAD
-  ): testgoerli_StableSwap
-  testgoerli_stableSwaps(
-    skip: Int = 0
-    first: Int = 100
-    orderBy: testgoerli_StableSwap_orderBy
-    orderDirection: testgoerli_OrderDirection
-    where: testgoerli_StableSwap_filter
-=======
-  ): stagingrinkeby_SponsorVault
-  stagingrinkeby_sponsorVaults(
-    skip: Int = 0
-    first: Int = 100
-    orderBy: stagingrinkeby_SponsorVault_orderBy
-    orderDirection: stagingrinkeby_OrderDirection
-    where: stagingrinkeby_SponsorVault_filter
->>>>>>> 0ca3a377
-
-    """
-    The block at which the query should be executed. Can either be a `{ hash: Bytes }` value containing a block hash, a `{ number: Int }` containing the block number, or a `{ number_gte: Int }` containing the minimum block number. In the case of `number_gte`, the query will be executed on the latest block only if the subgraph has progressed to or past the minimum block number. Defaults to the latest block when omitted.
-    """
-<<<<<<< HEAD
-    block: testgoerli_Block_height
-=======
-    block: stagingrinkeby_Block_height
->>>>>>> 0ca3a377
-
-    """
-    Set to `allow` to receive data even if the subgraph has skipped over errors while syncing.
-    """
-    subgraphError: _SubgraphErrorPolicy_! = deny
-<<<<<<< HEAD
-  ): [testgoerli_StableSwap!]!
-  testgoerli_sponsorVault(
-=======
-  ): [stagingrinkeby_SponsorVault!]!
-  stagingrinkeby_originTransfer(
->>>>>>> 0ca3a377
-    id: ID!
-
-    """
-    The block at which the query should be executed. Can either be a `{ hash: Bytes }` value containing a block hash, a `{ number: Int }` containing the block number, or a `{ number_gte: Int }` containing the minimum block number. In the case of `number_gte`, the query will be executed on the latest block only if the subgraph has progressed to or past the minimum block number. Defaults to the latest block when omitted.
-    """
-<<<<<<< HEAD
-    block: testgoerli_Block_height
-=======
-    block: stagingrinkeby_Block_height
->>>>>>> 0ca3a377
-
-    """
-    Set to `allow` to receive data even if the subgraph has skipped over errors while syncing.
-    """
-    subgraphError: _SubgraphErrorPolicy_! = deny
-<<<<<<< HEAD
-  ): testgoerli_SponsorVault
-  testgoerli_sponsorVaults(
-    skip: Int = 0
-    first: Int = 100
-    orderBy: testgoerli_SponsorVault_orderBy
-    orderDirection: testgoerli_OrderDirection
-    where: testgoerli_SponsorVault_filter
-=======
-  ): stagingrinkeby_OriginTransfer
-  stagingrinkeby_originTransfers(
-    skip: Int = 0
-    first: Int = 100
-    orderBy: stagingrinkeby_OriginTransfer_orderBy
-    orderDirection: stagingrinkeby_OrderDirection
-    where: stagingrinkeby_OriginTransfer_filter
->>>>>>> 0ca3a377
-
-    """
-    The block at which the query should be executed. Can either be a `{ hash: Bytes }` value containing a block hash, a `{ number: Int }` containing the block number, or a `{ number_gte: Int }` containing the minimum block number. In the case of `number_gte`, the query will be executed on the latest block only if the subgraph has progressed to or past the minimum block number. Defaults to the latest block when omitted.
-    """
-<<<<<<< HEAD
-    block: testgoerli_Block_height
-=======
-    block: stagingrinkeby_Block_height
->>>>>>> 0ca3a377
-
-    """
-    Set to `allow` to receive data even if the subgraph has skipped over errors while syncing.
-    """
-    subgraphError: _SubgraphErrorPolicy_! = deny
-<<<<<<< HEAD
-  ): [testgoerli_SponsorVault!]!
-  testgoerli_originTransfer(
-    id: ID!
-
-    """
-    The block at which the query should be executed. Can either be a `{ hash: Bytes }` value containing a block hash, a `{ number: Int }` containing the block number, or a `{ number_gte: Int }` containing the minimum block number. In the case of `number_gte`, the query will be executed on the latest block only if the subgraph has progressed to or past the minimum block number. Defaults to the latest block when omitted.
-    """
-    block: testgoerli_Block_height
-
-    """
-    Set to `allow` to receive data even if the subgraph has skipped over errors while syncing.
-    """
-    subgraphError: _SubgraphErrorPolicy_! = deny
-  ): testgoerli_OriginTransfer
-  testgoerli_originTransfers(
-    skip: Int = 0
-    first: Int = 100
-    orderBy: testgoerli_OriginTransfer_orderBy
-    orderDirection: testgoerli_OrderDirection
-    where: testgoerli_OriginTransfer_filter
-
-    """
-    The block at which the query should be executed. Can either be a `{ hash: Bytes }` value containing a block hash, a `{ number: Int }` containing the block number, or a `{ number_gte: Int }` containing the minimum block number. In the case of `number_gte`, the query will be executed on the latest block only if the subgraph has progressed to or past the minimum block number. Defaults to the latest block when omitted.
-    """
-    block: testgoerli_Block_height
-
-    """
-    Set to `allow` to receive data even if the subgraph has skipped over errors while syncing.
-    """
-    subgraphError: _SubgraphErrorPolicy_! = deny
-  ): [testgoerli_OriginTransfer!]!
-  testgoerli_destinationTransfer(
-    id: ID!
-
-    """
-    The block at which the query should be executed. Can either be a `{ hash: Bytes }` value containing a block hash, a `{ number: Int }` containing the block number, or a `{ number_gte: Int }` containing the minimum block number. In the case of `number_gte`, the query will be executed on the latest block only if the subgraph has progressed to or past the minimum block number. Defaults to the latest block when omitted.
-    """
-    block: testgoerli_Block_height
-
-    """
-    Set to `allow` to receive data even if the subgraph has skipped over errors while syncing.
-    """
-    subgraphError: _SubgraphErrorPolicy_! = deny
-  ): testgoerli_DestinationTransfer
-  testgoerli_destinationTransfers(
-    skip: Int = 0
-    first: Int = 100
-    orderBy: testgoerli_DestinationTransfer_orderBy
-    orderDirection: testgoerli_OrderDirection
-    where: testgoerli_DestinationTransfer_filter
-
-    """
-    The block at which the query should be executed. Can either be a `{ hash: Bytes }` value containing a block hash, a `{ number: Int }` containing the block number, or a `{ number_gte: Int }` containing the minimum block number. In the case of `number_gte`, the query will be executed on the latest block only if the subgraph has progressed to or past the minimum block number. Defaults to the latest block when omitted.
-    """
-    block: testgoerli_Block_height
-
-    """
-    Set to `allow` to receive data even if the subgraph has skipped over errors while syncing.
-    """
-    subgraphError: _SubgraphErrorPolicy_! = deny
-  ): [testgoerli_DestinationTransfer!]!
-
-  """Access to subgraph metadata"""
-  testgoerli__meta(block: testgoerli_Block_height): testgoerli__Meta_
-  staginggoerli_asset(
-=======
-  ): [stagingrinkeby_OriginTransfer!]!
-  stagingrinkeby_destinationTransfer(
->>>>>>> 0ca3a377
-    id: ID!
-
-    """
-    The block at which the query should be executed. Can either be a `{ hash: Bytes }` value containing a block hash, a `{ number: Int }` containing the block number, or a `{ number_gte: Int }` containing the minimum block number. In the case of `number_gte`, the query will be executed on the latest block only if the subgraph has progressed to or past the minimum block number. Defaults to the latest block when omitted.
-    """
-    block: stagingrinkeby_Block_height
-
-    """
-    Set to `allow` to receive data even if the subgraph has skipped over errors while syncing.
-    """
-    subgraphError: _SubgraphErrorPolicy_! = deny
-  ): stagingrinkeby_DestinationTransfer
-  stagingrinkeby_destinationTransfers(
-    skip: Int = 0
-    first: Int = 100
-    orderBy: stagingrinkeby_DestinationTransfer_orderBy
-    orderDirection: stagingrinkeby_OrderDirection
-    where: stagingrinkeby_DestinationTransfer_filter
-
-    """
-    The block at which the query should be executed. Can either be a `{ hash: Bytes }` value containing a block hash, a `{ number: Int }` containing the block number, or a `{ number_gte: Int }` containing the minimum block number. In the case of `number_gte`, the query will be executed on the latest block only if the subgraph has progressed to or past the minimum block number. Defaults to the latest block when omitted.
-    """
-    block: stagingrinkeby_Block_height
-
-    """
-    Set to `allow` to receive data even if the subgraph has skipped over errors while syncing.
-    """
-    subgraphError: _SubgraphErrorPolicy_! = deny
-  ): [stagingrinkeby_DestinationTransfer!]!
-
-  """Access to subgraph metadata"""
-  stagingrinkeby__meta(block: stagingrinkeby_Block_height): stagingrinkeby__Meta_
-}
-
-type Subscription {
-  testgoerli_asset(
-    id: ID!
-
-    """
-    The block at which the query should be executed. Can either be a `{ hash: Bytes }` value containing a block hash, a `{ number: Int }` containing the block number, or a `{ number_gte: Int }` containing the minimum block number. In the case of `number_gte`, the query will be executed on the latest block only if the subgraph has progressed to or past the minimum block number. Defaults to the latest block when omitted.
-    """
-    block: testgoerli_Block_height
-
-    """
-    Set to `allow` to receive data even if the subgraph has skipped over errors while syncing.
-    """
-    subgraphError: _SubgraphErrorPolicy_! = deny
-  ): testgoerli_Asset
-  testgoerli_assets(
-    skip: Int = 0
-    first: Int = 100
-    orderBy: testgoerli_Asset_orderBy
-    orderDirection: testgoerli_OrderDirection
-    where: testgoerli_Asset_filter
-
-    """
-    The block at which the query should be executed. Can either be a `{ hash: Bytes }` value containing a block hash, a `{ number: Int }` containing the block number, or a `{ number_gte: Int }` containing the minimum block number. In the case of `number_gte`, the query will be executed on the latest block only if the subgraph has progressed to or past the minimum block number. Defaults to the latest block when omitted.
-    """
-    block: testgoerli_Block_height
-
-    """
-    Set to `allow` to receive data even if the subgraph has skipped over errors while syncing.
-    """
-    subgraphError: _SubgraphErrorPolicy_! = deny
-  ): [testgoerli_Asset!]!
-  testgoerli_assetBalance(
-    id: ID!
-
-    """
-    The block at which the query should be executed. Can either be a `{ hash: Bytes }` value containing a block hash, a `{ number: Int }` containing the block number, or a `{ number_gte: Int }` containing the minimum block number. In the case of `number_gte`, the query will be executed on the latest block only if the subgraph has progressed to or past the minimum block number. Defaults to the latest block when omitted.
-    """
-    block: testgoerli_Block_height
-
-    """
-    Set to `allow` to receive data even if the subgraph has skipped over errors while syncing.
-    """
-    subgraphError: _SubgraphErrorPolicy_! = deny
-  ): testgoerli_AssetBalance
-  testgoerli_assetBalances(
-    skip: Int = 0
-    first: Int = 100
-    orderBy: testgoerli_AssetBalance_orderBy
-    orderDirection: testgoerli_OrderDirection
-    where: testgoerli_AssetBalance_filter
-
-    """
-    The block at which the query should be executed. Can either be a `{ hash: Bytes }` value containing a block hash, a `{ number: Int }` containing the block number, or a `{ number_gte: Int }` containing the minimum block number. In the case of `number_gte`, the query will be executed on the latest block only if the subgraph has progressed to or past the minimum block number. Defaults to the latest block when omitted.
-    """
-    block: testgoerli_Block_height
-
-    """
-    Set to `allow` to receive data even if the subgraph has skipped over errors while syncing.
-    """
-    subgraphError: _SubgraphErrorPolicy_! = deny
-  ): [testgoerli_AssetBalance!]!
-  testgoerli_router(
-    id: ID!
-
-    """
-    The block at which the query should be executed. Can either be a `{ hash: Bytes }` value containing a block hash, a `{ number: Int }` containing the block number, or a `{ number_gte: Int }` containing the minimum block number. In the case of `number_gte`, the query will be executed on the latest block only if the subgraph has progressed to or past the minimum block number. Defaults to the latest block when omitted.
-    """
-    block: testgoerli_Block_height
-
-    """
-    Set to `allow` to receive data even if the subgraph has skipped over errors while syncing.
-    """
-    subgraphError: _SubgraphErrorPolicy_! = deny
-  ): testgoerli_Router
-  testgoerli_routers(
-    skip: Int = 0
-    first: Int = 100
-    orderBy: testgoerli_Router_orderBy
-    orderDirection: testgoerli_OrderDirection
-    where: testgoerli_Router_filter
-
-    """
-    The block at which the query should be executed. Can either be a `{ hash: Bytes }` value containing a block hash, a `{ number: Int }` containing the block number, or a `{ number_gte: Int }` containing the minimum block number. In the case of `number_gte`, the query will be executed on the latest block only if the subgraph has progressed to or past the minimum block number. Defaults to the latest block when omitted.
-    """
-    block: testgoerli_Block_height
-
-    """
-    Set to `allow` to receive data even if the subgraph has skipped over errors while syncing.
-    """
-    subgraphError: _SubgraphErrorPolicy_! = deny
-  ): [testgoerli_Router!]!
-  testgoerli_setting(
-    id: ID!
-
-    """
-    The block at which the query should be executed. Can either be a `{ hash: Bytes }` value containing a block hash, a `{ number: Int }` containing the block number, or a `{ number_gte: Int }` containing the minimum block number. In the case of `number_gte`, the query will be executed on the latest block only if the subgraph has progressed to or past the minimum block number. Defaults to the latest block when omitted.
-    """
-    block: testgoerli_Block_height
-
-    """
-    Set to `allow` to receive data even if the subgraph has skipped over errors while syncing.
-    """
-    subgraphError: _SubgraphErrorPolicy_! = deny
-  ): testgoerli_Setting
-  testgoerli_settings(
-    skip: Int = 0
-    first: Int = 100
-    orderBy: testgoerli_Setting_orderBy
-    orderDirection: testgoerli_OrderDirection
-    where: testgoerli_Setting_filter
-
-    """
-    The block at which the query should be executed. Can either be a `{ hash: Bytes }` value containing a block hash, a `{ number: Int }` containing the block number, or a `{ number_gte: Int }` containing the minimum block number. In the case of `number_gte`, the query will be executed on the latest block only if the subgraph has progressed to or past the minimum block number. Defaults to the latest block when omitted.
-    """
-    block: testgoerli_Block_height
-
-    """
-    Set to `allow` to receive data even if the subgraph has skipped over errors while syncing.
-    """
-    subgraphError: _SubgraphErrorPolicy_! = deny
-  ): [testgoerli_Setting!]!
-  testgoerli_relayer(
-    id: ID!
-
-    """
-    The block at which the query should be executed. Can either be a `{ hash: Bytes }` value containing a block hash, a `{ number: Int }` containing the block number, or a `{ number_gte: Int }` containing the minimum block number. In the case of `number_gte`, the query will be executed on the latest block only if the subgraph has progressed to or past the minimum block number. Defaults to the latest block when omitted.
-    """
-    block: testgoerli_Block_height
-
-    """
-    Set to `allow` to receive data even if the subgraph has skipped over errors while syncing.
-    """
-    subgraphError: _SubgraphErrorPolicy_! = deny
-  ): testgoerli_Relayer
-  testgoerli_relayers(
-    skip: Int = 0
-    first: Int = 100
-    orderBy: testgoerli_Relayer_orderBy
-    orderDirection: testgoerli_OrderDirection
-    where: testgoerli_Relayer_filter
-
-    """
-    The block at which the query should be executed. Can either be a `{ hash: Bytes }` value containing a block hash, a `{ number: Int }` containing the block number, or a `{ number_gte: Int }` containing the minimum block number. In the case of `number_gte`, the query will be executed on the latest block only if the subgraph has progressed to or past the minimum block number. Defaults to the latest block when omitted.
-    """
-    block: testgoerli_Block_height
-
-    """
-    Set to `allow` to receive data even if the subgraph has skipped over errors while syncing.
-    """
-    subgraphError: _SubgraphErrorPolicy_! = deny
-  ): [testgoerli_Relayer!]!
-  testgoerli_stableSwap(
-    id: ID!
-
-    """
-    The block at which the query should be executed. Can either be a `{ hash: Bytes }` value containing a block hash, a `{ number: Int }` containing the block number, or a `{ number_gte: Int }` containing the minimum block number. In the case of `number_gte`, the query will be executed on the latest block only if the subgraph has progressed to or past the minimum block number. Defaults to the latest block when omitted.
-    """
-    block: testgoerli_Block_height
-
-    """
-    Set to `allow` to receive data even if the subgraph has skipped over errors while syncing.
-    """
-    subgraphError: _SubgraphErrorPolicy_! = deny
-  ): testgoerli_StableSwap
-  testgoerli_stableSwaps(
-    skip: Int = 0
-    first: Int = 100
-    orderBy: testgoerli_StableSwap_orderBy
-    orderDirection: testgoerli_OrderDirection
-    where: testgoerli_StableSwap_filter
-
-    """
-    The block at which the query should be executed. Can either be a `{ hash: Bytes }` value containing a block hash, a `{ number: Int }` containing the block number, or a `{ number_gte: Int }` containing the minimum block number. In the case of `number_gte`, the query will be executed on the latest block only if the subgraph has progressed to or past the minimum block number. Defaults to the latest block when omitted.
-    """
-    block: testgoerli_Block_height
-
-    """
-    Set to `allow` to receive data even if the subgraph has skipped over errors while syncing.
-    """
-    subgraphError: _SubgraphErrorPolicy_! = deny
-  ): [testgoerli_StableSwap!]!
-  testgoerli_sponsorVault(
-    id: ID!
-
-    """
-    The block at which the query should be executed. Can either be a `{ hash: Bytes }` value containing a block hash, a `{ number: Int }` containing the block number, or a `{ number_gte: Int }` containing the minimum block number. In the case of `number_gte`, the query will be executed on the latest block only if the subgraph has progressed to or past the minimum block number. Defaults to the latest block when omitted.
-    """
-    block: testgoerli_Block_height
-
-    """
-    Set to `allow` to receive data even if the subgraph has skipped over errors while syncing.
-    """
-    subgraphError: _SubgraphErrorPolicy_! = deny
-  ): testgoerli_SponsorVault
-  testgoerli_sponsorVaults(
-    skip: Int = 0
-    first: Int = 100
-    orderBy: testgoerli_SponsorVault_orderBy
-    orderDirection: testgoerli_OrderDirection
-    where: testgoerli_SponsorVault_filter
-
-    """
-    The block at which the query should be executed. Can either be a `{ hash: Bytes }` value containing a block hash, a `{ number: Int }` containing the block number, or a `{ number_gte: Int }` containing the minimum block number. In the case of `number_gte`, the query will be executed on the latest block only if the subgraph has progressed to or past the minimum block number. Defaults to the latest block when omitted.
-    """
-    block: testgoerli_Block_height
-
-    """
-    Set to `allow` to receive data even if the subgraph has skipped over errors while syncing.
-    """
-    subgraphError: _SubgraphErrorPolicy_! = deny
-  ): [testgoerli_SponsorVault!]!
-  testgoerli_originTransfer(
-    id: ID!
-
-    """
-    The block at which the query should be executed. Can either be a `{ hash: Bytes }` value containing a block hash, a `{ number: Int }` containing the block number, or a `{ number_gte: Int }` containing the minimum block number. In the case of `number_gte`, the query will be executed on the latest block only if the subgraph has progressed to or past the minimum block number. Defaults to the latest block when omitted.
-    """
-    block: testgoerli_Block_height
-
-    """
-    Set to `allow` to receive data even if the subgraph has skipped over errors while syncing.
-    """
-    subgraphError: _SubgraphErrorPolicy_! = deny
-  ): testgoerli_OriginTransfer
-  testgoerli_originTransfers(
-    skip: Int = 0
-    first: Int = 100
-    orderBy: testgoerli_OriginTransfer_orderBy
-    orderDirection: testgoerli_OrderDirection
-    where: testgoerli_OriginTransfer_filter
-
-    """
-    The block at which the query should be executed. Can either be a `{ hash: Bytes }` value containing a block hash, a `{ number: Int }` containing the block number, or a `{ number_gte: Int }` containing the minimum block number. In the case of `number_gte`, the query will be executed on the latest block only if the subgraph has progressed to or past the minimum block number. Defaults to the latest block when omitted.
-    """
-    block: testgoerli_Block_height
-
-    """
-    Set to `allow` to receive data even if the subgraph has skipped over errors while syncing.
-    """
-    subgraphError: _SubgraphErrorPolicy_! = deny
-  ): [testgoerli_OriginTransfer!]!
-  testgoerli_destinationTransfer(
-    id: ID!
-
-    """
-    The block at which the query should be executed. Can either be a `{ hash: Bytes }` value containing a block hash, a `{ number: Int }` containing the block number, or a `{ number_gte: Int }` containing the minimum block number. In the case of `number_gte`, the query will be executed on the latest block only if the subgraph has progressed to or past the minimum block number. Defaults to the latest block when omitted.
-    """
-    block: testgoerli_Block_height
-
-    """
-    Set to `allow` to receive data even if the subgraph has skipped over errors while syncing.
-    """
-    subgraphError: _SubgraphErrorPolicy_! = deny
-  ): testgoerli_DestinationTransfer
-  testgoerli_destinationTransfers(
-    skip: Int = 0
-    first: Int = 100
-    orderBy: testgoerli_DestinationTransfer_orderBy
-    orderDirection: testgoerli_OrderDirection
-    where: testgoerli_DestinationTransfer_filter
-
-    """
-    The block at which the query should be executed. Can either be a `{ hash: Bytes }` value containing a block hash, a `{ number: Int }` containing the block number, or a `{ number_gte: Int }` containing the minimum block number. In the case of `number_gte`, the query will be executed on the latest block only if the subgraph has progressed to or past the minimum block number. Defaults to the latest block when omitted.
-    """
-    block: testgoerli_Block_height
-
-    """
-    Set to `allow` to receive data even if the subgraph has skipped over errors while syncing.
-    """
-    subgraphError: _SubgraphErrorPolicy_! = deny
-  ): [testgoerli_DestinationTransfer!]!
-
-  """Access to subgraph metadata"""
-  testgoerli__meta(block: testgoerli_Block_height): testgoerli__Meta_
-  rinkeby_asset(
-    id: ID!
-
-    """
-    The block at which the query should be executed. Can either be a `{ hash: Bytes }` value containing a block hash, a `{ number: Int }` containing the block number, or a `{ number_gte: Int }` containing the minimum block number. In the case of `number_gte`, the query will be executed on the latest block only if the subgraph has progressed to or past the minimum block number. Defaults to the latest block when omitted.
-    """
-    block: rinkeby_Block_height
-
-    """
-    Set to `allow` to receive data even if the subgraph has skipped over errors while syncing.
-    """
-    subgraphError: _SubgraphErrorPolicy_! = deny
-  ): rinkeby_Asset
-  rinkeby_assets(
-    skip: Int = 0
-    first: Int = 100
-    orderBy: rinkeby_Asset_orderBy
-    orderDirection: rinkeby_OrderDirection
-    where: rinkeby_Asset_filter
-
-    """
-    The block at which the query should be executed. Can either be a `{ hash: Bytes }` value containing a block hash, a `{ number: Int }` containing the block number, or a `{ number_gte: Int }` containing the minimum block number. In the case of `number_gte`, the query will be executed on the latest block only if the subgraph has progressed to or past the minimum block number. Defaults to the latest block when omitted.
-    """
-    block: rinkeby_Block_height
-
-    """
-    Set to `allow` to receive data even if the subgraph has skipped over errors while syncing.
-    """
-    subgraphError: _SubgraphErrorPolicy_! = deny
-  ): [rinkeby_Asset!]!
-  rinkeby_assetBalance(
-    id: ID!
-
-    """
-    The block at which the query should be executed. Can either be a `{ hash: Bytes }` value containing a block hash, a `{ number: Int }` containing the block number, or a `{ number_gte: Int }` containing the minimum block number. In the case of `number_gte`, the query will be executed on the latest block only if the subgraph has progressed to or past the minimum block number. Defaults to the latest block when omitted.
-    """
-    block: rinkeby_Block_height
-
-    """
-    Set to `allow` to receive data even if the subgraph has skipped over errors while syncing.
-    """
-    subgraphError: _SubgraphErrorPolicy_! = deny
-  ): rinkeby_AssetBalance
-  rinkeby_assetBalances(
-    skip: Int = 0
-    first: Int = 100
-    orderBy: rinkeby_AssetBalance_orderBy
-    orderDirection: rinkeby_OrderDirection
-    where: rinkeby_AssetBalance_filter
-
-    """
-    The block at which the query should be executed. Can either be a `{ hash: Bytes }` value containing a block hash, a `{ number: Int }` containing the block number, or a `{ number_gte: Int }` containing the minimum block number. In the case of `number_gte`, the query will be executed on the latest block only if the subgraph has progressed to or past the minimum block number. Defaults to the latest block when omitted.
-    """
-    block: rinkeby_Block_height
-
-    """
-    Set to `allow` to receive data even if the subgraph has skipped over errors while syncing.
-    """
-    subgraphError: _SubgraphErrorPolicy_! = deny
-  ): [rinkeby_AssetBalance!]!
-  rinkeby_router(
-    id: ID!
-
-    """
-    The block at which the query should be executed. Can either be a `{ hash: Bytes }` value containing a block hash, a `{ number: Int }` containing the block number, or a `{ number_gte: Int }` containing the minimum block number. In the case of `number_gte`, the query will be executed on the latest block only if the subgraph has progressed to or past the minimum block number. Defaults to the latest block when omitted.
-    """
-    block: rinkeby_Block_height
-
-    """
-    Set to `allow` to receive data even if the subgraph has skipped over errors while syncing.
-    """
-    subgraphError: _SubgraphErrorPolicy_! = deny
-  ): rinkeby_Router
-  rinkeby_routers(
-    skip: Int = 0
-    first: Int = 100
-    orderBy: rinkeby_Router_orderBy
-    orderDirection: rinkeby_OrderDirection
-    where: rinkeby_Router_filter
-
-    """
-    The block at which the query should be executed. Can either be a `{ hash: Bytes }` value containing a block hash, a `{ number: Int }` containing the block number, or a `{ number_gte: Int }` containing the minimum block number. In the case of `number_gte`, the query will be executed on the latest block only if the subgraph has progressed to or past the minimum block number. Defaults to the latest block when omitted.
-    """
-    block: rinkeby_Block_height
-
-    """
-    Set to `allow` to receive data even if the subgraph has skipped over errors while syncing.
-    """
-    subgraphError: _SubgraphErrorPolicy_! = deny
-  ): [rinkeby_Router!]!
-  rinkeby_setting(
-    id: ID!
-
-    """
-    The block at which the query should be executed. Can either be a `{ hash: Bytes }` value containing a block hash, a `{ number: Int }` containing the block number, or a `{ number_gte: Int }` containing the minimum block number. In the case of `number_gte`, the query will be executed on the latest block only if the subgraph has progressed to or past the minimum block number. Defaults to the latest block when omitted.
-    """
-    block: rinkeby_Block_height
-
-    """
-    Set to `allow` to receive data even if the subgraph has skipped over errors while syncing.
-    """
-    subgraphError: _SubgraphErrorPolicy_! = deny
-  ): rinkeby_Setting
-  rinkeby_settings(
-    skip: Int = 0
-    first: Int = 100
-    orderBy: rinkeby_Setting_orderBy
-    orderDirection: rinkeby_OrderDirection
-    where: rinkeby_Setting_filter
-
-    """
-    The block at which the query should be executed. Can either be a `{ hash: Bytes }` value containing a block hash, a `{ number: Int }` containing the block number, or a `{ number_gte: Int }` containing the minimum block number. In the case of `number_gte`, the query will be executed on the latest block only if the subgraph has progressed to or past the minimum block number. Defaults to the latest block when omitted.
-    """
-    block: rinkeby_Block_height
-
-    """
-    Set to `allow` to receive data even if the subgraph has skipped over errors while syncing.
-    """
-    subgraphError: _SubgraphErrorPolicy_! = deny
-  ): [rinkeby_Setting!]!
-  rinkeby_relayer(
-    id: ID!
-
-    """
-    The block at which the query should be executed. Can either be a `{ hash: Bytes }` value containing a block hash, a `{ number: Int }` containing the block number, or a `{ number_gte: Int }` containing the minimum block number. In the case of `number_gte`, the query will be executed on the latest block only if the subgraph has progressed to or past the minimum block number. Defaults to the latest block when omitted.
-    """
-    block: rinkeby_Block_height
-
-    """
-    Set to `allow` to receive data even if the subgraph has skipped over errors while syncing.
-    """
-    subgraphError: _SubgraphErrorPolicy_! = deny
-  ): rinkeby_Relayer
-  rinkeby_relayers(
-    skip: Int = 0
-    first: Int = 100
-    orderBy: rinkeby_Relayer_orderBy
-    orderDirection: rinkeby_OrderDirection
-    where: rinkeby_Relayer_filter
-
-    """
-    The block at which the query should be executed. Can either be a `{ hash: Bytes }` value containing a block hash, a `{ number: Int }` containing the block number, or a `{ number_gte: Int }` containing the minimum block number. In the case of `number_gte`, the query will be executed on the latest block only if the subgraph has progressed to or past the minimum block number. Defaults to the latest block when omitted.
-    """
-    block: rinkeby_Block_height
-
-    """
-    Set to `allow` to receive data even if the subgraph has skipped over errors while syncing.
-    """
-    subgraphError: _SubgraphErrorPolicy_! = deny
-  ): [rinkeby_Relayer!]!
-  rinkeby_stableSwap(
-    id: ID!
-
-    """
-    The block at which the query should be executed. Can either be a `{ hash: Bytes }` value containing a block hash, a `{ number: Int }` containing the block number, or a `{ number_gte: Int }` containing the minimum block number. In the case of `number_gte`, the query will be executed on the latest block only if the subgraph has progressed to or past the minimum block number. Defaults to the latest block when omitted.
-    """
-    block: rinkeby_Block_height
-
-    """
-    Set to `allow` to receive data even if the subgraph has skipped over errors while syncing.
-    """
-    subgraphError: _SubgraphErrorPolicy_! = deny
-  ): rinkeby_StableSwap
-  rinkeby_stableSwaps(
-    skip: Int = 0
-    first: Int = 100
-    orderBy: rinkeby_StableSwap_orderBy
-    orderDirection: rinkeby_OrderDirection
-    where: rinkeby_StableSwap_filter
-
-    """
-    The block at which the query should be executed. Can either be a `{ hash: Bytes }` value containing a block hash, a `{ number: Int }` containing the block number, or a `{ number_gte: Int }` containing the minimum block number. In the case of `number_gte`, the query will be executed on the latest block only if the subgraph has progressed to or past the minimum block number. Defaults to the latest block when omitted.
-    """
-    block: rinkeby_Block_height
-
-    """
-    Set to `allow` to receive data even if the subgraph has skipped over errors while syncing.
-    """
-    subgraphError: _SubgraphErrorPolicy_! = deny
-  ): [rinkeby_StableSwap!]!
-  rinkeby_sponsorVault(
-    id: ID!
-
-    """
-    The block at which the query should be executed. Can either be a `{ hash: Bytes }` value containing a block hash, a `{ number: Int }` containing the block number, or a `{ number_gte: Int }` containing the minimum block number. In the case of `number_gte`, the query will be executed on the latest block only if the subgraph has progressed to or past the minimum block number. Defaults to the latest block when omitted.
-    """
-    block: rinkeby_Block_height
-
-    """
-    Set to `allow` to receive data even if the subgraph has skipped over errors while syncing.
-    """
-    subgraphError: _SubgraphErrorPolicy_! = deny
-  ): rinkeby_SponsorVault
-  rinkeby_sponsorVaults(
-    skip: Int = 0
-    first: Int = 100
-    orderBy: rinkeby_SponsorVault_orderBy
-    orderDirection: rinkeby_OrderDirection
-    where: rinkeby_SponsorVault_filter
-
-    """
-    The block at which the query should be executed. Can either be a `{ hash: Bytes }` value containing a block hash, a `{ number: Int }` containing the block number, or a `{ number_gte: Int }` containing the minimum block number. In the case of `number_gte`, the query will be executed on the latest block only if the subgraph has progressed to or past the minimum block number. Defaults to the latest block when omitted.
-    """
-    block: rinkeby_Block_height
-
-    """
-    Set to `allow` to receive data even if the subgraph has skipped over errors while syncing.
-    """
-    subgraphError: _SubgraphErrorPolicy_! = deny
-  ): [rinkeby_SponsorVault!]!
-  rinkeby_originTransfer(
-    id: ID!
-
-    """
-    The block at which the query should be executed. Can either be a `{ hash: Bytes }` value containing a block hash, a `{ number: Int }` containing the block number, or a `{ number_gte: Int }` containing the minimum block number. In the case of `number_gte`, the query will be executed on the latest block only if the subgraph has progressed to or past the minimum block number. Defaults to the latest block when omitted.
-    """
-    block: rinkeby_Block_height
-
-    """
-    Set to `allow` to receive data even if the subgraph has skipped over errors while syncing.
-    """
-    subgraphError: _SubgraphErrorPolicy_! = deny
-  ): rinkeby_OriginTransfer
-  rinkeby_originTransfers(
-    skip: Int = 0
-    first: Int = 100
-    orderBy: rinkeby_OriginTransfer_orderBy
-    orderDirection: rinkeby_OrderDirection
-    where: rinkeby_OriginTransfer_filter
-
-    """
-    The block at which the query should be executed. Can either be a `{ hash: Bytes }` value containing a block hash, a `{ number: Int }` containing the block number, or a `{ number_gte: Int }` containing the minimum block number. In the case of `number_gte`, the query will be executed on the latest block only if the subgraph has progressed to or past the minimum block number. Defaults to the latest block when omitted.
-    """
-    block: rinkeby_Block_height
-
-    """
-    Set to `allow` to receive data even if the subgraph has skipped over errors while syncing.
-    """
-    subgraphError: _SubgraphErrorPolicy_! = deny
-  ): [rinkeby_OriginTransfer!]!
-  rinkeby_destinationTransfer(
-    id: ID!
-
-    """
-    The block at which the query should be executed. Can either be a `{ hash: Bytes }` value containing a block hash, a `{ number: Int }` containing the block number, or a `{ number_gte: Int }` containing the minimum block number. In the case of `number_gte`, the query will be executed on the latest block only if the subgraph has progressed to or past the minimum block number. Defaults to the latest block when omitted.
-    """
-    block: rinkeby_Block_height
-
-    """
-    Set to `allow` to receive data even if the subgraph has skipped over errors while syncing.
-    """
-    subgraphError: _SubgraphErrorPolicy_! = deny
-  ): rinkeby_DestinationTransfer
-  rinkeby_destinationTransfers(
-    skip: Int = 0
-    first: Int = 100
-    orderBy: rinkeby_DestinationTransfer_orderBy
-    orderDirection: rinkeby_OrderDirection
-    where: rinkeby_DestinationTransfer_filter
-
-    """
-    The block at which the query should be executed. Can either be a `{ hash: Bytes }` value containing a block hash, a `{ number: Int }` containing the block number, or a `{ number_gte: Int }` containing the minimum block number. In the case of `number_gte`, the query will be executed on the latest block only if the subgraph has progressed to or past the minimum block number. Defaults to the latest block when omitted.
-    """
-    block: rinkeby_Block_height
-
-    """
-    Set to `allow` to receive data even if the subgraph has skipped over errors while syncing.
-    """
-    subgraphError: _SubgraphErrorPolicy_! = deny
-  ): [rinkeby_DestinationTransfer!]!
-
-  """Access to subgraph metadata"""
-<<<<<<< HEAD
-  testrinkeby__meta(block: testrinkeby_Block_height): testrinkeby__Meta_
-}
-
-type Subscription {
-=======
-  rinkeby__meta(block: rinkeby_Block_height): rinkeby__Meta_
->>>>>>> 0ca3a377
-  goerli_asset(
-    id: ID!
-
-    """
-    The block at which the query should be executed. Can either be a `{ hash: Bytes }` value containing a block hash, a `{ number: Int }` containing the block number, or a `{ number_gte: Int }` containing the minimum block number. In the case of `number_gte`, the query will be executed on the latest block only if the subgraph has progressed to or past the minimum block number. Defaults to the latest block when omitted.
-    """
-    block: goerli_Block_height
-
-    """
-    Set to `allow` to receive data even if the subgraph has skipped over errors while syncing.
-    """
-    subgraphError: _SubgraphErrorPolicy_! = deny
-  ): goerli_Asset
-  goerli_assets(
-    skip: Int = 0
-    first: Int = 100
-    orderBy: goerli_Asset_orderBy
-    orderDirection: goerli_OrderDirection
-    where: goerli_Asset_filter
-
-    """
-    The block at which the query should be executed. Can either be a `{ hash: Bytes }` value containing a block hash, a `{ number: Int }` containing the block number, or a `{ number_gte: Int }` containing the minimum block number. In the case of `number_gte`, the query will be executed on the latest block only if the subgraph has progressed to or past the minimum block number. Defaults to the latest block when omitted.
-    """
-    block: goerli_Block_height
-
-    """
-    Set to `allow` to receive data even if the subgraph has skipped over errors while syncing.
-    """
-    subgraphError: _SubgraphErrorPolicy_! = deny
-  ): [goerli_Asset!]!
-  goerli_assetBalance(
-    id: ID!
-
-    """
-    The block at which the query should be executed. Can either be a `{ hash: Bytes }` value containing a block hash, a `{ number: Int }` containing the block number, or a `{ number_gte: Int }` containing the minimum block number. In the case of `number_gte`, the query will be executed on the latest block only if the subgraph has progressed to or past the minimum block number. Defaults to the latest block when omitted.
-    """
-    block: goerli_Block_height
-
-    """
-    Set to `allow` to receive data even if the subgraph has skipped over errors while syncing.
-    """
-    subgraphError: _SubgraphErrorPolicy_! = deny
-  ): goerli_AssetBalance
-  goerli_assetBalances(
-    skip: Int = 0
-    first: Int = 100
-    orderBy: goerli_AssetBalance_orderBy
-    orderDirection: goerli_OrderDirection
-    where: goerli_AssetBalance_filter
-
-    """
-    The block at which the query should be executed. Can either be a `{ hash: Bytes }` value containing a block hash, a `{ number: Int }` containing the block number, or a `{ number_gte: Int }` containing the minimum block number. In the case of `number_gte`, the query will be executed on the latest block only if the subgraph has progressed to or past the minimum block number. Defaults to the latest block when omitted.
-    """
-    block: goerli_Block_height
-
-    """
-    Set to `allow` to receive data even if the subgraph has skipped over errors while syncing.
-    """
-    subgraphError: _SubgraphErrorPolicy_! = deny
-  ): [goerli_AssetBalance!]!
-  goerli_router(
-    id: ID!
-
-    """
-    The block at which the query should be executed. Can either be a `{ hash: Bytes }` value containing a block hash, a `{ number: Int }` containing the block number, or a `{ number_gte: Int }` containing the minimum block number. In the case of `number_gte`, the query will be executed on the latest block only if the subgraph has progressed to or past the minimum block number. Defaults to the latest block when omitted.
-    """
-    block: goerli_Block_height
-
-    """
-    Set to `allow` to receive data even if the subgraph has skipped over errors while syncing.
-    """
-    subgraphError: _SubgraphErrorPolicy_! = deny
-  ): goerli_Router
-  goerli_routers(
-    skip: Int = 0
-    first: Int = 100
-    orderBy: goerli_Router_orderBy
-    orderDirection: goerli_OrderDirection
-    where: goerli_Router_filter
-
-    """
-    The block at which the query should be executed. Can either be a `{ hash: Bytes }` value containing a block hash, a `{ number: Int }` containing the block number, or a `{ number_gte: Int }` containing the minimum block number. In the case of `number_gte`, the query will be executed on the latest block only if the subgraph has progressed to or past the minimum block number. Defaults to the latest block when omitted.
-    """
-    block: goerli_Block_height
-
-    """
-    Set to `allow` to receive data even if the subgraph has skipped over errors while syncing.
-    """
-    subgraphError: _SubgraphErrorPolicy_! = deny
-  ): [goerli_Router!]!
-  goerli_setting(
-    id: ID!
-
-    """
-    The block at which the query should be executed. Can either be a `{ hash: Bytes }` value containing a block hash, a `{ number: Int }` containing the block number, or a `{ number_gte: Int }` containing the minimum block number. In the case of `number_gte`, the query will be executed on the latest block only if the subgraph has progressed to or past the minimum block number. Defaults to the latest block when omitted.
-    """
-    block: goerli_Block_height
-
-    """
-    Set to `allow` to receive data even if the subgraph has skipped over errors while syncing.
-    """
-    subgraphError: _SubgraphErrorPolicy_! = deny
-  ): goerli_Setting
-  goerli_settings(
-    skip: Int = 0
-    first: Int = 100
-    orderBy: goerli_Setting_orderBy
-    orderDirection: goerli_OrderDirection
-    where: goerli_Setting_filter
-
-    """
-    The block at which the query should be executed. Can either be a `{ hash: Bytes }` value containing a block hash, a `{ number: Int }` containing the block number, or a `{ number_gte: Int }` containing the minimum block number. In the case of `number_gte`, the query will be executed on the latest block only if the subgraph has progressed to or past the minimum block number. Defaults to the latest block when omitted.
-    """
-    block: goerli_Block_height
-
-    """
-    Set to `allow` to receive data even if the subgraph has skipped over errors while syncing.
-    """
-    subgraphError: _SubgraphErrorPolicy_! = deny
-  ): [goerli_Setting!]!
-  goerli_relayer(
-    id: ID!
-
-    """
-    The block at which the query should be executed. Can either be a `{ hash: Bytes }` value containing a block hash, a `{ number: Int }` containing the block number, or a `{ number_gte: Int }` containing the minimum block number. In the case of `number_gte`, the query will be executed on the latest block only if the subgraph has progressed to or past the minimum block number. Defaults to the latest block when omitted.
-    """
-    block: goerli_Block_height
-
-    """
-    Set to `allow` to receive data even if the subgraph has skipped over errors while syncing.
-    """
-    subgraphError: _SubgraphErrorPolicy_! = deny
-  ): goerli_Relayer
-  goerli_relayers(
-    skip: Int = 0
-    first: Int = 100
-    orderBy: goerli_Relayer_orderBy
-    orderDirection: goerli_OrderDirection
-    where: goerli_Relayer_filter
-
-    """
-    The block at which the query should be executed. Can either be a `{ hash: Bytes }` value containing a block hash, a `{ number: Int }` containing the block number, or a `{ number_gte: Int }` containing the minimum block number. In the case of `number_gte`, the query will be executed on the latest block only if the subgraph has progressed to or past the minimum block number. Defaults to the latest block when omitted.
-    """
-    block: goerli_Block_height
-
-    """
-    Set to `allow` to receive data even if the subgraph has skipped over errors while syncing.
-    """
-    subgraphError: _SubgraphErrorPolicy_! = deny
-  ): [goerli_Relayer!]!
-  goerli_stableSwap(
-    id: ID!
-
-    """
-    The block at which the query should be executed. Can either be a `{ hash: Bytes }` value containing a block hash, a `{ number: Int }` containing the block number, or a `{ number_gte: Int }` containing the minimum block number. In the case of `number_gte`, the query will be executed on the latest block only if the subgraph has progressed to or past the minimum block number. Defaults to the latest block when omitted.
-    """
-    block: goerli_Block_height
-
-    """
-    Set to `allow` to receive data even if the subgraph has skipped over errors while syncing.
-    """
-    subgraphError: _SubgraphErrorPolicy_! = deny
-  ): goerli_StableSwap
-  goerli_stableSwaps(
-    skip: Int = 0
-    first: Int = 100
-    orderBy: goerli_StableSwap_orderBy
-    orderDirection: goerli_OrderDirection
-    where: goerli_StableSwap_filter
-
-    """
-    The block at which the query should be executed. Can either be a `{ hash: Bytes }` value containing a block hash, a `{ number: Int }` containing the block number, or a `{ number_gte: Int }` containing the minimum block number. In the case of `number_gte`, the query will be executed on the latest block only if the subgraph has progressed to or past the minimum block number. Defaults to the latest block when omitted.
-    """
-    block: goerli_Block_height
-
-    """
-    Set to `allow` to receive data even if the subgraph has skipped over errors while syncing.
-    """
-    subgraphError: _SubgraphErrorPolicy_! = deny
-  ): [goerli_StableSwap!]!
-  goerli_sponsorVault(
-    id: ID!
-
-    """
-    The block at which the query should be executed. Can either be a `{ hash: Bytes }` value containing a block hash, a `{ number: Int }` containing the block number, or a `{ number_gte: Int }` containing the minimum block number. In the case of `number_gte`, the query will be executed on the latest block only if the subgraph has progressed to or past the minimum block number. Defaults to the latest block when omitted.
-    """
-    block: goerli_Block_height
-
-    """
-    Set to `allow` to receive data even if the subgraph has skipped over errors while syncing.
-    """
-    subgraphError: _SubgraphErrorPolicy_! = deny
-  ): goerli_SponsorVault
-  goerli_sponsorVaults(
-    skip: Int = 0
-    first: Int = 100
-    orderBy: goerli_SponsorVault_orderBy
-    orderDirection: goerli_OrderDirection
-    where: goerli_SponsorVault_filter
-
-    """
-    The block at which the query should be executed. Can either be a `{ hash: Bytes }` value containing a block hash, a `{ number: Int }` containing the block number, or a `{ number_gte: Int }` containing the minimum block number. In the case of `number_gte`, the query will be executed on the latest block only if the subgraph has progressed to or past the minimum block number. Defaults to the latest block when omitted.
-    """
-    block: goerli_Block_height
-
-    """
-    Set to `allow` to receive data even if the subgraph has skipped over errors while syncing.
-    """
-    subgraphError: _SubgraphErrorPolicy_! = deny
-  ): [goerli_SponsorVault!]!
-  goerli_originTransfer(
-    id: ID!
-
-    """
-    The block at which the query should be executed. Can either be a `{ hash: Bytes }` value containing a block hash, a `{ number: Int }` containing the block number, or a `{ number_gte: Int }` containing the minimum block number. In the case of `number_gte`, the query will be executed on the latest block only if the subgraph has progressed to or past the minimum block number. Defaults to the latest block when omitted.
-    """
-    block: goerli_Block_height
-
-    """
-    Set to `allow` to receive data even if the subgraph has skipped over errors while syncing.
-    """
-    subgraphError: _SubgraphErrorPolicy_! = deny
-  ): goerli_OriginTransfer
-  goerli_originTransfers(
-    skip: Int = 0
-    first: Int = 100
-    orderBy: goerli_OriginTransfer_orderBy
-    orderDirection: goerli_OrderDirection
-    where: goerli_OriginTransfer_filter
-
-    """
-    The block at which the query should be executed. Can either be a `{ hash: Bytes }` value containing a block hash, a `{ number: Int }` containing the block number, or a `{ number_gte: Int }` containing the minimum block number. In the case of `number_gte`, the query will be executed on the latest block only if the subgraph has progressed to or past the minimum block number. Defaults to the latest block when omitted.
-    """
-    block: goerli_Block_height
-
-    """
-    Set to `allow` to receive data even if the subgraph has skipped over errors while syncing.
-    """
-    subgraphError: _SubgraphErrorPolicy_! = deny
-  ): [goerli_OriginTransfer!]!
-  goerli_destinationTransfer(
-    id: ID!
-
-    """
-    The block at which the query should be executed. Can either be a `{ hash: Bytes }` value containing a block hash, a `{ number: Int }` containing the block number, or a `{ number_gte: Int }` containing the minimum block number. In the case of `number_gte`, the query will be executed on the latest block only if the subgraph has progressed to or past the minimum block number. Defaults to the latest block when omitted.
-    """
-    block: goerli_Block_height
-
-    """
-    Set to `allow` to receive data even if the subgraph has skipped over errors while syncing.
-    """
-    subgraphError: _SubgraphErrorPolicy_! = deny
-  ): goerli_DestinationTransfer
-  goerli_destinationTransfers(
-    skip: Int = 0
-    first: Int = 100
-    orderBy: goerli_DestinationTransfer_orderBy
-    orderDirection: goerli_OrderDirection
-    where: goerli_DestinationTransfer_filter
-
-    """
-    The block at which the query should be executed. Can either be a `{ hash: Bytes }` value containing a block hash, a `{ number: Int }` containing the block number, or a `{ number_gte: Int }` containing the minimum block number. In the case of `number_gte`, the query will be executed on the latest block only if the subgraph has progressed to or past the minimum block number. Defaults to the latest block when omitted.
-    """
-    block: goerli_Block_height
-
-    """
-    Set to `allow` to receive data even if the subgraph has skipped over errors while syncing.
-    """
-    subgraphError: _SubgraphErrorPolicy_! = deny
-  ): [goerli_DestinationTransfer!]!
-
-  """Access to subgraph metadata"""
-  goerli__meta(block: goerli_Block_height): goerli__Meta_
-  staginggoerli_asset(
-    id: ID!
-
-    """
-    The block at which the query should be executed. Can either be a `{ hash: Bytes }` value containing a block hash, a `{ number: Int }` containing the block number, or a `{ number_gte: Int }` containing the minimum block number. In the case of `number_gte`, the query will be executed on the latest block only if the subgraph has progressed to or past the minimum block number. Defaults to the latest block when omitted.
-    """
-    block: staginggoerli_Block_height
-
-    """
-    Set to `allow` to receive data even if the subgraph has skipped over errors while syncing.
-    """
-    subgraphError: _SubgraphErrorPolicy_! = deny
-  ): staginggoerli_Asset
-  staginggoerli_assets(
-    skip: Int = 0
-    first: Int = 100
-    orderBy: staginggoerli_Asset_orderBy
-    orderDirection: staginggoerli_OrderDirection
-    where: staginggoerli_Asset_filter
-
-    """
-    The block at which the query should be executed. Can either be a `{ hash: Bytes }` value containing a block hash, a `{ number: Int }` containing the block number, or a `{ number_gte: Int }` containing the minimum block number. In the case of `number_gte`, the query will be executed on the latest block only if the subgraph has progressed to or past the minimum block number. Defaults to the latest block when omitted.
-    """
-    block: staginggoerli_Block_height
-
-    """
-    Set to `allow` to receive data even if the subgraph has skipped over errors while syncing.
-    """
-    subgraphError: _SubgraphErrorPolicy_! = deny
-  ): [staginggoerli_Asset!]!
-  staginggoerli_assetBalance(
-    id: ID!
-
-    """
-    The block at which the query should be executed. Can either be a `{ hash: Bytes }` value containing a block hash, a `{ number: Int }` containing the block number, or a `{ number_gte: Int }` containing the minimum block number. In the case of `number_gte`, the query will be executed on the latest block only if the subgraph has progressed to or past the minimum block number. Defaults to the latest block when omitted.
-    """
-    block: staginggoerli_Block_height
-
-    """
-    Set to `allow` to receive data even if the subgraph has skipped over errors while syncing.
-    """
-    subgraphError: _SubgraphErrorPolicy_! = deny
-  ): staginggoerli_AssetBalance
-  staginggoerli_assetBalances(
-    skip: Int = 0
-    first: Int = 100
-    orderBy: staginggoerli_AssetBalance_orderBy
-    orderDirection: staginggoerli_OrderDirection
-    where: staginggoerli_AssetBalance_filter
-
-    """
-    The block at which the query should be executed. Can either be a `{ hash: Bytes }` value containing a block hash, a `{ number: Int }` containing the block number, or a `{ number_gte: Int }` containing the minimum block number. In the case of `number_gte`, the query will be executed on the latest block only if the subgraph has progressed to or past the minimum block number. Defaults to the latest block when omitted.
-    """
-    block: staginggoerli_Block_height
-
-    """
-    Set to `allow` to receive data even if the subgraph has skipped over errors while syncing.
-    """
-    subgraphError: _SubgraphErrorPolicy_! = deny
-  ): [staginggoerli_AssetBalance!]!
-  staginggoerli_router(
-    id: ID!
-
-    """
-    The block at which the query should be executed. Can either be a `{ hash: Bytes }` value containing a block hash, a `{ number: Int }` containing the block number, or a `{ number_gte: Int }` containing the minimum block number. In the case of `number_gte`, the query will be executed on the latest block only if the subgraph has progressed to or past the minimum block number. Defaults to the latest block when omitted.
-    """
-    block: staginggoerli_Block_height
-
-    """
-    Set to `allow` to receive data even if the subgraph has skipped over errors while syncing.
-    """
-    subgraphError: _SubgraphErrorPolicy_! = deny
-  ): staginggoerli_Router
-  staginggoerli_routers(
-    skip: Int = 0
-    first: Int = 100
-    orderBy: staginggoerli_Router_orderBy
-    orderDirection: staginggoerli_OrderDirection
-    where: staginggoerli_Router_filter
-
-    """
-    The block at which the query should be executed. Can either be a `{ hash: Bytes }` value containing a block hash, a `{ number: Int }` containing the block number, or a `{ number_gte: Int }` containing the minimum block number. In the case of `number_gte`, the query will be executed on the latest block only if the subgraph has progressed to or past the minimum block number. Defaults to the latest block when omitted.
-    """
-    block: staginggoerli_Block_height
-
-    """
-    Set to `allow` to receive data even if the subgraph has skipped over errors while syncing.
-    """
-    subgraphError: _SubgraphErrorPolicy_! = deny
-  ): [staginggoerli_Router!]!
-  staginggoerli_setting(
-    id: ID!
-
-    """
-    The block at which the query should be executed. Can either be a `{ hash: Bytes }` value containing a block hash, a `{ number: Int }` containing the block number, or a `{ number_gte: Int }` containing the minimum block number. In the case of `number_gte`, the query will be executed on the latest block only if the subgraph has progressed to or past the minimum block number. Defaults to the latest block when omitted.
-    """
-    block: staginggoerli_Block_height
-
-    """
-    Set to `allow` to receive data even if the subgraph has skipped over errors while syncing.
-    """
-    subgraphError: _SubgraphErrorPolicy_! = deny
-  ): staginggoerli_Setting
-  staginggoerli_settings(
-    skip: Int = 0
-    first: Int = 100
-    orderBy: staginggoerli_Setting_orderBy
-    orderDirection: staginggoerli_OrderDirection
-    where: staginggoerli_Setting_filter
-
-    """
-    The block at which the query should be executed. Can either be a `{ hash: Bytes }` value containing a block hash, a `{ number: Int }` containing the block number, or a `{ number_gte: Int }` containing the minimum block number. In the case of `number_gte`, the query will be executed on the latest block only if the subgraph has progressed to or past the minimum block number. Defaults to the latest block when omitted.
-    """
-    block: staginggoerli_Block_height
-
-    """
-    Set to `allow` to receive data even if the subgraph has skipped over errors while syncing.
-    """
-    subgraphError: _SubgraphErrorPolicy_! = deny
-  ): [staginggoerli_Setting!]!
-  staginggoerli_relayer(
-    id: ID!
-
-    """
-    The block at which the query should be executed. Can either be a `{ hash: Bytes }` value containing a block hash, a `{ number: Int }` containing the block number, or a `{ number_gte: Int }` containing the minimum block number. In the case of `number_gte`, the query will be executed on the latest block only if the subgraph has progressed to or past the minimum block number. Defaults to the latest block when omitted.
-    """
-    block: staginggoerli_Block_height
-
-    """
-    Set to `allow` to receive data even if the subgraph has skipped over errors while syncing.
-    """
-    subgraphError: _SubgraphErrorPolicy_! = deny
-  ): staginggoerli_Relayer
-  staginggoerli_relayers(
-    skip: Int = 0
-    first: Int = 100
-    orderBy: staginggoerli_Relayer_orderBy
-    orderDirection: staginggoerli_OrderDirection
-    where: staginggoerli_Relayer_filter
-
-    """
-    The block at which the query should be executed. Can either be a `{ hash: Bytes }` value containing a block hash, a `{ number: Int }` containing the block number, or a `{ number_gte: Int }` containing the minimum block number. In the case of `number_gte`, the query will be executed on the latest block only if the subgraph has progressed to or past the minimum block number. Defaults to the latest block when omitted.
-    """
-    block: staginggoerli_Block_height
-
-    """
-    Set to `allow` to receive data even if the subgraph has skipped over errors while syncing.
-    """
-    subgraphError: _SubgraphErrorPolicy_! = deny
-  ): [staginggoerli_Relayer!]!
-  staginggoerli_stableSwap(
-    id: ID!
-
-    """
-    The block at which the query should be executed. Can either be a `{ hash: Bytes }` value containing a block hash, a `{ number: Int }` containing the block number, or a `{ number_gte: Int }` containing the minimum block number. In the case of `number_gte`, the query will be executed on the latest block only if the subgraph has progressed to or past the minimum block number. Defaults to the latest block when omitted.
-    """
-    block: staginggoerli_Block_height
-
-    """
-    Set to `allow` to receive data even if the subgraph has skipped over errors while syncing.
-    """
-    subgraphError: _SubgraphErrorPolicy_! = deny
-  ): staginggoerli_StableSwap
-  staginggoerli_stableSwaps(
-    skip: Int = 0
-    first: Int = 100
-    orderBy: staginggoerli_StableSwap_orderBy
-    orderDirection: staginggoerli_OrderDirection
-    where: staginggoerli_StableSwap_filter
-
-    """
-    The block at which the query should be executed. Can either be a `{ hash: Bytes }` value containing a block hash, a `{ number: Int }` containing the block number, or a `{ number_gte: Int }` containing the minimum block number. In the case of `number_gte`, the query will be executed on the latest block only if the subgraph has progressed to or past the minimum block number. Defaults to the latest block when omitted.
-    """
-    block: staginggoerli_Block_height
-
-    """
-    Set to `allow` to receive data even if the subgraph has skipped over errors while syncing.
-    """
-    subgraphError: _SubgraphErrorPolicy_! = deny
-  ): [staginggoerli_StableSwap!]!
-  staginggoerli_sponsorVault(
-    id: ID!
-
-    """
-    The block at which the query should be executed. Can either be a `{ hash: Bytes }` value containing a block hash, a `{ number: Int }` containing the block number, or a `{ number_gte: Int }` containing the minimum block number. In the case of `number_gte`, the query will be executed on the latest block only if the subgraph has progressed to or past the minimum block number. Defaults to the latest block when omitted.
-    """
-    block: staginggoerli_Block_height
-
-    """
-    Set to `allow` to receive data even if the subgraph has skipped over errors while syncing.
-    """
-    subgraphError: _SubgraphErrorPolicy_! = deny
-  ): staginggoerli_SponsorVault
-  staginggoerli_sponsorVaults(
-    skip: Int = 0
-    first: Int = 100
-    orderBy: staginggoerli_SponsorVault_orderBy
-    orderDirection: staginggoerli_OrderDirection
-    where: staginggoerli_SponsorVault_filter
-
-    """
-    The block at which the query should be executed. Can either be a `{ hash: Bytes }` value containing a block hash, a `{ number: Int }` containing the block number, or a `{ number_gte: Int }` containing the minimum block number. In the case of `number_gte`, the query will be executed on the latest block only if the subgraph has progressed to or past the minimum block number. Defaults to the latest block when omitted.
-    """
-    block: staginggoerli_Block_height
-
-    """
-    Set to `allow` to receive data even if the subgraph has skipped over errors while syncing.
-    """
-    subgraphError: _SubgraphErrorPolicy_! = deny
-  ): [staginggoerli_SponsorVault!]!
-  staginggoerli_originTransfer(
-    id: ID!
-
-    """
-    The block at which the query should be executed. Can either be a `{ hash: Bytes }` value containing a block hash, a `{ number: Int }` containing the block number, or a `{ number_gte: Int }` containing the minimum block number. In the case of `number_gte`, the query will be executed on the latest block only if the subgraph has progressed to or past the minimum block number. Defaults to the latest block when omitted.
-    """
-    block: staginggoerli_Block_height
-
-    """
-    Set to `allow` to receive data even if the subgraph has skipped over errors while syncing.
-    """
-    subgraphError: _SubgraphErrorPolicy_! = deny
-  ): staginggoerli_OriginTransfer
-  staginggoerli_originTransfers(
-    skip: Int = 0
-    first: Int = 100
-    orderBy: staginggoerli_OriginTransfer_orderBy
-    orderDirection: staginggoerli_OrderDirection
-    where: staginggoerli_OriginTransfer_filter
-
-    """
-    The block at which the query should be executed. Can either be a `{ hash: Bytes }` value containing a block hash, a `{ number: Int }` containing the block number, or a `{ number_gte: Int }` containing the minimum block number. In the case of `number_gte`, the query will be executed on the latest block only if the subgraph has progressed to or past the minimum block number. Defaults to the latest block when omitted.
-    """
-    block: staginggoerli_Block_height
-
-    """
-    Set to `allow` to receive data even if the subgraph has skipped over errors while syncing.
-    """
-    subgraphError: _SubgraphErrorPolicy_! = deny
-  ): [staginggoerli_OriginTransfer!]!
-  staginggoerli_destinationTransfer(
-    id: ID!
-
-    """
-    The block at which the query should be executed. Can either be a `{ hash: Bytes }` value containing a block hash, a `{ number: Int }` containing the block number, or a `{ number_gte: Int }` containing the minimum block number. In the case of `number_gte`, the query will be executed on the latest block only if the subgraph has progressed to or past the minimum block number. Defaults to the latest block when omitted.
-    """
-    block: staginggoerli_Block_height
-
-    """
-    Set to `allow` to receive data even if the subgraph has skipped over errors while syncing.
-    """
-    subgraphError: _SubgraphErrorPolicy_! = deny
-  ): staginggoerli_DestinationTransfer
-  staginggoerli_destinationTransfers(
-    skip: Int = 0
-    first: Int = 100
-    orderBy: staginggoerli_DestinationTransfer_orderBy
-    orderDirection: staginggoerli_OrderDirection
-    where: staginggoerli_DestinationTransfer_filter
-
-    """
-    The block at which the query should be executed. Can either be a `{ hash: Bytes }` value containing a block hash, a `{ number: Int }` containing the block number, or a `{ number_gte: Int }` containing the minimum block number. In the case of `number_gte`, the query will be executed on the latest block only if the subgraph has progressed to or past the minimum block number. Defaults to the latest block when omitted.
-    """
-    block: staginggoerli_Block_height
-
-    """
-    Set to `allow` to receive data even if the subgraph has skipped over errors while syncing.
-    """
-    subgraphError: _SubgraphErrorPolicy_! = deny
-  ): [staginggoerli_DestinationTransfer!]!
-
-  """Access to subgraph metadata"""
-<<<<<<< HEAD
-  stagingrinkeby__meta(block: stagingrinkeby_Block_height): stagingrinkeby__Meta_
-  local1338_asset(
-=======
-  staginggoerli__meta(block: staginggoerli_Block_height): staginggoerli__Meta_
-  testrinkeby_asset(
->>>>>>> 0ca3a377
-    id: ID!
-
-    """
-    The block at which the query should be executed. Can either be a `{ hash: Bytes }` value containing a block hash, a `{ number: Int }` containing the block number, or a `{ number_gte: Int }` containing the minimum block number. In the case of `number_gte`, the query will be executed on the latest block only if the subgraph has progressed to or past the minimum block number. Defaults to the latest block when omitted.
-    """
-<<<<<<< HEAD
-    block: local1338_Block_height
-=======
-    block: testrinkeby_Block_height
->>>>>>> 0ca3a377
-
-    """
-    Set to `allow` to receive data even if the subgraph has skipped over errors while syncing.
-    """
-    subgraphError: _SubgraphErrorPolicy_! = deny
-<<<<<<< HEAD
-  ): local1338_Asset
-  local1338_assets(
-    skip: Int = 0
-    first: Int = 100
-    orderBy: local1338_Asset_orderBy
-    orderDirection: local1338_OrderDirection
-    where: local1338_Asset_filter
-=======
-  ): testrinkeby_Asset
-  testrinkeby_assets(
-    skip: Int = 0
-    first: Int = 100
-    orderBy: testrinkeby_Asset_orderBy
-    orderDirection: testrinkeby_OrderDirection
-    where: testrinkeby_Asset_filter
->>>>>>> 0ca3a377
-
-    """
-    The block at which the query should be executed. Can either be a `{ hash: Bytes }` value containing a block hash, a `{ number: Int }` containing the block number, or a `{ number_gte: Int }` containing the minimum block number. In the case of `number_gte`, the query will be executed on the latest block only if the subgraph has progressed to or past the minimum block number. Defaults to the latest block when omitted.
-    """
-<<<<<<< HEAD
-    block: local1338_Block_height
-=======
-    block: testrinkeby_Block_height
->>>>>>> 0ca3a377
-
-    """
-    Set to `allow` to receive data even if the subgraph has skipped over errors while syncing.
-    """
-    subgraphError: _SubgraphErrorPolicy_! = deny
-<<<<<<< HEAD
-  ): [local1338_Asset!]!
-  local1338_assetBalance(
-=======
-  ): [testrinkeby_Asset!]!
-  testrinkeby_assetBalance(
->>>>>>> 0ca3a377
-    id: ID!
-
-    """
-    The block at which the query should be executed. Can either be a `{ hash: Bytes }` value containing a block hash, a `{ number: Int }` containing the block number, or a `{ number_gte: Int }` containing the minimum block number. In the case of `number_gte`, the query will be executed on the latest block only if the subgraph has progressed to or past the minimum block number. Defaults to the latest block when omitted.
-    """
-<<<<<<< HEAD
-    block: local1338_Block_height
-=======
-    block: testrinkeby_Block_height
->>>>>>> 0ca3a377
-
-    """
-    Set to `allow` to receive data even if the subgraph has skipped over errors while syncing.
-    """
-    subgraphError: _SubgraphErrorPolicy_! = deny
-<<<<<<< HEAD
-  ): local1338_AssetBalance
-  local1338_assetBalances(
-    skip: Int = 0
-    first: Int = 100
-    orderBy: local1338_AssetBalance_orderBy
-    orderDirection: local1338_OrderDirection
-    where: local1338_AssetBalance_filter
-=======
-  ): testrinkeby_AssetBalance
-  testrinkeby_assetBalances(
-    skip: Int = 0
-    first: Int = 100
-    orderBy: testrinkeby_AssetBalance_orderBy
-    orderDirection: testrinkeby_OrderDirection
-    where: testrinkeby_AssetBalance_filter
->>>>>>> 0ca3a377
-
-    """
-    The block at which the query should be executed. Can either be a `{ hash: Bytes }` value containing a block hash, a `{ number: Int }` containing the block number, or a `{ number_gte: Int }` containing the minimum block number. In the case of `number_gte`, the query will be executed on the latest block only if the subgraph has progressed to or past the minimum block number. Defaults to the latest block when omitted.
-    """
-<<<<<<< HEAD
-    block: local1338_Block_height
-=======
-    block: testrinkeby_Block_height
->>>>>>> 0ca3a377
-
-    """
-    Set to `allow` to receive data even if the subgraph has skipped over errors while syncing.
-    """
-    subgraphError: _SubgraphErrorPolicy_! = deny
-<<<<<<< HEAD
-  ): [local1338_AssetBalance!]!
-  local1338_router(
-=======
-  ): [testrinkeby_AssetBalance!]!
-  testrinkeby_router(
->>>>>>> 0ca3a377
-    id: ID!
-
-    """
-    The block at which the query should be executed. Can either be a `{ hash: Bytes }` value containing a block hash, a `{ number: Int }` containing the block number, or a `{ number_gte: Int }` containing the minimum block number. In the case of `number_gte`, the query will be executed on the latest block only if the subgraph has progressed to or past the minimum block number. Defaults to the latest block when omitted.
-    """
-<<<<<<< HEAD
-    block: local1338_Block_height
-=======
-    block: testrinkeby_Block_height
->>>>>>> 0ca3a377
-
-    """
-    Set to `allow` to receive data even if the subgraph has skipped over errors while syncing.
-    """
-    subgraphError: _SubgraphErrorPolicy_! = deny
-<<<<<<< HEAD
-  ): local1338_Router
-  local1338_routers(
-    skip: Int = 0
-    first: Int = 100
-    orderBy: local1338_Router_orderBy
-    orderDirection: local1338_OrderDirection
-    where: local1338_Router_filter
-=======
-  ): testrinkeby_Router
-  testrinkeby_routers(
-    skip: Int = 0
-    first: Int = 100
-    orderBy: testrinkeby_Router_orderBy
-    orderDirection: testrinkeby_OrderDirection
-    where: testrinkeby_Router_filter
->>>>>>> 0ca3a377
-
-    """
-    The block at which the query should be executed. Can either be a `{ hash: Bytes }` value containing a block hash, a `{ number: Int }` containing the block number, or a `{ number_gte: Int }` containing the minimum block number. In the case of `number_gte`, the query will be executed on the latest block only if the subgraph has progressed to or past the minimum block number. Defaults to the latest block when omitted.
-    """
-<<<<<<< HEAD
-    block: local1338_Block_height
-=======
-    block: testrinkeby_Block_height
->>>>>>> 0ca3a377
-
-    """
-    Set to `allow` to receive data even if the subgraph has skipped over errors while syncing.
-    """
-    subgraphError: _SubgraphErrorPolicy_! = deny
-<<<<<<< HEAD
-  ): [local1338_Router!]!
-  local1338_setting(
-=======
-  ): [testrinkeby_Router!]!
-  testrinkeby_setting(
->>>>>>> 0ca3a377
-    id: ID!
-
-    """
-    The block at which the query should be executed. Can either be a `{ hash: Bytes }` value containing a block hash, a `{ number: Int }` containing the block number, or a `{ number_gte: Int }` containing the minimum block number. In the case of `number_gte`, the query will be executed on the latest block only if the subgraph has progressed to or past the minimum block number. Defaults to the latest block when omitted.
-    """
-<<<<<<< HEAD
-    block: local1338_Block_height
-=======
-    block: testrinkeby_Block_height
->>>>>>> 0ca3a377
-
-    """
-    Set to `allow` to receive data even if the subgraph has skipped over errors while syncing.
-    """
-    subgraphError: _SubgraphErrorPolicy_! = deny
-<<<<<<< HEAD
-  ): local1338_Setting
-  local1338_settings(
-    skip: Int = 0
-    first: Int = 100
-    orderBy: local1338_Setting_orderBy
-    orderDirection: local1338_OrderDirection
-    where: local1338_Setting_filter
-=======
-  ): testrinkeby_Setting
-  testrinkeby_settings(
-    skip: Int = 0
-    first: Int = 100
-    orderBy: testrinkeby_Setting_orderBy
-    orderDirection: testrinkeby_OrderDirection
-    where: testrinkeby_Setting_filter
->>>>>>> 0ca3a377
-
-    """
-    The block at which the query should be executed. Can either be a `{ hash: Bytes }` value containing a block hash, a `{ number: Int }` containing the block number, or a `{ number_gte: Int }` containing the minimum block number. In the case of `number_gte`, the query will be executed on the latest block only if the subgraph has progressed to or past the minimum block number. Defaults to the latest block when omitted.
-    """
-<<<<<<< HEAD
-    block: local1338_Block_height
-=======
-    block: testrinkeby_Block_height
->>>>>>> 0ca3a377
-
-    """
-    Set to `allow` to receive data even if the subgraph has skipped over errors while syncing.
-    """
-    subgraphError: _SubgraphErrorPolicy_! = deny
-<<<<<<< HEAD
-  ): [local1338_Setting!]!
-  local1338_relayer(
-=======
-  ): [testrinkeby_Setting!]!
-  testrinkeby_relayer(
->>>>>>> 0ca3a377
-    id: ID!
-
-    """
-    The block at which the query should be executed. Can either be a `{ hash: Bytes }` value containing a block hash, a `{ number: Int }` containing the block number, or a `{ number_gte: Int }` containing the minimum block number. In the case of `number_gte`, the query will be executed on the latest block only if the subgraph has progressed to or past the minimum block number. Defaults to the latest block when omitted.
-    """
-<<<<<<< HEAD
-    block: local1338_Block_height
-=======
-    block: testrinkeby_Block_height
->>>>>>> 0ca3a377
-
-    """
-    Set to `allow` to receive data even if the subgraph has skipped over errors while syncing.
-    """
-    subgraphError: _SubgraphErrorPolicy_! = deny
-<<<<<<< HEAD
-  ): local1338_Relayer
-  local1338_relayers(
-    skip: Int = 0
-    first: Int = 100
-    orderBy: local1338_Relayer_orderBy
-    orderDirection: local1338_OrderDirection
-    where: local1338_Relayer_filter
-=======
-  ): testrinkeby_Relayer
-  testrinkeby_relayers(
-    skip: Int = 0
-    first: Int = 100
-    orderBy: testrinkeby_Relayer_orderBy
-    orderDirection: testrinkeby_OrderDirection
-    where: testrinkeby_Relayer_filter
->>>>>>> 0ca3a377
-
-    """
-    The block at which the query should be executed. Can either be a `{ hash: Bytes }` value containing a block hash, a `{ number: Int }` containing the block number, or a `{ number_gte: Int }` containing the minimum block number. In the case of `number_gte`, the query will be executed on the latest block only if the subgraph has progressed to or past the minimum block number. Defaults to the latest block when omitted.
-    """
-<<<<<<< HEAD
-    block: local1338_Block_height
-=======
-    block: testrinkeby_Block_height
->>>>>>> 0ca3a377
-
-    """
-    Set to `allow` to receive data even if the subgraph has skipped over errors while syncing.
-    """
-    subgraphError: _SubgraphErrorPolicy_! = deny
-<<<<<<< HEAD
-  ): [local1338_Relayer!]!
-  local1338_stableSwap(
-=======
-  ): [testrinkeby_Relayer!]!
-  testrinkeby_stableSwap(
->>>>>>> 0ca3a377
-    id: ID!
-
-    """
-    The block at which the query should be executed. Can either be a `{ hash: Bytes }` value containing a block hash, a `{ number: Int }` containing the block number, or a `{ number_gte: Int }` containing the minimum block number. In the case of `number_gte`, the query will be executed on the latest block only if the subgraph has progressed to or past the minimum block number. Defaults to the latest block when omitted.
-    """
-<<<<<<< HEAD
-    block: local1338_Block_height
-=======
-    block: testrinkeby_Block_height
->>>>>>> 0ca3a377
-
-    """
-    Set to `allow` to receive data even if the subgraph has skipped over errors while syncing.
-    """
-    subgraphError: _SubgraphErrorPolicy_! = deny
-<<<<<<< HEAD
-  ): local1338_StableSwap
-  local1338_stableSwaps(
-    skip: Int = 0
-    first: Int = 100
-    orderBy: local1338_StableSwap_orderBy
-    orderDirection: local1338_OrderDirection
-    where: local1338_StableSwap_filter
-=======
-  ): testrinkeby_StableSwap
-  testrinkeby_stableSwaps(
-    skip: Int = 0
-    first: Int = 100
-    orderBy: testrinkeby_StableSwap_orderBy
-    orderDirection: testrinkeby_OrderDirection
-    where: testrinkeby_StableSwap_filter
->>>>>>> 0ca3a377
-
-    """
-    The block at which the query should be executed. Can either be a `{ hash: Bytes }` value containing a block hash, a `{ number: Int }` containing the block number, or a `{ number_gte: Int }` containing the minimum block number. In the case of `number_gte`, the query will be executed on the latest block only if the subgraph has progressed to or past the minimum block number. Defaults to the latest block when omitted.
-    """
-<<<<<<< HEAD
-    block: local1338_Block_height
-=======
-    block: testrinkeby_Block_height
->>>>>>> 0ca3a377
-
-    """
-    Set to `allow` to receive data even if the subgraph has skipped over errors while syncing.
-    """
-    subgraphError: _SubgraphErrorPolicy_! = deny
-<<<<<<< HEAD
-  ): [local1338_StableSwap!]!
-  local1338_sponsorVault(
-=======
-  ): [testrinkeby_StableSwap!]!
-  testrinkeby_sponsorVault(
->>>>>>> 0ca3a377
-    id: ID!
-
-    """
-    The block at which the query should be executed. Can either be a `{ hash: Bytes }` value containing a block hash, a `{ number: Int }` containing the block number, or a `{ number_gte: Int }` containing the minimum block number. In the case of `number_gte`, the query will be executed on the latest block only if the subgraph has progressed to or past the minimum block number. Defaults to the latest block when omitted.
-    """
-<<<<<<< HEAD
-    block: local1338_Block_height
-=======
-    block: testrinkeby_Block_height
->>>>>>> 0ca3a377
-
-    """
-    Set to `allow` to receive data even if the subgraph has skipped over errors while syncing.
-    """
-    subgraphError: _SubgraphErrorPolicy_! = deny
-<<<<<<< HEAD
-  ): local1338_SponsorVault
-  local1338_sponsorVaults(
-    skip: Int = 0
-    first: Int = 100
-    orderBy: local1338_SponsorVault_orderBy
-    orderDirection: local1338_OrderDirection
-    where: local1338_SponsorVault_filter
-=======
-  ): testrinkeby_SponsorVault
-  testrinkeby_sponsorVaults(
-    skip: Int = 0
-    first: Int = 100
-    orderBy: testrinkeby_SponsorVault_orderBy
-    orderDirection: testrinkeby_OrderDirection
-    where: testrinkeby_SponsorVault_filter
->>>>>>> 0ca3a377
-
-    """
-    The block at which the query should be executed. Can either be a `{ hash: Bytes }` value containing a block hash, a `{ number: Int }` containing the block number, or a `{ number_gte: Int }` containing the minimum block number. In the case of `number_gte`, the query will be executed on the latest block only if the subgraph has progressed to or past the minimum block number. Defaults to the latest block when omitted.
-    """
-<<<<<<< HEAD
-    block: local1338_Block_height
-=======
-    block: testrinkeby_Block_height
->>>>>>> 0ca3a377
-
-    """
-    Set to `allow` to receive data even if the subgraph has skipped over errors while syncing.
-    """
-    subgraphError: _SubgraphErrorPolicy_! = deny
-<<<<<<< HEAD
-  ): [local1338_SponsorVault!]!
-  local1338_originTransfer(
-=======
-  ): [testrinkeby_SponsorVault!]!
-  testrinkeby_originTransfer(
->>>>>>> 0ca3a377
-    id: ID!
-
-    """
-    The block at which the query should be executed. Can either be a `{ hash: Bytes }` value containing a block hash, a `{ number: Int }` containing the block number, or a `{ number_gte: Int }` containing the minimum block number. In the case of `number_gte`, the query will be executed on the latest block only if the subgraph has progressed to or past the minimum block number. Defaults to the latest block when omitted.
-    """
-<<<<<<< HEAD
-    block: local1338_Block_height
-=======
-    block: testrinkeby_Block_height
->>>>>>> 0ca3a377
-
-    """
-    Set to `allow` to receive data even if the subgraph has skipped over errors while syncing.
-    """
-    subgraphError: _SubgraphErrorPolicy_! = deny
-<<<<<<< HEAD
-  ): local1338_OriginTransfer
-  local1338_originTransfers(
-    skip: Int = 0
-    first: Int = 100
-    orderBy: local1338_OriginTransfer_orderBy
-    orderDirection: local1338_OrderDirection
-    where: local1338_OriginTransfer_filter
-=======
-  ): testrinkeby_OriginTransfer
-  testrinkeby_originTransfers(
-    skip: Int = 0
-    first: Int = 100
-    orderBy: testrinkeby_OriginTransfer_orderBy
-    orderDirection: testrinkeby_OrderDirection
-    where: testrinkeby_OriginTransfer_filter
->>>>>>> 0ca3a377
-
-    """
-    The block at which the query should be executed. Can either be a `{ hash: Bytes }` value containing a block hash, a `{ number: Int }` containing the block number, or a `{ number_gte: Int }` containing the minimum block number. In the case of `number_gte`, the query will be executed on the latest block only if the subgraph has progressed to or past the minimum block number. Defaults to the latest block when omitted.
-    """
-<<<<<<< HEAD
-    block: local1338_Block_height
-=======
-    block: testrinkeby_Block_height
->>>>>>> 0ca3a377
-
-    """
-    Set to `allow` to receive data even if the subgraph has skipped over errors while syncing.
-    """
-    subgraphError: _SubgraphErrorPolicy_! = deny
-<<<<<<< HEAD
-  ): [local1338_OriginTransfer!]!
-  local1338_destinationTransfer(
-=======
-  ): [testrinkeby_OriginTransfer!]!
-  testrinkeby_destinationTransfer(
->>>>>>> 0ca3a377
-    id: ID!
-
-    """
-    The block at which the query should be executed. Can either be a `{ hash: Bytes }` value containing a block hash, a `{ number: Int }` containing the block number, or a `{ number_gte: Int }` containing the minimum block number. In the case of `number_gte`, the query will be executed on the latest block only if the subgraph has progressed to or past the minimum block number. Defaults to the latest block when omitted.
-    """
-<<<<<<< HEAD
-    block: local1338_Block_height
-=======
-    block: testrinkeby_Block_height
->>>>>>> 0ca3a377
-
-    """
-    Set to `allow` to receive data even if the subgraph has skipped over errors while syncing.
-    """
-    subgraphError: _SubgraphErrorPolicy_! = deny
-<<<<<<< HEAD
-  ): local1338_DestinationTransfer
-  local1338_destinationTransfers(
-    skip: Int = 0
-    first: Int = 100
-    orderBy: local1338_DestinationTransfer_orderBy
-    orderDirection: local1338_OrderDirection
-    where: local1338_DestinationTransfer_filter
-=======
-  ): testrinkeby_DestinationTransfer
-  testrinkeby_destinationTransfers(
-    skip: Int = 0
-    first: Int = 100
-    orderBy: testrinkeby_DestinationTransfer_orderBy
-    orderDirection: testrinkeby_OrderDirection
-    where: testrinkeby_DestinationTransfer_filter
->>>>>>> 0ca3a377
-
-    """
-    The block at which the query should be executed. Can either be a `{ hash: Bytes }` value containing a block hash, a `{ number: Int }` containing the block number, or a `{ number_gte: Int }` containing the minimum block number. In the case of `number_gte`, the query will be executed on the latest block only if the subgraph has progressed to or past the minimum block number. Defaults to the latest block when omitted.
-    """
-<<<<<<< HEAD
-    block: local1338_Block_height
-=======
-    block: testrinkeby_Block_height
->>>>>>> 0ca3a377
-
-    """
-    Set to `allow` to receive data even if the subgraph has skipped over errors while syncing.
-    """
-    subgraphError: _SubgraphErrorPolicy_! = deny
-<<<<<<< HEAD
-  ): [local1338_DestinationTransfer!]!
-
-  """Access to subgraph metadata"""
-  local1338__meta(block: local1338_Block_height): local1338__Meta_
-  local1337_asset(
-=======
-  ): [testrinkeby_DestinationTransfer!]!
-
-  """Access to subgraph metadata"""
-  testrinkeby__meta(block: testrinkeby_Block_height): testrinkeby__Meta_
-  stagingrinkeby_asset(
->>>>>>> 0ca3a377
-    id: ID!
-
-    """
-    The block at which the query should be executed. Can either be a `{ hash: Bytes }` value containing a block hash, a `{ number: Int }` containing the block number, or a `{ number_gte: Int }` containing the minimum block number. In the case of `number_gte`, the query will be executed on the latest block only if the subgraph has progressed to or past the minimum block number. Defaults to the latest block when omitted.
-    """
-<<<<<<< HEAD
-    block: local1337_Block_height
-=======
-    block: stagingrinkeby_Block_height
->>>>>>> 0ca3a377
-
-    """
-    Set to `allow` to receive data even if the subgraph has skipped over errors while syncing.
-    """
-    subgraphError: _SubgraphErrorPolicy_! = deny
-<<<<<<< HEAD
-  ): local1337_Asset
-  local1337_assets(
-    skip: Int = 0
-    first: Int = 100
-    orderBy: local1337_Asset_orderBy
-    orderDirection: local1337_OrderDirection
-    where: local1337_Asset_filter
-=======
-  ): stagingrinkeby_Asset
-  stagingrinkeby_assets(
-    skip: Int = 0
-    first: Int = 100
-    orderBy: stagingrinkeby_Asset_orderBy
-    orderDirection: stagingrinkeby_OrderDirection
-    where: stagingrinkeby_Asset_filter
->>>>>>> 0ca3a377
-
-    """
-    The block at which the query should be executed. Can either be a `{ hash: Bytes }` value containing a block hash, a `{ number: Int }` containing the block number, or a `{ number_gte: Int }` containing the minimum block number. In the case of `number_gte`, the query will be executed on the latest block only if the subgraph has progressed to or past the minimum block number. Defaults to the latest block when omitted.
-    """
-<<<<<<< HEAD
-    block: local1337_Block_height
-=======
-    block: stagingrinkeby_Block_height
->>>>>>> 0ca3a377
-
-    """
-    Set to `allow` to receive data even if the subgraph has skipped over errors while syncing.
-    """
-    subgraphError: _SubgraphErrorPolicy_! = deny
-<<<<<<< HEAD
-  ): [local1337_Asset!]!
-  local1337_assetBalance(
-=======
-  ): [stagingrinkeby_Asset!]!
-  stagingrinkeby_assetBalance(
->>>>>>> 0ca3a377
-    id: ID!
-
-    """
-    The block at which the query should be executed. Can either be a `{ hash: Bytes }` value containing a block hash, a `{ number: Int }` containing the block number, or a `{ number_gte: Int }` containing the minimum block number. In the case of `number_gte`, the query will be executed on the latest block only if the subgraph has progressed to or past the minimum block number. Defaults to the latest block when omitted.
-    """
-<<<<<<< HEAD
-    block: local1337_Block_height
-=======
-    block: stagingrinkeby_Block_height
->>>>>>> 0ca3a377
-
-    """
-    Set to `allow` to receive data even if the subgraph has skipped over errors while syncing.
-    """
-    subgraphError: _SubgraphErrorPolicy_! = deny
-<<<<<<< HEAD
-  ): local1337_AssetBalance
-  local1337_assetBalances(
-    skip: Int = 0
-    first: Int = 100
-    orderBy: local1337_AssetBalance_orderBy
-    orderDirection: local1337_OrderDirection
-    where: local1337_AssetBalance_filter
-=======
-  ): stagingrinkeby_AssetBalance
-  stagingrinkeby_assetBalances(
-    skip: Int = 0
-    first: Int = 100
-    orderBy: stagingrinkeby_AssetBalance_orderBy
-    orderDirection: stagingrinkeby_OrderDirection
-    where: stagingrinkeby_AssetBalance_filter
->>>>>>> 0ca3a377
-
-    """
-    The block at which the query should be executed. Can either be a `{ hash: Bytes }` value containing a block hash, a `{ number: Int }` containing the block number, or a `{ number_gte: Int }` containing the minimum block number. In the case of `number_gte`, the query will be executed on the latest block only if the subgraph has progressed to or past the minimum block number. Defaults to the latest block when omitted.
-    """
-<<<<<<< HEAD
-    block: local1337_Block_height
-=======
-    block: stagingrinkeby_Block_height
->>>>>>> 0ca3a377
-
-    """
-    Set to `allow` to receive data even if the subgraph has skipped over errors while syncing.
-    """
-    subgraphError: _SubgraphErrorPolicy_! = deny
-<<<<<<< HEAD
-  ): [local1337_AssetBalance!]!
-  local1337_router(
-=======
-  ): [stagingrinkeby_AssetBalance!]!
-  stagingrinkeby_router(
->>>>>>> 0ca3a377
-    id: ID!
-
-    """
-    The block at which the query should be executed. Can either be a `{ hash: Bytes }` value containing a block hash, a `{ number: Int }` containing the block number, or a `{ number_gte: Int }` containing the minimum block number. In the case of `number_gte`, the query will be executed on the latest block only if the subgraph has progressed to or past the minimum block number. Defaults to the latest block when omitted.
-    """
-<<<<<<< HEAD
-    block: local1337_Block_height
-=======
-    block: stagingrinkeby_Block_height
->>>>>>> 0ca3a377
-
-    """
-    Set to `allow` to receive data even if the subgraph has skipped over errors while syncing.
-    """
-    subgraphError: _SubgraphErrorPolicy_! = deny
-<<<<<<< HEAD
-  ): local1337_Router
-  local1337_routers(
-    skip: Int = 0
-    first: Int = 100
-    orderBy: local1337_Router_orderBy
-    orderDirection: local1337_OrderDirection
-    where: local1337_Router_filter
-=======
-  ): stagingrinkeby_Router
-  stagingrinkeby_routers(
-    skip: Int = 0
-    first: Int = 100
-    orderBy: stagingrinkeby_Router_orderBy
-    orderDirection: stagingrinkeby_OrderDirection
-    where: stagingrinkeby_Router_filter
->>>>>>> 0ca3a377
-
-    """
-    The block at which the query should be executed. Can either be a `{ hash: Bytes }` value containing a block hash, a `{ number: Int }` containing the block number, or a `{ number_gte: Int }` containing the minimum block number. In the case of `number_gte`, the query will be executed on the latest block only if the subgraph has progressed to or past the minimum block number. Defaults to the latest block when omitted.
-    """
-<<<<<<< HEAD
-    block: local1337_Block_height
-=======
-    block: stagingrinkeby_Block_height
->>>>>>> 0ca3a377
-
-    """
-    Set to `allow` to receive data even if the subgraph has skipped over errors while syncing.
-    """
-    subgraphError: _SubgraphErrorPolicy_! = deny
-<<<<<<< HEAD
-  ): [local1337_Router!]!
-  local1337_setting(
-=======
-  ): [stagingrinkeby_Router!]!
-  stagingrinkeby_setting(
->>>>>>> 0ca3a377
-    id: ID!
-
-    """
-    The block at which the query should be executed. Can either be a `{ hash: Bytes }` value containing a block hash, a `{ number: Int }` containing the block number, or a `{ number_gte: Int }` containing the minimum block number. In the case of `number_gte`, the query will be executed on the latest block only if the subgraph has progressed to or past the minimum block number. Defaults to the latest block when omitted.
-    """
-<<<<<<< HEAD
-    block: local1337_Block_height
-=======
-    block: stagingrinkeby_Block_height
->>>>>>> 0ca3a377
-
-    """
-    Set to `allow` to receive data even if the subgraph has skipped over errors while syncing.
-    """
-    subgraphError: _SubgraphErrorPolicy_! = deny
-<<<<<<< HEAD
-  ): local1337_Setting
-  local1337_settings(
-    skip: Int = 0
-    first: Int = 100
-    orderBy: local1337_Setting_orderBy
-    orderDirection: local1337_OrderDirection
-    where: local1337_Setting_filter
-=======
-  ): stagingrinkeby_Setting
-  stagingrinkeby_settings(
-    skip: Int = 0
-    first: Int = 100
-    orderBy: stagingrinkeby_Setting_orderBy
-    orderDirection: stagingrinkeby_OrderDirection
-    where: stagingrinkeby_Setting_filter
->>>>>>> 0ca3a377
-
-    """
-    The block at which the query should be executed. Can either be a `{ hash: Bytes }` value containing a block hash, a `{ number: Int }` containing the block number, or a `{ number_gte: Int }` containing the minimum block number. In the case of `number_gte`, the query will be executed on the latest block only if the subgraph has progressed to or past the minimum block number. Defaults to the latest block when omitted.
-    """
-<<<<<<< HEAD
-    block: local1337_Block_height
-=======
-    block: stagingrinkeby_Block_height
->>>>>>> 0ca3a377
-
-    """
-    Set to `allow` to receive data even if the subgraph has skipped over errors while syncing.
-    """
-    subgraphError: _SubgraphErrorPolicy_! = deny
-<<<<<<< HEAD
-  ): [local1337_Setting!]!
-  local1337_relayer(
-=======
-  ): [stagingrinkeby_Setting!]!
-  stagingrinkeby_relayer(
->>>>>>> 0ca3a377
-    id: ID!
-
-    """
-    The block at which the query should be executed. Can either be a `{ hash: Bytes }` value containing a block hash, a `{ number: Int }` containing the block number, or a `{ number_gte: Int }` containing the minimum block number. In the case of `number_gte`, the query will be executed on the latest block only if the subgraph has progressed to or past the minimum block number. Defaults to the latest block when omitted.
-    """
-<<<<<<< HEAD
-    block: local1337_Block_height
-=======
-    block: stagingrinkeby_Block_height
->>>>>>> 0ca3a377
-
-    """
-    Set to `allow` to receive data even if the subgraph has skipped over errors while syncing.
-    """
-    subgraphError: _SubgraphErrorPolicy_! = deny
-<<<<<<< HEAD
-  ): local1337_Relayer
-  local1337_relayers(
-    skip: Int = 0
-    first: Int = 100
-    orderBy: local1337_Relayer_orderBy
-    orderDirection: local1337_OrderDirection
-    where: local1337_Relayer_filter
-=======
-  ): stagingrinkeby_Relayer
-  stagingrinkeby_relayers(
-    skip: Int = 0
-    first: Int = 100
-    orderBy: stagingrinkeby_Relayer_orderBy
-    orderDirection: stagingrinkeby_OrderDirection
-    where: stagingrinkeby_Relayer_filter
->>>>>>> 0ca3a377
-
-    """
-    The block at which the query should be executed. Can either be a `{ hash: Bytes }` value containing a block hash, a `{ number: Int }` containing the block number, or a `{ number_gte: Int }` containing the minimum block number. In the case of `number_gte`, the query will be executed on the latest block only if the subgraph has progressed to or past the minimum block number. Defaults to the latest block when omitted.
-    """
-<<<<<<< HEAD
-    block: local1337_Block_height
-=======
-    block: stagingrinkeby_Block_height
->>>>>>> 0ca3a377
-
-    """
-    Set to `allow` to receive data even if the subgraph has skipped over errors while syncing.
-    """
-    subgraphError: _SubgraphErrorPolicy_! = deny
-<<<<<<< HEAD
-  ): [local1337_Relayer!]!
-  local1337_stableSwap(
-=======
-  ): [stagingrinkeby_Relayer!]!
-  stagingrinkeby_stableSwap(
->>>>>>> 0ca3a377
-    id: ID!
-
-    """
-    The block at which the query should be executed. Can either be a `{ hash: Bytes }` value containing a block hash, a `{ number: Int }` containing the block number, or a `{ number_gte: Int }` containing the minimum block number. In the case of `number_gte`, the query will be executed on the latest block only if the subgraph has progressed to or past the minimum block number. Defaults to the latest block when omitted.
-    """
-<<<<<<< HEAD
-    block: local1337_Block_height
-=======
-    block: stagingrinkeby_Block_height
->>>>>>> 0ca3a377
-
-    """
-    Set to `allow` to receive data even if the subgraph has skipped over errors while syncing.
-    """
-    subgraphError: _SubgraphErrorPolicy_! = deny
-<<<<<<< HEAD
-  ): local1337_StableSwap
-  local1337_stableSwaps(
-    skip: Int = 0
-    first: Int = 100
-    orderBy: local1337_StableSwap_orderBy
-    orderDirection: local1337_OrderDirection
-    where: local1337_StableSwap_filter
-=======
-  ): stagingrinkeby_StableSwap
-  stagingrinkeby_stableSwaps(
-    skip: Int = 0
-    first: Int = 100
-    orderBy: stagingrinkeby_StableSwap_orderBy
-    orderDirection: stagingrinkeby_OrderDirection
-    where: stagingrinkeby_StableSwap_filter
->>>>>>> 0ca3a377
-
-    """
-    The block at which the query should be executed. Can either be a `{ hash: Bytes }` value containing a block hash, a `{ number: Int }` containing the block number, or a `{ number_gte: Int }` containing the minimum block number. In the case of `number_gte`, the query will be executed on the latest block only if the subgraph has progressed to or past the minimum block number. Defaults to the latest block when omitted.
-    """
-<<<<<<< HEAD
-    block: local1337_Block_height
-=======
-    block: stagingrinkeby_Block_height
->>>>>>> 0ca3a377
-
-    """
-    Set to `allow` to receive data even if the subgraph has skipped over errors while syncing.
-    """
-    subgraphError: _SubgraphErrorPolicy_! = deny
-<<<<<<< HEAD
-  ): [local1337_StableSwap!]!
-  local1337_sponsorVault(
-=======
-  ): [stagingrinkeby_StableSwap!]!
-  stagingrinkeby_sponsorVault(
->>>>>>> 0ca3a377
-    id: ID!
-
-    """
-    The block at which the query should be executed. Can either be a `{ hash: Bytes }` value containing a block hash, a `{ number: Int }` containing the block number, or a `{ number_gte: Int }` containing the minimum block number. In the case of `number_gte`, the query will be executed on the latest block only if the subgraph has progressed to or past the minimum block number. Defaults to the latest block when omitted.
-    """
-<<<<<<< HEAD
-    block: local1337_Block_height
-=======
-    block: stagingrinkeby_Block_height
->>>>>>> 0ca3a377
-
-    """
-    Set to `allow` to receive data even if the subgraph has skipped over errors while syncing.
-    """
-    subgraphError: _SubgraphErrorPolicy_! = deny
-<<<<<<< HEAD
-  ): local1337_SponsorVault
-  local1337_sponsorVaults(
-    skip: Int = 0
-    first: Int = 100
-    orderBy: local1337_SponsorVault_orderBy
-    orderDirection: local1337_OrderDirection
-    where: local1337_SponsorVault_filter
-=======
-  ): stagingrinkeby_SponsorVault
-  stagingrinkeby_sponsorVaults(
-    skip: Int = 0
-    first: Int = 100
-    orderBy: stagingrinkeby_SponsorVault_orderBy
-    orderDirection: stagingrinkeby_OrderDirection
-    where: stagingrinkeby_SponsorVault_filter
->>>>>>> 0ca3a377
-
-    """
-    The block at which the query should be executed. Can either be a `{ hash: Bytes }` value containing a block hash, a `{ number: Int }` containing the block number, or a `{ number_gte: Int }` containing the minimum block number. In the case of `number_gte`, the query will be executed on the latest block only if the subgraph has progressed to or past the minimum block number. Defaults to the latest block when omitted.
-    """
-<<<<<<< HEAD
-    block: local1337_Block_height
-=======
-    block: stagingrinkeby_Block_height
->>>>>>> 0ca3a377
-
-    """
-    Set to `allow` to receive data even if the subgraph has skipped over errors while syncing.
-    """
-    subgraphError: _SubgraphErrorPolicy_! = deny
-<<<<<<< HEAD
-  ): [local1337_SponsorVault!]!
-  local1337_originTransfer(
-=======
-  ): [stagingrinkeby_SponsorVault!]!
-  stagingrinkeby_originTransfer(
->>>>>>> 0ca3a377
-    id: ID!
-
-    """
-    The block at which the query should be executed. Can either be a `{ hash: Bytes }` value containing a block hash, a `{ number: Int }` containing the block number, or a `{ number_gte: Int }` containing the minimum block number. In the case of `number_gte`, the query will be executed on the latest block only if the subgraph has progressed to or past the minimum block number. Defaults to the latest block when omitted.
-    """
-<<<<<<< HEAD
-    block: local1337_Block_height
-=======
-    block: stagingrinkeby_Block_height
->>>>>>> 0ca3a377
-
-    """
-    Set to `allow` to receive data even if the subgraph has skipped over errors while syncing.
-    """
-    subgraphError: _SubgraphErrorPolicy_! = deny
-<<<<<<< HEAD
-  ): local1337_OriginTransfer
-  local1337_originTransfers(
-    skip: Int = 0
-    first: Int = 100
-    orderBy: local1337_OriginTransfer_orderBy
-    orderDirection: local1337_OrderDirection
-    where: local1337_OriginTransfer_filter
-=======
-  ): stagingrinkeby_OriginTransfer
-  stagingrinkeby_originTransfers(
-    skip: Int = 0
-    first: Int = 100
-    orderBy: stagingrinkeby_OriginTransfer_orderBy
-    orderDirection: stagingrinkeby_OrderDirection
-    where: stagingrinkeby_OriginTransfer_filter
->>>>>>> 0ca3a377
-
-    """
-    The block at which the query should be executed. Can either be a `{ hash: Bytes }` value containing a block hash, a `{ number: Int }` containing the block number, or a `{ number_gte: Int }` containing the minimum block number. In the case of `number_gte`, the query will be executed on the latest block only if the subgraph has progressed to or past the minimum block number. Defaults to the latest block when omitted.
-    """
-<<<<<<< HEAD
-    block: local1337_Block_height
-=======
-    block: stagingrinkeby_Block_height
->>>>>>> 0ca3a377
-
-    """
-    Set to `allow` to receive data even if the subgraph has skipped over errors while syncing.
-    """
-    subgraphError: _SubgraphErrorPolicy_! = deny
-<<<<<<< HEAD
-  ): [local1337_OriginTransfer!]!
-  local1337_destinationTransfer(
-    id: ID!
-
-    """
-    The block at which the query should be executed. Can either be a `{ hash: Bytes }` value containing a block hash, a `{ number: Int }` containing the block number, or a `{ number_gte: Int }` containing the minimum block number. In the case of `number_gte`, the query will be executed on the latest block only if the subgraph has progressed to or past the minimum block number. Defaults to the latest block when omitted.
-    """
-    block: local1337_Block_height
-
-    """
-    Set to `allow` to receive data even if the subgraph has skipped over errors while syncing.
-    """
-    subgraphError: _SubgraphErrorPolicy_! = deny
-  ): local1337_DestinationTransfer
-  local1337_destinationTransfers(
-    skip: Int = 0
-    first: Int = 100
-    orderBy: local1337_DestinationTransfer_orderBy
-    orderDirection: local1337_OrderDirection
-    where: local1337_DestinationTransfer_filter
-
-    """
-    The block at which the query should be executed. Can either be a `{ hash: Bytes }` value containing a block hash, a `{ number: Int }` containing the block number, or a `{ number_gte: Int }` containing the minimum block number. In the case of `number_gte`, the query will be executed on the latest block only if the subgraph has progressed to or past the minimum block number. Defaults to the latest block when omitted.
-    """
-    block: local1337_Block_height
-
-    """
-    Set to `allow` to receive data even if the subgraph has skipped over errors while syncing.
-    """
-    subgraphError: _SubgraphErrorPolicy_! = deny
-  ): [local1337_DestinationTransfer!]!
-
-  """Access to subgraph metadata"""
-  local1337__meta(block: local1337_Block_height): local1337__Meta_
-  rinkeby_asset(
-    id: ID!
-
-    """
-    The block at which the query should be executed. Can either be a `{ hash: Bytes }` value containing a block hash, a `{ number: Int }` containing the block number, or a `{ number_gte: Int }` containing the minimum block number. In the case of `number_gte`, the query will be executed on the latest block only if the subgraph has progressed to or past the minimum block number. Defaults to the latest block when omitted.
-    """
-    block: rinkeby_Block_height
-
-    """
-    Set to `allow` to receive data even if the subgraph has skipped over errors while syncing.
-    """
-    subgraphError: _SubgraphErrorPolicy_! = deny
-  ): rinkeby_Asset
-  rinkeby_assets(
-    skip: Int = 0
-    first: Int = 100
-    orderBy: rinkeby_Asset_orderBy
-    orderDirection: rinkeby_OrderDirection
-    where: rinkeby_Asset_filter
-
-    """
-    The block at which the query should be executed. Can either be a `{ hash: Bytes }` value containing a block hash, a `{ number: Int }` containing the block number, or a `{ number_gte: Int }` containing the minimum block number. In the case of `number_gte`, the query will be executed on the latest block only if the subgraph has progressed to or past the minimum block number. Defaults to the latest block when omitted.
-    """
-    block: rinkeby_Block_height
-
-    """
-    Set to `allow` to receive data even if the subgraph has skipped over errors while syncing.
-    """
-    subgraphError: _SubgraphErrorPolicy_! = deny
-  ): [rinkeby_Asset!]!
-  rinkeby_assetBalance(
-    id: ID!
-
-    """
-    The block at which the query should be executed. Can either be a `{ hash: Bytes }` value containing a block hash, a `{ number: Int }` containing the block number, or a `{ number_gte: Int }` containing the minimum block number. In the case of `number_gte`, the query will be executed on the latest block only if the subgraph has progressed to or past the minimum block number. Defaults to the latest block when omitted.
-    """
-    block: rinkeby_Block_height
-
-    """
-    Set to `allow` to receive data even if the subgraph has skipped over errors while syncing.
-    """
-    subgraphError: _SubgraphErrorPolicy_! = deny
-  ): rinkeby_AssetBalance
-  rinkeby_assetBalances(
-    skip: Int = 0
-    first: Int = 100
-    orderBy: rinkeby_AssetBalance_orderBy
-    orderDirection: rinkeby_OrderDirection
-    where: rinkeby_AssetBalance_filter
-
-    """
-    The block at which the query should be executed. Can either be a `{ hash: Bytes }` value containing a block hash, a `{ number: Int }` containing the block number, or a `{ number_gte: Int }` containing the minimum block number. In the case of `number_gte`, the query will be executed on the latest block only if the subgraph has progressed to or past the minimum block number. Defaults to the latest block when omitted.
-    """
-    block: rinkeby_Block_height
-
-    """
-    Set to `allow` to receive data even if the subgraph has skipped over errors while syncing.
-    """
-    subgraphError: _SubgraphErrorPolicy_! = deny
-  ): [rinkeby_AssetBalance!]!
-  rinkeby_router(
-    id: ID!
-
-    """
-    The block at which the query should be executed. Can either be a `{ hash: Bytes }` value containing a block hash, a `{ number: Int }` containing the block number, or a `{ number_gte: Int }` containing the minimum block number. In the case of `number_gte`, the query will be executed on the latest block only if the subgraph has progressed to or past the minimum block number. Defaults to the latest block when omitted.
-    """
-    block: rinkeby_Block_height
-
-    """
-    Set to `allow` to receive data even if the subgraph has skipped over errors while syncing.
-    """
-    subgraphError: _SubgraphErrorPolicy_! = deny
-  ): rinkeby_Router
-  rinkeby_routers(
-    skip: Int = 0
-    first: Int = 100
-    orderBy: rinkeby_Router_orderBy
-    orderDirection: rinkeby_OrderDirection
-    where: rinkeby_Router_filter
-
-    """
-    The block at which the query should be executed. Can either be a `{ hash: Bytes }` value containing a block hash, a `{ number: Int }` containing the block number, or a `{ number_gte: Int }` containing the minimum block number. In the case of `number_gte`, the query will be executed on the latest block only if the subgraph has progressed to or past the minimum block number. Defaults to the latest block when omitted.
-    """
-    block: rinkeby_Block_height
-
-    """
-    Set to `allow` to receive data even if the subgraph has skipped over errors while syncing.
-    """
-    subgraphError: _SubgraphErrorPolicy_! = deny
-  ): [rinkeby_Router!]!
-  rinkeby_setting(
-    id: ID!
-
-    """
-    The block at which the query should be executed. Can either be a `{ hash: Bytes }` value containing a block hash, a `{ number: Int }` containing the block number, or a `{ number_gte: Int }` containing the minimum block number. In the case of `number_gte`, the query will be executed on the latest block only if the subgraph has progressed to or past the minimum block number. Defaults to the latest block when omitted.
-    """
-    block: rinkeby_Block_height
-
-    """
-    Set to `allow` to receive data even if the subgraph has skipped over errors while syncing.
-    """
-    subgraphError: _SubgraphErrorPolicy_! = deny
-  ): rinkeby_Setting
-  rinkeby_settings(
-    skip: Int = 0
-    first: Int = 100
-    orderBy: rinkeby_Setting_orderBy
-    orderDirection: rinkeby_OrderDirection
-    where: rinkeby_Setting_filter
-
-    """
-    The block at which the query should be executed. Can either be a `{ hash: Bytes }` value containing a block hash, a `{ number: Int }` containing the block number, or a `{ number_gte: Int }` containing the minimum block number. In the case of `number_gte`, the query will be executed on the latest block only if the subgraph has progressed to or past the minimum block number. Defaults to the latest block when omitted.
-    """
-    block: rinkeby_Block_height
-
-    """
-    Set to `allow` to receive data even if the subgraph has skipped over errors while syncing.
-    """
-    subgraphError: _SubgraphErrorPolicy_! = deny
-  ): [rinkeby_Setting!]!
-  rinkeby_relayer(
-    id: ID!
-
-    """
-    The block at which the query should be executed. Can either be a `{ hash: Bytes }` value containing a block hash, a `{ number: Int }` containing the block number, or a `{ number_gte: Int }` containing the minimum block number. In the case of `number_gte`, the query will be executed on the latest block only if the subgraph has progressed to or past the minimum block number. Defaults to the latest block when omitted.
-    """
-    block: rinkeby_Block_height
-
-    """
-    Set to `allow` to receive data even if the subgraph has skipped over errors while syncing.
-    """
-    subgraphError: _SubgraphErrorPolicy_! = deny
-  ): rinkeby_Relayer
-  rinkeby_relayers(
-    skip: Int = 0
-    first: Int = 100
-    orderBy: rinkeby_Relayer_orderBy
-    orderDirection: rinkeby_OrderDirection
-    where: rinkeby_Relayer_filter
-
-    """
-    The block at which the query should be executed. Can either be a `{ hash: Bytes }` value containing a block hash, a `{ number: Int }` containing the block number, or a `{ number_gte: Int }` containing the minimum block number. In the case of `number_gte`, the query will be executed on the latest block only if the subgraph has progressed to or past the minimum block number. Defaults to the latest block when omitted.
-    """
-    block: rinkeby_Block_height
-
-    """
-    Set to `allow` to receive data even if the subgraph has skipped over errors while syncing.
-    """
-    subgraphError: _SubgraphErrorPolicy_! = deny
-  ): [rinkeby_Relayer!]!
-  rinkeby_stableSwap(
-    id: ID!
-
-    """
-    The block at which the query should be executed. Can either be a `{ hash: Bytes }` value containing a block hash, a `{ number: Int }` containing the block number, or a `{ number_gte: Int }` containing the minimum block number. In the case of `number_gte`, the query will be executed on the latest block only if the subgraph has progressed to or past the minimum block number. Defaults to the latest block when omitted.
-    """
-    block: rinkeby_Block_height
-
-    """
-    Set to `allow` to receive data even if the subgraph has skipped over errors while syncing.
-    """
-    subgraphError: _SubgraphErrorPolicy_! = deny
-  ): rinkeby_StableSwap
-  rinkeby_stableSwaps(
-    skip: Int = 0
-    first: Int = 100
-    orderBy: rinkeby_StableSwap_orderBy
-    orderDirection: rinkeby_OrderDirection
-    where: rinkeby_StableSwap_filter
-
-    """
-    The block at which the query should be executed. Can either be a `{ hash: Bytes }` value containing a block hash, a `{ number: Int }` containing the block number, or a `{ number_gte: Int }` containing the minimum block number. In the case of `number_gte`, the query will be executed on the latest block only if the subgraph has progressed to or past the minimum block number. Defaults to the latest block when omitted.
-    """
-    block: rinkeby_Block_height
-
-    """
-    Set to `allow` to receive data even if the subgraph has skipped over errors while syncing.
-    """
-    subgraphError: _SubgraphErrorPolicy_! = deny
-  ): [rinkeby_StableSwap!]!
-  rinkeby_sponsorVault(
-    id: ID!
-
-    """
-    The block at which the query should be executed. Can either be a `{ hash: Bytes }` value containing a block hash, a `{ number: Int }` containing the block number, or a `{ number_gte: Int }` containing the minimum block number. In the case of `number_gte`, the query will be executed on the latest block only if the subgraph has progressed to or past the minimum block number. Defaults to the latest block when omitted.
-    """
-    block: rinkeby_Block_height
-
-    """
-    Set to `allow` to receive data even if the subgraph has skipped over errors while syncing.
-    """
-    subgraphError: _SubgraphErrorPolicy_! = deny
-  ): rinkeby_SponsorVault
-  rinkeby_sponsorVaults(
-    skip: Int = 0
-    first: Int = 100
-    orderBy: rinkeby_SponsorVault_orderBy
-    orderDirection: rinkeby_OrderDirection
-    where: rinkeby_SponsorVault_filter
-
-    """
-    The block at which the query should be executed. Can either be a `{ hash: Bytes }` value containing a block hash, a `{ number: Int }` containing the block number, or a `{ number_gte: Int }` containing the minimum block number. In the case of `number_gte`, the query will be executed on the latest block only if the subgraph has progressed to or past the minimum block number. Defaults to the latest block when omitted.
-    """
-    block: rinkeby_Block_height
-
-    """
-    Set to `allow` to receive data even if the subgraph has skipped over errors while syncing.
-    """
-    subgraphError: _SubgraphErrorPolicy_! = deny
-  ): [rinkeby_SponsorVault!]!
-  rinkeby_originTransfer(
-    id: ID!
-
-    """
-    The block at which the query should be executed. Can either be a `{ hash: Bytes }` value containing a block hash, a `{ number: Int }` containing the block number, or a `{ number_gte: Int }` containing the minimum block number. In the case of `number_gte`, the query will be executed on the latest block only if the subgraph has progressed to or past the minimum block number. Defaults to the latest block when omitted.
-    """
-    block: rinkeby_Block_height
-
-    """
-    Set to `allow` to receive data even if the subgraph has skipped over errors while syncing.
-    """
-    subgraphError: _SubgraphErrorPolicy_! = deny
-  ): rinkeby_OriginTransfer
-  rinkeby_originTransfers(
-    skip: Int = 0
-    first: Int = 100
-    orderBy: rinkeby_OriginTransfer_orderBy
-    orderDirection: rinkeby_OrderDirection
-    where: rinkeby_OriginTransfer_filter
-
-    """
-    The block at which the query should be executed. Can either be a `{ hash: Bytes }` value containing a block hash, a `{ number: Int }` containing the block number, or a `{ number_gte: Int }` containing the minimum block number. In the case of `number_gte`, the query will be executed on the latest block only if the subgraph has progressed to or past the minimum block number. Defaults to the latest block when omitted.
-    """
-    block: rinkeby_Block_height
-
-    """
-    Set to `allow` to receive data even if the subgraph has skipped over errors while syncing.
-    """
-    subgraphError: _SubgraphErrorPolicy_! = deny
-  ): [rinkeby_OriginTransfer!]!
-  rinkeby_destinationTransfer(
-    id: ID!
-
-    """
-    The block at which the query should be executed. Can either be a `{ hash: Bytes }` value containing a block hash, a `{ number: Int }` containing the block number, or a `{ number_gte: Int }` containing the minimum block number. In the case of `number_gte`, the query will be executed on the latest block only if the subgraph has progressed to or past the minimum block number. Defaults to the latest block when omitted.
-    """
-    block: rinkeby_Block_height
-
-    """
-    Set to `allow` to receive data even if the subgraph has skipped over errors while syncing.
-    """
-    subgraphError: _SubgraphErrorPolicy_! = deny
-  ): rinkeby_DestinationTransfer
-  rinkeby_destinationTransfers(
-    skip: Int = 0
-    first: Int = 100
-    orderBy: rinkeby_DestinationTransfer_orderBy
-    orderDirection: rinkeby_OrderDirection
-    where: rinkeby_DestinationTransfer_filter
-
-    """
-    The block at which the query should be executed. Can either be a `{ hash: Bytes }` value containing a block hash, a `{ number: Int }` containing the block number, or a `{ number_gte: Int }` containing the minimum block number. In the case of `number_gte`, the query will be executed on the latest block only if the subgraph has progressed to or past the minimum block number. Defaults to the latest block when omitted.
-    """
-    block: rinkeby_Block_height
-
-    """
-    Set to `allow` to receive data even if the subgraph has skipped over errors while syncing.
-    """
-    subgraphError: _SubgraphErrorPolicy_! = deny
-  ): [rinkeby_DestinationTransfer!]!
-
-  """Access to subgraph metadata"""
-  rinkeby__meta(block: rinkeby_Block_height): rinkeby__Meta_
-  testgoerli_asset(
-    id: ID!
-
-    """
-    The block at which the query should be executed. Can either be a `{ hash: Bytes }` value containing a block hash, a `{ number: Int }` containing the block number, or a `{ number_gte: Int }` containing the minimum block number. In the case of `number_gte`, the query will be executed on the latest block only if the subgraph has progressed to or past the minimum block number. Defaults to the latest block when omitted.
-    """
-    block: testgoerli_Block_height
-
-    """
-    Set to `allow` to receive data even if the subgraph has skipped over errors while syncing.
-    """
-    subgraphError: _SubgraphErrorPolicy_! = deny
-  ): testgoerli_Asset
-  testgoerli_assets(
-    skip: Int = 0
-    first: Int = 100
-    orderBy: testgoerli_Asset_orderBy
-    orderDirection: testgoerli_OrderDirection
-    where: testgoerli_Asset_filter
-
-    """
-    The block at which the query should be executed. Can either be a `{ hash: Bytes }` value containing a block hash, a `{ number: Int }` containing the block number, or a `{ number_gte: Int }` containing the minimum block number. In the case of `number_gte`, the query will be executed on the latest block only if the subgraph has progressed to or past the minimum block number. Defaults to the latest block when omitted.
-    """
-    block: testgoerli_Block_height
-
-    """
-    Set to `allow` to receive data even if the subgraph has skipped over errors while syncing.
-    """
-    subgraphError: _SubgraphErrorPolicy_! = deny
-  ): [testgoerli_Asset!]!
-  testgoerli_assetBalance(
-    id: ID!
-
-    """
-    The block at which the query should be executed. Can either be a `{ hash: Bytes }` value containing a block hash, a `{ number: Int }` containing the block number, or a `{ number_gte: Int }` containing the minimum block number. In the case of `number_gte`, the query will be executed on the latest block only if the subgraph has progressed to or past the minimum block number. Defaults to the latest block when omitted.
-    """
-    block: testgoerli_Block_height
-
-    """
-    Set to `allow` to receive data even if the subgraph has skipped over errors while syncing.
-    """
-    subgraphError: _SubgraphErrorPolicy_! = deny
-  ): testgoerli_AssetBalance
-  testgoerli_assetBalances(
-    skip: Int = 0
-    first: Int = 100
-    orderBy: testgoerli_AssetBalance_orderBy
-    orderDirection: testgoerli_OrderDirection
-    where: testgoerli_AssetBalance_filter
-
-    """
-    The block at which the query should be executed. Can either be a `{ hash: Bytes }` value containing a block hash, a `{ number: Int }` containing the block number, or a `{ number_gte: Int }` containing the minimum block number. In the case of `number_gte`, the query will be executed on the latest block only if the subgraph has progressed to or past the minimum block number. Defaults to the latest block when omitted.
-    """
-    block: testgoerli_Block_height
-
-    """
-    Set to `allow` to receive data even if the subgraph has skipped over errors while syncing.
-    """
-    subgraphError: _SubgraphErrorPolicy_! = deny
-  ): [testgoerli_AssetBalance!]!
-  testgoerli_router(
-    id: ID!
-
-    """
-    The block at which the query should be executed. Can either be a `{ hash: Bytes }` value containing a block hash, a `{ number: Int }` containing the block number, or a `{ number_gte: Int }` containing the minimum block number. In the case of `number_gte`, the query will be executed on the latest block only if the subgraph has progressed to or past the minimum block number. Defaults to the latest block when omitted.
-    """
-    block: testgoerli_Block_height
-
-    """
-    Set to `allow` to receive data even if the subgraph has skipped over errors while syncing.
-    """
-    subgraphError: _SubgraphErrorPolicy_! = deny
-  ): testgoerli_Router
-  testgoerli_routers(
-    skip: Int = 0
-    first: Int = 100
-    orderBy: testgoerli_Router_orderBy
-    orderDirection: testgoerli_OrderDirection
-    where: testgoerli_Router_filter
-
-    """
-    The block at which the query should be executed. Can either be a `{ hash: Bytes }` value containing a block hash, a `{ number: Int }` containing the block number, or a `{ number_gte: Int }` containing the minimum block number. In the case of `number_gte`, the query will be executed on the latest block only if the subgraph has progressed to or past the minimum block number. Defaults to the latest block when omitted.
-    """
-    block: testgoerli_Block_height
-
-    """
-    Set to `allow` to receive data even if the subgraph has skipped over errors while syncing.
-    """
-    subgraphError: _SubgraphErrorPolicy_! = deny
-  ): [testgoerli_Router!]!
-  testgoerli_setting(
-    id: ID!
-
-    """
-    The block at which the query should be executed. Can either be a `{ hash: Bytes }` value containing a block hash, a `{ number: Int }` containing the block number, or a `{ number_gte: Int }` containing the minimum block number. In the case of `number_gte`, the query will be executed on the latest block only if the subgraph has progressed to or past the minimum block number. Defaults to the latest block when omitted.
-    """
-    block: testgoerli_Block_height
-
-    """
-    Set to `allow` to receive data even if the subgraph has skipped over errors while syncing.
-    """
-    subgraphError: _SubgraphErrorPolicy_! = deny
-  ): testgoerli_Setting
-  testgoerli_settings(
-    skip: Int = 0
-    first: Int = 100
-    orderBy: testgoerli_Setting_orderBy
-    orderDirection: testgoerli_OrderDirection
-    where: testgoerli_Setting_filter
-
-    """
-    The block at which the query should be executed. Can either be a `{ hash: Bytes }` value containing a block hash, a `{ number: Int }` containing the block number, or a `{ number_gte: Int }` containing the minimum block number. In the case of `number_gte`, the query will be executed on the latest block only if the subgraph has progressed to or past the minimum block number. Defaults to the latest block when omitted.
-    """
-    block: testgoerli_Block_height
-
-    """
-    Set to `allow` to receive data even if the subgraph has skipped over errors while syncing.
-    """
-    subgraphError: _SubgraphErrorPolicy_! = deny
-  ): [testgoerli_Setting!]!
-  testgoerli_relayer(
-    id: ID!
-
-    """
-    The block at which the query should be executed. Can either be a `{ hash: Bytes }` value containing a block hash, a `{ number: Int }` containing the block number, or a `{ number_gte: Int }` containing the minimum block number. In the case of `number_gte`, the query will be executed on the latest block only if the subgraph has progressed to or past the minimum block number. Defaults to the latest block when omitted.
-    """
-    block: testgoerli_Block_height
-
-    """
-    Set to `allow` to receive data even if the subgraph has skipped over errors while syncing.
-    """
-    subgraphError: _SubgraphErrorPolicy_! = deny
-  ): testgoerli_Relayer
-  testgoerli_relayers(
-    skip: Int = 0
-    first: Int = 100
-    orderBy: testgoerli_Relayer_orderBy
-    orderDirection: testgoerli_OrderDirection
-    where: testgoerli_Relayer_filter
-
-    """
-    The block at which the query should be executed. Can either be a `{ hash: Bytes }` value containing a block hash, a `{ number: Int }` containing the block number, or a `{ number_gte: Int }` containing the minimum block number. In the case of `number_gte`, the query will be executed on the latest block only if the subgraph has progressed to or past the minimum block number. Defaults to the latest block when omitted.
-    """
-    block: testgoerli_Block_height
-
-    """
-    Set to `allow` to receive data even if the subgraph has skipped over errors while syncing.
-    """
-    subgraphError: _SubgraphErrorPolicy_! = deny
-  ): [testgoerli_Relayer!]!
-  testgoerli_stableSwap(
-    id: ID!
-
-    """
-    The block at which the query should be executed. Can either be a `{ hash: Bytes }` value containing a block hash, a `{ number: Int }` containing the block number, or a `{ number_gte: Int }` containing the minimum block number. In the case of `number_gte`, the query will be executed on the latest block only if the subgraph has progressed to or past the minimum block number. Defaults to the latest block when omitted.
-    """
-    block: testgoerli_Block_height
-
-    """
-    Set to `allow` to receive data even if the subgraph has skipped over errors while syncing.
-    """
-    subgraphError: _SubgraphErrorPolicy_! = deny
-  ): testgoerli_StableSwap
-  testgoerli_stableSwaps(
-    skip: Int = 0
-    first: Int = 100
-    orderBy: testgoerli_StableSwap_orderBy
-    orderDirection: testgoerli_OrderDirection
-    where: testgoerli_StableSwap_filter
-
-    """
-    The block at which the query should be executed. Can either be a `{ hash: Bytes }` value containing a block hash, a `{ number: Int }` containing the block number, or a `{ number_gte: Int }` containing the minimum block number. In the case of `number_gte`, the query will be executed on the latest block only if the subgraph has progressed to or past the minimum block number. Defaults to the latest block when omitted.
-    """
-    block: testgoerli_Block_height
-
-    """
-    Set to `allow` to receive data even if the subgraph has skipped over errors while syncing.
-    """
-    subgraphError: _SubgraphErrorPolicy_! = deny
-  ): [testgoerli_StableSwap!]!
-  testgoerli_sponsorVault(
-    id: ID!
-
-    """
-    The block at which the query should be executed. Can either be a `{ hash: Bytes }` value containing a block hash, a `{ number: Int }` containing the block number, or a `{ number_gte: Int }` containing the minimum block number. In the case of `number_gte`, the query will be executed on the latest block only if the subgraph has progressed to or past the minimum block number. Defaults to the latest block when omitted.
-    """
-    block: testgoerli_Block_height
-
-    """
-    Set to `allow` to receive data even if the subgraph has skipped over errors while syncing.
-    """
-    subgraphError: _SubgraphErrorPolicy_! = deny
-  ): testgoerli_SponsorVault
-  testgoerli_sponsorVaults(
-    skip: Int = 0
-    first: Int = 100
-    orderBy: testgoerli_SponsorVault_orderBy
-    orderDirection: testgoerli_OrderDirection
-    where: testgoerli_SponsorVault_filter
-
-    """
-    The block at which the query should be executed. Can either be a `{ hash: Bytes }` value containing a block hash, a `{ number: Int }` containing the block number, or a `{ number_gte: Int }` containing the minimum block number. In the case of `number_gte`, the query will be executed on the latest block only if the subgraph has progressed to or past the minimum block number. Defaults to the latest block when omitted.
-    """
-    block: testgoerli_Block_height
-
-    """
-    Set to `allow` to receive data even if the subgraph has skipped over errors while syncing.
-    """
-    subgraphError: _SubgraphErrorPolicy_! = deny
-  ): [testgoerli_SponsorVault!]!
-  testgoerli_originTransfer(
-    id: ID!
-
-    """
-    The block at which the query should be executed. Can either be a `{ hash: Bytes }` value containing a block hash, a `{ number: Int }` containing the block number, or a `{ number_gte: Int }` containing the minimum block number. In the case of `number_gte`, the query will be executed on the latest block only if the subgraph has progressed to or past the minimum block number. Defaults to the latest block when omitted.
-    """
-    block: testgoerli_Block_height
-
-    """
-    Set to `allow` to receive data even if the subgraph has skipped over errors while syncing.
-    """
-    subgraphError: _SubgraphErrorPolicy_! = deny
-  ): testgoerli_OriginTransfer
-  testgoerli_originTransfers(
-    skip: Int = 0
-    first: Int = 100
-    orderBy: testgoerli_OriginTransfer_orderBy
-    orderDirection: testgoerli_OrderDirection
-    where: testgoerli_OriginTransfer_filter
-
-    """
-    The block at which the query should be executed. Can either be a `{ hash: Bytes }` value containing a block hash, a `{ number: Int }` containing the block number, or a `{ number_gte: Int }` containing the minimum block number. In the case of `number_gte`, the query will be executed on the latest block only if the subgraph has progressed to or past the minimum block number. Defaults to the latest block when omitted.
-    """
-    block: testgoerli_Block_height
-
-    """
-    Set to `allow` to receive data even if the subgraph has skipped over errors while syncing.
-    """
-    subgraphError: _SubgraphErrorPolicy_! = deny
-  ): [testgoerli_OriginTransfer!]!
-  testgoerli_destinationTransfer(
-    id: ID!
-
-    """
-    The block at which the query should be executed. Can either be a `{ hash: Bytes }` value containing a block hash, a `{ number: Int }` containing the block number, or a `{ number_gte: Int }` containing the minimum block number. In the case of `number_gte`, the query will be executed on the latest block only if the subgraph has progressed to or past the minimum block number. Defaults to the latest block when omitted.
-    """
-    block: testgoerli_Block_height
-
-    """
-    Set to `allow` to receive data even if the subgraph has skipped over errors while syncing.
-    """
-    subgraphError: _SubgraphErrorPolicy_! = deny
-  ): testgoerli_DestinationTransfer
-  testgoerli_destinationTransfers(
-    skip: Int = 0
-    first: Int = 100
-    orderBy: testgoerli_DestinationTransfer_orderBy
-    orderDirection: testgoerli_OrderDirection
-    where: testgoerli_DestinationTransfer_filter
-
-    """
-    The block at which the query should be executed. Can either be a `{ hash: Bytes }` value containing a block hash, a `{ number: Int }` containing the block number, or a `{ number_gte: Int }` containing the minimum block number. In the case of `number_gte`, the query will be executed on the latest block only if the subgraph has progressed to or past the minimum block number. Defaults to the latest block when omitted.
-    """
-    block: testgoerli_Block_height
-
-    """
-    Set to `allow` to receive data even if the subgraph has skipped over errors while syncing.
-    """
-    subgraphError: _SubgraphErrorPolicy_! = deny
-  ): [testgoerli_DestinationTransfer!]!
-
-  """Access to subgraph metadata"""
-  testgoerli__meta(block: testgoerli_Block_height): testgoerli__Meta_
-  staginggoerli_asset(
-    id: ID!
-
-    """
-    The block at which the query should be executed. Can either be a `{ hash: Bytes }` value containing a block hash, a `{ number: Int }` containing the block number, or a `{ number_gte: Int }` containing the minimum block number. In the case of `number_gte`, the query will be executed on the latest block only if the subgraph has progressed to or past the minimum block number. Defaults to the latest block when omitted.
-    """
-    block: staginggoerli_Block_height
-
-    """
-    Set to `allow` to receive data even if the subgraph has skipped over errors while syncing.
-    """
-    subgraphError: _SubgraphErrorPolicy_! = deny
-  ): staginggoerli_Asset
-  staginggoerli_assets(
-    skip: Int = 0
-    first: Int = 100
-    orderBy: staginggoerli_Asset_orderBy
-    orderDirection: staginggoerli_OrderDirection
-    where: staginggoerli_Asset_filter
-
-    """
-    The block at which the query should be executed. Can either be a `{ hash: Bytes }` value containing a block hash, a `{ number: Int }` containing the block number, or a `{ number_gte: Int }` containing the minimum block number. In the case of `number_gte`, the query will be executed on the latest block only if the subgraph has progressed to or past the minimum block number. Defaults to the latest block when omitted.
-    """
-    block: staginggoerli_Block_height
-
-    """
-    Set to `allow` to receive data even if the subgraph has skipped over errors while syncing.
-    """
-    subgraphError: _SubgraphErrorPolicy_! = deny
-  ): [staginggoerli_Asset!]!
-  staginggoerli_assetBalance(
-    id: ID!
-
-    """
-    The block at which the query should be executed. Can either be a `{ hash: Bytes }` value containing a block hash, a `{ number: Int }` containing the block number, or a `{ number_gte: Int }` containing the minimum block number. In the case of `number_gte`, the query will be executed on the latest block only if the subgraph has progressed to or past the minimum block number. Defaults to the latest block when omitted.
-    """
-    block: staginggoerli_Block_height
-
-    """
-    Set to `allow` to receive data even if the subgraph has skipped over errors while syncing.
-    """
-    subgraphError: _SubgraphErrorPolicy_! = deny
-  ): staginggoerli_AssetBalance
-  staginggoerli_assetBalances(
-    skip: Int = 0
-    first: Int = 100
-    orderBy: staginggoerli_AssetBalance_orderBy
-    orderDirection: staginggoerli_OrderDirection
-    where: staginggoerli_AssetBalance_filter
-
-    """
-    The block at which the query should be executed. Can either be a `{ hash: Bytes }` value containing a block hash, a `{ number: Int }` containing the block number, or a `{ number_gte: Int }` containing the minimum block number. In the case of `number_gte`, the query will be executed on the latest block only if the subgraph has progressed to or past the minimum block number. Defaults to the latest block when omitted.
-    """
-    block: staginggoerli_Block_height
-
-    """
-    Set to `allow` to receive data even if the subgraph has skipped over errors while syncing.
-    """
-    subgraphError: _SubgraphErrorPolicy_! = deny
-  ): [staginggoerli_AssetBalance!]!
-  staginggoerli_router(
-    id: ID!
-
-    """
-    The block at which the query should be executed. Can either be a `{ hash: Bytes }` value containing a block hash, a `{ number: Int }` containing the block number, or a `{ number_gte: Int }` containing the minimum block number. In the case of `number_gte`, the query will be executed on the latest block only if the subgraph has progressed to or past the minimum block number. Defaults to the latest block when omitted.
-    """
-    block: staginggoerli_Block_height
-
-    """
-    Set to `allow` to receive data even if the subgraph has skipped over errors while syncing.
-    """
-    subgraphError: _SubgraphErrorPolicy_! = deny
-  ): staginggoerli_Router
-  staginggoerli_routers(
-    skip: Int = 0
-    first: Int = 100
-    orderBy: staginggoerli_Router_orderBy
-    orderDirection: staginggoerli_OrderDirection
-    where: staginggoerli_Router_filter
-
-    """
-    The block at which the query should be executed. Can either be a `{ hash: Bytes }` value containing a block hash, a `{ number: Int }` containing the block number, or a `{ number_gte: Int }` containing the minimum block number. In the case of `number_gte`, the query will be executed on the latest block only if the subgraph has progressed to or past the minimum block number. Defaults to the latest block when omitted.
-    """
-    block: staginggoerli_Block_height
-
-    """
-    Set to `allow` to receive data even if the subgraph has skipped over errors while syncing.
-    """
-    subgraphError: _SubgraphErrorPolicy_! = deny
-  ): [staginggoerli_Router!]!
-  staginggoerli_setting(
-    id: ID!
-
-    """
-    The block at which the query should be executed. Can either be a `{ hash: Bytes }` value containing a block hash, a `{ number: Int }` containing the block number, or a `{ number_gte: Int }` containing the minimum block number. In the case of `number_gte`, the query will be executed on the latest block only if the subgraph has progressed to or past the minimum block number. Defaults to the latest block when omitted.
-    """
-    block: staginggoerli_Block_height
-
-    """
-    Set to `allow` to receive data even if the subgraph has skipped over errors while syncing.
-    """
-    subgraphError: _SubgraphErrorPolicy_! = deny
-  ): staginggoerli_Setting
-  staginggoerli_settings(
-    skip: Int = 0
-    first: Int = 100
-    orderBy: staginggoerli_Setting_orderBy
-    orderDirection: staginggoerli_OrderDirection
-    where: staginggoerli_Setting_filter
-
-    """
-    The block at which the query should be executed. Can either be a `{ hash: Bytes }` value containing a block hash, a `{ number: Int }` containing the block number, or a `{ number_gte: Int }` containing the minimum block number. In the case of `number_gte`, the query will be executed on the latest block only if the subgraph has progressed to or past the minimum block number. Defaults to the latest block when omitted.
-    """
-    block: staginggoerli_Block_height
-
-    """
-    Set to `allow` to receive data even if the subgraph has skipped over errors while syncing.
-    """
-    subgraphError: _SubgraphErrorPolicy_! = deny
-  ): [staginggoerli_Setting!]!
-  staginggoerli_relayer(
-    id: ID!
-
-    """
-    The block at which the query should be executed. Can either be a `{ hash: Bytes }` value containing a block hash, a `{ number: Int }` containing the block number, or a `{ number_gte: Int }` containing the minimum block number. In the case of `number_gte`, the query will be executed on the latest block only if the subgraph has progressed to or past the minimum block number. Defaults to the latest block when omitted.
-    """
-    block: staginggoerli_Block_height
-
-    """
-    Set to `allow` to receive data even if the subgraph has skipped over errors while syncing.
-    """
-    subgraphError: _SubgraphErrorPolicy_! = deny
-  ): staginggoerli_Relayer
-  staginggoerli_relayers(
-    skip: Int = 0
-    first: Int = 100
-    orderBy: staginggoerli_Relayer_orderBy
-    orderDirection: staginggoerli_OrderDirection
-    where: staginggoerli_Relayer_filter
-
-    """
-    The block at which the query should be executed. Can either be a `{ hash: Bytes }` value containing a block hash, a `{ number: Int }` containing the block number, or a `{ number_gte: Int }` containing the minimum block number. In the case of `number_gte`, the query will be executed on the latest block only if the subgraph has progressed to or past the minimum block number. Defaults to the latest block when omitted.
-    """
-    block: staginggoerli_Block_height
-
-    """
-    Set to `allow` to receive data even if the subgraph has skipped over errors while syncing.
-    """
-    subgraphError: _SubgraphErrorPolicy_! = deny
-  ): [staginggoerli_Relayer!]!
-  staginggoerli_stableSwap(
-    id: ID!
-
-    """
-    The block at which the query should be executed. Can either be a `{ hash: Bytes }` value containing a block hash, a `{ number: Int }` containing the block number, or a `{ number_gte: Int }` containing the minimum block number. In the case of `number_gte`, the query will be executed on the latest block only if the subgraph has progressed to or past the minimum block number. Defaults to the latest block when omitted.
-    """
-    block: staginggoerli_Block_height
-
-    """
-    Set to `allow` to receive data even if the subgraph has skipped over errors while syncing.
-    """
-    subgraphError: _SubgraphErrorPolicy_! = deny
-  ): staginggoerli_StableSwap
-  staginggoerli_stableSwaps(
-    skip: Int = 0
-    first: Int = 100
-    orderBy: staginggoerli_StableSwap_orderBy
-    orderDirection: staginggoerli_OrderDirection
-    where: staginggoerli_StableSwap_filter
-
-    """
-    The block at which the query should be executed. Can either be a `{ hash: Bytes }` value containing a block hash, a `{ number: Int }` containing the block number, or a `{ number_gte: Int }` containing the minimum block number. In the case of `number_gte`, the query will be executed on the latest block only if the subgraph has progressed to or past the minimum block number. Defaults to the latest block when omitted.
-    """
-    block: staginggoerli_Block_height
-
-    """
-    Set to `allow` to receive data even if the subgraph has skipped over errors while syncing.
-    """
-    subgraphError: _SubgraphErrorPolicy_! = deny
-  ): [staginggoerli_StableSwap!]!
-  staginggoerli_sponsorVault(
-    id: ID!
-
-    """
-    The block at which the query should be executed. Can either be a `{ hash: Bytes }` value containing a block hash, a `{ number: Int }` containing the block number, or a `{ number_gte: Int }` containing the minimum block number. In the case of `number_gte`, the query will be executed on the latest block only if the subgraph has progressed to or past the minimum block number. Defaults to the latest block when omitted.
-    """
-    block: staginggoerli_Block_height
-
-    """
-    Set to `allow` to receive data even if the subgraph has skipped over errors while syncing.
-    """
-    subgraphError: _SubgraphErrorPolicy_! = deny
-  ): staginggoerli_SponsorVault
-  staginggoerli_sponsorVaults(
-    skip: Int = 0
-    first: Int = 100
-    orderBy: staginggoerli_SponsorVault_orderBy
-    orderDirection: staginggoerli_OrderDirection
-    where: staginggoerli_SponsorVault_filter
-
-    """
-    The block at which the query should be executed. Can either be a `{ hash: Bytes }` value containing a block hash, a `{ number: Int }` containing the block number, or a `{ number_gte: Int }` containing the minimum block number. In the case of `number_gte`, the query will be executed on the latest block only if the subgraph has progressed to or past the minimum block number. Defaults to the latest block when omitted.
-    """
-    block: staginggoerli_Block_height
-
-    """
-    Set to `allow` to receive data even if the subgraph has skipped over errors while syncing.
-    """
-    subgraphError: _SubgraphErrorPolicy_! = deny
-  ): [staginggoerli_SponsorVault!]!
-  staginggoerli_originTransfer(
-    id: ID!
-
-    """
-    The block at which the query should be executed. Can either be a `{ hash: Bytes }` value containing a block hash, a `{ number: Int }` containing the block number, or a `{ number_gte: Int }` containing the minimum block number. In the case of `number_gte`, the query will be executed on the latest block only if the subgraph has progressed to or past the minimum block number. Defaults to the latest block when omitted.
-    """
-    block: staginggoerli_Block_height
-
-    """
-    Set to `allow` to receive data even if the subgraph has skipped over errors while syncing.
-    """
-    subgraphError: _SubgraphErrorPolicy_! = deny
-  ): staginggoerli_OriginTransfer
-  staginggoerli_originTransfers(
-    skip: Int = 0
-    first: Int = 100
-    orderBy: staginggoerli_OriginTransfer_orderBy
-    orderDirection: staginggoerli_OrderDirection
-    where: staginggoerli_OriginTransfer_filter
-
-    """
-    The block at which the query should be executed. Can either be a `{ hash: Bytes }` value containing a block hash, a `{ number: Int }` containing the block number, or a `{ number_gte: Int }` containing the minimum block number. In the case of `number_gte`, the query will be executed on the latest block only if the subgraph has progressed to or past the minimum block number. Defaults to the latest block when omitted.
-    """
-    block: staginggoerli_Block_height
-
-    """
-    Set to `allow` to receive data even if the subgraph has skipped over errors while syncing.
-    """
-    subgraphError: _SubgraphErrorPolicy_! = deny
-  ): [staginggoerli_OriginTransfer!]!
-  staginggoerli_destinationTransfer(
-    id: ID!
-
-    """
-    The block at which the query should be executed. Can either be a `{ hash: Bytes }` value containing a block hash, a `{ number: Int }` containing the block number, or a `{ number_gte: Int }` containing the minimum block number. In the case of `number_gte`, the query will be executed on the latest block only if the subgraph has progressed to or past the minimum block number. Defaults to the latest block when omitted.
-    """
-    block: staginggoerli_Block_height
-
-    """
-    Set to `allow` to receive data even if the subgraph has skipped over errors while syncing.
-    """
-    subgraphError: _SubgraphErrorPolicy_! = deny
-  ): staginggoerli_DestinationTransfer
-  staginggoerli_destinationTransfers(
-    skip: Int = 0
-    first: Int = 100
-    orderBy: staginggoerli_DestinationTransfer_orderBy
-    orderDirection: staginggoerli_OrderDirection
-    where: staginggoerli_DestinationTransfer_filter
-
-    """
-    The block at which the query should be executed. Can either be a `{ hash: Bytes }` value containing a block hash, a `{ number: Int }` containing the block number, or a `{ number_gte: Int }` containing the minimum block number. In the case of `number_gte`, the query will be executed on the latest block only if the subgraph has progressed to or past the minimum block number. Defaults to the latest block when omitted.
-    """
-    block: staginggoerli_Block_height
-
-    """
-    Set to `allow` to receive data even if the subgraph has skipped over errors while syncing.
-    """
-    subgraphError: _SubgraphErrorPolicy_! = deny
-  ): [staginggoerli_DestinationTransfer!]!
-
-  """Access to subgraph metadata"""
-  staginggoerli__meta(block: staginggoerli_Block_height): staginggoerli__Meta_
-  testrinkeby_asset(
-    id: ID!
-
-    """
-    The block at which the query should be executed. Can either be a `{ hash: Bytes }` value containing a block hash, a `{ number: Int }` containing the block number, or a `{ number_gte: Int }` containing the minimum block number. In the case of `number_gte`, the query will be executed on the latest block only if the subgraph has progressed to or past the minimum block number. Defaults to the latest block when omitted.
-    """
-    block: testrinkeby_Block_height
-
-    """
-    Set to `allow` to receive data even if the subgraph has skipped over errors while syncing.
-    """
-    subgraphError: _SubgraphErrorPolicy_! = deny
-  ): testrinkeby_Asset
-  testrinkeby_assets(
-    skip: Int = 0
-    first: Int = 100
-    orderBy: testrinkeby_Asset_orderBy
-    orderDirection: testrinkeby_OrderDirection
-    where: testrinkeby_Asset_filter
-
-    """
-    The block at which the query should be executed. Can either be a `{ hash: Bytes }` value containing a block hash, a `{ number: Int }` containing the block number, or a `{ number_gte: Int }` containing the minimum block number. In the case of `number_gte`, the query will be executed on the latest block only if the subgraph has progressed to or past the minimum block number. Defaults to the latest block when omitted.
-    """
-    block: testrinkeby_Block_height
-
-    """
-    Set to `allow` to receive data even if the subgraph has skipped over errors while syncing.
-    """
-    subgraphError: _SubgraphErrorPolicy_! = deny
-  ): [testrinkeby_Asset!]!
-  testrinkeby_assetBalance(
-    id: ID!
-
-    """
-    The block at which the query should be executed. Can either be a `{ hash: Bytes }` value containing a block hash, a `{ number: Int }` containing the block number, or a `{ number_gte: Int }` containing the minimum block number. In the case of `number_gte`, the query will be executed on the latest block only if the subgraph has progressed to or past the minimum block number. Defaults to the latest block when omitted.
-    """
-    block: testrinkeby_Block_height
-
-    """
-    Set to `allow` to receive data even if the subgraph has skipped over errors while syncing.
-    """
-    subgraphError: _SubgraphErrorPolicy_! = deny
-  ): testrinkeby_AssetBalance
-  testrinkeby_assetBalances(
-    skip: Int = 0
-    first: Int = 100
-    orderBy: testrinkeby_AssetBalance_orderBy
-    orderDirection: testrinkeby_OrderDirection
-    where: testrinkeby_AssetBalance_filter
-
-    """
-    The block at which the query should be executed. Can either be a `{ hash: Bytes }` value containing a block hash, a `{ number: Int }` containing the block number, or a `{ number_gte: Int }` containing the minimum block number. In the case of `number_gte`, the query will be executed on the latest block only if the subgraph has progressed to or past the minimum block number. Defaults to the latest block when omitted.
-    """
-    block: testrinkeby_Block_height
-
-    """
-    Set to `allow` to receive data even if the subgraph has skipped over errors while syncing.
-    """
-    subgraphError: _SubgraphErrorPolicy_! = deny
-  ): [testrinkeby_AssetBalance!]!
-  testrinkeby_router(
-    id: ID!
-
-    """
-    The block at which the query should be executed. Can either be a `{ hash: Bytes }` value containing a block hash, a `{ number: Int }` containing the block number, or a `{ number_gte: Int }` containing the minimum block number. In the case of `number_gte`, the query will be executed on the latest block only if the subgraph has progressed to or past the minimum block number. Defaults to the latest block when omitted.
-    """
-    block: testrinkeby_Block_height
-
-    """
-    Set to `allow` to receive data even if the subgraph has skipped over errors while syncing.
-    """
-    subgraphError: _SubgraphErrorPolicy_! = deny
-  ): testrinkeby_Router
-  testrinkeby_routers(
-    skip: Int = 0
-    first: Int = 100
-    orderBy: testrinkeby_Router_orderBy
-    orderDirection: testrinkeby_OrderDirection
-    where: testrinkeby_Router_filter
-
-    """
-    The block at which the query should be executed. Can either be a `{ hash: Bytes }` value containing a block hash, a `{ number: Int }` containing the block number, or a `{ number_gte: Int }` containing the minimum block number. In the case of `number_gte`, the query will be executed on the latest block only if the subgraph has progressed to or past the minimum block number. Defaults to the latest block when omitted.
-    """
-    block: testrinkeby_Block_height
-
-    """
-    Set to `allow` to receive data even if the subgraph has skipped over errors while syncing.
-    """
-    subgraphError: _SubgraphErrorPolicy_! = deny
-  ): [testrinkeby_Router!]!
-  testrinkeby_setting(
-    id: ID!
-
-    """
-    The block at which the query should be executed. Can either be a `{ hash: Bytes }` value containing a block hash, a `{ number: Int }` containing the block number, or a `{ number_gte: Int }` containing the minimum block number. In the case of `number_gte`, the query will be executed on the latest block only if the subgraph has progressed to or past the minimum block number. Defaults to the latest block when omitted.
-    """
-    block: testrinkeby_Block_height
-
-    """
-    Set to `allow` to receive data even if the subgraph has skipped over errors while syncing.
-    """
-    subgraphError: _SubgraphErrorPolicy_! = deny
-  ): testrinkeby_Setting
-  testrinkeby_settings(
-    skip: Int = 0
-    first: Int = 100
-    orderBy: testrinkeby_Setting_orderBy
-    orderDirection: testrinkeby_OrderDirection
-    where: testrinkeby_Setting_filter
-
-    """
-    The block at which the query should be executed. Can either be a `{ hash: Bytes }` value containing a block hash, a `{ number: Int }` containing the block number, or a `{ number_gte: Int }` containing the minimum block number. In the case of `number_gte`, the query will be executed on the latest block only if the subgraph has progressed to or past the minimum block number. Defaults to the latest block when omitted.
-    """
-    block: testrinkeby_Block_height
-
-    """
-    Set to `allow` to receive data even if the subgraph has skipped over errors while syncing.
-    """
-    subgraphError: _SubgraphErrorPolicy_! = deny
-  ): [testrinkeby_Setting!]!
-  testrinkeby_relayer(
-    id: ID!
-
-    """
-    The block at which the query should be executed. Can either be a `{ hash: Bytes }` value containing a block hash, a `{ number: Int }` containing the block number, or a `{ number_gte: Int }` containing the minimum block number. In the case of `number_gte`, the query will be executed on the latest block only if the subgraph has progressed to or past the minimum block number. Defaults to the latest block when omitted.
-    """
-    block: testrinkeby_Block_height
-
-    """
-    Set to `allow` to receive data even if the subgraph has skipped over errors while syncing.
-    """
-    subgraphError: _SubgraphErrorPolicy_! = deny
-  ): testrinkeby_Relayer
-  testrinkeby_relayers(
-    skip: Int = 0
-    first: Int = 100
-    orderBy: testrinkeby_Relayer_orderBy
-    orderDirection: testrinkeby_OrderDirection
-    where: testrinkeby_Relayer_filter
-
-    """
-    The block at which the query should be executed. Can either be a `{ hash: Bytes }` value containing a block hash, a `{ number: Int }` containing the block number, or a `{ number_gte: Int }` containing the minimum block number. In the case of `number_gte`, the query will be executed on the latest block only if the subgraph has progressed to or past the minimum block number. Defaults to the latest block when omitted.
-    """
-    block: testrinkeby_Block_height
-
-    """
-    Set to `allow` to receive data even if the subgraph has skipped over errors while syncing.
-    """
-    subgraphError: _SubgraphErrorPolicy_! = deny
-  ): [testrinkeby_Relayer!]!
-  testrinkeby_stableSwap(
-    id: ID!
-
-    """
-    The block at which the query should be executed. Can either be a `{ hash: Bytes }` value containing a block hash, a `{ number: Int }` containing the block number, or a `{ number_gte: Int }` containing the minimum block number. In the case of `number_gte`, the query will be executed on the latest block only if the subgraph has progressed to or past the minimum block number. Defaults to the latest block when omitted.
-    """
-    block: testrinkeby_Block_height
-
-    """
-    Set to `allow` to receive data even if the subgraph has skipped over errors while syncing.
-    """
-    subgraphError: _SubgraphErrorPolicy_! = deny
-  ): testrinkeby_StableSwap
-  testrinkeby_stableSwaps(
-    skip: Int = 0
-    first: Int = 100
-    orderBy: testrinkeby_StableSwap_orderBy
-    orderDirection: testrinkeby_OrderDirection
-    where: testrinkeby_StableSwap_filter
-
-    """
-    The block at which the query should be executed. Can either be a `{ hash: Bytes }` value containing a block hash, a `{ number: Int }` containing the block number, or a `{ number_gte: Int }` containing the minimum block number. In the case of `number_gte`, the query will be executed on the latest block only if the subgraph has progressed to or past the minimum block number. Defaults to the latest block when omitted.
-    """
-    block: testrinkeby_Block_height
-
-    """
-    Set to `allow` to receive data even if the subgraph has skipped over errors while syncing.
-    """
-    subgraphError: _SubgraphErrorPolicy_! = deny
-  ): [testrinkeby_StableSwap!]!
-  testrinkeby_sponsorVault(
-    id: ID!
-
-    """
-    The block at which the query should be executed. Can either be a `{ hash: Bytes }` value containing a block hash, a `{ number: Int }` containing the block number, or a `{ number_gte: Int }` containing the minimum block number. In the case of `number_gte`, the query will be executed on the latest block only if the subgraph has progressed to or past the minimum block number. Defaults to the latest block when omitted.
-    """
-    block: testrinkeby_Block_height
-
-    """
-    Set to `allow` to receive data even if the subgraph has skipped over errors while syncing.
-    """
-    subgraphError: _SubgraphErrorPolicy_! = deny
-  ): testrinkeby_SponsorVault
-  testrinkeby_sponsorVaults(
-    skip: Int = 0
-    first: Int = 100
-    orderBy: testrinkeby_SponsorVault_orderBy
-    orderDirection: testrinkeby_OrderDirection
-    where: testrinkeby_SponsorVault_filter
-
-    """
-    The block at which the query should be executed. Can either be a `{ hash: Bytes }` value containing a block hash, a `{ number: Int }` containing the block number, or a `{ number_gte: Int }` containing the minimum block number. In the case of `number_gte`, the query will be executed on the latest block only if the subgraph has progressed to or past the minimum block number. Defaults to the latest block when omitted.
-    """
-    block: testrinkeby_Block_height
-
-    """
-    Set to `allow` to receive data even if the subgraph has skipped over errors while syncing.
-    """
-    subgraphError: _SubgraphErrorPolicy_! = deny
-  ): [testrinkeby_SponsorVault!]!
-  testrinkeby_originTransfer(
-    id: ID!
-
-    """
-    The block at which the query should be executed. Can either be a `{ hash: Bytes }` value containing a block hash, a `{ number: Int }` containing the block number, or a `{ number_gte: Int }` containing the minimum block number. In the case of `number_gte`, the query will be executed on the latest block only if the subgraph has progressed to or past the minimum block number. Defaults to the latest block when omitted.
-    """
-    block: testrinkeby_Block_height
-
-    """
-    Set to `allow` to receive data even if the subgraph has skipped over errors while syncing.
-    """
-    subgraphError: _SubgraphErrorPolicy_! = deny
-  ): testrinkeby_OriginTransfer
-  testrinkeby_originTransfers(
-    skip: Int = 0
-    first: Int = 100
-    orderBy: testrinkeby_OriginTransfer_orderBy
-    orderDirection: testrinkeby_OrderDirection
-    where: testrinkeby_OriginTransfer_filter
-
-    """
-    The block at which the query should be executed. Can either be a `{ hash: Bytes }` value containing a block hash, a `{ number: Int }` containing the block number, or a `{ number_gte: Int }` containing the minimum block number. In the case of `number_gte`, the query will be executed on the latest block only if the subgraph has progressed to or past the minimum block number. Defaults to the latest block when omitted.
-    """
-    block: testrinkeby_Block_height
-
-    """
-    Set to `allow` to receive data even if the subgraph has skipped over errors while syncing.
-    """
-    subgraphError: _SubgraphErrorPolicy_! = deny
-  ): [testrinkeby_OriginTransfer!]!
-  testrinkeby_destinationTransfer(
-    id: ID!
-
-    """
-    The block at which the query should be executed. Can either be a `{ hash: Bytes }` value containing a block hash, a `{ number: Int }` containing the block number, or a `{ number_gte: Int }` containing the minimum block number. In the case of `number_gte`, the query will be executed on the latest block only if the subgraph has progressed to or past the minimum block number. Defaults to the latest block when omitted.
-    """
-    block: testrinkeby_Block_height
-
-    """
-    Set to `allow` to receive data even if the subgraph has skipped over errors while syncing.
-    """
-    subgraphError: _SubgraphErrorPolicy_! = deny
-  ): testrinkeby_DestinationTransfer
-  testrinkeby_destinationTransfers(
-    skip: Int = 0
-    first: Int = 100
-    orderBy: testrinkeby_DestinationTransfer_orderBy
-    orderDirection: testrinkeby_OrderDirection
-    where: testrinkeby_DestinationTransfer_filter
-
-    """
-    The block at which the query should be executed. Can either be a `{ hash: Bytes }` value containing a block hash, a `{ number: Int }` containing the block number, or a `{ number_gte: Int }` containing the minimum block number. In the case of `number_gte`, the query will be executed on the latest block only if the subgraph has progressed to or past the minimum block number. Defaults to the latest block when omitted.
-    """
-    block: testrinkeby_Block_height
-
-    """
-    Set to `allow` to receive data even if the subgraph has skipped over errors while syncing.
-    """
-    subgraphError: _SubgraphErrorPolicy_! = deny
-  ): [testrinkeby_DestinationTransfer!]!
-
-  """Access to subgraph metadata"""
-  testrinkeby__meta(block: testrinkeby_Block_height): testrinkeby__Meta_
+}
+
+type testgoerli_Asset {
+  id: ID!
+  local: testgoerli_Bytes!
+  adoptedAsset: testgoerli_Bytes!
+  canonicalId: testgoerli_Bytes!
+  canonicalDomain: BigInt!
+  blockNumber: BigInt!
+}
+
+type testgoerli_AssetBalance {
+  id: ID!
+  amount: BigInt!
+  router: testgoerli_Router!
+  asset: testgoerli_Asset!
+}
+
+input testgoerli_AssetBalance_filter {
+  id: ID
+  id_not: ID
+  id_gt: ID
+  id_lt: ID
+  id_gte: ID
+  id_lte: ID
+  id_in: [ID!]
+  id_not_in: [ID!]
+  amount: BigInt
+  amount_not: BigInt
+  amount_gt: BigInt
+  amount_lt: BigInt
+  amount_gte: BigInt
+  amount_lte: BigInt
+  amount_in: [BigInt!]
+  amount_not_in: [BigInt!]
+  router: String
+  router_not: String
+  router_gt: String
+  router_lt: String
+  router_gte: String
+  router_lte: String
+  router_in: [String!]
+  router_not_in: [String!]
+  router_contains: String
+  router_contains_nocase: String
+  router_not_contains: String
+  router_not_contains_nocase: String
+  router_starts_with: String
+  router_starts_with_nocase: String
+  router_not_starts_with: String
+  router_not_starts_with_nocase: String
+  router_ends_with: String
+  router_ends_with_nocase: String
+  router_not_ends_with: String
+  router_not_ends_with_nocase: String
+  router_: testgoerli_Router_filter
+  asset: String
+  asset_not: String
+  asset_gt: String
+  asset_lt: String
+  asset_gte: String
+  asset_lte: String
+  asset_in: [String!]
+  asset_not_in: [String!]
+  asset_contains: String
+  asset_contains_nocase: String
+  asset_not_contains: String
+  asset_not_contains_nocase: String
+  asset_starts_with: String
+  asset_starts_with_nocase: String
+  asset_not_starts_with: String
+  asset_not_starts_with_nocase: String
+  asset_ends_with: String
+  asset_ends_with_nocase: String
+  asset_not_ends_with: String
+  asset_not_ends_with_nocase: String
+  asset_: testgoerli_Asset_filter
+
+  """Filter for the block changed event."""
+  _change_block: testgoerli_BlockChangedFilter
+}
+
+enum testgoerli_AssetBalance_orderBy {
+  id
+  amount
+  router
+  asset
+}
+
+input testgoerli_Asset_filter {
+  id: ID
+  id_not: ID
+  id_gt: ID
+  id_lt: ID
+  id_gte: ID
+  id_lte: ID
+  id_in: [ID!]
+  id_not_in: [ID!]
+  local: testgoerli_Bytes
+  local_not: testgoerli_Bytes
+  local_in: [testgoerli_Bytes!]
+  local_not_in: [testgoerli_Bytes!]
+  local_contains: testgoerli_Bytes
+  local_not_contains: testgoerli_Bytes
+  adoptedAsset: testgoerli_Bytes
+  adoptedAsset_not: testgoerli_Bytes
+  adoptedAsset_in: [testgoerli_Bytes!]
+  adoptedAsset_not_in: [testgoerli_Bytes!]
+  adoptedAsset_contains: testgoerli_Bytes
+  adoptedAsset_not_contains: testgoerli_Bytes
+  canonicalId: testgoerli_Bytes
+  canonicalId_not: testgoerli_Bytes
+  canonicalId_in: [testgoerli_Bytes!]
+  canonicalId_not_in: [testgoerli_Bytes!]
+  canonicalId_contains: testgoerli_Bytes
+  canonicalId_not_contains: testgoerli_Bytes
+  canonicalDomain: BigInt
+  canonicalDomain_not: BigInt
+  canonicalDomain_gt: BigInt
+  canonicalDomain_lt: BigInt
+  canonicalDomain_gte: BigInt
+  canonicalDomain_lte: BigInt
+  canonicalDomain_in: [BigInt!]
+  canonicalDomain_not_in: [BigInt!]
+  blockNumber: BigInt
+  blockNumber_not: BigInt
+  blockNumber_gt: BigInt
+  blockNumber_lt: BigInt
+  blockNumber_gte: BigInt
+  blockNumber_lte: BigInt
+  blockNumber_in: [BigInt!]
+  blockNumber_not_in: [BigInt!]
+
+  """Filter for the block changed event."""
+  _change_block: testgoerli_BlockChangedFilter
+}
+
+enum testgoerli_Asset_orderBy {
+  id
+  local
+  adoptedAsset
+  canonicalId
+  canonicalDomain
+  blockNumber
+}
+
+scalar testgoerli_BigDecimal
+
+scalar BigInt
+
+input testgoerli_BlockChangedFilter {
+  number_gte: Int!
+}
+
+input testgoerli_Block_height {
+  hash: testgoerli_Bytes
+  number: Int
+  number_gte: Int
+}
+
+scalar testgoerli_Bytes
+
+type testgoerli_DestinationTransfer {
+  id: ID!
+  chainId: BigInt
+  transferId: testgoerli_Bytes
+  nonce: BigInt
+  to: testgoerli_Bytes
+  callData: testgoerli_Bytes
+  originDomain: BigInt
+  destinationDomain: BigInt
+  agent: testgoerli_Bytes
+  recovery: testgoerli_Bytes
+  forceSlow: Boolean
+  receiveLocal: Boolean
+  callback: testgoerli_Bytes
+  callbackFee: BigInt
+  relayerFee: BigInt
+  slippageTol: BigInt
+  status: testgoerli_TransferStatus
+  routers(skip: Int = 0, first: Int = 100, orderBy: testgoerli_Router_orderBy, orderDirection: testgoerli_OrderDirection, where: testgoerli_Router_filter): [testgoerli_Router!]
+  originSender: testgoerli_Bytes
+  transactingAsset: testgoerli_Bytes
+  transactingAmount: BigInt
+  localAsset: testgoerli_Bytes
+  localAmount: BigInt
+  sponsorVaultRelayerFee: BigInt
+  executedCaller: testgoerli_Bytes
+  executedTransactionHash: testgoerli_Bytes
+  executedTimestamp: BigInt
+  executedGasPrice: BigInt
+  executedGasLimit: BigInt
+  executedBlockNumber: BigInt
+  reconciledCaller: testgoerli_Bytes
+  reconciledTransactionHash: testgoerli_Bytes
+  reconciledTimestamp: BigInt
+  reconciledGasPrice: BigInt
+  reconciledGasLimit: BigInt
+  reconciledBlockNumber: BigInt
+}
+
+input testgoerli_DestinationTransfer_filter {
+  id: ID
+  id_not: ID
+  id_gt: ID
+  id_lt: ID
+  id_gte: ID
+  id_lte: ID
+  id_in: [ID!]
+  id_not_in: [ID!]
+  chainId: BigInt
+  chainId_not: BigInt
+  chainId_gt: BigInt
+  chainId_lt: BigInt
+  chainId_gte: BigInt
+  chainId_lte: BigInt
+  chainId_in: [BigInt!]
+  chainId_not_in: [BigInt!]
+  transferId: testgoerli_Bytes
+  transferId_not: testgoerli_Bytes
+  transferId_in: [testgoerli_Bytes!]
+  transferId_not_in: [testgoerli_Bytes!]
+  transferId_contains: testgoerli_Bytes
+  transferId_not_contains: testgoerli_Bytes
+  nonce: BigInt
+  nonce_not: BigInt
+  nonce_gt: BigInt
+  nonce_lt: BigInt
+  nonce_gte: BigInt
+  nonce_lte: BigInt
+  nonce_in: [BigInt!]
+  nonce_not_in: [BigInt!]
+  to: testgoerli_Bytes
+  to_not: testgoerli_Bytes
+  to_in: [testgoerli_Bytes!]
+  to_not_in: [testgoerli_Bytes!]
+  to_contains: testgoerli_Bytes
+  to_not_contains: testgoerli_Bytes
+  callData: testgoerli_Bytes
+  callData_not: testgoerli_Bytes
+  callData_in: [testgoerli_Bytes!]
+  callData_not_in: [testgoerli_Bytes!]
+  callData_contains: testgoerli_Bytes
+  callData_not_contains: testgoerli_Bytes
+  originDomain: BigInt
+  originDomain_not: BigInt
+  originDomain_gt: BigInt
+  originDomain_lt: BigInt
+  originDomain_gte: BigInt
+  originDomain_lte: BigInt
+  originDomain_in: [BigInt!]
+  originDomain_not_in: [BigInt!]
+  destinationDomain: BigInt
+  destinationDomain_not: BigInt
+  destinationDomain_gt: BigInt
+  destinationDomain_lt: BigInt
+  destinationDomain_gte: BigInt
+  destinationDomain_lte: BigInt
+  destinationDomain_in: [BigInt!]
+  destinationDomain_not_in: [BigInt!]
+  agent: testgoerli_Bytes
+  agent_not: testgoerli_Bytes
+  agent_in: [testgoerli_Bytes!]
+  agent_not_in: [testgoerli_Bytes!]
+  agent_contains: testgoerli_Bytes
+  agent_not_contains: testgoerli_Bytes
+  recovery: testgoerli_Bytes
+  recovery_not: testgoerli_Bytes
+  recovery_in: [testgoerli_Bytes!]
+  recovery_not_in: [testgoerli_Bytes!]
+  recovery_contains: testgoerli_Bytes
+  recovery_not_contains: testgoerli_Bytes
+  forceSlow: Boolean
+  forceSlow_not: Boolean
+  forceSlow_in: [Boolean!]
+  forceSlow_not_in: [Boolean!]
+  receiveLocal: Boolean
+  receiveLocal_not: Boolean
+  receiveLocal_in: [Boolean!]
+  receiveLocal_not_in: [Boolean!]
+  callback: testgoerli_Bytes
+  callback_not: testgoerli_Bytes
+  callback_in: [testgoerli_Bytes!]
+  callback_not_in: [testgoerli_Bytes!]
+  callback_contains: testgoerli_Bytes
+  callback_not_contains: testgoerli_Bytes
+  callbackFee: BigInt
+  callbackFee_not: BigInt
+  callbackFee_gt: BigInt
+  callbackFee_lt: BigInt
+  callbackFee_gte: BigInt
+  callbackFee_lte: BigInt
+  callbackFee_in: [BigInt!]
+  callbackFee_not_in: [BigInt!]
+  relayerFee: BigInt
+  relayerFee_not: BigInt
+  relayerFee_gt: BigInt
+  relayerFee_lt: BigInt
+  relayerFee_gte: BigInt
+  relayerFee_lte: BigInt
+  relayerFee_in: [BigInt!]
+  relayerFee_not_in: [BigInt!]
+  slippageTol: BigInt
+  slippageTol_not: BigInt
+  slippageTol_gt: BigInt
+  slippageTol_lt: BigInt
+  slippageTol_gte: BigInt
+  slippageTol_lte: BigInt
+  slippageTol_in: [BigInt!]
+  slippageTol_not_in: [BigInt!]
+  status: testgoerli_TransferStatus
+  status_not: testgoerli_TransferStatus
+  status_in: [testgoerli_TransferStatus!]
+  status_not_in: [testgoerli_TransferStatus!]
+  routers: [String!]
+  routers_not: [String!]
+  routers_contains: [String!]
+  routers_contains_nocase: [String!]
+  routers_not_contains: [String!]
+  routers_not_contains_nocase: [String!]
+  routers_: testgoerli_Router_filter
+  originSender: testgoerli_Bytes
+  originSender_not: testgoerli_Bytes
+  originSender_in: [testgoerli_Bytes!]
+  originSender_not_in: [testgoerli_Bytes!]
+  originSender_contains: testgoerli_Bytes
+  originSender_not_contains: testgoerli_Bytes
+  transactingAsset: testgoerli_Bytes
+  transactingAsset_not: testgoerli_Bytes
+  transactingAsset_in: [testgoerli_Bytes!]
+  transactingAsset_not_in: [testgoerli_Bytes!]
+  transactingAsset_contains: testgoerli_Bytes
+  transactingAsset_not_contains: testgoerli_Bytes
+  transactingAmount: BigInt
+  transactingAmount_not: BigInt
+  transactingAmount_gt: BigInt
+  transactingAmount_lt: BigInt
+  transactingAmount_gte: BigInt
+  transactingAmount_lte: BigInt
+  transactingAmount_in: [BigInt!]
+  transactingAmount_not_in: [BigInt!]
+  localAsset: testgoerli_Bytes
+  localAsset_not: testgoerli_Bytes
+  localAsset_in: [testgoerli_Bytes!]
+  localAsset_not_in: [testgoerli_Bytes!]
+  localAsset_contains: testgoerli_Bytes
+  localAsset_not_contains: testgoerli_Bytes
+  localAmount: BigInt
+  localAmount_not: BigInt
+  localAmount_gt: BigInt
+  localAmount_lt: BigInt
+  localAmount_gte: BigInt
+  localAmount_lte: BigInt
+  localAmount_in: [BigInt!]
+  localAmount_not_in: [BigInt!]
+  sponsorVaultRelayerFee: BigInt
+  sponsorVaultRelayerFee_not: BigInt
+  sponsorVaultRelayerFee_gt: BigInt
+  sponsorVaultRelayerFee_lt: BigInt
+  sponsorVaultRelayerFee_gte: BigInt
+  sponsorVaultRelayerFee_lte: BigInt
+  sponsorVaultRelayerFee_in: [BigInt!]
+  sponsorVaultRelayerFee_not_in: [BigInt!]
+  executedCaller: testgoerli_Bytes
+  executedCaller_not: testgoerli_Bytes
+  executedCaller_in: [testgoerli_Bytes!]
+  executedCaller_not_in: [testgoerli_Bytes!]
+  executedCaller_contains: testgoerli_Bytes
+  executedCaller_not_contains: testgoerli_Bytes
+  executedTransactionHash: testgoerli_Bytes
+  executedTransactionHash_not: testgoerli_Bytes
+  executedTransactionHash_in: [testgoerli_Bytes!]
+  executedTransactionHash_not_in: [testgoerli_Bytes!]
+  executedTransactionHash_contains: testgoerli_Bytes
+  executedTransactionHash_not_contains: testgoerli_Bytes
+  executedTimestamp: BigInt
+  executedTimestamp_not: BigInt
+  executedTimestamp_gt: BigInt
+  executedTimestamp_lt: BigInt
+  executedTimestamp_gte: BigInt
+  executedTimestamp_lte: BigInt
+  executedTimestamp_in: [BigInt!]
+  executedTimestamp_not_in: [BigInt!]
+  executedGasPrice: BigInt
+  executedGasPrice_not: BigInt
+  executedGasPrice_gt: BigInt
+  executedGasPrice_lt: BigInt
+  executedGasPrice_gte: BigInt
+  executedGasPrice_lte: BigInt
+  executedGasPrice_in: [BigInt!]
+  executedGasPrice_not_in: [BigInt!]
+  executedGasLimit: BigInt
+  executedGasLimit_not: BigInt
+  executedGasLimit_gt: BigInt
+  executedGasLimit_lt: BigInt
+  executedGasLimit_gte: BigInt
+  executedGasLimit_lte: BigInt
+  executedGasLimit_in: [BigInt!]
+  executedGasLimit_not_in: [BigInt!]
+  executedBlockNumber: BigInt
+  executedBlockNumber_not: BigInt
+  executedBlockNumber_gt: BigInt
+  executedBlockNumber_lt: BigInt
+  executedBlockNumber_gte: BigInt
+  executedBlockNumber_lte: BigInt
+  executedBlockNumber_in: [BigInt!]
+  executedBlockNumber_not_in: [BigInt!]
+  reconciledCaller: testgoerli_Bytes
+  reconciledCaller_not: testgoerli_Bytes
+  reconciledCaller_in: [testgoerli_Bytes!]
+  reconciledCaller_not_in: [testgoerli_Bytes!]
+  reconciledCaller_contains: testgoerli_Bytes
+  reconciledCaller_not_contains: testgoerli_Bytes
+  reconciledTransactionHash: testgoerli_Bytes
+  reconciledTransactionHash_not: testgoerli_Bytes
+  reconciledTransactionHash_in: [testgoerli_Bytes!]
+  reconciledTransactionHash_not_in: [testgoerli_Bytes!]
+  reconciledTransactionHash_contains: testgoerli_Bytes
+  reconciledTransactionHash_not_contains: testgoerli_Bytes
+  reconciledTimestamp: BigInt
+  reconciledTimestamp_not: BigInt
+  reconciledTimestamp_gt: BigInt
+  reconciledTimestamp_lt: BigInt
+  reconciledTimestamp_gte: BigInt
+  reconciledTimestamp_lte: BigInt
+  reconciledTimestamp_in: [BigInt!]
+  reconciledTimestamp_not_in: [BigInt!]
+  reconciledGasPrice: BigInt
+  reconciledGasPrice_not: BigInt
+  reconciledGasPrice_gt: BigInt
+  reconciledGasPrice_lt: BigInt
+  reconciledGasPrice_gte: BigInt
+  reconciledGasPrice_lte: BigInt
+  reconciledGasPrice_in: [BigInt!]
+  reconciledGasPrice_not_in: [BigInt!]
+  reconciledGasLimit: BigInt
+  reconciledGasLimit_not: BigInt
+  reconciledGasLimit_gt: BigInt
+  reconciledGasLimit_lt: BigInt
+  reconciledGasLimit_gte: BigInt
+  reconciledGasLimit_lte: BigInt
+  reconciledGasLimit_in: [BigInt!]
+  reconciledGasLimit_not_in: [BigInt!]
+  reconciledBlockNumber: BigInt
+  reconciledBlockNumber_not: BigInt
+  reconciledBlockNumber_gt: BigInt
+  reconciledBlockNumber_lt: BigInt
+  reconciledBlockNumber_gte: BigInt
+  reconciledBlockNumber_lte: BigInt
+  reconciledBlockNumber_in: [BigInt!]
+  reconciledBlockNumber_not_in: [BigInt!]
+
+  """Filter for the block changed event."""
+  _change_block: testgoerli_BlockChangedFilter
+}
+
+enum testgoerli_DestinationTransfer_orderBy {
+  id
+  chainId
+  transferId
+  nonce
+  to
+  callData
+  originDomain
+  destinationDomain
+  agent
+  recovery
+  forceSlow
+  receiveLocal
+  callback
+  callbackFee
+  relayerFee
+  slippageTol
+  status
+  routers
+  originSender
+  transactingAsset
+  transactingAmount
+  localAsset
+  localAmount
+  sponsorVaultRelayerFee
+  executedCaller
+  executedTransactionHash
+  executedTimestamp
+  executedGasPrice
+  executedGasLimit
+  executedBlockNumber
+  reconciledCaller
+  reconciledTransactionHash
+  reconciledTimestamp
+  reconciledGasPrice
+  reconciledGasLimit
+  reconciledBlockNumber
+}
+
+"""Defines the order direction, either ascending or descending"""
+enum testgoerli_OrderDirection {
+  asc
+  desc
+}
+
+type testgoerli_OriginTransfer {
+  id: ID!
+  chainId: BigInt
+  transferId: testgoerli_Bytes
+  nonce: BigInt
+  to: testgoerli_Bytes
+  callData: testgoerli_Bytes
+  originDomain: BigInt
+  destinationDomain: BigInt
+  agent: testgoerli_Bytes
+  recovery: testgoerli_Bytes
+  forceSlow: Boolean
+  receiveLocal: Boolean
+  callback: testgoerli_Bytes
+  callbackFee: BigInt
+  relayerFee: BigInt
+  slippageTol: BigInt
+  status: testgoerli_TransferStatus
+  message: testgoerli_Bytes
+  transactingAsset: testgoerli_Bytes
+  transactingAmount: BigInt
+  bridgedAsset: testgoerli_Bytes
+  bridgedAmount: BigInt
+  caller: testgoerli_Bytes
+  transactionHash: testgoerli_Bytes
+  timestamp: BigInt
+  gasPrice: BigInt
+  gasLimit: BigInt
+  blockNumber: BigInt
+}
+
+input testgoerli_OriginTransfer_filter {
+  id: ID
+  id_not: ID
+  id_gt: ID
+  id_lt: ID
+  id_gte: ID
+  id_lte: ID
+  id_in: [ID!]
+  id_not_in: [ID!]
+  chainId: BigInt
+  chainId_not: BigInt
+  chainId_gt: BigInt
+  chainId_lt: BigInt
+  chainId_gte: BigInt
+  chainId_lte: BigInt
+  chainId_in: [BigInt!]
+  chainId_not_in: [BigInt!]
+  transferId: testgoerli_Bytes
+  transferId_not: testgoerli_Bytes
+  transferId_in: [testgoerli_Bytes!]
+  transferId_not_in: [testgoerli_Bytes!]
+  transferId_contains: testgoerli_Bytes
+  transferId_not_contains: testgoerli_Bytes
+  nonce: BigInt
+  nonce_not: BigInt
+  nonce_gt: BigInt
+  nonce_lt: BigInt
+  nonce_gte: BigInt
+  nonce_lte: BigInt
+  nonce_in: [BigInt!]
+  nonce_not_in: [BigInt!]
+  to: testgoerli_Bytes
+  to_not: testgoerli_Bytes
+  to_in: [testgoerli_Bytes!]
+  to_not_in: [testgoerli_Bytes!]
+  to_contains: testgoerli_Bytes
+  to_not_contains: testgoerli_Bytes
+  callData: testgoerli_Bytes
+  callData_not: testgoerli_Bytes
+  callData_in: [testgoerli_Bytes!]
+  callData_not_in: [testgoerli_Bytes!]
+  callData_contains: testgoerli_Bytes
+  callData_not_contains: testgoerli_Bytes
+  originDomain: BigInt
+  originDomain_not: BigInt
+  originDomain_gt: BigInt
+  originDomain_lt: BigInt
+  originDomain_gte: BigInt
+  originDomain_lte: BigInt
+  originDomain_in: [BigInt!]
+  originDomain_not_in: [BigInt!]
+  destinationDomain: BigInt
+  destinationDomain_not: BigInt
+  destinationDomain_gt: BigInt
+  destinationDomain_lt: BigInt
+  destinationDomain_gte: BigInt
+  destinationDomain_lte: BigInt
+  destinationDomain_in: [BigInt!]
+  destinationDomain_not_in: [BigInt!]
+  agent: testgoerli_Bytes
+  agent_not: testgoerli_Bytes
+  agent_in: [testgoerli_Bytes!]
+  agent_not_in: [testgoerli_Bytes!]
+  agent_contains: testgoerli_Bytes
+  agent_not_contains: testgoerli_Bytes
+  recovery: testgoerli_Bytes
+  recovery_not: testgoerli_Bytes
+  recovery_in: [testgoerli_Bytes!]
+  recovery_not_in: [testgoerli_Bytes!]
+  recovery_contains: testgoerli_Bytes
+  recovery_not_contains: testgoerli_Bytes
+  forceSlow: Boolean
+  forceSlow_not: Boolean
+  forceSlow_in: [Boolean!]
+  forceSlow_not_in: [Boolean!]
+  receiveLocal: Boolean
+  receiveLocal_not: Boolean
+  receiveLocal_in: [Boolean!]
+  receiveLocal_not_in: [Boolean!]
+  callback: testgoerli_Bytes
+  callback_not: testgoerli_Bytes
+  callback_in: [testgoerli_Bytes!]
+  callback_not_in: [testgoerli_Bytes!]
+  callback_contains: testgoerli_Bytes
+  callback_not_contains: testgoerli_Bytes
+  callbackFee: BigInt
+  callbackFee_not: BigInt
+  callbackFee_gt: BigInt
+  callbackFee_lt: BigInt
+  callbackFee_gte: BigInt
+  callbackFee_lte: BigInt
+  callbackFee_in: [BigInt!]
+  callbackFee_not_in: [BigInt!]
+  relayerFee: BigInt
+  relayerFee_not: BigInt
+  relayerFee_gt: BigInt
+  relayerFee_lt: BigInt
+  relayerFee_gte: BigInt
+  relayerFee_lte: BigInt
+  relayerFee_in: [BigInt!]
+  relayerFee_not_in: [BigInt!]
+  slippageTol: BigInt
+  slippageTol_not: BigInt
+  slippageTol_gt: BigInt
+  slippageTol_lt: BigInt
+  slippageTol_gte: BigInt
+  slippageTol_lte: BigInt
+  slippageTol_in: [BigInt!]
+  slippageTol_not_in: [BigInt!]
+  status: testgoerli_TransferStatus
+  status_not: testgoerli_TransferStatus
+  status_in: [testgoerli_TransferStatus!]
+  status_not_in: [testgoerli_TransferStatus!]
+  message: testgoerli_Bytes
+  message_not: testgoerli_Bytes
+  message_in: [testgoerli_Bytes!]
+  message_not_in: [testgoerli_Bytes!]
+  message_contains: testgoerli_Bytes
+  message_not_contains: testgoerli_Bytes
+  transactingAsset: testgoerli_Bytes
+  transactingAsset_not: testgoerli_Bytes
+  transactingAsset_in: [testgoerli_Bytes!]
+  transactingAsset_not_in: [testgoerli_Bytes!]
+  transactingAsset_contains: testgoerli_Bytes
+  transactingAsset_not_contains: testgoerli_Bytes
+  transactingAmount: BigInt
+  transactingAmount_not: BigInt
+  transactingAmount_gt: BigInt
+  transactingAmount_lt: BigInt
+  transactingAmount_gte: BigInt
+  transactingAmount_lte: BigInt
+  transactingAmount_in: [BigInt!]
+  transactingAmount_not_in: [BigInt!]
+  bridgedAsset: testgoerli_Bytes
+  bridgedAsset_not: testgoerli_Bytes
+  bridgedAsset_in: [testgoerli_Bytes!]
+  bridgedAsset_not_in: [testgoerli_Bytes!]
+  bridgedAsset_contains: testgoerli_Bytes
+  bridgedAsset_not_contains: testgoerli_Bytes
+  bridgedAmount: BigInt
+  bridgedAmount_not: BigInt
+  bridgedAmount_gt: BigInt
+  bridgedAmount_lt: BigInt
+  bridgedAmount_gte: BigInt
+  bridgedAmount_lte: BigInt
+  bridgedAmount_in: [BigInt!]
+  bridgedAmount_not_in: [BigInt!]
+  caller: testgoerli_Bytes
+  caller_not: testgoerli_Bytes
+  caller_in: [testgoerli_Bytes!]
+  caller_not_in: [testgoerli_Bytes!]
+  caller_contains: testgoerli_Bytes
+  caller_not_contains: testgoerli_Bytes
+  transactionHash: testgoerli_Bytes
+  transactionHash_not: testgoerli_Bytes
+  transactionHash_in: [testgoerli_Bytes!]
+  transactionHash_not_in: [testgoerli_Bytes!]
+  transactionHash_contains: testgoerli_Bytes
+  transactionHash_not_contains: testgoerli_Bytes
+  timestamp: BigInt
+  timestamp_not: BigInt
+  timestamp_gt: BigInt
+  timestamp_lt: BigInt
+  timestamp_gte: BigInt
+  timestamp_lte: BigInt
+  timestamp_in: [BigInt!]
+  timestamp_not_in: [BigInt!]
+  gasPrice: BigInt
+  gasPrice_not: BigInt
+  gasPrice_gt: BigInt
+  gasPrice_lt: BigInt
+  gasPrice_gte: BigInt
+  gasPrice_lte: BigInt
+  gasPrice_in: [BigInt!]
+  gasPrice_not_in: [BigInt!]
+  gasLimit: BigInt
+  gasLimit_not: BigInt
+  gasLimit_gt: BigInt
+  gasLimit_lt: BigInt
+  gasLimit_gte: BigInt
+  gasLimit_lte: BigInt
+  gasLimit_in: [BigInt!]
+  gasLimit_not_in: [BigInt!]
+  blockNumber: BigInt
+  blockNumber_not: BigInt
+  blockNumber_gt: BigInt
+  blockNumber_lt: BigInt
+  blockNumber_gte: BigInt
+  blockNumber_lte: BigInt
+  blockNumber_in: [BigInt!]
+  blockNumber_not_in: [BigInt!]
+
+  """Filter for the block changed event."""
+  _change_block: testgoerli_BlockChangedFilter
+}
+
+enum testgoerli_OriginTransfer_orderBy {
+  id
+  chainId
+  transferId
+  nonce
+  to
+  callData
+  originDomain
+  destinationDomain
+  agent
+  recovery
+  forceSlow
+  receiveLocal
+  callback
+  callbackFee
+  relayerFee
+  slippageTol
+  status
+  message
+  transactingAsset
+  transactingAmount
+  bridgedAsset
+  bridgedAmount
+  caller
+  transactionHash
+  timestamp
+  gasPrice
+  gasLimit
+  blockNumber
+}
+
+type testgoerli_Relayer {
+  id: ID!
+  isActive: Boolean!
+  relayer: testgoerli_Bytes
+}
+
+input testgoerli_Relayer_filter {
+  id: ID
+  id_not: ID
+  id_gt: ID
+  id_lt: ID
+  id_gte: ID
+  id_lte: ID
+  id_in: [ID!]
+  id_not_in: [ID!]
+  isActive: Boolean
+  isActive_not: Boolean
+  isActive_in: [Boolean!]
+  isActive_not_in: [Boolean!]
+  relayer: testgoerli_Bytes
+  relayer_not: testgoerli_Bytes
+  relayer_in: [testgoerli_Bytes!]
+  relayer_not_in: [testgoerli_Bytes!]
+  relayer_contains: testgoerli_Bytes
+  relayer_not_contains: testgoerli_Bytes
+
+  """Filter for the block changed event."""
+  _change_block: testgoerli_BlockChangedFilter
+}
+
+enum testgoerli_Relayer_orderBy {
+  id
+  isActive
+  relayer
+}
+
+type testgoerli_Router {
+  id: ID!
+  isActive: Boolean!
+  owner: testgoerli_Bytes
+  recipient: testgoerli_Bytes
+  proposedOwner: testgoerli_Bytes
+  proposedTimestamp: BigInt
+  assetBalances(skip: Int = 0, first: Int = 100, orderBy: testgoerli_AssetBalance_orderBy, orderDirection: testgoerli_OrderDirection, where: testgoerli_AssetBalance_filter): [testgoerli_AssetBalance!]!
+}
+
+input testgoerli_Router_filter {
+  id: ID
+  id_not: ID
+  id_gt: ID
+  id_lt: ID
+  id_gte: ID
+  id_lte: ID
+  id_in: [ID!]
+  id_not_in: [ID!]
+  isActive: Boolean
+  isActive_not: Boolean
+  isActive_in: [Boolean!]
+  isActive_not_in: [Boolean!]
+  owner: testgoerli_Bytes
+  owner_not: testgoerli_Bytes
+  owner_in: [testgoerli_Bytes!]
+  owner_not_in: [testgoerli_Bytes!]
+  owner_contains: testgoerli_Bytes
+  owner_not_contains: testgoerli_Bytes
+  recipient: testgoerli_Bytes
+  recipient_not: testgoerli_Bytes
+  recipient_in: [testgoerli_Bytes!]
+  recipient_not_in: [testgoerli_Bytes!]
+  recipient_contains: testgoerli_Bytes
+  recipient_not_contains: testgoerli_Bytes
+  proposedOwner: testgoerli_Bytes
+  proposedOwner_not: testgoerli_Bytes
+  proposedOwner_in: [testgoerli_Bytes!]
+  proposedOwner_not_in: [testgoerli_Bytes!]
+  proposedOwner_contains: testgoerli_Bytes
+  proposedOwner_not_contains: testgoerli_Bytes
+  proposedTimestamp: BigInt
+  proposedTimestamp_not: BigInt
+  proposedTimestamp_gt: BigInt
+  proposedTimestamp_lt: BigInt
+  proposedTimestamp_gte: BigInt
+  proposedTimestamp_lte: BigInt
+  proposedTimestamp_in: [BigInt!]
+  proposedTimestamp_not_in: [BigInt!]
+  assetBalances_: testgoerli_AssetBalance_filter
+
+  """Filter for the block changed event."""
+  _change_block: testgoerli_BlockChangedFilter
+}
+
+enum testgoerli_Router_orderBy {
+  id
+  isActive
+  owner
+  recipient
+  proposedOwner
+  proposedTimestamp
+  assetBalances
+}
+
+type testgoerli_Setting {
+  id: ID!
+  maxRoutersPerTransfer: BigInt!
+  caller: testgoerli_Bytes!
+}
+
+input testgoerli_Setting_filter {
+  id: ID
+  id_not: ID
+  id_gt: ID
+  id_lt: ID
+  id_gte: ID
+  id_lte: ID
+  id_in: [ID!]
+  id_not_in: [ID!]
+  maxRoutersPerTransfer: BigInt
+  maxRoutersPerTransfer_not: BigInt
+  maxRoutersPerTransfer_gt: BigInt
+  maxRoutersPerTransfer_lt: BigInt
+  maxRoutersPerTransfer_gte: BigInt
+  maxRoutersPerTransfer_lte: BigInt
+  maxRoutersPerTransfer_in: [BigInt!]
+  maxRoutersPerTransfer_not_in: [BigInt!]
+  caller: testgoerli_Bytes
+  caller_not: testgoerli_Bytes
+  caller_in: [testgoerli_Bytes!]
+  caller_not_in: [testgoerli_Bytes!]
+  caller_contains: testgoerli_Bytes
+  caller_not_contains: testgoerli_Bytes
+
+  """Filter for the block changed event."""
+  _change_block: testgoerli_BlockChangedFilter
+}
+
+enum testgoerli_Setting_orderBy {
+  id
+  maxRoutersPerTransfer
+  caller
+}
+
+type testgoerli_SponsorVault {
+  id: ID!
+  sponsorVault: testgoerli_Bytes!
+}
+
+input testgoerli_SponsorVault_filter {
+  id: ID
+  id_not: ID
+  id_gt: ID
+  id_lt: ID
+  id_gte: ID
+  id_lte: ID
+  id_in: [ID!]
+  id_not_in: [ID!]
+  sponsorVault: testgoerli_Bytes
+  sponsorVault_not: testgoerli_Bytes
+  sponsorVault_in: [testgoerli_Bytes!]
+  sponsorVault_not_in: [testgoerli_Bytes!]
+  sponsorVault_contains: testgoerli_Bytes
+  sponsorVault_not_contains: testgoerli_Bytes
+
+  """Filter for the block changed event."""
+  _change_block: testgoerli_BlockChangedFilter
+}
+
+enum testgoerli_SponsorVault_orderBy {
+  id
+  sponsorVault
+}
+
+type testgoerli_StableSwap {
+  id: ID!
+  canonicalId: testgoerli_Bytes!
+  domain: BigInt
+  swapPool: testgoerli_Bytes!
+}
+
+input testgoerli_StableSwap_filter {
+  id: ID
+  id_not: ID
+  id_gt: ID
+  id_lt: ID
+  id_gte: ID
+  id_lte: ID
+  id_in: [ID!]
+  id_not_in: [ID!]
+  canonicalId: testgoerli_Bytes
+  canonicalId_not: testgoerli_Bytes
+  canonicalId_in: [testgoerli_Bytes!]
+  canonicalId_not_in: [testgoerli_Bytes!]
+  canonicalId_contains: testgoerli_Bytes
+  canonicalId_not_contains: testgoerli_Bytes
+  domain: BigInt
+  domain_not: BigInt
+  domain_gt: BigInt
+  domain_lt: BigInt
+  domain_gte: BigInt
+  domain_lte: BigInt
+  domain_in: [BigInt!]
+  domain_not_in: [BigInt!]
+  swapPool: testgoerli_Bytes
+  swapPool_not: testgoerli_Bytes
+  swapPool_in: [testgoerli_Bytes!]
+  swapPool_not_in: [testgoerli_Bytes!]
+  swapPool_contains: testgoerli_Bytes
+  swapPool_not_contains: testgoerli_Bytes
+
+  """Filter for the block changed event."""
+  _change_block: testgoerli_BlockChangedFilter
+}
+
+enum testgoerli_StableSwap_orderBy {
+  id
+  canonicalId
+  domain
+  swapPool
+}
+
+enum testgoerli_TransferStatus {
+  XCalled
+  Executed
+  Reconciled
+  CompletedSlow
+  CompletedFast
+}
+
+type testgoerli__Block_ {
+  """The hash of the block"""
+  hash: testgoerli_Bytes
+
+  """The block number"""
+  number: Int!
+}
+
+"""The type for the top-level _meta field"""
+type testgoerli__Meta_ {
+  "Information about a specific subgraph block. The hash of the block\nwill be null if the _meta field has a block constraint that asks for\na block number. It will be filled if the _meta field has no block constraint\nand therefore asks for the latest  block\n"
+  block: testgoerli__Block_!
+
+  """The deployment ID"""
+  deployment: String!
+
+  """If `true`, the subgraph encountered indexing errors at some past block"""
+  hasIndexingErrors: Boolean!
+}
+
+enum _SubgraphErrorPolicy_ {
+  """Data will be returned even if the subgraph has indexing errors"""
+  allow
+
+  """
+  If the subgraph has indexing errors, data will be omitted. The default.
+  """
+  deny
+}
+
+type rinkeby_Asset {
+  id: ID!
+  local: rinkeby_Bytes!
+  adoptedAsset: rinkeby_Bytes!
+  canonicalId: rinkeby_Bytes!
+  canonicalDomain: BigInt!
+  blockNumber: BigInt!
+}
+
+type rinkeby_AssetBalance {
+  id: ID!
+  amount: BigInt!
+  router: rinkeby_Router!
+  asset: rinkeby_Asset!
+}
+
+input rinkeby_AssetBalance_filter {
+  id: ID
+  id_not: ID
+  id_gt: ID
+  id_lt: ID
+  id_gte: ID
+  id_lte: ID
+  id_in: [ID!]
+  id_not_in: [ID!]
+  amount: BigInt
+  amount_not: BigInt
+  amount_gt: BigInt
+  amount_lt: BigInt
+  amount_gte: BigInt
+  amount_lte: BigInt
+  amount_in: [BigInt!]
+  amount_not_in: [BigInt!]
+  router: String
+  router_not: String
+  router_gt: String
+  router_lt: String
+  router_gte: String
+  router_lte: String
+  router_in: [String!]
+  router_not_in: [String!]
+  router_contains: String
+  router_contains_nocase: String
+  router_not_contains: String
+  router_not_contains_nocase: String
+  router_starts_with: String
+  router_starts_with_nocase: String
+  router_not_starts_with: String
+  router_not_starts_with_nocase: String
+  router_ends_with: String
+  router_ends_with_nocase: String
+  router_not_ends_with: String
+  router_not_ends_with_nocase: String
+  router_: rinkeby_Router_filter
+  asset: String
+  asset_not: String
+  asset_gt: String
+  asset_lt: String
+  asset_gte: String
+  asset_lte: String
+  asset_in: [String!]
+  asset_not_in: [String!]
+  asset_contains: String
+  asset_contains_nocase: String
+  asset_not_contains: String
+  asset_not_contains_nocase: String
+  asset_starts_with: String
+  asset_starts_with_nocase: String
+  asset_not_starts_with: String
+  asset_not_starts_with_nocase: String
+  asset_ends_with: String
+  asset_ends_with_nocase: String
+  asset_not_ends_with: String
+  asset_not_ends_with_nocase: String
+  asset_: rinkeby_Asset_filter
+
+  """Filter for the block changed event."""
+  _change_block: rinkeby_BlockChangedFilter
+}
+
+enum rinkeby_AssetBalance_orderBy {
+  id
+  amount
+  router
+  asset
+}
+
+input rinkeby_Asset_filter {
+  id: ID
+  id_not: ID
+  id_gt: ID
+  id_lt: ID
+  id_gte: ID
+  id_lte: ID
+  id_in: [ID!]
+  id_not_in: [ID!]
+  local: rinkeby_Bytes
+  local_not: rinkeby_Bytes
+  local_in: [rinkeby_Bytes!]
+  local_not_in: [rinkeby_Bytes!]
+  local_contains: rinkeby_Bytes
+  local_not_contains: rinkeby_Bytes
+  adoptedAsset: rinkeby_Bytes
+  adoptedAsset_not: rinkeby_Bytes
+  adoptedAsset_in: [rinkeby_Bytes!]
+  adoptedAsset_not_in: [rinkeby_Bytes!]
+  adoptedAsset_contains: rinkeby_Bytes
+  adoptedAsset_not_contains: rinkeby_Bytes
+  canonicalId: rinkeby_Bytes
+  canonicalId_not: rinkeby_Bytes
+  canonicalId_in: [rinkeby_Bytes!]
+  canonicalId_not_in: [rinkeby_Bytes!]
+  canonicalId_contains: rinkeby_Bytes
+  canonicalId_not_contains: rinkeby_Bytes
+  canonicalDomain: BigInt
+  canonicalDomain_not: BigInt
+  canonicalDomain_gt: BigInt
+  canonicalDomain_lt: BigInt
+  canonicalDomain_gte: BigInt
+  canonicalDomain_lte: BigInt
+  canonicalDomain_in: [BigInt!]
+  canonicalDomain_not_in: [BigInt!]
+  blockNumber: BigInt
+  blockNumber_not: BigInt
+  blockNumber_gt: BigInt
+  blockNumber_lt: BigInt
+  blockNumber_gte: BigInt
+  blockNumber_lte: BigInt
+  blockNumber_in: [BigInt!]
+  blockNumber_not_in: [BigInt!]
+
+  """Filter for the block changed event."""
+  _change_block: rinkeby_BlockChangedFilter
+}
+
+enum rinkeby_Asset_orderBy {
+  id
+  local
+  adoptedAsset
+  canonicalId
+  canonicalDomain
+  blockNumber
+}
+
+scalar rinkeby_BigDecimal
+
+input rinkeby_BlockChangedFilter {
+  number_gte: Int!
+}
+
+input rinkeby_Block_height {
+  hash: rinkeby_Bytes
+  number: Int
+  number_gte: Int
+}
+
+scalar rinkeby_Bytes
+
+type rinkeby_DestinationTransfer {
+  id: ID!
+  chainId: BigInt
+  transferId: rinkeby_Bytes
+  nonce: BigInt
+  to: rinkeby_Bytes
+  callData: rinkeby_Bytes
+  originDomain: BigInt
+  destinationDomain: BigInt
+  agent: rinkeby_Bytes
+  recovery: rinkeby_Bytes
+  forceSlow: Boolean
+  receiveLocal: Boolean
+  callback: rinkeby_Bytes
+  callbackFee: BigInt
+  relayerFee: BigInt
+  slippageTol: BigInt
+  status: rinkeby_TransferStatus
+  routers(skip: Int = 0, first: Int = 100, orderBy: rinkeby_Router_orderBy, orderDirection: rinkeby_OrderDirection, where: rinkeby_Router_filter): [rinkeby_Router!]
+  originSender: rinkeby_Bytes
+  transactingAsset: rinkeby_Bytes
+  transactingAmount: BigInt
+  localAsset: rinkeby_Bytes
+  localAmount: BigInt
+  sponsorVaultRelayerFee: BigInt
+  executedCaller: rinkeby_Bytes
+  executedTransactionHash: rinkeby_Bytes
+  executedTimestamp: BigInt
+  executedGasPrice: BigInt
+  executedGasLimit: BigInt
+  executedBlockNumber: BigInt
+  reconciledCaller: rinkeby_Bytes
+  reconciledTransactionHash: rinkeby_Bytes
+  reconciledTimestamp: BigInt
+  reconciledGasPrice: BigInt
+  reconciledGasLimit: BigInt
+  reconciledBlockNumber: BigInt
+}
+
+input rinkeby_DestinationTransfer_filter {
+  id: ID
+  id_not: ID
+  id_gt: ID
+  id_lt: ID
+  id_gte: ID
+  id_lte: ID
+  id_in: [ID!]
+  id_not_in: [ID!]
+  chainId: BigInt
+  chainId_not: BigInt
+  chainId_gt: BigInt
+  chainId_lt: BigInt
+  chainId_gte: BigInt
+  chainId_lte: BigInt
+  chainId_in: [BigInt!]
+  chainId_not_in: [BigInt!]
+  transferId: rinkeby_Bytes
+  transferId_not: rinkeby_Bytes
+  transferId_in: [rinkeby_Bytes!]
+  transferId_not_in: [rinkeby_Bytes!]
+  transferId_contains: rinkeby_Bytes
+  transferId_not_contains: rinkeby_Bytes
+  nonce: BigInt
+  nonce_not: BigInt
+  nonce_gt: BigInt
+  nonce_lt: BigInt
+  nonce_gte: BigInt
+  nonce_lte: BigInt
+  nonce_in: [BigInt!]
+  nonce_not_in: [BigInt!]
+  to: rinkeby_Bytes
+  to_not: rinkeby_Bytes
+  to_in: [rinkeby_Bytes!]
+  to_not_in: [rinkeby_Bytes!]
+  to_contains: rinkeby_Bytes
+  to_not_contains: rinkeby_Bytes
+  callData: rinkeby_Bytes
+  callData_not: rinkeby_Bytes
+  callData_in: [rinkeby_Bytes!]
+  callData_not_in: [rinkeby_Bytes!]
+  callData_contains: rinkeby_Bytes
+  callData_not_contains: rinkeby_Bytes
+  originDomain: BigInt
+  originDomain_not: BigInt
+  originDomain_gt: BigInt
+  originDomain_lt: BigInt
+  originDomain_gte: BigInt
+  originDomain_lte: BigInt
+  originDomain_in: [BigInt!]
+  originDomain_not_in: [BigInt!]
+  destinationDomain: BigInt
+  destinationDomain_not: BigInt
+  destinationDomain_gt: BigInt
+  destinationDomain_lt: BigInt
+  destinationDomain_gte: BigInt
+  destinationDomain_lte: BigInt
+  destinationDomain_in: [BigInt!]
+  destinationDomain_not_in: [BigInt!]
+  agent: rinkeby_Bytes
+  agent_not: rinkeby_Bytes
+  agent_in: [rinkeby_Bytes!]
+  agent_not_in: [rinkeby_Bytes!]
+  agent_contains: rinkeby_Bytes
+  agent_not_contains: rinkeby_Bytes
+  recovery: rinkeby_Bytes
+  recovery_not: rinkeby_Bytes
+  recovery_in: [rinkeby_Bytes!]
+  recovery_not_in: [rinkeby_Bytes!]
+  recovery_contains: rinkeby_Bytes
+  recovery_not_contains: rinkeby_Bytes
+  forceSlow: Boolean
+  forceSlow_not: Boolean
+  forceSlow_in: [Boolean!]
+  forceSlow_not_in: [Boolean!]
+  receiveLocal: Boolean
+  receiveLocal_not: Boolean
+  receiveLocal_in: [Boolean!]
+  receiveLocal_not_in: [Boolean!]
+  callback: rinkeby_Bytes
+  callback_not: rinkeby_Bytes
+  callback_in: [rinkeby_Bytes!]
+  callback_not_in: [rinkeby_Bytes!]
+  callback_contains: rinkeby_Bytes
+  callback_not_contains: rinkeby_Bytes
+  callbackFee: BigInt
+  callbackFee_not: BigInt
+  callbackFee_gt: BigInt
+  callbackFee_lt: BigInt
+  callbackFee_gte: BigInt
+  callbackFee_lte: BigInt
+  callbackFee_in: [BigInt!]
+  callbackFee_not_in: [BigInt!]
+  relayerFee: BigInt
+  relayerFee_not: BigInt
+  relayerFee_gt: BigInt
+  relayerFee_lt: BigInt
+  relayerFee_gte: BigInt
+  relayerFee_lte: BigInt
+  relayerFee_in: [BigInt!]
+  relayerFee_not_in: [BigInt!]
+  slippageTol: BigInt
+  slippageTol_not: BigInt
+  slippageTol_gt: BigInt
+  slippageTol_lt: BigInt
+  slippageTol_gte: BigInt
+  slippageTol_lte: BigInt
+  slippageTol_in: [BigInt!]
+  slippageTol_not_in: [BigInt!]
+  status: rinkeby_TransferStatus
+  status_not: rinkeby_TransferStatus
+  status_in: [rinkeby_TransferStatus!]
+  status_not_in: [rinkeby_TransferStatus!]
+  routers: [String!]
+  routers_not: [String!]
+  routers_contains: [String!]
+  routers_contains_nocase: [String!]
+  routers_not_contains: [String!]
+  routers_not_contains_nocase: [String!]
+  routers_: rinkeby_Router_filter
+  originSender: rinkeby_Bytes
+  originSender_not: rinkeby_Bytes
+  originSender_in: [rinkeby_Bytes!]
+  originSender_not_in: [rinkeby_Bytes!]
+  originSender_contains: rinkeby_Bytes
+  originSender_not_contains: rinkeby_Bytes
+  transactingAsset: rinkeby_Bytes
+  transactingAsset_not: rinkeby_Bytes
+  transactingAsset_in: [rinkeby_Bytes!]
+  transactingAsset_not_in: [rinkeby_Bytes!]
+  transactingAsset_contains: rinkeby_Bytes
+  transactingAsset_not_contains: rinkeby_Bytes
+  transactingAmount: BigInt
+  transactingAmount_not: BigInt
+  transactingAmount_gt: BigInt
+  transactingAmount_lt: BigInt
+  transactingAmount_gte: BigInt
+  transactingAmount_lte: BigInt
+  transactingAmount_in: [BigInt!]
+  transactingAmount_not_in: [BigInt!]
+  localAsset: rinkeby_Bytes
+  localAsset_not: rinkeby_Bytes
+  localAsset_in: [rinkeby_Bytes!]
+  localAsset_not_in: [rinkeby_Bytes!]
+  localAsset_contains: rinkeby_Bytes
+  localAsset_not_contains: rinkeby_Bytes
+  localAmount: BigInt
+  localAmount_not: BigInt
+  localAmount_gt: BigInt
+  localAmount_lt: BigInt
+  localAmount_gte: BigInt
+  localAmount_lte: BigInt
+  localAmount_in: [BigInt!]
+  localAmount_not_in: [BigInt!]
+  sponsorVaultRelayerFee: BigInt
+  sponsorVaultRelayerFee_not: BigInt
+  sponsorVaultRelayerFee_gt: BigInt
+  sponsorVaultRelayerFee_lt: BigInt
+  sponsorVaultRelayerFee_gte: BigInt
+  sponsorVaultRelayerFee_lte: BigInt
+  sponsorVaultRelayerFee_in: [BigInt!]
+  sponsorVaultRelayerFee_not_in: [BigInt!]
+  executedCaller: rinkeby_Bytes
+  executedCaller_not: rinkeby_Bytes
+  executedCaller_in: [rinkeby_Bytes!]
+  executedCaller_not_in: [rinkeby_Bytes!]
+  executedCaller_contains: rinkeby_Bytes
+  executedCaller_not_contains: rinkeby_Bytes
+  executedTransactionHash: rinkeby_Bytes
+  executedTransactionHash_not: rinkeby_Bytes
+  executedTransactionHash_in: [rinkeby_Bytes!]
+  executedTransactionHash_not_in: [rinkeby_Bytes!]
+  executedTransactionHash_contains: rinkeby_Bytes
+  executedTransactionHash_not_contains: rinkeby_Bytes
+  executedTimestamp: BigInt
+  executedTimestamp_not: BigInt
+  executedTimestamp_gt: BigInt
+  executedTimestamp_lt: BigInt
+  executedTimestamp_gte: BigInt
+  executedTimestamp_lte: BigInt
+  executedTimestamp_in: [BigInt!]
+  executedTimestamp_not_in: [BigInt!]
+  executedGasPrice: BigInt
+  executedGasPrice_not: BigInt
+  executedGasPrice_gt: BigInt
+  executedGasPrice_lt: BigInt
+  executedGasPrice_gte: BigInt
+  executedGasPrice_lte: BigInt
+  executedGasPrice_in: [BigInt!]
+  executedGasPrice_not_in: [BigInt!]
+  executedGasLimit: BigInt
+  executedGasLimit_not: BigInt
+  executedGasLimit_gt: BigInt
+  executedGasLimit_lt: BigInt
+  executedGasLimit_gte: BigInt
+  executedGasLimit_lte: BigInt
+  executedGasLimit_in: [BigInt!]
+  executedGasLimit_not_in: [BigInt!]
+  executedBlockNumber: BigInt
+  executedBlockNumber_not: BigInt
+  executedBlockNumber_gt: BigInt
+  executedBlockNumber_lt: BigInt
+  executedBlockNumber_gte: BigInt
+  executedBlockNumber_lte: BigInt
+  executedBlockNumber_in: [BigInt!]
+  executedBlockNumber_not_in: [BigInt!]
+  reconciledCaller: rinkeby_Bytes
+  reconciledCaller_not: rinkeby_Bytes
+  reconciledCaller_in: [rinkeby_Bytes!]
+  reconciledCaller_not_in: [rinkeby_Bytes!]
+  reconciledCaller_contains: rinkeby_Bytes
+  reconciledCaller_not_contains: rinkeby_Bytes
+  reconciledTransactionHash: rinkeby_Bytes
+  reconciledTransactionHash_not: rinkeby_Bytes
+  reconciledTransactionHash_in: [rinkeby_Bytes!]
+  reconciledTransactionHash_not_in: [rinkeby_Bytes!]
+  reconciledTransactionHash_contains: rinkeby_Bytes
+  reconciledTransactionHash_not_contains: rinkeby_Bytes
+  reconciledTimestamp: BigInt
+  reconciledTimestamp_not: BigInt
+  reconciledTimestamp_gt: BigInt
+  reconciledTimestamp_lt: BigInt
+  reconciledTimestamp_gte: BigInt
+  reconciledTimestamp_lte: BigInt
+  reconciledTimestamp_in: [BigInt!]
+  reconciledTimestamp_not_in: [BigInt!]
+  reconciledGasPrice: BigInt
+  reconciledGasPrice_not: BigInt
+  reconciledGasPrice_gt: BigInt
+  reconciledGasPrice_lt: BigInt
+  reconciledGasPrice_gte: BigInt
+  reconciledGasPrice_lte: BigInt
+  reconciledGasPrice_in: [BigInt!]
+  reconciledGasPrice_not_in: [BigInt!]
+  reconciledGasLimit: BigInt
+  reconciledGasLimit_not: BigInt
+  reconciledGasLimit_gt: BigInt
+  reconciledGasLimit_lt: BigInt
+  reconciledGasLimit_gte: BigInt
+  reconciledGasLimit_lte: BigInt
+  reconciledGasLimit_in: [BigInt!]
+  reconciledGasLimit_not_in: [BigInt!]
+  reconciledBlockNumber: BigInt
+  reconciledBlockNumber_not: BigInt
+  reconciledBlockNumber_gt: BigInt
+  reconciledBlockNumber_lt: BigInt
+  reconciledBlockNumber_gte: BigInt
+  reconciledBlockNumber_lte: BigInt
+  reconciledBlockNumber_in: [BigInt!]
+  reconciledBlockNumber_not_in: [BigInt!]
+
+  """Filter for the block changed event."""
+  _change_block: rinkeby_BlockChangedFilter
+}
+
+enum rinkeby_DestinationTransfer_orderBy {
+  id
+  chainId
+  transferId
+  nonce
+  to
+  callData
+  originDomain
+  destinationDomain
+  agent
+  recovery
+  forceSlow
+  receiveLocal
+  callback
+  callbackFee
+  relayerFee
+  slippageTol
+  status
+  routers
+  originSender
+  transactingAsset
+  transactingAmount
+  localAsset
+  localAmount
+  sponsorVaultRelayerFee
+  executedCaller
+  executedTransactionHash
+  executedTimestamp
+  executedGasPrice
+  executedGasLimit
+  executedBlockNumber
+  reconciledCaller
+  reconciledTransactionHash
+  reconciledTimestamp
+  reconciledGasPrice
+  reconciledGasLimit
+  reconciledBlockNumber
+}
+
+"""Defines the order direction, either ascending or descending"""
+enum rinkeby_OrderDirection {
+  asc
+  desc
+}
+
+type rinkeby_OriginTransfer {
+  id: ID!
+  chainId: BigInt
+  transferId: rinkeby_Bytes
+  nonce: BigInt
+  to: rinkeby_Bytes
+  callData: rinkeby_Bytes
+  originDomain: BigInt
+  destinationDomain: BigInt
+  agent: rinkeby_Bytes
+  recovery: rinkeby_Bytes
+  forceSlow: Boolean
+  receiveLocal: Boolean
+  callback: rinkeby_Bytes
+  callbackFee: BigInt
+  relayerFee: BigInt
+  slippageTol: BigInt
+  status: rinkeby_TransferStatus
+  message: rinkeby_Bytes
+  transactingAsset: rinkeby_Bytes
+  transactingAmount: BigInt
+  bridgedAsset: rinkeby_Bytes
+  bridgedAmount: BigInt
+  caller: rinkeby_Bytes
+  transactionHash: rinkeby_Bytes
+  timestamp: BigInt
+  gasPrice: BigInt
+  gasLimit: BigInt
+  blockNumber: BigInt
+}
+
+input rinkeby_OriginTransfer_filter {
+  id: ID
+  id_not: ID
+  id_gt: ID
+  id_lt: ID
+  id_gte: ID
+  id_lte: ID
+  id_in: [ID!]
+  id_not_in: [ID!]
+  chainId: BigInt
+  chainId_not: BigInt
+  chainId_gt: BigInt
+  chainId_lt: BigInt
+  chainId_gte: BigInt
+  chainId_lte: BigInt
+  chainId_in: [BigInt!]
+  chainId_not_in: [BigInt!]
+  transferId: rinkeby_Bytes
+  transferId_not: rinkeby_Bytes
+  transferId_in: [rinkeby_Bytes!]
+  transferId_not_in: [rinkeby_Bytes!]
+  transferId_contains: rinkeby_Bytes
+  transferId_not_contains: rinkeby_Bytes
+  nonce: BigInt
+  nonce_not: BigInt
+  nonce_gt: BigInt
+  nonce_lt: BigInt
+  nonce_gte: BigInt
+  nonce_lte: BigInt
+  nonce_in: [BigInt!]
+  nonce_not_in: [BigInt!]
+  to: rinkeby_Bytes
+  to_not: rinkeby_Bytes
+  to_in: [rinkeby_Bytes!]
+  to_not_in: [rinkeby_Bytes!]
+  to_contains: rinkeby_Bytes
+  to_not_contains: rinkeby_Bytes
+  callData: rinkeby_Bytes
+  callData_not: rinkeby_Bytes
+  callData_in: [rinkeby_Bytes!]
+  callData_not_in: [rinkeby_Bytes!]
+  callData_contains: rinkeby_Bytes
+  callData_not_contains: rinkeby_Bytes
+  originDomain: BigInt
+  originDomain_not: BigInt
+  originDomain_gt: BigInt
+  originDomain_lt: BigInt
+  originDomain_gte: BigInt
+  originDomain_lte: BigInt
+  originDomain_in: [BigInt!]
+  originDomain_not_in: [BigInt!]
+  destinationDomain: BigInt
+  destinationDomain_not: BigInt
+  destinationDomain_gt: BigInt
+  destinationDomain_lt: BigInt
+  destinationDomain_gte: BigInt
+  destinationDomain_lte: BigInt
+  destinationDomain_in: [BigInt!]
+  destinationDomain_not_in: [BigInt!]
+  agent: rinkeby_Bytes
+  agent_not: rinkeby_Bytes
+  agent_in: [rinkeby_Bytes!]
+  agent_not_in: [rinkeby_Bytes!]
+  agent_contains: rinkeby_Bytes
+  agent_not_contains: rinkeby_Bytes
+  recovery: rinkeby_Bytes
+  recovery_not: rinkeby_Bytes
+  recovery_in: [rinkeby_Bytes!]
+  recovery_not_in: [rinkeby_Bytes!]
+  recovery_contains: rinkeby_Bytes
+  recovery_not_contains: rinkeby_Bytes
+  forceSlow: Boolean
+  forceSlow_not: Boolean
+  forceSlow_in: [Boolean!]
+  forceSlow_not_in: [Boolean!]
+  receiveLocal: Boolean
+  receiveLocal_not: Boolean
+  receiveLocal_in: [Boolean!]
+  receiveLocal_not_in: [Boolean!]
+  callback: rinkeby_Bytes
+  callback_not: rinkeby_Bytes
+  callback_in: [rinkeby_Bytes!]
+  callback_not_in: [rinkeby_Bytes!]
+  callback_contains: rinkeby_Bytes
+  callback_not_contains: rinkeby_Bytes
+  callbackFee: BigInt
+  callbackFee_not: BigInt
+  callbackFee_gt: BigInt
+  callbackFee_lt: BigInt
+  callbackFee_gte: BigInt
+  callbackFee_lte: BigInt
+  callbackFee_in: [BigInt!]
+  callbackFee_not_in: [BigInt!]
+  relayerFee: BigInt
+  relayerFee_not: BigInt
+  relayerFee_gt: BigInt
+  relayerFee_lt: BigInt
+  relayerFee_gte: BigInt
+  relayerFee_lte: BigInt
+  relayerFee_in: [BigInt!]
+  relayerFee_not_in: [BigInt!]
+  slippageTol: BigInt
+  slippageTol_not: BigInt
+  slippageTol_gt: BigInt
+  slippageTol_lt: BigInt
+  slippageTol_gte: BigInt
+  slippageTol_lte: BigInt
+  slippageTol_in: [BigInt!]
+  slippageTol_not_in: [BigInt!]
+  status: rinkeby_TransferStatus
+  status_not: rinkeby_TransferStatus
+  status_in: [rinkeby_TransferStatus!]
+  status_not_in: [rinkeby_TransferStatus!]
+  message: rinkeby_Bytes
+  message_not: rinkeby_Bytes
+  message_in: [rinkeby_Bytes!]
+  message_not_in: [rinkeby_Bytes!]
+  message_contains: rinkeby_Bytes
+  message_not_contains: rinkeby_Bytes
+  transactingAsset: rinkeby_Bytes
+  transactingAsset_not: rinkeby_Bytes
+  transactingAsset_in: [rinkeby_Bytes!]
+  transactingAsset_not_in: [rinkeby_Bytes!]
+  transactingAsset_contains: rinkeby_Bytes
+  transactingAsset_not_contains: rinkeby_Bytes
+  transactingAmount: BigInt
+  transactingAmount_not: BigInt
+  transactingAmount_gt: BigInt
+  transactingAmount_lt: BigInt
+  transactingAmount_gte: BigInt
+  transactingAmount_lte: BigInt
+  transactingAmount_in: [BigInt!]
+  transactingAmount_not_in: [BigInt!]
+  bridgedAsset: rinkeby_Bytes
+  bridgedAsset_not: rinkeby_Bytes
+  bridgedAsset_in: [rinkeby_Bytes!]
+  bridgedAsset_not_in: [rinkeby_Bytes!]
+  bridgedAsset_contains: rinkeby_Bytes
+  bridgedAsset_not_contains: rinkeby_Bytes
+  bridgedAmount: BigInt
+  bridgedAmount_not: BigInt
+  bridgedAmount_gt: BigInt
+  bridgedAmount_lt: BigInt
+  bridgedAmount_gte: BigInt
+  bridgedAmount_lte: BigInt
+  bridgedAmount_in: [BigInt!]
+  bridgedAmount_not_in: [BigInt!]
+  caller: rinkeby_Bytes
+  caller_not: rinkeby_Bytes
+  caller_in: [rinkeby_Bytes!]
+  caller_not_in: [rinkeby_Bytes!]
+  caller_contains: rinkeby_Bytes
+  caller_not_contains: rinkeby_Bytes
+  transactionHash: rinkeby_Bytes
+  transactionHash_not: rinkeby_Bytes
+  transactionHash_in: [rinkeby_Bytes!]
+  transactionHash_not_in: [rinkeby_Bytes!]
+  transactionHash_contains: rinkeby_Bytes
+  transactionHash_not_contains: rinkeby_Bytes
+  timestamp: BigInt
+  timestamp_not: BigInt
+  timestamp_gt: BigInt
+  timestamp_lt: BigInt
+  timestamp_gte: BigInt
+  timestamp_lte: BigInt
+  timestamp_in: [BigInt!]
+  timestamp_not_in: [BigInt!]
+  gasPrice: BigInt
+  gasPrice_not: BigInt
+  gasPrice_gt: BigInt
+  gasPrice_lt: BigInt
+  gasPrice_gte: BigInt
+  gasPrice_lte: BigInt
+  gasPrice_in: [BigInt!]
+  gasPrice_not_in: [BigInt!]
+  gasLimit: BigInt
+  gasLimit_not: BigInt
+  gasLimit_gt: BigInt
+  gasLimit_lt: BigInt
+  gasLimit_gte: BigInt
+  gasLimit_lte: BigInt
+  gasLimit_in: [BigInt!]
+  gasLimit_not_in: [BigInt!]
+  blockNumber: BigInt
+  blockNumber_not: BigInt
+  blockNumber_gt: BigInt
+  blockNumber_lt: BigInt
+  blockNumber_gte: BigInt
+  blockNumber_lte: BigInt
+  blockNumber_in: [BigInt!]
+  blockNumber_not_in: [BigInt!]
+
+  """Filter for the block changed event."""
+  _change_block: rinkeby_BlockChangedFilter
+}
+
+enum rinkeby_OriginTransfer_orderBy {
+  id
+  chainId
+  transferId
+  nonce
+  to
+  callData
+  originDomain
+  destinationDomain
+  agent
+  recovery
+  forceSlow
+  receiveLocal
+  callback
+  callbackFee
+  relayerFee
+  slippageTol
+  status
+  message
+  transactingAsset
+  transactingAmount
+  bridgedAsset
+  bridgedAmount
+  caller
+  transactionHash
+  timestamp
+  gasPrice
+  gasLimit
+  blockNumber
+}
+
+type rinkeby_Relayer {
+  id: ID!
+  isActive: Boolean!
+  relayer: rinkeby_Bytes
+}
+
+input rinkeby_Relayer_filter {
+  id: ID
+  id_not: ID
+  id_gt: ID
+  id_lt: ID
+  id_gte: ID
+  id_lte: ID
+  id_in: [ID!]
+  id_not_in: [ID!]
+  isActive: Boolean
+  isActive_not: Boolean
+  isActive_in: [Boolean!]
+  isActive_not_in: [Boolean!]
+  relayer: rinkeby_Bytes
+  relayer_not: rinkeby_Bytes
+  relayer_in: [rinkeby_Bytes!]
+  relayer_not_in: [rinkeby_Bytes!]
+  relayer_contains: rinkeby_Bytes
+  relayer_not_contains: rinkeby_Bytes
+
+  """Filter for the block changed event."""
+  _change_block: rinkeby_BlockChangedFilter
+}
+
+enum rinkeby_Relayer_orderBy {
+  id
+  isActive
+  relayer
+}
+
+type rinkeby_Router {
+  id: ID!
+  isActive: Boolean!
+  owner: rinkeby_Bytes
+  recipient: rinkeby_Bytes
+  proposedOwner: rinkeby_Bytes
+  proposedTimestamp: BigInt
+  assetBalances(skip: Int = 0, first: Int = 100, orderBy: rinkeby_AssetBalance_orderBy, orderDirection: rinkeby_OrderDirection, where: rinkeby_AssetBalance_filter): [rinkeby_AssetBalance!]!
+}
+
+input rinkeby_Router_filter {
+  id: ID
+  id_not: ID
+  id_gt: ID
+  id_lt: ID
+  id_gte: ID
+  id_lte: ID
+  id_in: [ID!]
+  id_not_in: [ID!]
+  isActive: Boolean
+  isActive_not: Boolean
+  isActive_in: [Boolean!]
+  isActive_not_in: [Boolean!]
+  owner: rinkeby_Bytes
+  owner_not: rinkeby_Bytes
+  owner_in: [rinkeby_Bytes!]
+  owner_not_in: [rinkeby_Bytes!]
+  owner_contains: rinkeby_Bytes
+  owner_not_contains: rinkeby_Bytes
+  recipient: rinkeby_Bytes
+  recipient_not: rinkeby_Bytes
+  recipient_in: [rinkeby_Bytes!]
+  recipient_not_in: [rinkeby_Bytes!]
+  recipient_contains: rinkeby_Bytes
+  recipient_not_contains: rinkeby_Bytes
+  proposedOwner: rinkeby_Bytes
+  proposedOwner_not: rinkeby_Bytes
+  proposedOwner_in: [rinkeby_Bytes!]
+  proposedOwner_not_in: [rinkeby_Bytes!]
+  proposedOwner_contains: rinkeby_Bytes
+  proposedOwner_not_contains: rinkeby_Bytes
+  proposedTimestamp: BigInt
+  proposedTimestamp_not: BigInt
+  proposedTimestamp_gt: BigInt
+  proposedTimestamp_lt: BigInt
+  proposedTimestamp_gte: BigInt
+  proposedTimestamp_lte: BigInt
+  proposedTimestamp_in: [BigInt!]
+  proposedTimestamp_not_in: [BigInt!]
+  assetBalances_: rinkeby_AssetBalance_filter
+
+  """Filter for the block changed event."""
+  _change_block: rinkeby_BlockChangedFilter
+}
+
+enum rinkeby_Router_orderBy {
+  id
+  isActive
+  owner
+  recipient
+  proposedOwner
+  proposedTimestamp
+  assetBalances
+}
+
+type rinkeby_Setting {
+  id: ID!
+  maxRoutersPerTransfer: BigInt!
+  caller: rinkeby_Bytes!
+}
+
+input rinkeby_Setting_filter {
+  id: ID
+  id_not: ID
+  id_gt: ID
+  id_lt: ID
+  id_gte: ID
+  id_lte: ID
+  id_in: [ID!]
+  id_not_in: [ID!]
+  maxRoutersPerTransfer: BigInt
+  maxRoutersPerTransfer_not: BigInt
+  maxRoutersPerTransfer_gt: BigInt
+  maxRoutersPerTransfer_lt: BigInt
+  maxRoutersPerTransfer_gte: BigInt
+  maxRoutersPerTransfer_lte: BigInt
+  maxRoutersPerTransfer_in: [BigInt!]
+  maxRoutersPerTransfer_not_in: [BigInt!]
+  caller: rinkeby_Bytes
+  caller_not: rinkeby_Bytes
+  caller_in: [rinkeby_Bytes!]
+  caller_not_in: [rinkeby_Bytes!]
+  caller_contains: rinkeby_Bytes
+  caller_not_contains: rinkeby_Bytes
+
+  """Filter for the block changed event."""
+  _change_block: rinkeby_BlockChangedFilter
+}
+
+enum rinkeby_Setting_orderBy {
+  id
+  maxRoutersPerTransfer
+  caller
+}
+
+type rinkeby_SponsorVault {
+  id: ID!
+  sponsorVault: rinkeby_Bytes!
+}
+
+input rinkeby_SponsorVault_filter {
+  id: ID
+  id_not: ID
+  id_gt: ID
+  id_lt: ID
+  id_gte: ID
+  id_lte: ID
+  id_in: [ID!]
+  id_not_in: [ID!]
+  sponsorVault: rinkeby_Bytes
+  sponsorVault_not: rinkeby_Bytes
+  sponsorVault_in: [rinkeby_Bytes!]
+  sponsorVault_not_in: [rinkeby_Bytes!]
+  sponsorVault_contains: rinkeby_Bytes
+  sponsorVault_not_contains: rinkeby_Bytes
+
+  """Filter for the block changed event."""
+  _change_block: rinkeby_BlockChangedFilter
+}
+
+enum rinkeby_SponsorVault_orderBy {
+  id
+  sponsorVault
+}
+
+type rinkeby_StableSwap {
+  id: ID!
+  canonicalId: rinkeby_Bytes!
+  domain: BigInt
+  swapPool: rinkeby_Bytes!
+}
+
+input rinkeby_StableSwap_filter {
+  id: ID
+  id_not: ID
+  id_gt: ID
+  id_lt: ID
+  id_gte: ID
+  id_lte: ID
+  id_in: [ID!]
+  id_not_in: [ID!]
+  canonicalId: rinkeby_Bytes
+  canonicalId_not: rinkeby_Bytes
+  canonicalId_in: [rinkeby_Bytes!]
+  canonicalId_not_in: [rinkeby_Bytes!]
+  canonicalId_contains: rinkeby_Bytes
+  canonicalId_not_contains: rinkeby_Bytes
+  domain: BigInt
+  domain_not: BigInt
+  domain_gt: BigInt
+  domain_lt: BigInt
+  domain_gte: BigInt
+  domain_lte: BigInt
+  domain_in: [BigInt!]
+  domain_not_in: [BigInt!]
+  swapPool: rinkeby_Bytes
+  swapPool_not: rinkeby_Bytes
+  swapPool_in: [rinkeby_Bytes!]
+  swapPool_not_in: [rinkeby_Bytes!]
+  swapPool_contains: rinkeby_Bytes
+  swapPool_not_contains: rinkeby_Bytes
+
+  """Filter for the block changed event."""
+  _change_block: rinkeby_BlockChangedFilter
+}
+
+enum rinkeby_StableSwap_orderBy {
+  id
+  canonicalId
+  domain
+  swapPool
+}
+
+enum rinkeby_TransferStatus {
+  XCalled
+  Executed
+  Reconciled
+  CompletedSlow
+  CompletedFast
+}
+
+type rinkeby__Block_ {
+  """The hash of the block"""
+  hash: rinkeby_Bytes
+
+  """The block number"""
+  number: Int!
+}
+
+"""The type for the top-level _meta field"""
+type rinkeby__Meta_ {
+  "Information about a specific subgraph block. The hash of the block\nwill be null if the _meta field has a block constraint that asks for\na block number. It will be filled if the _meta field has no block constraint\nand therefore asks for the latest  block\n"
+  block: rinkeby__Block_!
+
+  """The deployment ID"""
+  deployment: String!
+
+  """If `true`, the subgraph encountered indexing errors at some past block"""
+  hasIndexingErrors: Boolean!
 }
 
 type goerli_Asset {
@@ -6015,8 +5441,6 @@
 }
 
 scalar goerli_BigDecimal
-
-scalar BigInt
 
 input goerli_BlockChangedFilter {
   number_gte: Int!
@@ -6874,14 +6298,2008 @@
   hasIndexingErrors: Boolean!
 }
 
-enum _SubgraphErrorPolicy_ {
-  """Data will be returned even if the subgraph has indexing errors"""
-  allow
-
-  """
-  If the subgraph has indexing errors, data will be omitted. The default.
-  """
-  deny
+type staginggoerli_Asset {
+  id: ID!
+  local: staginggoerli_Bytes!
+  adoptedAsset: staginggoerli_Bytes!
+  canonicalId: staginggoerli_Bytes!
+  canonicalDomain: BigInt!
+  blockNumber: BigInt!
+}
+
+type staginggoerli_AssetBalance {
+  id: ID!
+  amount: BigInt!
+  router: staginggoerli_Router!
+  asset: staginggoerli_Asset!
+}
+
+input staginggoerli_AssetBalance_filter {
+  id: ID
+  id_not: ID
+  id_gt: ID
+  id_lt: ID
+  id_gte: ID
+  id_lte: ID
+  id_in: [ID!]
+  id_not_in: [ID!]
+  amount: BigInt
+  amount_not: BigInt
+  amount_gt: BigInt
+  amount_lt: BigInt
+  amount_gte: BigInt
+  amount_lte: BigInt
+  amount_in: [BigInt!]
+  amount_not_in: [BigInt!]
+  router: String
+  router_not: String
+  router_gt: String
+  router_lt: String
+  router_gte: String
+  router_lte: String
+  router_in: [String!]
+  router_not_in: [String!]
+  router_contains: String
+  router_contains_nocase: String
+  router_not_contains: String
+  router_not_contains_nocase: String
+  router_starts_with: String
+  router_starts_with_nocase: String
+  router_not_starts_with: String
+  router_not_starts_with_nocase: String
+  router_ends_with: String
+  router_ends_with_nocase: String
+  router_not_ends_with: String
+  router_not_ends_with_nocase: String
+  router_: staginggoerli_Router_filter
+  asset: String
+  asset_not: String
+  asset_gt: String
+  asset_lt: String
+  asset_gte: String
+  asset_lte: String
+  asset_in: [String!]
+  asset_not_in: [String!]
+  asset_contains: String
+  asset_contains_nocase: String
+  asset_not_contains: String
+  asset_not_contains_nocase: String
+  asset_starts_with: String
+  asset_starts_with_nocase: String
+  asset_not_starts_with: String
+  asset_not_starts_with_nocase: String
+  asset_ends_with: String
+  asset_ends_with_nocase: String
+  asset_not_ends_with: String
+  asset_not_ends_with_nocase: String
+  asset_: staginggoerli_Asset_filter
+
+  """Filter for the block changed event."""
+  _change_block: staginggoerli_BlockChangedFilter
+}
+
+enum staginggoerli_AssetBalance_orderBy {
+  id
+  amount
+  router
+  asset
+}
+
+input staginggoerli_Asset_filter {
+  id: ID
+  id_not: ID
+  id_gt: ID
+  id_lt: ID
+  id_gte: ID
+  id_lte: ID
+  id_in: [ID!]
+  id_not_in: [ID!]
+  local: staginggoerli_Bytes
+  local_not: staginggoerli_Bytes
+  local_in: [staginggoerli_Bytes!]
+  local_not_in: [staginggoerli_Bytes!]
+  local_contains: staginggoerli_Bytes
+  local_not_contains: staginggoerli_Bytes
+  adoptedAsset: staginggoerli_Bytes
+  adoptedAsset_not: staginggoerli_Bytes
+  adoptedAsset_in: [staginggoerli_Bytes!]
+  adoptedAsset_not_in: [staginggoerli_Bytes!]
+  adoptedAsset_contains: staginggoerli_Bytes
+  adoptedAsset_not_contains: staginggoerli_Bytes
+  canonicalId: staginggoerli_Bytes
+  canonicalId_not: staginggoerli_Bytes
+  canonicalId_in: [staginggoerli_Bytes!]
+  canonicalId_not_in: [staginggoerli_Bytes!]
+  canonicalId_contains: staginggoerli_Bytes
+  canonicalId_not_contains: staginggoerli_Bytes
+  canonicalDomain: BigInt
+  canonicalDomain_not: BigInt
+  canonicalDomain_gt: BigInt
+  canonicalDomain_lt: BigInt
+  canonicalDomain_gte: BigInt
+  canonicalDomain_lte: BigInt
+  canonicalDomain_in: [BigInt!]
+  canonicalDomain_not_in: [BigInt!]
+  blockNumber: BigInt
+  blockNumber_not: BigInt
+  blockNumber_gt: BigInt
+  blockNumber_lt: BigInt
+  blockNumber_gte: BigInt
+  blockNumber_lte: BigInt
+  blockNumber_in: [BigInt!]
+  blockNumber_not_in: [BigInt!]
+
+  """Filter for the block changed event."""
+  _change_block: staginggoerli_BlockChangedFilter
+}
+
+enum staginggoerli_Asset_orderBy {
+  id
+  local
+  adoptedAsset
+  canonicalId
+  canonicalDomain
+  blockNumber
+}
+
+scalar staginggoerli_BigDecimal
+
+input staginggoerli_BlockChangedFilter {
+  number_gte: Int!
+}
+
+input staginggoerli_Block_height {
+  hash: staginggoerli_Bytes
+  number: Int
+  number_gte: Int
+}
+
+scalar staginggoerli_Bytes
+
+type staginggoerli_DestinationTransfer {
+  id: ID!
+  chainId: BigInt
+  transferId: staginggoerli_Bytes
+  nonce: BigInt
+  to: staginggoerli_Bytes
+  callData: staginggoerli_Bytes
+  originDomain: BigInt
+  destinationDomain: BigInt
+  agent: staginggoerli_Bytes
+  recovery: staginggoerli_Bytes
+  forceSlow: Boolean
+  receiveLocal: Boolean
+  callback: staginggoerli_Bytes
+  callbackFee: BigInt
+  relayerFee: BigInt
+  slippageTol: BigInt
+  status: staginggoerli_TransferStatus
+  routers(skip: Int = 0, first: Int = 100, orderBy: staginggoerli_Router_orderBy, orderDirection: staginggoerli_OrderDirection, where: staginggoerli_Router_filter): [staginggoerli_Router!]
+  originSender: staginggoerli_Bytes
+  transactingAsset: staginggoerli_Bytes
+  transactingAmount: BigInt
+  localAsset: staginggoerli_Bytes
+  localAmount: BigInt
+  sponsorVaultRelayerFee: BigInt
+  executedCaller: staginggoerli_Bytes
+  executedTransactionHash: staginggoerli_Bytes
+  executedTimestamp: BigInt
+  executedGasPrice: BigInt
+  executedGasLimit: BigInt
+  executedBlockNumber: BigInt
+  reconciledCaller: staginggoerli_Bytes
+  reconciledTransactionHash: staginggoerli_Bytes
+  reconciledTimestamp: BigInt
+  reconciledGasPrice: BigInt
+  reconciledGasLimit: BigInt
+  reconciledBlockNumber: BigInt
+}
+
+input staginggoerli_DestinationTransfer_filter {
+  id: ID
+  id_not: ID
+  id_gt: ID
+  id_lt: ID
+  id_gte: ID
+  id_lte: ID
+  id_in: [ID!]
+  id_not_in: [ID!]
+  chainId: BigInt
+  chainId_not: BigInt
+  chainId_gt: BigInt
+  chainId_lt: BigInt
+  chainId_gte: BigInt
+  chainId_lte: BigInt
+  chainId_in: [BigInt!]
+  chainId_not_in: [BigInt!]
+  transferId: staginggoerli_Bytes
+  transferId_not: staginggoerli_Bytes
+  transferId_in: [staginggoerli_Bytes!]
+  transferId_not_in: [staginggoerli_Bytes!]
+  transferId_contains: staginggoerli_Bytes
+  transferId_not_contains: staginggoerli_Bytes
+  nonce: BigInt
+  nonce_not: BigInt
+  nonce_gt: BigInt
+  nonce_lt: BigInt
+  nonce_gte: BigInt
+  nonce_lte: BigInt
+  nonce_in: [BigInt!]
+  nonce_not_in: [BigInt!]
+  to: staginggoerli_Bytes
+  to_not: staginggoerli_Bytes
+  to_in: [staginggoerli_Bytes!]
+  to_not_in: [staginggoerli_Bytes!]
+  to_contains: staginggoerli_Bytes
+  to_not_contains: staginggoerli_Bytes
+  callData: staginggoerli_Bytes
+  callData_not: staginggoerli_Bytes
+  callData_in: [staginggoerli_Bytes!]
+  callData_not_in: [staginggoerli_Bytes!]
+  callData_contains: staginggoerli_Bytes
+  callData_not_contains: staginggoerli_Bytes
+  originDomain: BigInt
+  originDomain_not: BigInt
+  originDomain_gt: BigInt
+  originDomain_lt: BigInt
+  originDomain_gte: BigInt
+  originDomain_lte: BigInt
+  originDomain_in: [BigInt!]
+  originDomain_not_in: [BigInt!]
+  destinationDomain: BigInt
+  destinationDomain_not: BigInt
+  destinationDomain_gt: BigInt
+  destinationDomain_lt: BigInt
+  destinationDomain_gte: BigInt
+  destinationDomain_lte: BigInt
+  destinationDomain_in: [BigInt!]
+  destinationDomain_not_in: [BigInt!]
+  agent: staginggoerli_Bytes
+  agent_not: staginggoerli_Bytes
+  agent_in: [staginggoerli_Bytes!]
+  agent_not_in: [staginggoerli_Bytes!]
+  agent_contains: staginggoerli_Bytes
+  agent_not_contains: staginggoerli_Bytes
+  recovery: staginggoerli_Bytes
+  recovery_not: staginggoerli_Bytes
+  recovery_in: [staginggoerli_Bytes!]
+  recovery_not_in: [staginggoerli_Bytes!]
+  recovery_contains: staginggoerli_Bytes
+  recovery_not_contains: staginggoerli_Bytes
+  forceSlow: Boolean
+  forceSlow_not: Boolean
+  forceSlow_in: [Boolean!]
+  forceSlow_not_in: [Boolean!]
+  receiveLocal: Boolean
+  receiveLocal_not: Boolean
+  receiveLocal_in: [Boolean!]
+  receiveLocal_not_in: [Boolean!]
+  callback: staginggoerli_Bytes
+  callback_not: staginggoerli_Bytes
+  callback_in: [staginggoerli_Bytes!]
+  callback_not_in: [staginggoerli_Bytes!]
+  callback_contains: staginggoerli_Bytes
+  callback_not_contains: staginggoerli_Bytes
+  callbackFee: BigInt
+  callbackFee_not: BigInt
+  callbackFee_gt: BigInt
+  callbackFee_lt: BigInt
+  callbackFee_gte: BigInt
+  callbackFee_lte: BigInt
+  callbackFee_in: [BigInt!]
+  callbackFee_not_in: [BigInt!]
+  relayerFee: BigInt
+  relayerFee_not: BigInt
+  relayerFee_gt: BigInt
+  relayerFee_lt: BigInt
+  relayerFee_gte: BigInt
+  relayerFee_lte: BigInt
+  relayerFee_in: [BigInt!]
+  relayerFee_not_in: [BigInt!]
+  slippageTol: BigInt
+  slippageTol_not: BigInt
+  slippageTol_gt: BigInt
+  slippageTol_lt: BigInt
+  slippageTol_gte: BigInt
+  slippageTol_lte: BigInt
+  slippageTol_in: [BigInt!]
+  slippageTol_not_in: [BigInt!]
+  status: staginggoerli_TransferStatus
+  status_not: staginggoerli_TransferStatus
+  status_in: [staginggoerli_TransferStatus!]
+  status_not_in: [staginggoerli_TransferStatus!]
+  routers: [String!]
+  routers_not: [String!]
+  routers_contains: [String!]
+  routers_contains_nocase: [String!]
+  routers_not_contains: [String!]
+  routers_not_contains_nocase: [String!]
+  routers_: staginggoerli_Router_filter
+  originSender: staginggoerli_Bytes
+  originSender_not: staginggoerli_Bytes
+  originSender_in: [staginggoerli_Bytes!]
+  originSender_not_in: [staginggoerli_Bytes!]
+  originSender_contains: staginggoerli_Bytes
+  originSender_not_contains: staginggoerli_Bytes
+  transactingAsset: staginggoerli_Bytes
+  transactingAsset_not: staginggoerli_Bytes
+  transactingAsset_in: [staginggoerli_Bytes!]
+  transactingAsset_not_in: [staginggoerli_Bytes!]
+  transactingAsset_contains: staginggoerli_Bytes
+  transactingAsset_not_contains: staginggoerli_Bytes
+  transactingAmount: BigInt
+  transactingAmount_not: BigInt
+  transactingAmount_gt: BigInt
+  transactingAmount_lt: BigInt
+  transactingAmount_gte: BigInt
+  transactingAmount_lte: BigInt
+  transactingAmount_in: [BigInt!]
+  transactingAmount_not_in: [BigInt!]
+  localAsset: staginggoerli_Bytes
+  localAsset_not: staginggoerli_Bytes
+  localAsset_in: [staginggoerli_Bytes!]
+  localAsset_not_in: [staginggoerli_Bytes!]
+  localAsset_contains: staginggoerli_Bytes
+  localAsset_not_contains: staginggoerli_Bytes
+  localAmount: BigInt
+  localAmount_not: BigInt
+  localAmount_gt: BigInt
+  localAmount_lt: BigInt
+  localAmount_gte: BigInt
+  localAmount_lte: BigInt
+  localAmount_in: [BigInt!]
+  localAmount_not_in: [BigInt!]
+  sponsorVaultRelayerFee: BigInt
+  sponsorVaultRelayerFee_not: BigInt
+  sponsorVaultRelayerFee_gt: BigInt
+  sponsorVaultRelayerFee_lt: BigInt
+  sponsorVaultRelayerFee_gte: BigInt
+  sponsorVaultRelayerFee_lte: BigInt
+  sponsorVaultRelayerFee_in: [BigInt!]
+  sponsorVaultRelayerFee_not_in: [BigInt!]
+  executedCaller: staginggoerli_Bytes
+  executedCaller_not: staginggoerli_Bytes
+  executedCaller_in: [staginggoerli_Bytes!]
+  executedCaller_not_in: [staginggoerli_Bytes!]
+  executedCaller_contains: staginggoerli_Bytes
+  executedCaller_not_contains: staginggoerli_Bytes
+  executedTransactionHash: staginggoerli_Bytes
+  executedTransactionHash_not: staginggoerli_Bytes
+  executedTransactionHash_in: [staginggoerli_Bytes!]
+  executedTransactionHash_not_in: [staginggoerli_Bytes!]
+  executedTransactionHash_contains: staginggoerli_Bytes
+  executedTransactionHash_not_contains: staginggoerli_Bytes
+  executedTimestamp: BigInt
+  executedTimestamp_not: BigInt
+  executedTimestamp_gt: BigInt
+  executedTimestamp_lt: BigInt
+  executedTimestamp_gte: BigInt
+  executedTimestamp_lte: BigInt
+  executedTimestamp_in: [BigInt!]
+  executedTimestamp_not_in: [BigInt!]
+  executedGasPrice: BigInt
+  executedGasPrice_not: BigInt
+  executedGasPrice_gt: BigInt
+  executedGasPrice_lt: BigInt
+  executedGasPrice_gte: BigInt
+  executedGasPrice_lte: BigInt
+  executedGasPrice_in: [BigInt!]
+  executedGasPrice_not_in: [BigInt!]
+  executedGasLimit: BigInt
+  executedGasLimit_not: BigInt
+  executedGasLimit_gt: BigInt
+  executedGasLimit_lt: BigInt
+  executedGasLimit_gte: BigInt
+  executedGasLimit_lte: BigInt
+  executedGasLimit_in: [BigInt!]
+  executedGasLimit_not_in: [BigInt!]
+  executedBlockNumber: BigInt
+  executedBlockNumber_not: BigInt
+  executedBlockNumber_gt: BigInt
+  executedBlockNumber_lt: BigInt
+  executedBlockNumber_gte: BigInt
+  executedBlockNumber_lte: BigInt
+  executedBlockNumber_in: [BigInt!]
+  executedBlockNumber_not_in: [BigInt!]
+  reconciledCaller: staginggoerli_Bytes
+  reconciledCaller_not: staginggoerli_Bytes
+  reconciledCaller_in: [staginggoerli_Bytes!]
+  reconciledCaller_not_in: [staginggoerli_Bytes!]
+  reconciledCaller_contains: staginggoerli_Bytes
+  reconciledCaller_not_contains: staginggoerli_Bytes
+  reconciledTransactionHash: staginggoerli_Bytes
+  reconciledTransactionHash_not: staginggoerli_Bytes
+  reconciledTransactionHash_in: [staginggoerli_Bytes!]
+  reconciledTransactionHash_not_in: [staginggoerli_Bytes!]
+  reconciledTransactionHash_contains: staginggoerli_Bytes
+  reconciledTransactionHash_not_contains: staginggoerli_Bytes
+  reconciledTimestamp: BigInt
+  reconciledTimestamp_not: BigInt
+  reconciledTimestamp_gt: BigInt
+  reconciledTimestamp_lt: BigInt
+  reconciledTimestamp_gte: BigInt
+  reconciledTimestamp_lte: BigInt
+  reconciledTimestamp_in: [BigInt!]
+  reconciledTimestamp_not_in: [BigInt!]
+  reconciledGasPrice: BigInt
+  reconciledGasPrice_not: BigInt
+  reconciledGasPrice_gt: BigInt
+  reconciledGasPrice_lt: BigInt
+  reconciledGasPrice_gte: BigInt
+  reconciledGasPrice_lte: BigInt
+  reconciledGasPrice_in: [BigInt!]
+  reconciledGasPrice_not_in: [BigInt!]
+  reconciledGasLimit: BigInt
+  reconciledGasLimit_not: BigInt
+  reconciledGasLimit_gt: BigInt
+  reconciledGasLimit_lt: BigInt
+  reconciledGasLimit_gte: BigInt
+  reconciledGasLimit_lte: BigInt
+  reconciledGasLimit_in: [BigInt!]
+  reconciledGasLimit_not_in: [BigInt!]
+  reconciledBlockNumber: BigInt
+  reconciledBlockNumber_not: BigInt
+  reconciledBlockNumber_gt: BigInt
+  reconciledBlockNumber_lt: BigInt
+  reconciledBlockNumber_gte: BigInt
+  reconciledBlockNumber_lte: BigInt
+  reconciledBlockNumber_in: [BigInt!]
+  reconciledBlockNumber_not_in: [BigInt!]
+
+  """Filter for the block changed event."""
+  _change_block: staginggoerli_BlockChangedFilter
+}
+
+enum staginggoerli_DestinationTransfer_orderBy {
+  id
+  chainId
+  transferId
+  nonce
+  to
+  callData
+  originDomain
+  destinationDomain
+  agent
+  recovery
+  forceSlow
+  receiveLocal
+  callback
+  callbackFee
+  relayerFee
+  slippageTol
+  status
+  routers
+  originSender
+  transactingAsset
+  transactingAmount
+  localAsset
+  localAmount
+  sponsorVaultRelayerFee
+  executedCaller
+  executedTransactionHash
+  executedTimestamp
+  executedGasPrice
+  executedGasLimit
+  executedBlockNumber
+  reconciledCaller
+  reconciledTransactionHash
+  reconciledTimestamp
+  reconciledGasPrice
+  reconciledGasLimit
+  reconciledBlockNumber
+}
+
+"""Defines the order direction, either ascending or descending"""
+enum staginggoerli_OrderDirection {
+  asc
+  desc
+}
+
+type staginggoerli_OriginTransfer {
+  id: ID!
+  chainId: BigInt
+  transferId: staginggoerli_Bytes
+  nonce: BigInt
+  to: staginggoerli_Bytes
+  callData: staginggoerli_Bytes
+  originDomain: BigInt
+  destinationDomain: BigInt
+  agent: staginggoerli_Bytes
+  recovery: staginggoerli_Bytes
+  forceSlow: Boolean
+  receiveLocal: Boolean
+  callback: staginggoerli_Bytes
+  callbackFee: BigInt
+  relayerFee: BigInt
+  slippageTol: BigInt
+  status: staginggoerli_TransferStatus
+  message: staginggoerli_Bytes
+  transactingAsset: staginggoerli_Bytes
+  transactingAmount: BigInt
+  bridgedAsset: staginggoerli_Bytes
+  bridgedAmount: BigInt
+  caller: staginggoerli_Bytes
+  transactionHash: staginggoerli_Bytes
+  timestamp: BigInt
+  gasPrice: BigInt
+  gasLimit: BigInt
+  blockNumber: BigInt
+}
+
+input staginggoerli_OriginTransfer_filter {
+  id: ID
+  id_not: ID
+  id_gt: ID
+  id_lt: ID
+  id_gte: ID
+  id_lte: ID
+  id_in: [ID!]
+  id_not_in: [ID!]
+  chainId: BigInt
+  chainId_not: BigInt
+  chainId_gt: BigInt
+  chainId_lt: BigInt
+  chainId_gte: BigInt
+  chainId_lte: BigInt
+  chainId_in: [BigInt!]
+  chainId_not_in: [BigInt!]
+  transferId: staginggoerli_Bytes
+  transferId_not: staginggoerli_Bytes
+  transferId_in: [staginggoerli_Bytes!]
+  transferId_not_in: [staginggoerli_Bytes!]
+  transferId_contains: staginggoerli_Bytes
+  transferId_not_contains: staginggoerli_Bytes
+  nonce: BigInt
+  nonce_not: BigInt
+  nonce_gt: BigInt
+  nonce_lt: BigInt
+  nonce_gte: BigInt
+  nonce_lte: BigInt
+  nonce_in: [BigInt!]
+  nonce_not_in: [BigInt!]
+  to: staginggoerli_Bytes
+  to_not: staginggoerli_Bytes
+  to_in: [staginggoerli_Bytes!]
+  to_not_in: [staginggoerli_Bytes!]
+  to_contains: staginggoerli_Bytes
+  to_not_contains: staginggoerli_Bytes
+  callData: staginggoerli_Bytes
+  callData_not: staginggoerli_Bytes
+  callData_in: [staginggoerli_Bytes!]
+  callData_not_in: [staginggoerli_Bytes!]
+  callData_contains: staginggoerli_Bytes
+  callData_not_contains: staginggoerli_Bytes
+  originDomain: BigInt
+  originDomain_not: BigInt
+  originDomain_gt: BigInt
+  originDomain_lt: BigInt
+  originDomain_gte: BigInt
+  originDomain_lte: BigInt
+  originDomain_in: [BigInt!]
+  originDomain_not_in: [BigInt!]
+  destinationDomain: BigInt
+  destinationDomain_not: BigInt
+  destinationDomain_gt: BigInt
+  destinationDomain_lt: BigInt
+  destinationDomain_gte: BigInt
+  destinationDomain_lte: BigInt
+  destinationDomain_in: [BigInt!]
+  destinationDomain_not_in: [BigInt!]
+  agent: staginggoerli_Bytes
+  agent_not: staginggoerli_Bytes
+  agent_in: [staginggoerli_Bytes!]
+  agent_not_in: [staginggoerli_Bytes!]
+  agent_contains: staginggoerli_Bytes
+  agent_not_contains: staginggoerli_Bytes
+  recovery: staginggoerli_Bytes
+  recovery_not: staginggoerli_Bytes
+  recovery_in: [staginggoerli_Bytes!]
+  recovery_not_in: [staginggoerli_Bytes!]
+  recovery_contains: staginggoerli_Bytes
+  recovery_not_contains: staginggoerli_Bytes
+  forceSlow: Boolean
+  forceSlow_not: Boolean
+  forceSlow_in: [Boolean!]
+  forceSlow_not_in: [Boolean!]
+  receiveLocal: Boolean
+  receiveLocal_not: Boolean
+  receiveLocal_in: [Boolean!]
+  receiveLocal_not_in: [Boolean!]
+  callback: staginggoerli_Bytes
+  callback_not: staginggoerli_Bytes
+  callback_in: [staginggoerli_Bytes!]
+  callback_not_in: [staginggoerli_Bytes!]
+  callback_contains: staginggoerli_Bytes
+  callback_not_contains: staginggoerli_Bytes
+  callbackFee: BigInt
+  callbackFee_not: BigInt
+  callbackFee_gt: BigInt
+  callbackFee_lt: BigInt
+  callbackFee_gte: BigInt
+  callbackFee_lte: BigInt
+  callbackFee_in: [BigInt!]
+  callbackFee_not_in: [BigInt!]
+  relayerFee: BigInt
+  relayerFee_not: BigInt
+  relayerFee_gt: BigInt
+  relayerFee_lt: BigInt
+  relayerFee_gte: BigInt
+  relayerFee_lte: BigInt
+  relayerFee_in: [BigInt!]
+  relayerFee_not_in: [BigInt!]
+  slippageTol: BigInt
+  slippageTol_not: BigInt
+  slippageTol_gt: BigInt
+  slippageTol_lt: BigInt
+  slippageTol_gte: BigInt
+  slippageTol_lte: BigInt
+  slippageTol_in: [BigInt!]
+  slippageTol_not_in: [BigInt!]
+  status: staginggoerli_TransferStatus
+  status_not: staginggoerli_TransferStatus
+  status_in: [staginggoerli_TransferStatus!]
+  status_not_in: [staginggoerli_TransferStatus!]
+  message: staginggoerli_Bytes
+  message_not: staginggoerli_Bytes
+  message_in: [staginggoerli_Bytes!]
+  message_not_in: [staginggoerli_Bytes!]
+  message_contains: staginggoerli_Bytes
+  message_not_contains: staginggoerli_Bytes
+  transactingAsset: staginggoerli_Bytes
+  transactingAsset_not: staginggoerli_Bytes
+  transactingAsset_in: [staginggoerli_Bytes!]
+  transactingAsset_not_in: [staginggoerli_Bytes!]
+  transactingAsset_contains: staginggoerli_Bytes
+  transactingAsset_not_contains: staginggoerli_Bytes
+  transactingAmount: BigInt
+  transactingAmount_not: BigInt
+  transactingAmount_gt: BigInt
+  transactingAmount_lt: BigInt
+  transactingAmount_gte: BigInt
+  transactingAmount_lte: BigInt
+  transactingAmount_in: [BigInt!]
+  transactingAmount_not_in: [BigInt!]
+  bridgedAsset: staginggoerli_Bytes
+  bridgedAsset_not: staginggoerli_Bytes
+  bridgedAsset_in: [staginggoerli_Bytes!]
+  bridgedAsset_not_in: [staginggoerli_Bytes!]
+  bridgedAsset_contains: staginggoerli_Bytes
+  bridgedAsset_not_contains: staginggoerli_Bytes
+  bridgedAmount: BigInt
+  bridgedAmount_not: BigInt
+  bridgedAmount_gt: BigInt
+  bridgedAmount_lt: BigInt
+  bridgedAmount_gte: BigInt
+  bridgedAmount_lte: BigInt
+  bridgedAmount_in: [BigInt!]
+  bridgedAmount_not_in: [BigInt!]
+  caller: staginggoerli_Bytes
+  caller_not: staginggoerli_Bytes
+  caller_in: [staginggoerli_Bytes!]
+  caller_not_in: [staginggoerli_Bytes!]
+  caller_contains: staginggoerli_Bytes
+  caller_not_contains: staginggoerli_Bytes
+  transactionHash: staginggoerli_Bytes
+  transactionHash_not: staginggoerli_Bytes
+  transactionHash_in: [staginggoerli_Bytes!]
+  transactionHash_not_in: [staginggoerli_Bytes!]
+  transactionHash_contains: staginggoerli_Bytes
+  transactionHash_not_contains: staginggoerli_Bytes
+  timestamp: BigInt
+  timestamp_not: BigInt
+  timestamp_gt: BigInt
+  timestamp_lt: BigInt
+  timestamp_gte: BigInt
+  timestamp_lte: BigInt
+  timestamp_in: [BigInt!]
+  timestamp_not_in: [BigInt!]
+  gasPrice: BigInt
+  gasPrice_not: BigInt
+  gasPrice_gt: BigInt
+  gasPrice_lt: BigInt
+  gasPrice_gte: BigInt
+  gasPrice_lte: BigInt
+  gasPrice_in: [BigInt!]
+  gasPrice_not_in: [BigInt!]
+  gasLimit: BigInt
+  gasLimit_not: BigInt
+  gasLimit_gt: BigInt
+  gasLimit_lt: BigInt
+  gasLimit_gte: BigInt
+  gasLimit_lte: BigInt
+  gasLimit_in: [BigInt!]
+  gasLimit_not_in: [BigInt!]
+  blockNumber: BigInt
+  blockNumber_not: BigInt
+  blockNumber_gt: BigInt
+  blockNumber_lt: BigInt
+  blockNumber_gte: BigInt
+  blockNumber_lte: BigInt
+  blockNumber_in: [BigInt!]
+  blockNumber_not_in: [BigInt!]
+
+  """Filter for the block changed event."""
+  _change_block: staginggoerli_BlockChangedFilter
+}
+
+enum staginggoerli_OriginTransfer_orderBy {
+  id
+  chainId
+  transferId
+  nonce
+  to
+  callData
+  originDomain
+  destinationDomain
+  agent
+  recovery
+  forceSlow
+  receiveLocal
+  callback
+  callbackFee
+  relayerFee
+  slippageTol
+  status
+  message
+  transactingAsset
+  transactingAmount
+  bridgedAsset
+  bridgedAmount
+  caller
+  transactionHash
+  timestamp
+  gasPrice
+  gasLimit
+  blockNumber
+}
+
+type staginggoerli_Relayer {
+  id: ID!
+  isActive: Boolean!
+  relayer: staginggoerli_Bytes
+}
+
+input staginggoerli_Relayer_filter {
+  id: ID
+  id_not: ID
+  id_gt: ID
+  id_lt: ID
+  id_gte: ID
+  id_lte: ID
+  id_in: [ID!]
+  id_not_in: [ID!]
+  isActive: Boolean
+  isActive_not: Boolean
+  isActive_in: [Boolean!]
+  isActive_not_in: [Boolean!]
+  relayer: staginggoerli_Bytes
+  relayer_not: staginggoerli_Bytes
+  relayer_in: [staginggoerli_Bytes!]
+  relayer_not_in: [staginggoerli_Bytes!]
+  relayer_contains: staginggoerli_Bytes
+  relayer_not_contains: staginggoerli_Bytes
+
+  """Filter for the block changed event."""
+  _change_block: staginggoerli_BlockChangedFilter
+}
+
+enum staginggoerli_Relayer_orderBy {
+  id
+  isActive
+  relayer
+}
+
+type staginggoerli_Router {
+  id: ID!
+  isActive: Boolean!
+  owner: staginggoerli_Bytes
+  recipient: staginggoerli_Bytes
+  proposedOwner: staginggoerli_Bytes
+  proposedTimestamp: BigInt
+  assetBalances(skip: Int = 0, first: Int = 100, orderBy: staginggoerli_AssetBalance_orderBy, orderDirection: staginggoerli_OrderDirection, where: staginggoerli_AssetBalance_filter): [staginggoerli_AssetBalance!]!
+}
+
+input staginggoerli_Router_filter {
+  id: ID
+  id_not: ID
+  id_gt: ID
+  id_lt: ID
+  id_gte: ID
+  id_lte: ID
+  id_in: [ID!]
+  id_not_in: [ID!]
+  isActive: Boolean
+  isActive_not: Boolean
+  isActive_in: [Boolean!]
+  isActive_not_in: [Boolean!]
+  owner: staginggoerli_Bytes
+  owner_not: staginggoerli_Bytes
+  owner_in: [staginggoerli_Bytes!]
+  owner_not_in: [staginggoerli_Bytes!]
+  owner_contains: staginggoerli_Bytes
+  owner_not_contains: staginggoerli_Bytes
+  recipient: staginggoerli_Bytes
+  recipient_not: staginggoerli_Bytes
+  recipient_in: [staginggoerli_Bytes!]
+  recipient_not_in: [staginggoerli_Bytes!]
+  recipient_contains: staginggoerli_Bytes
+  recipient_not_contains: staginggoerli_Bytes
+  proposedOwner: staginggoerli_Bytes
+  proposedOwner_not: staginggoerli_Bytes
+  proposedOwner_in: [staginggoerli_Bytes!]
+  proposedOwner_not_in: [staginggoerli_Bytes!]
+  proposedOwner_contains: staginggoerli_Bytes
+  proposedOwner_not_contains: staginggoerli_Bytes
+  proposedTimestamp: BigInt
+  proposedTimestamp_not: BigInt
+  proposedTimestamp_gt: BigInt
+  proposedTimestamp_lt: BigInt
+  proposedTimestamp_gte: BigInt
+  proposedTimestamp_lte: BigInt
+  proposedTimestamp_in: [BigInt!]
+  proposedTimestamp_not_in: [BigInt!]
+  assetBalances_: staginggoerli_AssetBalance_filter
+
+  """Filter for the block changed event."""
+  _change_block: staginggoerli_BlockChangedFilter
+}
+
+enum staginggoerli_Router_orderBy {
+  id
+  isActive
+  owner
+  recipient
+  proposedOwner
+  proposedTimestamp
+  assetBalances
+}
+
+type staginggoerli_Setting {
+  id: ID!
+  maxRoutersPerTransfer: BigInt!
+  caller: staginggoerli_Bytes!
+}
+
+input staginggoerli_Setting_filter {
+  id: ID
+  id_not: ID
+  id_gt: ID
+  id_lt: ID
+  id_gte: ID
+  id_lte: ID
+  id_in: [ID!]
+  id_not_in: [ID!]
+  maxRoutersPerTransfer: BigInt
+  maxRoutersPerTransfer_not: BigInt
+  maxRoutersPerTransfer_gt: BigInt
+  maxRoutersPerTransfer_lt: BigInt
+  maxRoutersPerTransfer_gte: BigInt
+  maxRoutersPerTransfer_lte: BigInt
+  maxRoutersPerTransfer_in: [BigInt!]
+  maxRoutersPerTransfer_not_in: [BigInt!]
+  caller: staginggoerli_Bytes
+  caller_not: staginggoerli_Bytes
+  caller_in: [staginggoerli_Bytes!]
+  caller_not_in: [staginggoerli_Bytes!]
+  caller_contains: staginggoerli_Bytes
+  caller_not_contains: staginggoerli_Bytes
+
+  """Filter for the block changed event."""
+  _change_block: staginggoerli_BlockChangedFilter
+}
+
+enum staginggoerli_Setting_orderBy {
+  id
+  maxRoutersPerTransfer
+  caller
+}
+
+type staginggoerli_SponsorVault {
+  id: ID!
+  sponsorVault: staginggoerli_Bytes!
+}
+
+input staginggoerli_SponsorVault_filter {
+  id: ID
+  id_not: ID
+  id_gt: ID
+  id_lt: ID
+  id_gte: ID
+  id_lte: ID
+  id_in: [ID!]
+  id_not_in: [ID!]
+  sponsorVault: staginggoerli_Bytes
+  sponsorVault_not: staginggoerli_Bytes
+  sponsorVault_in: [staginggoerli_Bytes!]
+  sponsorVault_not_in: [staginggoerli_Bytes!]
+  sponsorVault_contains: staginggoerli_Bytes
+  sponsorVault_not_contains: staginggoerli_Bytes
+
+  """Filter for the block changed event."""
+  _change_block: staginggoerli_BlockChangedFilter
+}
+
+enum staginggoerli_SponsorVault_orderBy {
+  id
+  sponsorVault
+}
+
+type staginggoerli_StableSwap {
+  id: ID!
+  canonicalId: staginggoerli_Bytes!
+  domain: BigInt
+  swapPool: staginggoerli_Bytes!
+}
+
+input staginggoerli_StableSwap_filter {
+  id: ID
+  id_not: ID
+  id_gt: ID
+  id_lt: ID
+  id_gte: ID
+  id_lte: ID
+  id_in: [ID!]
+  id_not_in: [ID!]
+  canonicalId: staginggoerli_Bytes
+  canonicalId_not: staginggoerli_Bytes
+  canonicalId_in: [staginggoerli_Bytes!]
+  canonicalId_not_in: [staginggoerli_Bytes!]
+  canonicalId_contains: staginggoerli_Bytes
+  canonicalId_not_contains: staginggoerli_Bytes
+  domain: BigInt
+  domain_not: BigInt
+  domain_gt: BigInt
+  domain_lt: BigInt
+  domain_gte: BigInt
+  domain_lte: BigInt
+  domain_in: [BigInt!]
+  domain_not_in: [BigInt!]
+  swapPool: staginggoerli_Bytes
+  swapPool_not: staginggoerli_Bytes
+  swapPool_in: [staginggoerli_Bytes!]
+  swapPool_not_in: [staginggoerli_Bytes!]
+  swapPool_contains: staginggoerli_Bytes
+  swapPool_not_contains: staginggoerli_Bytes
+
+  """Filter for the block changed event."""
+  _change_block: staginggoerli_BlockChangedFilter
+}
+
+enum staginggoerli_StableSwap_orderBy {
+  id
+  canonicalId
+  domain
+  swapPool
+}
+
+enum staginggoerli_TransferStatus {
+  XCalled
+  Executed
+  Reconciled
+  CompletedSlow
+  CompletedFast
+}
+
+type staginggoerli__Block_ {
+  """The hash of the block"""
+  hash: staginggoerli_Bytes
+
+  """The block number"""
+  number: Int!
+}
+
+"""The type for the top-level _meta field"""
+type staginggoerli__Meta_ {
+  "Information about a specific subgraph block. The hash of the block\nwill be null if the _meta field has a block constraint that asks for\na block number. It will be filled if the _meta field has no block constraint\nand therefore asks for the latest  block\n"
+  block: staginggoerli__Block_!
+
+  """The deployment ID"""
+  deployment: String!
+
+  """If `true`, the subgraph encountered indexing errors at some past block"""
+  hasIndexingErrors: Boolean!
+}
+
+type testrinkeby_Asset {
+  id: ID!
+  local: testrinkeby_Bytes!
+  adoptedAsset: testrinkeby_Bytes!
+  canonicalId: testrinkeby_Bytes!
+  canonicalDomain: BigInt!
+  blockNumber: BigInt!
+}
+
+type testrinkeby_AssetBalance {
+  id: ID!
+  amount: BigInt!
+  router: testrinkeby_Router!
+  asset: testrinkeby_Asset!
+}
+
+input testrinkeby_AssetBalance_filter {
+  id: ID
+  id_not: ID
+  id_gt: ID
+  id_lt: ID
+  id_gte: ID
+  id_lte: ID
+  id_in: [ID!]
+  id_not_in: [ID!]
+  amount: BigInt
+  amount_not: BigInt
+  amount_gt: BigInt
+  amount_lt: BigInt
+  amount_gte: BigInt
+  amount_lte: BigInt
+  amount_in: [BigInt!]
+  amount_not_in: [BigInt!]
+  router: String
+  router_not: String
+  router_gt: String
+  router_lt: String
+  router_gte: String
+  router_lte: String
+  router_in: [String!]
+  router_not_in: [String!]
+  router_contains: String
+  router_contains_nocase: String
+  router_not_contains: String
+  router_not_contains_nocase: String
+  router_starts_with: String
+  router_starts_with_nocase: String
+  router_not_starts_with: String
+  router_not_starts_with_nocase: String
+  router_ends_with: String
+  router_ends_with_nocase: String
+  router_not_ends_with: String
+  router_not_ends_with_nocase: String
+  router_: testrinkeby_Router_filter
+  asset: String
+  asset_not: String
+  asset_gt: String
+  asset_lt: String
+  asset_gte: String
+  asset_lte: String
+  asset_in: [String!]
+  asset_not_in: [String!]
+  asset_contains: String
+  asset_contains_nocase: String
+  asset_not_contains: String
+  asset_not_contains_nocase: String
+  asset_starts_with: String
+  asset_starts_with_nocase: String
+  asset_not_starts_with: String
+  asset_not_starts_with_nocase: String
+  asset_ends_with: String
+  asset_ends_with_nocase: String
+  asset_not_ends_with: String
+  asset_not_ends_with_nocase: String
+  asset_: testrinkeby_Asset_filter
+
+  """Filter for the block changed event."""
+  _change_block: testrinkeby_BlockChangedFilter
+}
+
+enum testrinkeby_AssetBalance_orderBy {
+  id
+  amount
+  router
+  asset
+}
+
+input testrinkeby_Asset_filter {
+  id: ID
+  id_not: ID
+  id_gt: ID
+  id_lt: ID
+  id_gte: ID
+  id_lte: ID
+  id_in: [ID!]
+  id_not_in: [ID!]
+  local: testrinkeby_Bytes
+  local_not: testrinkeby_Bytes
+  local_in: [testrinkeby_Bytes!]
+  local_not_in: [testrinkeby_Bytes!]
+  local_contains: testrinkeby_Bytes
+  local_not_contains: testrinkeby_Bytes
+  adoptedAsset: testrinkeby_Bytes
+  adoptedAsset_not: testrinkeby_Bytes
+  adoptedAsset_in: [testrinkeby_Bytes!]
+  adoptedAsset_not_in: [testrinkeby_Bytes!]
+  adoptedAsset_contains: testrinkeby_Bytes
+  adoptedAsset_not_contains: testrinkeby_Bytes
+  canonicalId: testrinkeby_Bytes
+  canonicalId_not: testrinkeby_Bytes
+  canonicalId_in: [testrinkeby_Bytes!]
+  canonicalId_not_in: [testrinkeby_Bytes!]
+  canonicalId_contains: testrinkeby_Bytes
+  canonicalId_not_contains: testrinkeby_Bytes
+  canonicalDomain: BigInt
+  canonicalDomain_not: BigInt
+  canonicalDomain_gt: BigInt
+  canonicalDomain_lt: BigInt
+  canonicalDomain_gte: BigInt
+  canonicalDomain_lte: BigInt
+  canonicalDomain_in: [BigInt!]
+  canonicalDomain_not_in: [BigInt!]
+  blockNumber: BigInt
+  blockNumber_not: BigInt
+  blockNumber_gt: BigInt
+  blockNumber_lt: BigInt
+  blockNumber_gte: BigInt
+  blockNumber_lte: BigInt
+  blockNumber_in: [BigInt!]
+  blockNumber_not_in: [BigInt!]
+
+  """Filter for the block changed event."""
+  _change_block: testrinkeby_BlockChangedFilter
+}
+
+enum testrinkeby_Asset_orderBy {
+  id
+  local
+  adoptedAsset
+  canonicalId
+  canonicalDomain
+  blockNumber
+}
+
+scalar testrinkeby_BigDecimal
+
+input testrinkeby_BlockChangedFilter {
+  number_gte: Int!
+}
+
+input testrinkeby_Block_height {
+  hash: testrinkeby_Bytes
+  number: Int
+  number_gte: Int
+}
+
+scalar testrinkeby_Bytes
+
+type testrinkeby_DestinationTransfer {
+  id: ID!
+  chainId: BigInt
+  transferId: testrinkeby_Bytes
+  nonce: BigInt
+  to: testrinkeby_Bytes
+  callData: testrinkeby_Bytes
+  originDomain: BigInt
+  destinationDomain: BigInt
+  agent: testrinkeby_Bytes
+  recovery: testrinkeby_Bytes
+  forceSlow: Boolean
+  receiveLocal: Boolean
+  callback: testrinkeby_Bytes
+  callbackFee: BigInt
+  relayerFee: BigInt
+  slippageTol: BigInt
+  status: testrinkeby_TransferStatus
+  routers(skip: Int = 0, first: Int = 100, orderBy: testrinkeby_Router_orderBy, orderDirection: testrinkeby_OrderDirection, where: testrinkeby_Router_filter): [testrinkeby_Router!]
+  originSender: testrinkeby_Bytes
+  transactingAsset: testrinkeby_Bytes
+  transactingAmount: BigInt
+  localAsset: testrinkeby_Bytes
+  localAmount: BigInt
+  sponsorVaultRelayerFee: BigInt
+  executedCaller: testrinkeby_Bytes
+  executedTransactionHash: testrinkeby_Bytes
+  executedTimestamp: BigInt
+  executedGasPrice: BigInt
+  executedGasLimit: BigInt
+  executedBlockNumber: BigInt
+  reconciledCaller: testrinkeby_Bytes
+  reconciledTransactionHash: testrinkeby_Bytes
+  reconciledTimestamp: BigInt
+  reconciledGasPrice: BigInt
+  reconciledGasLimit: BigInt
+  reconciledBlockNumber: BigInt
+}
+
+input testrinkeby_DestinationTransfer_filter {
+  id: ID
+  id_not: ID
+  id_gt: ID
+  id_lt: ID
+  id_gte: ID
+  id_lte: ID
+  id_in: [ID!]
+  id_not_in: [ID!]
+  chainId: BigInt
+  chainId_not: BigInt
+  chainId_gt: BigInt
+  chainId_lt: BigInt
+  chainId_gte: BigInt
+  chainId_lte: BigInt
+  chainId_in: [BigInt!]
+  chainId_not_in: [BigInt!]
+  transferId: testrinkeby_Bytes
+  transferId_not: testrinkeby_Bytes
+  transferId_in: [testrinkeby_Bytes!]
+  transferId_not_in: [testrinkeby_Bytes!]
+  transferId_contains: testrinkeby_Bytes
+  transferId_not_contains: testrinkeby_Bytes
+  nonce: BigInt
+  nonce_not: BigInt
+  nonce_gt: BigInt
+  nonce_lt: BigInt
+  nonce_gte: BigInt
+  nonce_lte: BigInt
+  nonce_in: [BigInt!]
+  nonce_not_in: [BigInt!]
+  to: testrinkeby_Bytes
+  to_not: testrinkeby_Bytes
+  to_in: [testrinkeby_Bytes!]
+  to_not_in: [testrinkeby_Bytes!]
+  to_contains: testrinkeby_Bytes
+  to_not_contains: testrinkeby_Bytes
+  callData: testrinkeby_Bytes
+  callData_not: testrinkeby_Bytes
+  callData_in: [testrinkeby_Bytes!]
+  callData_not_in: [testrinkeby_Bytes!]
+  callData_contains: testrinkeby_Bytes
+  callData_not_contains: testrinkeby_Bytes
+  originDomain: BigInt
+  originDomain_not: BigInt
+  originDomain_gt: BigInt
+  originDomain_lt: BigInt
+  originDomain_gte: BigInt
+  originDomain_lte: BigInt
+  originDomain_in: [BigInt!]
+  originDomain_not_in: [BigInt!]
+  destinationDomain: BigInt
+  destinationDomain_not: BigInt
+  destinationDomain_gt: BigInt
+  destinationDomain_lt: BigInt
+  destinationDomain_gte: BigInt
+  destinationDomain_lte: BigInt
+  destinationDomain_in: [BigInt!]
+  destinationDomain_not_in: [BigInt!]
+  agent: testrinkeby_Bytes
+  agent_not: testrinkeby_Bytes
+  agent_in: [testrinkeby_Bytes!]
+  agent_not_in: [testrinkeby_Bytes!]
+  agent_contains: testrinkeby_Bytes
+  agent_not_contains: testrinkeby_Bytes
+  recovery: testrinkeby_Bytes
+  recovery_not: testrinkeby_Bytes
+  recovery_in: [testrinkeby_Bytes!]
+  recovery_not_in: [testrinkeby_Bytes!]
+  recovery_contains: testrinkeby_Bytes
+  recovery_not_contains: testrinkeby_Bytes
+  forceSlow: Boolean
+  forceSlow_not: Boolean
+  forceSlow_in: [Boolean!]
+  forceSlow_not_in: [Boolean!]
+  receiveLocal: Boolean
+  receiveLocal_not: Boolean
+  receiveLocal_in: [Boolean!]
+  receiveLocal_not_in: [Boolean!]
+  callback: testrinkeby_Bytes
+  callback_not: testrinkeby_Bytes
+  callback_in: [testrinkeby_Bytes!]
+  callback_not_in: [testrinkeby_Bytes!]
+  callback_contains: testrinkeby_Bytes
+  callback_not_contains: testrinkeby_Bytes
+  callbackFee: BigInt
+  callbackFee_not: BigInt
+  callbackFee_gt: BigInt
+  callbackFee_lt: BigInt
+  callbackFee_gte: BigInt
+  callbackFee_lte: BigInt
+  callbackFee_in: [BigInt!]
+  callbackFee_not_in: [BigInt!]
+  relayerFee: BigInt
+  relayerFee_not: BigInt
+  relayerFee_gt: BigInt
+  relayerFee_lt: BigInt
+  relayerFee_gte: BigInt
+  relayerFee_lte: BigInt
+  relayerFee_in: [BigInt!]
+  relayerFee_not_in: [BigInt!]
+  slippageTol: BigInt
+  slippageTol_not: BigInt
+  slippageTol_gt: BigInt
+  slippageTol_lt: BigInt
+  slippageTol_gte: BigInt
+  slippageTol_lte: BigInt
+  slippageTol_in: [BigInt!]
+  slippageTol_not_in: [BigInt!]
+  status: testrinkeby_TransferStatus
+  status_not: testrinkeby_TransferStatus
+  status_in: [testrinkeby_TransferStatus!]
+  status_not_in: [testrinkeby_TransferStatus!]
+  routers: [String!]
+  routers_not: [String!]
+  routers_contains: [String!]
+  routers_contains_nocase: [String!]
+  routers_not_contains: [String!]
+  routers_not_contains_nocase: [String!]
+  routers_: testrinkeby_Router_filter
+  originSender: testrinkeby_Bytes
+  originSender_not: testrinkeby_Bytes
+  originSender_in: [testrinkeby_Bytes!]
+  originSender_not_in: [testrinkeby_Bytes!]
+  originSender_contains: testrinkeby_Bytes
+  originSender_not_contains: testrinkeby_Bytes
+  transactingAsset: testrinkeby_Bytes
+  transactingAsset_not: testrinkeby_Bytes
+  transactingAsset_in: [testrinkeby_Bytes!]
+  transactingAsset_not_in: [testrinkeby_Bytes!]
+  transactingAsset_contains: testrinkeby_Bytes
+  transactingAsset_not_contains: testrinkeby_Bytes
+  transactingAmount: BigInt
+  transactingAmount_not: BigInt
+  transactingAmount_gt: BigInt
+  transactingAmount_lt: BigInt
+  transactingAmount_gte: BigInt
+  transactingAmount_lte: BigInt
+  transactingAmount_in: [BigInt!]
+  transactingAmount_not_in: [BigInt!]
+  localAsset: testrinkeby_Bytes
+  localAsset_not: testrinkeby_Bytes
+  localAsset_in: [testrinkeby_Bytes!]
+  localAsset_not_in: [testrinkeby_Bytes!]
+  localAsset_contains: testrinkeby_Bytes
+  localAsset_not_contains: testrinkeby_Bytes
+  localAmount: BigInt
+  localAmount_not: BigInt
+  localAmount_gt: BigInt
+  localAmount_lt: BigInt
+  localAmount_gte: BigInt
+  localAmount_lte: BigInt
+  localAmount_in: [BigInt!]
+  localAmount_not_in: [BigInt!]
+  sponsorVaultRelayerFee: BigInt
+  sponsorVaultRelayerFee_not: BigInt
+  sponsorVaultRelayerFee_gt: BigInt
+  sponsorVaultRelayerFee_lt: BigInt
+  sponsorVaultRelayerFee_gte: BigInt
+  sponsorVaultRelayerFee_lte: BigInt
+  sponsorVaultRelayerFee_in: [BigInt!]
+  sponsorVaultRelayerFee_not_in: [BigInt!]
+  executedCaller: testrinkeby_Bytes
+  executedCaller_not: testrinkeby_Bytes
+  executedCaller_in: [testrinkeby_Bytes!]
+  executedCaller_not_in: [testrinkeby_Bytes!]
+  executedCaller_contains: testrinkeby_Bytes
+  executedCaller_not_contains: testrinkeby_Bytes
+  executedTransactionHash: testrinkeby_Bytes
+  executedTransactionHash_not: testrinkeby_Bytes
+  executedTransactionHash_in: [testrinkeby_Bytes!]
+  executedTransactionHash_not_in: [testrinkeby_Bytes!]
+  executedTransactionHash_contains: testrinkeby_Bytes
+  executedTransactionHash_not_contains: testrinkeby_Bytes
+  executedTimestamp: BigInt
+  executedTimestamp_not: BigInt
+  executedTimestamp_gt: BigInt
+  executedTimestamp_lt: BigInt
+  executedTimestamp_gte: BigInt
+  executedTimestamp_lte: BigInt
+  executedTimestamp_in: [BigInt!]
+  executedTimestamp_not_in: [BigInt!]
+  executedGasPrice: BigInt
+  executedGasPrice_not: BigInt
+  executedGasPrice_gt: BigInt
+  executedGasPrice_lt: BigInt
+  executedGasPrice_gte: BigInt
+  executedGasPrice_lte: BigInt
+  executedGasPrice_in: [BigInt!]
+  executedGasPrice_not_in: [BigInt!]
+  executedGasLimit: BigInt
+  executedGasLimit_not: BigInt
+  executedGasLimit_gt: BigInt
+  executedGasLimit_lt: BigInt
+  executedGasLimit_gte: BigInt
+  executedGasLimit_lte: BigInt
+  executedGasLimit_in: [BigInt!]
+  executedGasLimit_not_in: [BigInt!]
+  executedBlockNumber: BigInt
+  executedBlockNumber_not: BigInt
+  executedBlockNumber_gt: BigInt
+  executedBlockNumber_lt: BigInt
+  executedBlockNumber_gte: BigInt
+  executedBlockNumber_lte: BigInt
+  executedBlockNumber_in: [BigInt!]
+  executedBlockNumber_not_in: [BigInt!]
+  reconciledCaller: testrinkeby_Bytes
+  reconciledCaller_not: testrinkeby_Bytes
+  reconciledCaller_in: [testrinkeby_Bytes!]
+  reconciledCaller_not_in: [testrinkeby_Bytes!]
+  reconciledCaller_contains: testrinkeby_Bytes
+  reconciledCaller_not_contains: testrinkeby_Bytes
+  reconciledTransactionHash: testrinkeby_Bytes
+  reconciledTransactionHash_not: testrinkeby_Bytes
+  reconciledTransactionHash_in: [testrinkeby_Bytes!]
+  reconciledTransactionHash_not_in: [testrinkeby_Bytes!]
+  reconciledTransactionHash_contains: testrinkeby_Bytes
+  reconciledTransactionHash_not_contains: testrinkeby_Bytes
+  reconciledTimestamp: BigInt
+  reconciledTimestamp_not: BigInt
+  reconciledTimestamp_gt: BigInt
+  reconciledTimestamp_lt: BigInt
+  reconciledTimestamp_gte: BigInt
+  reconciledTimestamp_lte: BigInt
+  reconciledTimestamp_in: [BigInt!]
+  reconciledTimestamp_not_in: [BigInt!]
+  reconciledGasPrice: BigInt
+  reconciledGasPrice_not: BigInt
+  reconciledGasPrice_gt: BigInt
+  reconciledGasPrice_lt: BigInt
+  reconciledGasPrice_gte: BigInt
+  reconciledGasPrice_lte: BigInt
+  reconciledGasPrice_in: [BigInt!]
+  reconciledGasPrice_not_in: [BigInt!]
+  reconciledGasLimit: BigInt
+  reconciledGasLimit_not: BigInt
+  reconciledGasLimit_gt: BigInt
+  reconciledGasLimit_lt: BigInt
+  reconciledGasLimit_gte: BigInt
+  reconciledGasLimit_lte: BigInt
+  reconciledGasLimit_in: [BigInt!]
+  reconciledGasLimit_not_in: [BigInt!]
+  reconciledBlockNumber: BigInt
+  reconciledBlockNumber_not: BigInt
+  reconciledBlockNumber_gt: BigInt
+  reconciledBlockNumber_lt: BigInt
+  reconciledBlockNumber_gte: BigInt
+  reconciledBlockNumber_lte: BigInt
+  reconciledBlockNumber_in: [BigInt!]
+  reconciledBlockNumber_not_in: [BigInt!]
+
+  """Filter for the block changed event."""
+  _change_block: testrinkeby_BlockChangedFilter
+}
+
+enum testrinkeby_DestinationTransfer_orderBy {
+  id
+  chainId
+  transferId
+  nonce
+  to
+  callData
+  originDomain
+  destinationDomain
+  agent
+  recovery
+  forceSlow
+  receiveLocal
+  callback
+  callbackFee
+  relayerFee
+  slippageTol
+  status
+  routers
+  originSender
+  transactingAsset
+  transactingAmount
+  localAsset
+  localAmount
+  sponsorVaultRelayerFee
+  executedCaller
+  executedTransactionHash
+  executedTimestamp
+  executedGasPrice
+  executedGasLimit
+  executedBlockNumber
+  reconciledCaller
+  reconciledTransactionHash
+  reconciledTimestamp
+  reconciledGasPrice
+  reconciledGasLimit
+  reconciledBlockNumber
+}
+
+"""Defines the order direction, either ascending or descending"""
+enum testrinkeby_OrderDirection {
+  asc
+  desc
+}
+
+type testrinkeby_OriginTransfer {
+  id: ID!
+  chainId: BigInt
+  transferId: testrinkeby_Bytes
+  nonce: BigInt
+  to: testrinkeby_Bytes
+  callData: testrinkeby_Bytes
+  originDomain: BigInt
+  destinationDomain: BigInt
+  agent: testrinkeby_Bytes
+  recovery: testrinkeby_Bytes
+  forceSlow: Boolean
+  receiveLocal: Boolean
+  callback: testrinkeby_Bytes
+  callbackFee: BigInt
+  relayerFee: BigInt
+  slippageTol: BigInt
+  status: testrinkeby_TransferStatus
+  message: testrinkeby_Bytes
+  transactingAsset: testrinkeby_Bytes
+  transactingAmount: BigInt
+  bridgedAsset: testrinkeby_Bytes
+  bridgedAmount: BigInt
+  caller: testrinkeby_Bytes
+  transactionHash: testrinkeby_Bytes
+  timestamp: BigInt
+  gasPrice: BigInt
+  gasLimit: BigInt
+  blockNumber: BigInt
+}
+
+input testrinkeby_OriginTransfer_filter {
+  id: ID
+  id_not: ID
+  id_gt: ID
+  id_lt: ID
+  id_gte: ID
+  id_lte: ID
+  id_in: [ID!]
+  id_not_in: [ID!]
+  chainId: BigInt
+  chainId_not: BigInt
+  chainId_gt: BigInt
+  chainId_lt: BigInt
+  chainId_gte: BigInt
+  chainId_lte: BigInt
+  chainId_in: [BigInt!]
+  chainId_not_in: [BigInt!]
+  transferId: testrinkeby_Bytes
+  transferId_not: testrinkeby_Bytes
+  transferId_in: [testrinkeby_Bytes!]
+  transferId_not_in: [testrinkeby_Bytes!]
+  transferId_contains: testrinkeby_Bytes
+  transferId_not_contains: testrinkeby_Bytes
+  nonce: BigInt
+  nonce_not: BigInt
+  nonce_gt: BigInt
+  nonce_lt: BigInt
+  nonce_gte: BigInt
+  nonce_lte: BigInt
+  nonce_in: [BigInt!]
+  nonce_not_in: [BigInt!]
+  to: testrinkeby_Bytes
+  to_not: testrinkeby_Bytes
+  to_in: [testrinkeby_Bytes!]
+  to_not_in: [testrinkeby_Bytes!]
+  to_contains: testrinkeby_Bytes
+  to_not_contains: testrinkeby_Bytes
+  callData: testrinkeby_Bytes
+  callData_not: testrinkeby_Bytes
+  callData_in: [testrinkeby_Bytes!]
+  callData_not_in: [testrinkeby_Bytes!]
+  callData_contains: testrinkeby_Bytes
+  callData_not_contains: testrinkeby_Bytes
+  originDomain: BigInt
+  originDomain_not: BigInt
+  originDomain_gt: BigInt
+  originDomain_lt: BigInt
+  originDomain_gte: BigInt
+  originDomain_lte: BigInt
+  originDomain_in: [BigInt!]
+  originDomain_not_in: [BigInt!]
+  destinationDomain: BigInt
+  destinationDomain_not: BigInt
+  destinationDomain_gt: BigInt
+  destinationDomain_lt: BigInt
+  destinationDomain_gte: BigInt
+  destinationDomain_lte: BigInt
+  destinationDomain_in: [BigInt!]
+  destinationDomain_not_in: [BigInt!]
+  agent: testrinkeby_Bytes
+  agent_not: testrinkeby_Bytes
+  agent_in: [testrinkeby_Bytes!]
+  agent_not_in: [testrinkeby_Bytes!]
+  agent_contains: testrinkeby_Bytes
+  agent_not_contains: testrinkeby_Bytes
+  recovery: testrinkeby_Bytes
+  recovery_not: testrinkeby_Bytes
+  recovery_in: [testrinkeby_Bytes!]
+  recovery_not_in: [testrinkeby_Bytes!]
+  recovery_contains: testrinkeby_Bytes
+  recovery_not_contains: testrinkeby_Bytes
+  forceSlow: Boolean
+  forceSlow_not: Boolean
+  forceSlow_in: [Boolean!]
+  forceSlow_not_in: [Boolean!]
+  receiveLocal: Boolean
+  receiveLocal_not: Boolean
+  receiveLocal_in: [Boolean!]
+  receiveLocal_not_in: [Boolean!]
+  callback: testrinkeby_Bytes
+  callback_not: testrinkeby_Bytes
+  callback_in: [testrinkeby_Bytes!]
+  callback_not_in: [testrinkeby_Bytes!]
+  callback_contains: testrinkeby_Bytes
+  callback_not_contains: testrinkeby_Bytes
+  callbackFee: BigInt
+  callbackFee_not: BigInt
+  callbackFee_gt: BigInt
+  callbackFee_lt: BigInt
+  callbackFee_gte: BigInt
+  callbackFee_lte: BigInt
+  callbackFee_in: [BigInt!]
+  callbackFee_not_in: [BigInt!]
+  relayerFee: BigInt
+  relayerFee_not: BigInt
+  relayerFee_gt: BigInt
+  relayerFee_lt: BigInt
+  relayerFee_gte: BigInt
+  relayerFee_lte: BigInt
+  relayerFee_in: [BigInt!]
+  relayerFee_not_in: [BigInt!]
+  slippageTol: BigInt
+  slippageTol_not: BigInt
+  slippageTol_gt: BigInt
+  slippageTol_lt: BigInt
+  slippageTol_gte: BigInt
+  slippageTol_lte: BigInt
+  slippageTol_in: [BigInt!]
+  slippageTol_not_in: [BigInt!]
+  status: testrinkeby_TransferStatus
+  status_not: testrinkeby_TransferStatus
+  status_in: [testrinkeby_TransferStatus!]
+  status_not_in: [testrinkeby_TransferStatus!]
+  message: testrinkeby_Bytes
+  message_not: testrinkeby_Bytes
+  message_in: [testrinkeby_Bytes!]
+  message_not_in: [testrinkeby_Bytes!]
+  message_contains: testrinkeby_Bytes
+  message_not_contains: testrinkeby_Bytes
+  transactingAsset: testrinkeby_Bytes
+  transactingAsset_not: testrinkeby_Bytes
+  transactingAsset_in: [testrinkeby_Bytes!]
+  transactingAsset_not_in: [testrinkeby_Bytes!]
+  transactingAsset_contains: testrinkeby_Bytes
+  transactingAsset_not_contains: testrinkeby_Bytes
+  transactingAmount: BigInt
+  transactingAmount_not: BigInt
+  transactingAmount_gt: BigInt
+  transactingAmount_lt: BigInt
+  transactingAmount_gte: BigInt
+  transactingAmount_lte: BigInt
+  transactingAmount_in: [BigInt!]
+  transactingAmount_not_in: [BigInt!]
+  bridgedAsset: testrinkeby_Bytes
+  bridgedAsset_not: testrinkeby_Bytes
+  bridgedAsset_in: [testrinkeby_Bytes!]
+  bridgedAsset_not_in: [testrinkeby_Bytes!]
+  bridgedAsset_contains: testrinkeby_Bytes
+  bridgedAsset_not_contains: testrinkeby_Bytes
+  bridgedAmount: BigInt
+  bridgedAmount_not: BigInt
+  bridgedAmount_gt: BigInt
+  bridgedAmount_lt: BigInt
+  bridgedAmount_gte: BigInt
+  bridgedAmount_lte: BigInt
+  bridgedAmount_in: [BigInt!]
+  bridgedAmount_not_in: [BigInt!]
+  caller: testrinkeby_Bytes
+  caller_not: testrinkeby_Bytes
+  caller_in: [testrinkeby_Bytes!]
+  caller_not_in: [testrinkeby_Bytes!]
+  caller_contains: testrinkeby_Bytes
+  caller_not_contains: testrinkeby_Bytes
+  transactionHash: testrinkeby_Bytes
+  transactionHash_not: testrinkeby_Bytes
+  transactionHash_in: [testrinkeby_Bytes!]
+  transactionHash_not_in: [testrinkeby_Bytes!]
+  transactionHash_contains: testrinkeby_Bytes
+  transactionHash_not_contains: testrinkeby_Bytes
+  timestamp: BigInt
+  timestamp_not: BigInt
+  timestamp_gt: BigInt
+  timestamp_lt: BigInt
+  timestamp_gte: BigInt
+  timestamp_lte: BigInt
+  timestamp_in: [BigInt!]
+  timestamp_not_in: [BigInt!]
+  gasPrice: BigInt
+  gasPrice_not: BigInt
+  gasPrice_gt: BigInt
+  gasPrice_lt: BigInt
+  gasPrice_gte: BigInt
+  gasPrice_lte: BigInt
+  gasPrice_in: [BigInt!]
+  gasPrice_not_in: [BigInt!]
+  gasLimit: BigInt
+  gasLimit_not: BigInt
+  gasLimit_gt: BigInt
+  gasLimit_lt: BigInt
+  gasLimit_gte: BigInt
+  gasLimit_lte: BigInt
+  gasLimit_in: [BigInt!]
+  gasLimit_not_in: [BigInt!]
+  blockNumber: BigInt
+  blockNumber_not: BigInt
+  blockNumber_gt: BigInt
+  blockNumber_lt: BigInt
+  blockNumber_gte: BigInt
+  blockNumber_lte: BigInt
+  blockNumber_in: [BigInt!]
+  blockNumber_not_in: [BigInt!]
+
+  """Filter for the block changed event."""
+  _change_block: testrinkeby_BlockChangedFilter
+}
+
+enum testrinkeby_OriginTransfer_orderBy {
+  id
+  chainId
+  transferId
+  nonce
+  to
+  callData
+  originDomain
+  destinationDomain
+  agent
+  recovery
+  forceSlow
+  receiveLocal
+  callback
+  callbackFee
+  relayerFee
+  slippageTol
+  status
+  message
+  transactingAsset
+  transactingAmount
+  bridgedAsset
+  bridgedAmount
+  caller
+  transactionHash
+  timestamp
+  gasPrice
+  gasLimit
+  blockNumber
+}
+
+type testrinkeby_Relayer {
+  id: ID!
+  isActive: Boolean!
+  relayer: testrinkeby_Bytes
+}
+
+input testrinkeby_Relayer_filter {
+  id: ID
+  id_not: ID
+  id_gt: ID
+  id_lt: ID
+  id_gte: ID
+  id_lte: ID
+  id_in: [ID!]
+  id_not_in: [ID!]
+  isActive: Boolean
+  isActive_not: Boolean
+  isActive_in: [Boolean!]
+  isActive_not_in: [Boolean!]
+  relayer: testrinkeby_Bytes
+  relayer_not: testrinkeby_Bytes
+  relayer_in: [testrinkeby_Bytes!]
+  relayer_not_in: [testrinkeby_Bytes!]
+  relayer_contains: testrinkeby_Bytes
+  relayer_not_contains: testrinkeby_Bytes
+
+  """Filter for the block changed event."""
+  _change_block: testrinkeby_BlockChangedFilter
+}
+
+enum testrinkeby_Relayer_orderBy {
+  id
+  isActive
+  relayer
+}
+
+type testrinkeby_Router {
+  id: ID!
+  isActive: Boolean!
+  owner: testrinkeby_Bytes
+  recipient: testrinkeby_Bytes
+  proposedOwner: testrinkeby_Bytes
+  proposedTimestamp: BigInt
+  assetBalances(skip: Int = 0, first: Int = 100, orderBy: testrinkeby_AssetBalance_orderBy, orderDirection: testrinkeby_OrderDirection, where: testrinkeby_AssetBalance_filter): [testrinkeby_AssetBalance!]!
+}
+
+input testrinkeby_Router_filter {
+  id: ID
+  id_not: ID
+  id_gt: ID
+  id_lt: ID
+  id_gte: ID
+  id_lte: ID
+  id_in: [ID!]
+  id_not_in: [ID!]
+  isActive: Boolean
+  isActive_not: Boolean
+  isActive_in: [Boolean!]
+  isActive_not_in: [Boolean!]
+  owner: testrinkeby_Bytes
+  owner_not: testrinkeby_Bytes
+  owner_in: [testrinkeby_Bytes!]
+  owner_not_in: [testrinkeby_Bytes!]
+  owner_contains: testrinkeby_Bytes
+  owner_not_contains: testrinkeby_Bytes
+  recipient: testrinkeby_Bytes
+  recipient_not: testrinkeby_Bytes
+  recipient_in: [testrinkeby_Bytes!]
+  recipient_not_in: [testrinkeby_Bytes!]
+  recipient_contains: testrinkeby_Bytes
+  recipient_not_contains: testrinkeby_Bytes
+  proposedOwner: testrinkeby_Bytes
+  proposedOwner_not: testrinkeby_Bytes
+  proposedOwner_in: [testrinkeby_Bytes!]
+  proposedOwner_not_in: [testrinkeby_Bytes!]
+  proposedOwner_contains: testrinkeby_Bytes
+  proposedOwner_not_contains: testrinkeby_Bytes
+  proposedTimestamp: BigInt
+  proposedTimestamp_not: BigInt
+  proposedTimestamp_gt: BigInt
+  proposedTimestamp_lt: BigInt
+  proposedTimestamp_gte: BigInt
+  proposedTimestamp_lte: BigInt
+  proposedTimestamp_in: [BigInt!]
+  proposedTimestamp_not_in: [BigInt!]
+  assetBalances_: testrinkeby_AssetBalance_filter
+
+  """Filter for the block changed event."""
+  _change_block: testrinkeby_BlockChangedFilter
+}
+
+enum testrinkeby_Router_orderBy {
+  id
+  isActive
+  owner
+  recipient
+  proposedOwner
+  proposedTimestamp
+  assetBalances
+}
+
+type testrinkeby_Setting {
+  id: ID!
+  maxRoutersPerTransfer: BigInt!
+  caller: testrinkeby_Bytes!
+}
+
+input testrinkeby_Setting_filter {
+  id: ID
+  id_not: ID
+  id_gt: ID
+  id_lt: ID
+  id_gte: ID
+  id_lte: ID
+  id_in: [ID!]
+  id_not_in: [ID!]
+  maxRoutersPerTransfer: BigInt
+  maxRoutersPerTransfer_not: BigInt
+  maxRoutersPerTransfer_gt: BigInt
+  maxRoutersPerTransfer_lt: BigInt
+  maxRoutersPerTransfer_gte: BigInt
+  maxRoutersPerTransfer_lte: BigInt
+  maxRoutersPerTransfer_in: [BigInt!]
+  maxRoutersPerTransfer_not_in: [BigInt!]
+  caller: testrinkeby_Bytes
+  caller_not: testrinkeby_Bytes
+  caller_in: [testrinkeby_Bytes!]
+  caller_not_in: [testrinkeby_Bytes!]
+  caller_contains: testrinkeby_Bytes
+  caller_not_contains: testrinkeby_Bytes
+
+  """Filter for the block changed event."""
+  _change_block: testrinkeby_BlockChangedFilter
+}
+
+enum testrinkeby_Setting_orderBy {
+  id
+  maxRoutersPerTransfer
+  caller
+}
+
+type testrinkeby_SponsorVault {
+  id: ID!
+  sponsorVault: testrinkeby_Bytes!
+}
+
+input testrinkeby_SponsorVault_filter {
+  id: ID
+  id_not: ID
+  id_gt: ID
+  id_lt: ID
+  id_gte: ID
+  id_lte: ID
+  id_in: [ID!]
+  id_not_in: [ID!]
+  sponsorVault: testrinkeby_Bytes
+  sponsorVault_not: testrinkeby_Bytes
+  sponsorVault_in: [testrinkeby_Bytes!]
+  sponsorVault_not_in: [testrinkeby_Bytes!]
+  sponsorVault_contains: testrinkeby_Bytes
+  sponsorVault_not_contains: testrinkeby_Bytes
+
+  """Filter for the block changed event."""
+  _change_block: testrinkeby_BlockChangedFilter
+}
+
+enum testrinkeby_SponsorVault_orderBy {
+  id
+  sponsorVault
+}
+
+type testrinkeby_StableSwap {
+  id: ID!
+  canonicalId: testrinkeby_Bytes!
+  domain: BigInt
+  swapPool: testrinkeby_Bytes!
+}
+
+input testrinkeby_StableSwap_filter {
+  id: ID
+  id_not: ID
+  id_gt: ID
+  id_lt: ID
+  id_gte: ID
+  id_lte: ID
+  id_in: [ID!]
+  id_not_in: [ID!]
+  canonicalId: testrinkeby_Bytes
+  canonicalId_not: testrinkeby_Bytes
+  canonicalId_in: [testrinkeby_Bytes!]
+  canonicalId_not_in: [testrinkeby_Bytes!]
+  canonicalId_contains: testrinkeby_Bytes
+  canonicalId_not_contains: testrinkeby_Bytes
+  domain: BigInt
+  domain_not: BigInt
+  domain_gt: BigInt
+  domain_lt: BigInt
+  domain_gte: BigInt
+  domain_lte: BigInt
+  domain_in: [BigInt!]
+  domain_not_in: [BigInt!]
+  swapPool: testrinkeby_Bytes
+  swapPool_not: testrinkeby_Bytes
+  swapPool_in: [testrinkeby_Bytes!]
+  swapPool_not_in: [testrinkeby_Bytes!]
+  swapPool_contains: testrinkeby_Bytes
+  swapPool_not_contains: testrinkeby_Bytes
+
+  """Filter for the block changed event."""
+  _change_block: testrinkeby_BlockChangedFilter
+}
+
+enum testrinkeby_StableSwap_orderBy {
+  id
+  canonicalId
+  domain
+  swapPool
+}
+
+enum testrinkeby_TransferStatus {
+  XCalled
+  Executed
+  Reconciled
+  CompletedSlow
+  CompletedFast
+}
+
+type testrinkeby__Block_ {
+  """The hash of the block"""
+  hash: testrinkeby_Bytes
+
+  """The block number"""
+  number: Int!
+}
+
+"""The type for the top-level _meta field"""
+type testrinkeby__Meta_ {
+  "Information about a specific subgraph block. The hash of the block\nwill be null if the _meta field has a block constraint that asks for\na block number. It will be filled if the _meta field has no block constraint\nand therefore asks for the latest  block\n"
+  block: testrinkeby__Block_!
+
+  """The deployment ID"""
+  deployment: String!
+
+  """If `true`, the subgraph encountered indexing errors at some past block"""
+  hasIndexingErrors: Boolean!
 }
 
 type stagingrinkeby_Asset {
@@ -7884,8900 +9302,4 @@
 
   """If `true`, the subgraph encountered indexing errors at some past block"""
   hasIndexingErrors: Boolean!
-}
-
-type local1338_Asset {
-  id: ID!
-  local: local1338_Bytes!
-  adoptedAsset: local1338_Bytes!
-  canonicalId: local1338_Bytes!
-=======
-  ): [stagingrinkeby_OriginTransfer!]!
-  stagingrinkeby_destinationTransfer(
-    id: ID!
-
-    """
-    The block at which the query should be executed. Can either be a `{ hash: Bytes }` value containing a block hash, a `{ number: Int }` containing the block number, or a `{ number_gte: Int }` containing the minimum block number. In the case of `number_gte`, the query will be executed on the latest block only if the subgraph has progressed to or past the minimum block number. Defaults to the latest block when omitted.
-    """
-    block: stagingrinkeby_Block_height
-
-    """
-    Set to `allow` to receive data even if the subgraph has skipped over errors while syncing.
-    """
-    subgraphError: _SubgraphErrorPolicy_! = deny
-  ): stagingrinkeby_DestinationTransfer
-  stagingrinkeby_destinationTransfers(
-    skip: Int = 0
-    first: Int = 100
-    orderBy: stagingrinkeby_DestinationTransfer_orderBy
-    orderDirection: stagingrinkeby_OrderDirection
-    where: stagingrinkeby_DestinationTransfer_filter
-
-    """
-    The block at which the query should be executed. Can either be a `{ hash: Bytes }` value containing a block hash, a `{ number: Int }` containing the block number, or a `{ number_gte: Int }` containing the minimum block number. In the case of `number_gte`, the query will be executed on the latest block only if the subgraph has progressed to or past the minimum block number. Defaults to the latest block when omitted.
-    """
-    block: stagingrinkeby_Block_height
-
-    """
-    Set to `allow` to receive data even if the subgraph has skipped over errors while syncing.
-    """
-    subgraphError: _SubgraphErrorPolicy_! = deny
-  ): [stagingrinkeby_DestinationTransfer!]!
-
-  """Access to subgraph metadata"""
-  stagingrinkeby__meta(block: stagingrinkeby_Block_height): stagingrinkeby__Meta_
-}
-
-type testgoerli_Asset {
-  id: ID!
-  local: testgoerli_Bytes!
-  adoptedAsset: testgoerli_Bytes!
-  canonicalId: testgoerli_Bytes!
->>>>>>> 0ca3a377
-  canonicalDomain: BigInt!
-  blockNumber: BigInt!
-}
-
-<<<<<<< HEAD
-type local1338_AssetBalance {
-  id: ID!
-  amount: BigInt!
-  router: local1338_Router!
-  asset: local1338_Asset!
-}
-
-input local1338_AssetBalance_filter {
-=======
-type testgoerli_AssetBalance {
-  id: ID!
-  amount: BigInt!
-  router: testgoerli_Router!
-  asset: testgoerli_Asset!
-}
-
-input testgoerli_AssetBalance_filter {
->>>>>>> 0ca3a377
-  id: ID
-  id_not: ID
-  id_gt: ID
-  id_lt: ID
-  id_gte: ID
-  id_lte: ID
-  id_in: [ID!]
-  id_not_in: [ID!]
-  amount: BigInt
-  amount_not: BigInt
-  amount_gt: BigInt
-  amount_lt: BigInt
-  amount_gte: BigInt
-  amount_lte: BigInt
-  amount_in: [BigInt!]
-  amount_not_in: [BigInt!]
-  router: String
-  router_not: String
-  router_gt: String
-  router_lt: String
-  router_gte: String
-  router_lte: String
-  router_in: [String!]
-  router_not_in: [String!]
-  router_contains: String
-  router_contains_nocase: String
-  router_not_contains: String
-  router_not_contains_nocase: String
-  router_starts_with: String
-  router_starts_with_nocase: String
-  router_not_starts_with: String
-  router_not_starts_with_nocase: String
-  router_ends_with: String
-  router_ends_with_nocase: String
-  router_not_ends_with: String
-  router_not_ends_with_nocase: String
-<<<<<<< HEAD
-  router_: local1338_Router_filter
-=======
-  router_: testgoerli_Router_filter
->>>>>>> 0ca3a377
-  asset: String
-  asset_not: String
-  asset_gt: String
-  asset_lt: String
-  asset_gte: String
-  asset_lte: String
-  asset_in: [String!]
-  asset_not_in: [String!]
-  asset_contains: String
-  asset_contains_nocase: String
-  asset_not_contains: String
-  asset_not_contains_nocase: String
-  asset_starts_with: String
-  asset_starts_with_nocase: String
-  asset_not_starts_with: String
-  asset_not_starts_with_nocase: String
-  asset_ends_with: String
-  asset_ends_with_nocase: String
-  asset_not_ends_with: String
-  asset_not_ends_with_nocase: String
-<<<<<<< HEAD
-  asset_: local1338_Asset_filter
-
-  """Filter for the block changed event."""
-  _change_block: local1338_BlockChangedFilter
-}
-
-enum local1338_AssetBalance_orderBy {
-=======
-  asset_: testgoerli_Asset_filter
-
-  """Filter for the block changed event."""
-  _change_block: testgoerli_BlockChangedFilter
-}
-
-enum testgoerli_AssetBalance_orderBy {
->>>>>>> 0ca3a377
-  id
-  amount
-  router
-  asset
-}
-
-<<<<<<< HEAD
-input local1338_Asset_filter {
-=======
-input testgoerli_Asset_filter {
->>>>>>> 0ca3a377
-  id: ID
-  id_not: ID
-  id_gt: ID
-  id_lt: ID
-  id_gte: ID
-  id_lte: ID
-  id_in: [ID!]
-  id_not_in: [ID!]
-<<<<<<< HEAD
-  local: local1338_Bytes
-  local_not: local1338_Bytes
-  local_in: [local1338_Bytes!]
-  local_not_in: [local1338_Bytes!]
-  local_contains: local1338_Bytes
-  local_not_contains: local1338_Bytes
-  adoptedAsset: local1338_Bytes
-  adoptedAsset_not: local1338_Bytes
-  adoptedAsset_in: [local1338_Bytes!]
-  adoptedAsset_not_in: [local1338_Bytes!]
-  adoptedAsset_contains: local1338_Bytes
-  adoptedAsset_not_contains: local1338_Bytes
-  canonicalId: local1338_Bytes
-  canonicalId_not: local1338_Bytes
-  canonicalId_in: [local1338_Bytes!]
-  canonicalId_not_in: [local1338_Bytes!]
-  canonicalId_contains: local1338_Bytes
-  canonicalId_not_contains: local1338_Bytes
-=======
-  local: testgoerli_Bytes
-  local_not: testgoerli_Bytes
-  local_in: [testgoerli_Bytes!]
-  local_not_in: [testgoerli_Bytes!]
-  local_contains: testgoerli_Bytes
-  local_not_contains: testgoerli_Bytes
-  adoptedAsset: testgoerli_Bytes
-  adoptedAsset_not: testgoerli_Bytes
-  adoptedAsset_in: [testgoerli_Bytes!]
-  adoptedAsset_not_in: [testgoerli_Bytes!]
-  adoptedAsset_contains: testgoerli_Bytes
-  adoptedAsset_not_contains: testgoerli_Bytes
-  canonicalId: testgoerli_Bytes
-  canonicalId_not: testgoerli_Bytes
-  canonicalId_in: [testgoerli_Bytes!]
-  canonicalId_not_in: [testgoerli_Bytes!]
-  canonicalId_contains: testgoerli_Bytes
-  canonicalId_not_contains: testgoerli_Bytes
->>>>>>> 0ca3a377
-  canonicalDomain: BigInt
-  canonicalDomain_not: BigInt
-  canonicalDomain_gt: BigInt
-  canonicalDomain_lt: BigInt
-  canonicalDomain_gte: BigInt
-  canonicalDomain_lte: BigInt
-  canonicalDomain_in: [BigInt!]
-  canonicalDomain_not_in: [BigInt!]
-  blockNumber: BigInt
-  blockNumber_not: BigInt
-  blockNumber_gt: BigInt
-  blockNumber_lt: BigInt
-  blockNumber_gte: BigInt
-  blockNumber_lte: BigInt
-  blockNumber_in: [BigInt!]
-  blockNumber_not_in: [BigInt!]
-
-  """Filter for the block changed event."""
-<<<<<<< HEAD
-  _change_block: local1338_BlockChangedFilter
-}
-
-enum local1338_Asset_orderBy {
-=======
-  _change_block: testgoerli_BlockChangedFilter
-}
-
-enum testgoerli_Asset_orderBy {
->>>>>>> 0ca3a377
-  id
-  local
-  adoptedAsset
-  canonicalId
-  canonicalDomain
-  blockNumber
-}
-
-<<<<<<< HEAD
-scalar local1338_BigDecimal
-
-input local1338_BlockChangedFilter {
-  number_gte: Int!
-}
-
-input local1338_Block_height {
-  hash: local1338_Bytes
-=======
-scalar testgoerli_BigDecimal
-
-scalar BigInt
-
-input testgoerli_BlockChangedFilter {
-  number_gte: Int!
-}
-
-input testgoerli_Block_height {
-  hash: testgoerli_Bytes
->>>>>>> 0ca3a377
-  number: Int
-  number_gte: Int
-}
-
-<<<<<<< HEAD
-scalar local1338_Bytes
-
-type local1338_DestinationTransfer {
-  id: ID!
-  chainId: BigInt
-  transferId: local1338_Bytes
-  nonce: BigInt
-  to: local1338_Bytes
-  callData: local1338_Bytes
-  originDomain: BigInt
-  destinationDomain: BigInt
-  agent: local1338_Bytes
-  recovery: local1338_Bytes
-  forceSlow: Boolean
-  receiveLocal: Boolean
-  callback: local1338_Bytes
-  callbackFee: BigInt
-  relayerFee: BigInt
-  slippageTol: BigInt
-  status: local1338_TransferStatus
-  routers(skip: Int = 0, first: Int = 100, orderBy: local1338_Router_orderBy, orderDirection: local1338_OrderDirection, where: local1338_Router_filter): [local1338_Router!]
-  originSender: local1338_Bytes
-  transactingAsset: local1338_Bytes
-  transactingAmount: BigInt
-  localAsset: local1338_Bytes
-  localAmount: BigInt
-  sponsorVaultRelayerFee: BigInt
-  executedCaller: local1338_Bytes
-  executedTransactionHash: local1338_Bytes
-=======
-scalar testgoerli_Bytes
-
-type testgoerli_DestinationTransfer {
-  id: ID!
-  chainId: BigInt
-  transferId: testgoerli_Bytes
-  nonce: BigInt
-  to: testgoerli_Bytes
-  callData: testgoerli_Bytes
-  originDomain: BigInt
-  destinationDomain: BigInt
-  agent: testgoerli_Bytes
-  recovery: testgoerli_Bytes
-  forceSlow: Boolean
-  receiveLocal: Boolean
-  callback: testgoerli_Bytes
-  callbackFee: BigInt
-  relayerFee: BigInt
-  slippageTol: BigInt
-  status: testgoerli_TransferStatus
-  routers(skip: Int = 0, first: Int = 100, orderBy: testgoerli_Router_orderBy, orderDirection: testgoerli_OrderDirection, where: testgoerli_Router_filter): [testgoerli_Router!]
-  originSender: testgoerli_Bytes
-  transactingAsset: testgoerli_Bytes
-  transactingAmount: BigInt
-  localAsset: testgoerli_Bytes
-  localAmount: BigInt
-  sponsorVaultRelayerFee: BigInt
-  executedCaller: testgoerli_Bytes
-  executedTransactionHash: testgoerli_Bytes
->>>>>>> 0ca3a377
-  executedTimestamp: BigInt
-  executedGasPrice: BigInt
-  executedGasLimit: BigInt
-  executedBlockNumber: BigInt
-<<<<<<< HEAD
-  reconciledCaller: local1338_Bytes
-  reconciledTransactionHash: local1338_Bytes
-=======
-  reconciledCaller: testgoerli_Bytes
-  reconciledTransactionHash: testgoerli_Bytes
->>>>>>> 0ca3a377
-  reconciledTimestamp: BigInt
-  reconciledGasPrice: BigInt
-  reconciledGasLimit: BigInt
-  reconciledBlockNumber: BigInt
-}
-
-<<<<<<< HEAD
-input local1338_DestinationTransfer_filter {
-=======
-input testgoerli_DestinationTransfer_filter {
->>>>>>> 0ca3a377
-  id: ID
-  id_not: ID
-  id_gt: ID
-  id_lt: ID
-  id_gte: ID
-  id_lte: ID
-  id_in: [ID!]
-  id_not_in: [ID!]
-  chainId: BigInt
-  chainId_not: BigInt
-  chainId_gt: BigInt
-  chainId_lt: BigInt
-  chainId_gte: BigInt
-  chainId_lte: BigInt
-  chainId_in: [BigInt!]
-  chainId_not_in: [BigInt!]
-<<<<<<< HEAD
-  transferId: local1338_Bytes
-  transferId_not: local1338_Bytes
-  transferId_in: [local1338_Bytes!]
-  transferId_not_in: [local1338_Bytes!]
-  transferId_contains: local1338_Bytes
-  transferId_not_contains: local1338_Bytes
-=======
-  transferId: testgoerli_Bytes
-  transferId_not: testgoerli_Bytes
-  transferId_in: [testgoerli_Bytes!]
-  transferId_not_in: [testgoerli_Bytes!]
-  transferId_contains: testgoerli_Bytes
-  transferId_not_contains: testgoerli_Bytes
->>>>>>> 0ca3a377
-  nonce: BigInt
-  nonce_not: BigInt
-  nonce_gt: BigInt
-  nonce_lt: BigInt
-  nonce_gte: BigInt
-  nonce_lte: BigInt
-  nonce_in: [BigInt!]
-  nonce_not_in: [BigInt!]
-<<<<<<< HEAD
-  to: local1338_Bytes
-  to_not: local1338_Bytes
-  to_in: [local1338_Bytes!]
-  to_not_in: [local1338_Bytes!]
-  to_contains: local1338_Bytes
-  to_not_contains: local1338_Bytes
-  callData: local1338_Bytes
-  callData_not: local1338_Bytes
-  callData_in: [local1338_Bytes!]
-  callData_not_in: [local1338_Bytes!]
-  callData_contains: local1338_Bytes
-  callData_not_contains: local1338_Bytes
-=======
-  to: testgoerli_Bytes
-  to_not: testgoerli_Bytes
-  to_in: [testgoerli_Bytes!]
-  to_not_in: [testgoerli_Bytes!]
-  to_contains: testgoerli_Bytes
-  to_not_contains: testgoerli_Bytes
-  callData: testgoerli_Bytes
-  callData_not: testgoerli_Bytes
-  callData_in: [testgoerli_Bytes!]
-  callData_not_in: [testgoerli_Bytes!]
-  callData_contains: testgoerli_Bytes
-  callData_not_contains: testgoerli_Bytes
->>>>>>> 0ca3a377
-  originDomain: BigInt
-  originDomain_not: BigInt
-  originDomain_gt: BigInt
-  originDomain_lt: BigInt
-  originDomain_gte: BigInt
-  originDomain_lte: BigInt
-  originDomain_in: [BigInt!]
-  originDomain_not_in: [BigInt!]
-  destinationDomain: BigInt
-  destinationDomain_not: BigInt
-  destinationDomain_gt: BigInt
-  destinationDomain_lt: BigInt
-  destinationDomain_gte: BigInt
-  destinationDomain_lte: BigInt
-  destinationDomain_in: [BigInt!]
-  destinationDomain_not_in: [BigInt!]
-<<<<<<< HEAD
-  agent: local1338_Bytes
-  agent_not: local1338_Bytes
-  agent_in: [local1338_Bytes!]
-  agent_not_in: [local1338_Bytes!]
-  agent_contains: local1338_Bytes
-  agent_not_contains: local1338_Bytes
-  recovery: local1338_Bytes
-  recovery_not: local1338_Bytes
-  recovery_in: [local1338_Bytes!]
-  recovery_not_in: [local1338_Bytes!]
-  recovery_contains: local1338_Bytes
-  recovery_not_contains: local1338_Bytes
-=======
-  agent: testgoerli_Bytes
-  agent_not: testgoerli_Bytes
-  agent_in: [testgoerli_Bytes!]
-  agent_not_in: [testgoerli_Bytes!]
-  agent_contains: testgoerli_Bytes
-  agent_not_contains: testgoerli_Bytes
-  recovery: testgoerli_Bytes
-  recovery_not: testgoerli_Bytes
-  recovery_in: [testgoerli_Bytes!]
-  recovery_not_in: [testgoerli_Bytes!]
-  recovery_contains: testgoerli_Bytes
-  recovery_not_contains: testgoerli_Bytes
->>>>>>> 0ca3a377
-  forceSlow: Boolean
-  forceSlow_not: Boolean
-  forceSlow_in: [Boolean!]
-  forceSlow_not_in: [Boolean!]
-  receiveLocal: Boolean
-  receiveLocal_not: Boolean
-  receiveLocal_in: [Boolean!]
-  receiveLocal_not_in: [Boolean!]
-<<<<<<< HEAD
-  callback: local1338_Bytes
-  callback_not: local1338_Bytes
-  callback_in: [local1338_Bytes!]
-  callback_not_in: [local1338_Bytes!]
-  callback_contains: local1338_Bytes
-  callback_not_contains: local1338_Bytes
-=======
-  callback: testgoerli_Bytes
-  callback_not: testgoerli_Bytes
-  callback_in: [testgoerli_Bytes!]
-  callback_not_in: [testgoerli_Bytes!]
-  callback_contains: testgoerli_Bytes
-  callback_not_contains: testgoerli_Bytes
->>>>>>> 0ca3a377
-  callbackFee: BigInt
-  callbackFee_not: BigInt
-  callbackFee_gt: BigInt
-  callbackFee_lt: BigInt
-  callbackFee_gte: BigInt
-  callbackFee_lte: BigInt
-  callbackFee_in: [BigInt!]
-  callbackFee_not_in: [BigInt!]
-  relayerFee: BigInt
-  relayerFee_not: BigInt
-  relayerFee_gt: BigInt
-  relayerFee_lt: BigInt
-  relayerFee_gte: BigInt
-  relayerFee_lte: BigInt
-  relayerFee_in: [BigInt!]
-  relayerFee_not_in: [BigInt!]
-  slippageTol: BigInt
-  slippageTol_not: BigInt
-  slippageTol_gt: BigInt
-  slippageTol_lt: BigInt
-  slippageTol_gte: BigInt
-  slippageTol_lte: BigInt
-  slippageTol_in: [BigInt!]
-  slippageTol_not_in: [BigInt!]
-<<<<<<< HEAD
-  status: local1338_TransferStatus
-  status_not: local1338_TransferStatus
-  status_in: [local1338_TransferStatus!]
-  status_not_in: [local1338_TransferStatus!]
-=======
-  status: testgoerli_TransferStatus
-  status_not: testgoerli_TransferStatus
-  status_in: [testgoerli_TransferStatus!]
-  status_not_in: [testgoerli_TransferStatus!]
->>>>>>> 0ca3a377
-  routers: [String!]
-  routers_not: [String!]
-  routers_contains: [String!]
-  routers_contains_nocase: [String!]
-  routers_not_contains: [String!]
-  routers_not_contains_nocase: [String!]
-<<<<<<< HEAD
-  routers_: local1338_Router_filter
-  originSender: local1338_Bytes
-  originSender_not: local1338_Bytes
-  originSender_in: [local1338_Bytes!]
-  originSender_not_in: [local1338_Bytes!]
-  originSender_contains: local1338_Bytes
-  originSender_not_contains: local1338_Bytes
-  transactingAsset: local1338_Bytes
-  transactingAsset_not: local1338_Bytes
-  transactingAsset_in: [local1338_Bytes!]
-  transactingAsset_not_in: [local1338_Bytes!]
-  transactingAsset_contains: local1338_Bytes
-  transactingAsset_not_contains: local1338_Bytes
-=======
-  routers_: testgoerli_Router_filter
-  originSender: testgoerli_Bytes
-  originSender_not: testgoerli_Bytes
-  originSender_in: [testgoerli_Bytes!]
-  originSender_not_in: [testgoerli_Bytes!]
-  originSender_contains: testgoerli_Bytes
-  originSender_not_contains: testgoerli_Bytes
-  transactingAsset: testgoerli_Bytes
-  transactingAsset_not: testgoerli_Bytes
-  transactingAsset_in: [testgoerli_Bytes!]
-  transactingAsset_not_in: [testgoerli_Bytes!]
-  transactingAsset_contains: testgoerli_Bytes
-  transactingAsset_not_contains: testgoerli_Bytes
->>>>>>> 0ca3a377
-  transactingAmount: BigInt
-  transactingAmount_not: BigInt
-  transactingAmount_gt: BigInt
-  transactingAmount_lt: BigInt
-  transactingAmount_gte: BigInt
-  transactingAmount_lte: BigInt
-  transactingAmount_in: [BigInt!]
-  transactingAmount_not_in: [BigInt!]
-<<<<<<< HEAD
-  localAsset: local1338_Bytes
-  localAsset_not: local1338_Bytes
-  localAsset_in: [local1338_Bytes!]
-  localAsset_not_in: [local1338_Bytes!]
-  localAsset_contains: local1338_Bytes
-  localAsset_not_contains: local1338_Bytes
-=======
-  localAsset: testgoerli_Bytes
-  localAsset_not: testgoerli_Bytes
-  localAsset_in: [testgoerli_Bytes!]
-  localAsset_not_in: [testgoerli_Bytes!]
-  localAsset_contains: testgoerli_Bytes
-  localAsset_not_contains: testgoerli_Bytes
->>>>>>> 0ca3a377
-  localAmount: BigInt
-  localAmount_not: BigInt
-  localAmount_gt: BigInt
-  localAmount_lt: BigInt
-  localAmount_gte: BigInt
-  localAmount_lte: BigInt
-  localAmount_in: [BigInt!]
-  localAmount_not_in: [BigInt!]
-  sponsorVaultRelayerFee: BigInt
-  sponsorVaultRelayerFee_not: BigInt
-  sponsorVaultRelayerFee_gt: BigInt
-  sponsorVaultRelayerFee_lt: BigInt
-  sponsorVaultRelayerFee_gte: BigInt
-  sponsorVaultRelayerFee_lte: BigInt
-  sponsorVaultRelayerFee_in: [BigInt!]
-  sponsorVaultRelayerFee_not_in: [BigInt!]
-<<<<<<< HEAD
-  executedCaller: local1338_Bytes
-  executedCaller_not: local1338_Bytes
-  executedCaller_in: [local1338_Bytes!]
-  executedCaller_not_in: [local1338_Bytes!]
-  executedCaller_contains: local1338_Bytes
-  executedCaller_not_contains: local1338_Bytes
-  executedTransactionHash: local1338_Bytes
-  executedTransactionHash_not: local1338_Bytes
-  executedTransactionHash_in: [local1338_Bytes!]
-  executedTransactionHash_not_in: [local1338_Bytes!]
-  executedTransactionHash_contains: local1338_Bytes
-  executedTransactionHash_not_contains: local1338_Bytes
-=======
-  executedCaller: testgoerli_Bytes
-  executedCaller_not: testgoerli_Bytes
-  executedCaller_in: [testgoerli_Bytes!]
-  executedCaller_not_in: [testgoerli_Bytes!]
-  executedCaller_contains: testgoerli_Bytes
-  executedCaller_not_contains: testgoerli_Bytes
-  executedTransactionHash: testgoerli_Bytes
-  executedTransactionHash_not: testgoerli_Bytes
-  executedTransactionHash_in: [testgoerli_Bytes!]
-  executedTransactionHash_not_in: [testgoerli_Bytes!]
-  executedTransactionHash_contains: testgoerli_Bytes
-  executedTransactionHash_not_contains: testgoerli_Bytes
->>>>>>> 0ca3a377
-  executedTimestamp: BigInt
-  executedTimestamp_not: BigInt
-  executedTimestamp_gt: BigInt
-  executedTimestamp_lt: BigInt
-  executedTimestamp_gte: BigInt
-  executedTimestamp_lte: BigInt
-  executedTimestamp_in: [BigInt!]
-  executedTimestamp_not_in: [BigInt!]
-  executedGasPrice: BigInt
-  executedGasPrice_not: BigInt
-  executedGasPrice_gt: BigInt
-  executedGasPrice_lt: BigInt
-  executedGasPrice_gte: BigInt
-  executedGasPrice_lte: BigInt
-  executedGasPrice_in: [BigInt!]
-  executedGasPrice_not_in: [BigInt!]
-  executedGasLimit: BigInt
-  executedGasLimit_not: BigInt
-  executedGasLimit_gt: BigInt
-  executedGasLimit_lt: BigInt
-  executedGasLimit_gte: BigInt
-  executedGasLimit_lte: BigInt
-  executedGasLimit_in: [BigInt!]
-  executedGasLimit_not_in: [BigInt!]
-  executedBlockNumber: BigInt
-  executedBlockNumber_not: BigInt
-  executedBlockNumber_gt: BigInt
-  executedBlockNumber_lt: BigInt
-  executedBlockNumber_gte: BigInt
-  executedBlockNumber_lte: BigInt
-  executedBlockNumber_in: [BigInt!]
-  executedBlockNumber_not_in: [BigInt!]
-<<<<<<< HEAD
-  reconciledCaller: local1338_Bytes
-  reconciledCaller_not: local1338_Bytes
-  reconciledCaller_in: [local1338_Bytes!]
-  reconciledCaller_not_in: [local1338_Bytes!]
-  reconciledCaller_contains: local1338_Bytes
-  reconciledCaller_not_contains: local1338_Bytes
-  reconciledTransactionHash: local1338_Bytes
-  reconciledTransactionHash_not: local1338_Bytes
-  reconciledTransactionHash_in: [local1338_Bytes!]
-  reconciledTransactionHash_not_in: [local1338_Bytes!]
-  reconciledTransactionHash_contains: local1338_Bytes
-  reconciledTransactionHash_not_contains: local1338_Bytes
-=======
-  reconciledCaller: testgoerli_Bytes
-  reconciledCaller_not: testgoerli_Bytes
-  reconciledCaller_in: [testgoerli_Bytes!]
-  reconciledCaller_not_in: [testgoerli_Bytes!]
-  reconciledCaller_contains: testgoerli_Bytes
-  reconciledCaller_not_contains: testgoerli_Bytes
-  reconciledTransactionHash: testgoerli_Bytes
-  reconciledTransactionHash_not: testgoerli_Bytes
-  reconciledTransactionHash_in: [testgoerli_Bytes!]
-  reconciledTransactionHash_not_in: [testgoerli_Bytes!]
-  reconciledTransactionHash_contains: testgoerli_Bytes
-  reconciledTransactionHash_not_contains: testgoerli_Bytes
->>>>>>> 0ca3a377
-  reconciledTimestamp: BigInt
-  reconciledTimestamp_not: BigInt
-  reconciledTimestamp_gt: BigInt
-  reconciledTimestamp_lt: BigInt
-  reconciledTimestamp_gte: BigInt
-  reconciledTimestamp_lte: BigInt
-  reconciledTimestamp_in: [BigInt!]
-  reconciledTimestamp_not_in: [BigInt!]
-  reconciledGasPrice: BigInt
-  reconciledGasPrice_not: BigInt
-  reconciledGasPrice_gt: BigInt
-  reconciledGasPrice_lt: BigInt
-  reconciledGasPrice_gte: BigInt
-  reconciledGasPrice_lte: BigInt
-  reconciledGasPrice_in: [BigInt!]
-  reconciledGasPrice_not_in: [BigInt!]
-  reconciledGasLimit: BigInt
-  reconciledGasLimit_not: BigInt
-  reconciledGasLimit_gt: BigInt
-  reconciledGasLimit_lt: BigInt
-  reconciledGasLimit_gte: BigInt
-  reconciledGasLimit_lte: BigInt
-  reconciledGasLimit_in: [BigInt!]
-  reconciledGasLimit_not_in: [BigInt!]
-  reconciledBlockNumber: BigInt
-  reconciledBlockNumber_not: BigInt
-  reconciledBlockNumber_gt: BigInt
-  reconciledBlockNumber_lt: BigInt
-  reconciledBlockNumber_gte: BigInt
-  reconciledBlockNumber_lte: BigInt
-  reconciledBlockNumber_in: [BigInt!]
-  reconciledBlockNumber_not_in: [BigInt!]
-
-  """Filter for the block changed event."""
-<<<<<<< HEAD
-  _change_block: local1338_BlockChangedFilter
-}
-
-enum local1338_DestinationTransfer_orderBy {
-=======
-  _change_block: testgoerli_BlockChangedFilter
-}
-
-enum testgoerli_DestinationTransfer_orderBy {
->>>>>>> 0ca3a377
-  id
-  chainId
-  transferId
-  nonce
-  to
-  callData
-  originDomain
-  destinationDomain
-  agent
-  recovery
-  forceSlow
-  receiveLocal
-  callback
-  callbackFee
-  relayerFee
-  slippageTol
-  status
-  routers
-  originSender
-  transactingAsset
-  transactingAmount
-  localAsset
-  localAmount
-  sponsorVaultRelayerFee
-  executedCaller
-  executedTransactionHash
-  executedTimestamp
-  executedGasPrice
-  executedGasLimit
-  executedBlockNumber
-  reconciledCaller
-  reconciledTransactionHash
-  reconciledTimestamp
-  reconciledGasPrice
-  reconciledGasLimit
-  reconciledBlockNumber
-}
-
-"""Defines the order direction, either ascending or descending"""
-<<<<<<< HEAD
-enum local1338_OrderDirection {
-=======
-enum testgoerli_OrderDirection {
->>>>>>> 0ca3a377
-  asc
-  desc
-}
-
-<<<<<<< HEAD
-type local1338_OriginTransfer {
-  id: ID!
-  chainId: BigInt
-  transferId: local1338_Bytes
-  nonce: BigInt
-  to: local1338_Bytes
-  callData: local1338_Bytes
-  originDomain: BigInt
-  destinationDomain: BigInt
-  agent: local1338_Bytes
-  recovery: local1338_Bytes
-  forceSlow: Boolean
-  receiveLocal: Boolean
-  callback: local1338_Bytes
-  callbackFee: BigInt
-  relayerFee: BigInt
-  slippageTol: BigInt
-  status: local1338_TransferStatus
-  message: local1338_Bytes
-  transactingAsset: local1338_Bytes
-  transactingAmount: BigInt
-  bridgedAsset: local1338_Bytes
-  bridgedAmount: BigInt
-  caller: local1338_Bytes
-  transactionHash: local1338_Bytes
-=======
-type testgoerli_OriginTransfer {
-  id: ID!
-  chainId: BigInt
-  transferId: testgoerli_Bytes
-  nonce: BigInt
-  to: testgoerli_Bytes
-  callData: testgoerli_Bytes
-  originDomain: BigInt
-  destinationDomain: BigInt
-  agent: testgoerli_Bytes
-  recovery: testgoerli_Bytes
-  forceSlow: Boolean
-  receiveLocal: Boolean
-  callback: testgoerli_Bytes
-  callbackFee: BigInt
-  relayerFee: BigInt
-  slippageTol: BigInt
-  status: testgoerli_TransferStatus
-  message: testgoerli_Bytes
-  transactingAsset: testgoerli_Bytes
-  transactingAmount: BigInt
-  bridgedAsset: testgoerli_Bytes
-  bridgedAmount: BigInt
-  caller: testgoerli_Bytes
-  transactionHash: testgoerli_Bytes
->>>>>>> 0ca3a377
-  timestamp: BigInt
-  gasPrice: BigInt
-  gasLimit: BigInt
-  blockNumber: BigInt
-}
-
-<<<<<<< HEAD
-input local1338_OriginTransfer_filter {
-=======
-input testgoerli_OriginTransfer_filter {
->>>>>>> 0ca3a377
-  id: ID
-  id_not: ID
-  id_gt: ID
-  id_lt: ID
-  id_gte: ID
-  id_lte: ID
-  id_in: [ID!]
-  id_not_in: [ID!]
-  chainId: BigInt
-  chainId_not: BigInt
-  chainId_gt: BigInt
-  chainId_lt: BigInt
-  chainId_gte: BigInt
-  chainId_lte: BigInt
-  chainId_in: [BigInt!]
-  chainId_not_in: [BigInt!]
-<<<<<<< HEAD
-  transferId: local1338_Bytes
-  transferId_not: local1338_Bytes
-  transferId_in: [local1338_Bytes!]
-  transferId_not_in: [local1338_Bytes!]
-  transferId_contains: local1338_Bytes
-  transferId_not_contains: local1338_Bytes
-=======
-  transferId: testgoerli_Bytes
-  transferId_not: testgoerli_Bytes
-  transferId_in: [testgoerli_Bytes!]
-  transferId_not_in: [testgoerli_Bytes!]
-  transferId_contains: testgoerli_Bytes
-  transferId_not_contains: testgoerli_Bytes
->>>>>>> 0ca3a377
-  nonce: BigInt
-  nonce_not: BigInt
-  nonce_gt: BigInt
-  nonce_lt: BigInt
-  nonce_gte: BigInt
-  nonce_lte: BigInt
-  nonce_in: [BigInt!]
-  nonce_not_in: [BigInt!]
-<<<<<<< HEAD
-  to: local1338_Bytes
-  to_not: local1338_Bytes
-  to_in: [local1338_Bytes!]
-  to_not_in: [local1338_Bytes!]
-  to_contains: local1338_Bytes
-  to_not_contains: local1338_Bytes
-  callData: local1338_Bytes
-  callData_not: local1338_Bytes
-  callData_in: [local1338_Bytes!]
-  callData_not_in: [local1338_Bytes!]
-  callData_contains: local1338_Bytes
-  callData_not_contains: local1338_Bytes
-=======
-  to: testgoerli_Bytes
-  to_not: testgoerli_Bytes
-  to_in: [testgoerli_Bytes!]
-  to_not_in: [testgoerli_Bytes!]
-  to_contains: testgoerli_Bytes
-  to_not_contains: testgoerli_Bytes
-  callData: testgoerli_Bytes
-  callData_not: testgoerli_Bytes
-  callData_in: [testgoerli_Bytes!]
-  callData_not_in: [testgoerli_Bytes!]
-  callData_contains: testgoerli_Bytes
-  callData_not_contains: testgoerli_Bytes
->>>>>>> 0ca3a377
-  originDomain: BigInt
-  originDomain_not: BigInt
-  originDomain_gt: BigInt
-  originDomain_lt: BigInt
-  originDomain_gte: BigInt
-  originDomain_lte: BigInt
-  originDomain_in: [BigInt!]
-  originDomain_not_in: [BigInt!]
-  destinationDomain: BigInt
-  destinationDomain_not: BigInt
-  destinationDomain_gt: BigInt
-  destinationDomain_lt: BigInt
-  destinationDomain_gte: BigInt
-  destinationDomain_lte: BigInt
-  destinationDomain_in: [BigInt!]
-  destinationDomain_not_in: [BigInt!]
-<<<<<<< HEAD
-  agent: local1338_Bytes
-  agent_not: local1338_Bytes
-  agent_in: [local1338_Bytes!]
-  agent_not_in: [local1338_Bytes!]
-  agent_contains: local1338_Bytes
-  agent_not_contains: local1338_Bytes
-  recovery: local1338_Bytes
-  recovery_not: local1338_Bytes
-  recovery_in: [local1338_Bytes!]
-  recovery_not_in: [local1338_Bytes!]
-  recovery_contains: local1338_Bytes
-  recovery_not_contains: local1338_Bytes
-=======
-  agent: testgoerli_Bytes
-  agent_not: testgoerli_Bytes
-  agent_in: [testgoerli_Bytes!]
-  agent_not_in: [testgoerli_Bytes!]
-  agent_contains: testgoerli_Bytes
-  agent_not_contains: testgoerli_Bytes
-  recovery: testgoerli_Bytes
-  recovery_not: testgoerli_Bytes
-  recovery_in: [testgoerli_Bytes!]
-  recovery_not_in: [testgoerli_Bytes!]
-  recovery_contains: testgoerli_Bytes
-  recovery_not_contains: testgoerli_Bytes
->>>>>>> 0ca3a377
-  forceSlow: Boolean
-  forceSlow_not: Boolean
-  forceSlow_in: [Boolean!]
-  forceSlow_not_in: [Boolean!]
-  receiveLocal: Boolean
-  receiveLocal_not: Boolean
-  receiveLocal_in: [Boolean!]
-  receiveLocal_not_in: [Boolean!]
-<<<<<<< HEAD
-  callback: local1338_Bytes
-  callback_not: local1338_Bytes
-  callback_in: [local1338_Bytes!]
-  callback_not_in: [local1338_Bytes!]
-  callback_contains: local1338_Bytes
-  callback_not_contains: local1338_Bytes
-=======
-  callback: testgoerli_Bytes
-  callback_not: testgoerli_Bytes
-  callback_in: [testgoerli_Bytes!]
-  callback_not_in: [testgoerli_Bytes!]
-  callback_contains: testgoerli_Bytes
-  callback_not_contains: testgoerli_Bytes
->>>>>>> 0ca3a377
-  callbackFee: BigInt
-  callbackFee_not: BigInt
-  callbackFee_gt: BigInt
-  callbackFee_lt: BigInt
-  callbackFee_gte: BigInt
-  callbackFee_lte: BigInt
-  callbackFee_in: [BigInt!]
-  callbackFee_not_in: [BigInt!]
-  relayerFee: BigInt
-  relayerFee_not: BigInt
-  relayerFee_gt: BigInt
-  relayerFee_lt: BigInt
-  relayerFee_gte: BigInt
-  relayerFee_lte: BigInt
-  relayerFee_in: [BigInt!]
-  relayerFee_not_in: [BigInt!]
-  slippageTol: BigInt
-  slippageTol_not: BigInt
-  slippageTol_gt: BigInt
-  slippageTol_lt: BigInt
-  slippageTol_gte: BigInt
-  slippageTol_lte: BigInt
-  slippageTol_in: [BigInt!]
-  slippageTol_not_in: [BigInt!]
-<<<<<<< HEAD
-  status: local1338_TransferStatus
-  status_not: local1338_TransferStatus
-  status_in: [local1338_TransferStatus!]
-  status_not_in: [local1338_TransferStatus!]
-  message: local1338_Bytes
-  message_not: local1338_Bytes
-  message_in: [local1338_Bytes!]
-  message_not_in: [local1338_Bytes!]
-  message_contains: local1338_Bytes
-  message_not_contains: local1338_Bytes
-  transactingAsset: local1338_Bytes
-  transactingAsset_not: local1338_Bytes
-  transactingAsset_in: [local1338_Bytes!]
-  transactingAsset_not_in: [local1338_Bytes!]
-  transactingAsset_contains: local1338_Bytes
-  transactingAsset_not_contains: local1338_Bytes
-=======
-  status: testgoerli_TransferStatus
-  status_not: testgoerli_TransferStatus
-  status_in: [testgoerli_TransferStatus!]
-  status_not_in: [testgoerli_TransferStatus!]
-  message: testgoerli_Bytes
-  message_not: testgoerli_Bytes
-  message_in: [testgoerli_Bytes!]
-  message_not_in: [testgoerli_Bytes!]
-  message_contains: testgoerli_Bytes
-  message_not_contains: testgoerli_Bytes
-  transactingAsset: testgoerli_Bytes
-  transactingAsset_not: testgoerli_Bytes
-  transactingAsset_in: [testgoerli_Bytes!]
-  transactingAsset_not_in: [testgoerli_Bytes!]
-  transactingAsset_contains: testgoerli_Bytes
-  transactingAsset_not_contains: testgoerli_Bytes
->>>>>>> 0ca3a377
-  transactingAmount: BigInt
-  transactingAmount_not: BigInt
-  transactingAmount_gt: BigInt
-  transactingAmount_lt: BigInt
-  transactingAmount_gte: BigInt
-  transactingAmount_lte: BigInt
-  transactingAmount_in: [BigInt!]
-  transactingAmount_not_in: [BigInt!]
-<<<<<<< HEAD
-  bridgedAsset: local1338_Bytes
-  bridgedAsset_not: local1338_Bytes
-  bridgedAsset_in: [local1338_Bytes!]
-  bridgedAsset_not_in: [local1338_Bytes!]
-  bridgedAsset_contains: local1338_Bytes
-  bridgedAsset_not_contains: local1338_Bytes
-=======
-  bridgedAsset: testgoerli_Bytes
-  bridgedAsset_not: testgoerli_Bytes
-  bridgedAsset_in: [testgoerli_Bytes!]
-  bridgedAsset_not_in: [testgoerli_Bytes!]
-  bridgedAsset_contains: testgoerli_Bytes
-  bridgedAsset_not_contains: testgoerli_Bytes
->>>>>>> 0ca3a377
-  bridgedAmount: BigInt
-  bridgedAmount_not: BigInt
-  bridgedAmount_gt: BigInt
-  bridgedAmount_lt: BigInt
-  bridgedAmount_gte: BigInt
-  bridgedAmount_lte: BigInt
-  bridgedAmount_in: [BigInt!]
-  bridgedAmount_not_in: [BigInt!]
-<<<<<<< HEAD
-  caller: local1338_Bytes
-  caller_not: local1338_Bytes
-  caller_in: [local1338_Bytes!]
-  caller_not_in: [local1338_Bytes!]
-  caller_contains: local1338_Bytes
-  caller_not_contains: local1338_Bytes
-  transactionHash: local1338_Bytes
-  transactionHash_not: local1338_Bytes
-  transactionHash_in: [local1338_Bytes!]
-  transactionHash_not_in: [local1338_Bytes!]
-  transactionHash_contains: local1338_Bytes
-  transactionHash_not_contains: local1338_Bytes
-=======
-  caller: testgoerli_Bytes
-  caller_not: testgoerli_Bytes
-  caller_in: [testgoerli_Bytes!]
-  caller_not_in: [testgoerli_Bytes!]
-  caller_contains: testgoerli_Bytes
-  caller_not_contains: testgoerli_Bytes
-  transactionHash: testgoerli_Bytes
-  transactionHash_not: testgoerli_Bytes
-  transactionHash_in: [testgoerli_Bytes!]
-  transactionHash_not_in: [testgoerli_Bytes!]
-  transactionHash_contains: testgoerli_Bytes
-  transactionHash_not_contains: testgoerli_Bytes
->>>>>>> 0ca3a377
-  timestamp: BigInt
-  timestamp_not: BigInt
-  timestamp_gt: BigInt
-  timestamp_lt: BigInt
-  timestamp_gte: BigInt
-  timestamp_lte: BigInt
-  timestamp_in: [BigInt!]
-  timestamp_not_in: [BigInt!]
-  gasPrice: BigInt
-  gasPrice_not: BigInt
-  gasPrice_gt: BigInt
-  gasPrice_lt: BigInt
-  gasPrice_gte: BigInt
-  gasPrice_lte: BigInt
-  gasPrice_in: [BigInt!]
-  gasPrice_not_in: [BigInt!]
-  gasLimit: BigInt
-  gasLimit_not: BigInt
-  gasLimit_gt: BigInt
-  gasLimit_lt: BigInt
-  gasLimit_gte: BigInt
-  gasLimit_lte: BigInt
-  gasLimit_in: [BigInt!]
-  gasLimit_not_in: [BigInt!]
-  blockNumber: BigInt
-  blockNumber_not: BigInt
-  blockNumber_gt: BigInt
-  blockNumber_lt: BigInt
-  blockNumber_gte: BigInt
-  blockNumber_lte: BigInt
-  blockNumber_in: [BigInt!]
-  blockNumber_not_in: [BigInt!]
-
-  """Filter for the block changed event."""
-<<<<<<< HEAD
-  _change_block: local1338_BlockChangedFilter
-}
-
-enum local1338_OriginTransfer_orderBy {
-=======
-  _change_block: testgoerli_BlockChangedFilter
-}
-
-enum testgoerli_OriginTransfer_orderBy {
->>>>>>> 0ca3a377
-  id
-  chainId
-  transferId
-  nonce
-  to
-  callData
-  originDomain
-  destinationDomain
-  agent
-  recovery
-  forceSlow
-  receiveLocal
-  callback
-  callbackFee
-  relayerFee
-  slippageTol
-  status
-  message
-  transactingAsset
-  transactingAmount
-  bridgedAsset
-  bridgedAmount
-  caller
-  transactionHash
-  timestamp
-  gasPrice
-  gasLimit
-  blockNumber
-}
-
-<<<<<<< HEAD
-type local1338_Relayer {
-  id: ID!
-  isActive: Boolean!
-  relayer: local1338_Bytes
-}
-
-input local1338_Relayer_filter {
-=======
-type testgoerli_Relayer {
-  id: ID!
-  isActive: Boolean!
-  relayer: testgoerli_Bytes
-}
-
-input testgoerli_Relayer_filter {
->>>>>>> 0ca3a377
-  id: ID
-  id_not: ID
-  id_gt: ID
-  id_lt: ID
-  id_gte: ID
-  id_lte: ID
-  id_in: [ID!]
-  id_not_in: [ID!]
-  isActive: Boolean
-  isActive_not: Boolean
-  isActive_in: [Boolean!]
-  isActive_not_in: [Boolean!]
-<<<<<<< HEAD
-  relayer: local1338_Bytes
-  relayer_not: local1338_Bytes
-  relayer_in: [local1338_Bytes!]
-  relayer_not_in: [local1338_Bytes!]
-  relayer_contains: local1338_Bytes
-  relayer_not_contains: local1338_Bytes
-
-  """Filter for the block changed event."""
-  _change_block: local1338_BlockChangedFilter
-}
-
-enum local1338_Relayer_orderBy {
-=======
-  relayer: testgoerli_Bytes
-  relayer_not: testgoerli_Bytes
-  relayer_in: [testgoerli_Bytes!]
-  relayer_not_in: [testgoerli_Bytes!]
-  relayer_contains: testgoerli_Bytes
-  relayer_not_contains: testgoerli_Bytes
-
-  """Filter for the block changed event."""
-  _change_block: testgoerli_BlockChangedFilter
-}
-
-enum testgoerli_Relayer_orderBy {
->>>>>>> 0ca3a377
-  id
-  isActive
-  relayer
-}
-
-<<<<<<< HEAD
-type local1338_Router {
-  id: ID!
-  isActive: Boolean!
-  owner: local1338_Bytes
-  recipient: local1338_Bytes
-  proposedOwner: local1338_Bytes
-  proposedTimestamp: BigInt
-  assetBalances(skip: Int = 0, first: Int = 100, orderBy: local1338_AssetBalance_orderBy, orderDirection: local1338_OrderDirection, where: local1338_AssetBalance_filter): [local1338_AssetBalance!]!
-}
-
-input local1338_Router_filter {
-=======
-type testgoerli_Router {
-  id: ID!
-  isActive: Boolean!
-  owner: testgoerli_Bytes
-  recipient: testgoerli_Bytes
-  proposedOwner: testgoerli_Bytes
-  proposedTimestamp: BigInt
-  assetBalances(skip: Int = 0, first: Int = 100, orderBy: testgoerli_AssetBalance_orderBy, orderDirection: testgoerli_OrderDirection, where: testgoerli_AssetBalance_filter): [testgoerli_AssetBalance!]!
-}
-
-input testgoerli_Router_filter {
->>>>>>> 0ca3a377
-  id: ID
-  id_not: ID
-  id_gt: ID
-  id_lt: ID
-  id_gte: ID
-  id_lte: ID
-  id_in: [ID!]
-  id_not_in: [ID!]
-  isActive: Boolean
-  isActive_not: Boolean
-  isActive_in: [Boolean!]
-  isActive_not_in: [Boolean!]
-<<<<<<< HEAD
-  owner: local1338_Bytes
-  owner_not: local1338_Bytes
-  owner_in: [local1338_Bytes!]
-  owner_not_in: [local1338_Bytes!]
-  owner_contains: local1338_Bytes
-  owner_not_contains: local1338_Bytes
-  recipient: local1338_Bytes
-  recipient_not: local1338_Bytes
-  recipient_in: [local1338_Bytes!]
-  recipient_not_in: [local1338_Bytes!]
-  recipient_contains: local1338_Bytes
-  recipient_not_contains: local1338_Bytes
-  proposedOwner: local1338_Bytes
-  proposedOwner_not: local1338_Bytes
-  proposedOwner_in: [local1338_Bytes!]
-  proposedOwner_not_in: [local1338_Bytes!]
-  proposedOwner_contains: local1338_Bytes
-  proposedOwner_not_contains: local1338_Bytes
-=======
-  owner: testgoerli_Bytes
-  owner_not: testgoerli_Bytes
-  owner_in: [testgoerli_Bytes!]
-  owner_not_in: [testgoerli_Bytes!]
-  owner_contains: testgoerli_Bytes
-  owner_not_contains: testgoerli_Bytes
-  recipient: testgoerli_Bytes
-  recipient_not: testgoerli_Bytes
-  recipient_in: [testgoerli_Bytes!]
-  recipient_not_in: [testgoerli_Bytes!]
-  recipient_contains: testgoerli_Bytes
-  recipient_not_contains: testgoerli_Bytes
-  proposedOwner: testgoerli_Bytes
-  proposedOwner_not: testgoerli_Bytes
-  proposedOwner_in: [testgoerli_Bytes!]
-  proposedOwner_not_in: [testgoerli_Bytes!]
-  proposedOwner_contains: testgoerli_Bytes
-  proposedOwner_not_contains: testgoerli_Bytes
->>>>>>> 0ca3a377
-  proposedTimestamp: BigInt
-  proposedTimestamp_not: BigInt
-  proposedTimestamp_gt: BigInt
-  proposedTimestamp_lt: BigInt
-  proposedTimestamp_gte: BigInt
-  proposedTimestamp_lte: BigInt
-  proposedTimestamp_in: [BigInt!]
-  proposedTimestamp_not_in: [BigInt!]
-<<<<<<< HEAD
-  assetBalances_: local1338_AssetBalance_filter
-
-  """Filter for the block changed event."""
-  _change_block: local1338_BlockChangedFilter
-}
-
-enum local1338_Router_orderBy {
-=======
-  assetBalances_: testgoerli_AssetBalance_filter
-
-  """Filter for the block changed event."""
-  _change_block: testgoerli_BlockChangedFilter
-}
-
-enum testgoerli_Router_orderBy {
->>>>>>> 0ca3a377
-  id
-  isActive
-  owner
-  recipient
-  proposedOwner
-  proposedTimestamp
-  assetBalances
-}
-
-<<<<<<< HEAD
-type local1338_Setting {
-  id: ID!
-  maxRoutersPerTransfer: BigInt!
-  caller: local1338_Bytes!
-}
-
-input local1338_Setting_filter {
-=======
-type testgoerli_Setting {
-  id: ID!
-  maxRoutersPerTransfer: BigInt!
-  caller: testgoerli_Bytes!
-}
-
-input testgoerli_Setting_filter {
->>>>>>> 0ca3a377
-  id: ID
-  id_not: ID
-  id_gt: ID
-  id_lt: ID
-  id_gte: ID
-  id_lte: ID
-  id_in: [ID!]
-  id_not_in: [ID!]
-  maxRoutersPerTransfer: BigInt
-  maxRoutersPerTransfer_not: BigInt
-  maxRoutersPerTransfer_gt: BigInt
-  maxRoutersPerTransfer_lt: BigInt
-  maxRoutersPerTransfer_gte: BigInt
-  maxRoutersPerTransfer_lte: BigInt
-  maxRoutersPerTransfer_in: [BigInt!]
-  maxRoutersPerTransfer_not_in: [BigInt!]
-<<<<<<< HEAD
-  caller: local1338_Bytes
-  caller_not: local1338_Bytes
-  caller_in: [local1338_Bytes!]
-  caller_not_in: [local1338_Bytes!]
-  caller_contains: local1338_Bytes
-  caller_not_contains: local1338_Bytes
-
-  """Filter for the block changed event."""
-  _change_block: local1338_BlockChangedFilter
-}
-
-enum local1338_Setting_orderBy {
-=======
-  caller: testgoerli_Bytes
-  caller_not: testgoerli_Bytes
-  caller_in: [testgoerli_Bytes!]
-  caller_not_in: [testgoerli_Bytes!]
-  caller_contains: testgoerli_Bytes
-  caller_not_contains: testgoerli_Bytes
-
-  """Filter for the block changed event."""
-  _change_block: testgoerli_BlockChangedFilter
-}
-
-enum testgoerli_Setting_orderBy {
->>>>>>> 0ca3a377
-  id
-  maxRoutersPerTransfer
-  caller
-}
-
-<<<<<<< HEAD
-type local1338_SponsorVault {
-  id: ID!
-  sponsorVault: local1338_Bytes!
-}
-
-input local1338_SponsorVault_filter {
-=======
-type testgoerli_SponsorVault {
-  id: ID!
-  sponsorVault: testgoerli_Bytes!
-}
-
-input testgoerli_SponsorVault_filter {
->>>>>>> 0ca3a377
-  id: ID
-  id_not: ID
-  id_gt: ID
-  id_lt: ID
-  id_gte: ID
-  id_lte: ID
-  id_in: [ID!]
-  id_not_in: [ID!]
-<<<<<<< HEAD
-  sponsorVault: local1338_Bytes
-  sponsorVault_not: local1338_Bytes
-  sponsorVault_in: [local1338_Bytes!]
-  sponsorVault_not_in: [local1338_Bytes!]
-  sponsorVault_contains: local1338_Bytes
-  sponsorVault_not_contains: local1338_Bytes
-
-  """Filter for the block changed event."""
-  _change_block: local1338_BlockChangedFilter
-}
-
-enum local1338_SponsorVault_orderBy {
-=======
-  sponsorVault: testgoerli_Bytes
-  sponsorVault_not: testgoerli_Bytes
-  sponsorVault_in: [testgoerli_Bytes!]
-  sponsorVault_not_in: [testgoerli_Bytes!]
-  sponsorVault_contains: testgoerli_Bytes
-  sponsorVault_not_contains: testgoerli_Bytes
-
-  """Filter for the block changed event."""
-  _change_block: testgoerli_BlockChangedFilter
-}
-
-enum testgoerli_SponsorVault_orderBy {
->>>>>>> 0ca3a377
-  id
-  sponsorVault
-}
-
-<<<<<<< HEAD
-type local1338_StableSwap {
-  id: ID!
-  canonicalId: local1338_Bytes!
-  domain: BigInt
-  swapPool: local1338_Bytes!
-}
-
-input local1338_StableSwap_filter {
-=======
-type testgoerli_StableSwap {
-  id: ID!
-  canonicalId: testgoerli_Bytes!
-  domain: BigInt
-  swapPool: testgoerli_Bytes!
-}
-
-input testgoerli_StableSwap_filter {
->>>>>>> 0ca3a377
-  id: ID
-  id_not: ID
-  id_gt: ID
-  id_lt: ID
-  id_gte: ID
-  id_lte: ID
-  id_in: [ID!]
-  id_not_in: [ID!]
-<<<<<<< HEAD
-  canonicalId: local1338_Bytes
-  canonicalId_not: local1338_Bytes
-  canonicalId_in: [local1338_Bytes!]
-  canonicalId_not_in: [local1338_Bytes!]
-  canonicalId_contains: local1338_Bytes
-  canonicalId_not_contains: local1338_Bytes
-=======
-  canonicalId: testgoerli_Bytes
-  canonicalId_not: testgoerli_Bytes
-  canonicalId_in: [testgoerli_Bytes!]
-  canonicalId_not_in: [testgoerli_Bytes!]
-  canonicalId_contains: testgoerli_Bytes
-  canonicalId_not_contains: testgoerli_Bytes
->>>>>>> 0ca3a377
-  domain: BigInt
-  domain_not: BigInt
-  domain_gt: BigInt
-  domain_lt: BigInt
-  domain_gte: BigInt
-  domain_lte: BigInt
-  domain_in: [BigInt!]
-  domain_not_in: [BigInt!]
-<<<<<<< HEAD
-  swapPool: local1338_Bytes
-  swapPool_not: local1338_Bytes
-  swapPool_in: [local1338_Bytes!]
-  swapPool_not_in: [local1338_Bytes!]
-  swapPool_contains: local1338_Bytes
-  swapPool_not_contains: local1338_Bytes
-
-  """Filter for the block changed event."""
-  _change_block: local1338_BlockChangedFilter
-}
-
-enum local1338_StableSwap_orderBy {
-=======
-  swapPool: testgoerli_Bytes
-  swapPool_not: testgoerli_Bytes
-  swapPool_in: [testgoerli_Bytes!]
-  swapPool_not_in: [testgoerli_Bytes!]
-  swapPool_contains: testgoerli_Bytes
-  swapPool_not_contains: testgoerli_Bytes
-
-  """Filter for the block changed event."""
-  _change_block: testgoerli_BlockChangedFilter
-}
-
-enum testgoerli_StableSwap_orderBy {
->>>>>>> 0ca3a377
-  id
-  canonicalId
-  domain
-  swapPool
-}
-
-<<<<<<< HEAD
-enum local1338_TransferStatus {
-=======
-enum testgoerli_TransferStatus {
->>>>>>> 0ca3a377
-  XCalled
-  Executed
-  Reconciled
-  CompletedSlow
-  CompletedFast
-}
-
-<<<<<<< HEAD
-type local1338__Block_ {
-  """The hash of the block"""
-  hash: local1338_Bytes
-=======
-type testgoerli__Block_ {
-  """The hash of the block"""
-  hash: testgoerli_Bytes
->>>>>>> 0ca3a377
-
-  """The block number"""
-  number: Int!
-}
-
-"""The type for the top-level _meta field"""
-<<<<<<< HEAD
-type local1338__Meta_ {
-  "Information about a specific subgraph block. The hash of the block\nwill be null if the _meta field has a block constraint that asks for\na block number. It will be filled if the _meta field has no block constraint\nand therefore asks for the latest  block\n"
-  block: local1338__Block_!
-=======
-type testgoerli__Meta_ {
-  "Information about a specific subgraph block. The hash of the block\nwill be null if the _meta field has a block constraint that asks for\na block number. It will be filled if the _meta field has no block constraint\nand therefore asks for the latest  block\n"
-  block: testgoerli__Block_!
->>>>>>> 0ca3a377
-
-  """The deployment ID"""
-  deployment: String!
-
-  """If `true`, the subgraph encountered indexing errors at some past block"""
-  hasIndexingErrors: Boolean!
-}
-
-<<<<<<< HEAD
-type local1337_Asset {
-  id: ID!
-  local: local1337_Bytes!
-  adoptedAsset: local1337_Bytes!
-  canonicalId: local1337_Bytes!
-=======
-enum _SubgraphErrorPolicy_ {
-  """Data will be returned even if the subgraph has indexing errors"""
-  allow
-
-  """
-  If the subgraph has indexing errors, data will be omitted. The default.
-  """
-  deny
-}
-
-type rinkeby_Asset {
-  id: ID!
-  local: rinkeby_Bytes!
-  adoptedAsset: rinkeby_Bytes!
-  canonicalId: rinkeby_Bytes!
->>>>>>> 0ca3a377
-  canonicalDomain: BigInt!
-  blockNumber: BigInt!
-}
-
-<<<<<<< HEAD
-type local1337_AssetBalance {
-  id: ID!
-  amount: BigInt!
-  router: local1337_Router!
-  asset: local1337_Asset!
-}
-
-input local1337_AssetBalance_filter {
-=======
-type rinkeby_AssetBalance {
-  id: ID!
-  amount: BigInt!
-  router: rinkeby_Router!
-  asset: rinkeby_Asset!
-}
-
-input rinkeby_AssetBalance_filter {
->>>>>>> 0ca3a377
-  id: ID
-  id_not: ID
-  id_gt: ID
-  id_lt: ID
-  id_gte: ID
-  id_lte: ID
-  id_in: [ID!]
-  id_not_in: [ID!]
-  amount: BigInt
-  amount_not: BigInt
-  amount_gt: BigInt
-  amount_lt: BigInt
-  amount_gte: BigInt
-  amount_lte: BigInt
-  amount_in: [BigInt!]
-  amount_not_in: [BigInt!]
-  router: String
-  router_not: String
-  router_gt: String
-  router_lt: String
-  router_gte: String
-  router_lte: String
-  router_in: [String!]
-  router_not_in: [String!]
-  router_contains: String
-  router_contains_nocase: String
-  router_not_contains: String
-  router_not_contains_nocase: String
-  router_starts_with: String
-  router_starts_with_nocase: String
-  router_not_starts_with: String
-  router_not_starts_with_nocase: String
-  router_ends_with: String
-  router_ends_with_nocase: String
-  router_not_ends_with: String
-  router_not_ends_with_nocase: String
-<<<<<<< HEAD
-  router_: local1337_Router_filter
-=======
-  router_: rinkeby_Router_filter
->>>>>>> 0ca3a377
-  asset: String
-  asset_not: String
-  asset_gt: String
-  asset_lt: String
-  asset_gte: String
-  asset_lte: String
-  asset_in: [String!]
-  asset_not_in: [String!]
-  asset_contains: String
-  asset_contains_nocase: String
-  asset_not_contains: String
-  asset_not_contains_nocase: String
-  asset_starts_with: String
-  asset_starts_with_nocase: String
-  asset_not_starts_with: String
-  asset_not_starts_with_nocase: String
-  asset_ends_with: String
-  asset_ends_with_nocase: String
-  asset_not_ends_with: String
-  asset_not_ends_with_nocase: String
-<<<<<<< HEAD
-  asset_: local1337_Asset_filter
-
-  """Filter for the block changed event."""
-  _change_block: local1337_BlockChangedFilter
-}
-
-enum local1337_AssetBalance_orderBy {
-=======
-  asset_: rinkeby_Asset_filter
-
-  """Filter for the block changed event."""
-  _change_block: rinkeby_BlockChangedFilter
-}
-
-enum rinkeby_AssetBalance_orderBy {
->>>>>>> 0ca3a377
-  id
-  amount
-  router
-  asset
-}
-
-<<<<<<< HEAD
-input local1337_Asset_filter {
-=======
-input rinkeby_Asset_filter {
->>>>>>> 0ca3a377
-  id: ID
-  id_not: ID
-  id_gt: ID
-  id_lt: ID
-  id_gte: ID
-  id_lte: ID
-  id_in: [ID!]
-  id_not_in: [ID!]
-<<<<<<< HEAD
-  local: local1337_Bytes
-  local_not: local1337_Bytes
-  local_in: [local1337_Bytes!]
-  local_not_in: [local1337_Bytes!]
-  local_contains: local1337_Bytes
-  local_not_contains: local1337_Bytes
-  adoptedAsset: local1337_Bytes
-  adoptedAsset_not: local1337_Bytes
-  adoptedAsset_in: [local1337_Bytes!]
-  adoptedAsset_not_in: [local1337_Bytes!]
-  adoptedAsset_contains: local1337_Bytes
-  adoptedAsset_not_contains: local1337_Bytes
-  canonicalId: local1337_Bytes
-  canonicalId_not: local1337_Bytes
-  canonicalId_in: [local1337_Bytes!]
-  canonicalId_not_in: [local1337_Bytes!]
-  canonicalId_contains: local1337_Bytes
-  canonicalId_not_contains: local1337_Bytes
-=======
-  local: rinkeby_Bytes
-  local_not: rinkeby_Bytes
-  local_in: [rinkeby_Bytes!]
-  local_not_in: [rinkeby_Bytes!]
-  local_contains: rinkeby_Bytes
-  local_not_contains: rinkeby_Bytes
-  adoptedAsset: rinkeby_Bytes
-  adoptedAsset_not: rinkeby_Bytes
-  adoptedAsset_in: [rinkeby_Bytes!]
-  adoptedAsset_not_in: [rinkeby_Bytes!]
-  adoptedAsset_contains: rinkeby_Bytes
-  adoptedAsset_not_contains: rinkeby_Bytes
-  canonicalId: rinkeby_Bytes
-  canonicalId_not: rinkeby_Bytes
-  canonicalId_in: [rinkeby_Bytes!]
-  canonicalId_not_in: [rinkeby_Bytes!]
-  canonicalId_contains: rinkeby_Bytes
-  canonicalId_not_contains: rinkeby_Bytes
->>>>>>> 0ca3a377
-  canonicalDomain: BigInt
-  canonicalDomain_not: BigInt
-  canonicalDomain_gt: BigInt
-  canonicalDomain_lt: BigInt
-  canonicalDomain_gte: BigInt
-  canonicalDomain_lte: BigInt
-  canonicalDomain_in: [BigInt!]
-  canonicalDomain_not_in: [BigInt!]
-  blockNumber: BigInt
-  blockNumber_not: BigInt
-  blockNumber_gt: BigInt
-  blockNumber_lt: BigInt
-  blockNumber_gte: BigInt
-  blockNumber_lte: BigInt
-  blockNumber_in: [BigInt!]
-  blockNumber_not_in: [BigInt!]
-
-  """Filter for the block changed event."""
-<<<<<<< HEAD
-  _change_block: local1337_BlockChangedFilter
-}
-
-enum local1337_Asset_orderBy {
-=======
-  _change_block: rinkeby_BlockChangedFilter
-}
-
-enum rinkeby_Asset_orderBy {
->>>>>>> 0ca3a377
-  id
-  local
-  adoptedAsset
-  canonicalId
-  canonicalDomain
-  blockNumber
-}
-
-<<<<<<< HEAD
-scalar local1337_BigDecimal
-
-input local1337_BlockChangedFilter {
-  number_gte: Int!
-}
-
-input local1337_Block_height {
-  hash: local1337_Bytes
-=======
-scalar rinkeby_BigDecimal
-
-input rinkeby_BlockChangedFilter {
-  number_gte: Int!
-}
-
-input rinkeby_Block_height {
-  hash: rinkeby_Bytes
->>>>>>> 0ca3a377
-  number: Int
-  number_gte: Int
-}
-
-<<<<<<< HEAD
-scalar local1337_Bytes
-
-type local1337_DestinationTransfer {
-  id: ID!
-  chainId: BigInt
-  transferId: local1337_Bytes
-  nonce: BigInt
-  to: local1337_Bytes
-  callData: local1337_Bytes
-  originDomain: BigInt
-  destinationDomain: BigInt
-  agent: local1337_Bytes
-  recovery: local1337_Bytes
-  forceSlow: Boolean
-  receiveLocal: Boolean
-  callback: local1337_Bytes
-  callbackFee: BigInt
-  relayerFee: BigInt
-  slippageTol: BigInt
-  status: local1337_TransferStatus
-  routers(skip: Int = 0, first: Int = 100, orderBy: local1337_Router_orderBy, orderDirection: local1337_OrderDirection, where: local1337_Router_filter): [local1337_Router!]
-  originSender: local1337_Bytes
-  transactingAsset: local1337_Bytes
-  transactingAmount: BigInt
-  localAsset: local1337_Bytes
-  localAmount: BigInt
-  sponsorVaultRelayerFee: BigInt
-  executedCaller: local1337_Bytes
-  executedTransactionHash: local1337_Bytes
-=======
-scalar rinkeby_Bytes
-
-type rinkeby_DestinationTransfer {
-  id: ID!
-  chainId: BigInt
-  transferId: rinkeby_Bytes
-  nonce: BigInt
-  to: rinkeby_Bytes
-  callData: rinkeby_Bytes
-  originDomain: BigInt
-  destinationDomain: BigInt
-  agent: rinkeby_Bytes
-  recovery: rinkeby_Bytes
-  forceSlow: Boolean
-  receiveLocal: Boolean
-  callback: rinkeby_Bytes
-  callbackFee: BigInt
-  relayerFee: BigInt
-  slippageTol: BigInt
-  status: rinkeby_TransferStatus
-  routers(skip: Int = 0, first: Int = 100, orderBy: rinkeby_Router_orderBy, orderDirection: rinkeby_OrderDirection, where: rinkeby_Router_filter): [rinkeby_Router!]
-  originSender: rinkeby_Bytes
-  transactingAsset: rinkeby_Bytes
-  transactingAmount: BigInt
-  localAsset: rinkeby_Bytes
-  localAmount: BigInt
-  sponsorVaultRelayerFee: BigInt
-  executedCaller: rinkeby_Bytes
-  executedTransactionHash: rinkeby_Bytes
->>>>>>> 0ca3a377
-  executedTimestamp: BigInt
-  executedGasPrice: BigInt
-  executedGasLimit: BigInt
-  executedBlockNumber: BigInt
-<<<<<<< HEAD
-  reconciledCaller: local1337_Bytes
-  reconciledTransactionHash: local1337_Bytes
-=======
-  reconciledCaller: rinkeby_Bytes
-  reconciledTransactionHash: rinkeby_Bytes
->>>>>>> 0ca3a377
-  reconciledTimestamp: BigInt
-  reconciledGasPrice: BigInt
-  reconciledGasLimit: BigInt
-  reconciledBlockNumber: BigInt
-}
-
-<<<<<<< HEAD
-input local1337_DestinationTransfer_filter {
-=======
-input rinkeby_DestinationTransfer_filter {
->>>>>>> 0ca3a377
-  id: ID
-  id_not: ID
-  id_gt: ID
-  id_lt: ID
-  id_gte: ID
-  id_lte: ID
-  id_in: [ID!]
-  id_not_in: [ID!]
-  chainId: BigInt
-  chainId_not: BigInt
-  chainId_gt: BigInt
-  chainId_lt: BigInt
-  chainId_gte: BigInt
-  chainId_lte: BigInt
-  chainId_in: [BigInt!]
-  chainId_not_in: [BigInt!]
-<<<<<<< HEAD
-  transferId: local1337_Bytes
-  transferId_not: local1337_Bytes
-  transferId_in: [local1337_Bytes!]
-  transferId_not_in: [local1337_Bytes!]
-  transferId_contains: local1337_Bytes
-  transferId_not_contains: local1337_Bytes
-=======
-  transferId: rinkeby_Bytes
-  transferId_not: rinkeby_Bytes
-  transferId_in: [rinkeby_Bytes!]
-  transferId_not_in: [rinkeby_Bytes!]
-  transferId_contains: rinkeby_Bytes
-  transferId_not_contains: rinkeby_Bytes
->>>>>>> 0ca3a377
-  nonce: BigInt
-  nonce_not: BigInt
-  nonce_gt: BigInt
-  nonce_lt: BigInt
-  nonce_gte: BigInt
-  nonce_lte: BigInt
-  nonce_in: [BigInt!]
-  nonce_not_in: [BigInt!]
-<<<<<<< HEAD
-  to: local1337_Bytes
-  to_not: local1337_Bytes
-  to_in: [local1337_Bytes!]
-  to_not_in: [local1337_Bytes!]
-  to_contains: local1337_Bytes
-  to_not_contains: local1337_Bytes
-  callData: local1337_Bytes
-  callData_not: local1337_Bytes
-  callData_in: [local1337_Bytes!]
-  callData_not_in: [local1337_Bytes!]
-  callData_contains: local1337_Bytes
-  callData_not_contains: local1337_Bytes
-=======
-  to: rinkeby_Bytes
-  to_not: rinkeby_Bytes
-  to_in: [rinkeby_Bytes!]
-  to_not_in: [rinkeby_Bytes!]
-  to_contains: rinkeby_Bytes
-  to_not_contains: rinkeby_Bytes
-  callData: rinkeby_Bytes
-  callData_not: rinkeby_Bytes
-  callData_in: [rinkeby_Bytes!]
-  callData_not_in: [rinkeby_Bytes!]
-  callData_contains: rinkeby_Bytes
-  callData_not_contains: rinkeby_Bytes
->>>>>>> 0ca3a377
-  originDomain: BigInt
-  originDomain_not: BigInt
-  originDomain_gt: BigInt
-  originDomain_lt: BigInt
-  originDomain_gte: BigInt
-  originDomain_lte: BigInt
-  originDomain_in: [BigInt!]
-  originDomain_not_in: [BigInt!]
-  destinationDomain: BigInt
-  destinationDomain_not: BigInt
-  destinationDomain_gt: BigInt
-  destinationDomain_lt: BigInt
-  destinationDomain_gte: BigInt
-  destinationDomain_lte: BigInt
-  destinationDomain_in: [BigInt!]
-  destinationDomain_not_in: [BigInt!]
-<<<<<<< HEAD
-  agent: local1337_Bytes
-  agent_not: local1337_Bytes
-  agent_in: [local1337_Bytes!]
-  agent_not_in: [local1337_Bytes!]
-  agent_contains: local1337_Bytes
-  agent_not_contains: local1337_Bytes
-  recovery: local1337_Bytes
-  recovery_not: local1337_Bytes
-  recovery_in: [local1337_Bytes!]
-  recovery_not_in: [local1337_Bytes!]
-  recovery_contains: local1337_Bytes
-  recovery_not_contains: local1337_Bytes
-=======
-  agent: rinkeby_Bytes
-  agent_not: rinkeby_Bytes
-  agent_in: [rinkeby_Bytes!]
-  agent_not_in: [rinkeby_Bytes!]
-  agent_contains: rinkeby_Bytes
-  agent_not_contains: rinkeby_Bytes
-  recovery: rinkeby_Bytes
-  recovery_not: rinkeby_Bytes
-  recovery_in: [rinkeby_Bytes!]
-  recovery_not_in: [rinkeby_Bytes!]
-  recovery_contains: rinkeby_Bytes
-  recovery_not_contains: rinkeby_Bytes
->>>>>>> 0ca3a377
-  forceSlow: Boolean
-  forceSlow_not: Boolean
-  forceSlow_in: [Boolean!]
-  forceSlow_not_in: [Boolean!]
-  receiveLocal: Boolean
-  receiveLocal_not: Boolean
-  receiveLocal_in: [Boolean!]
-  receiveLocal_not_in: [Boolean!]
-<<<<<<< HEAD
-  callback: local1337_Bytes
-  callback_not: local1337_Bytes
-  callback_in: [local1337_Bytes!]
-  callback_not_in: [local1337_Bytes!]
-  callback_contains: local1337_Bytes
-  callback_not_contains: local1337_Bytes
-=======
-  callback: rinkeby_Bytes
-  callback_not: rinkeby_Bytes
-  callback_in: [rinkeby_Bytes!]
-  callback_not_in: [rinkeby_Bytes!]
-  callback_contains: rinkeby_Bytes
-  callback_not_contains: rinkeby_Bytes
->>>>>>> 0ca3a377
-  callbackFee: BigInt
-  callbackFee_not: BigInt
-  callbackFee_gt: BigInt
-  callbackFee_lt: BigInt
-  callbackFee_gte: BigInt
-  callbackFee_lte: BigInt
-  callbackFee_in: [BigInt!]
-  callbackFee_not_in: [BigInt!]
-  relayerFee: BigInt
-  relayerFee_not: BigInt
-  relayerFee_gt: BigInt
-  relayerFee_lt: BigInt
-  relayerFee_gte: BigInt
-  relayerFee_lte: BigInt
-  relayerFee_in: [BigInt!]
-  relayerFee_not_in: [BigInt!]
-  slippageTol: BigInt
-  slippageTol_not: BigInt
-  slippageTol_gt: BigInt
-  slippageTol_lt: BigInt
-  slippageTol_gte: BigInt
-  slippageTol_lte: BigInt
-  slippageTol_in: [BigInt!]
-  slippageTol_not_in: [BigInt!]
-<<<<<<< HEAD
-  status: local1337_TransferStatus
-  status_not: local1337_TransferStatus
-  status_in: [local1337_TransferStatus!]
-  status_not_in: [local1337_TransferStatus!]
-=======
-  status: rinkeby_TransferStatus
-  status_not: rinkeby_TransferStatus
-  status_in: [rinkeby_TransferStatus!]
-  status_not_in: [rinkeby_TransferStatus!]
->>>>>>> 0ca3a377
-  routers: [String!]
-  routers_not: [String!]
-  routers_contains: [String!]
-  routers_contains_nocase: [String!]
-  routers_not_contains: [String!]
-  routers_not_contains_nocase: [String!]
-<<<<<<< HEAD
-  routers_: local1337_Router_filter
-  originSender: local1337_Bytes
-  originSender_not: local1337_Bytes
-  originSender_in: [local1337_Bytes!]
-  originSender_not_in: [local1337_Bytes!]
-  originSender_contains: local1337_Bytes
-  originSender_not_contains: local1337_Bytes
-  transactingAsset: local1337_Bytes
-  transactingAsset_not: local1337_Bytes
-  transactingAsset_in: [local1337_Bytes!]
-  transactingAsset_not_in: [local1337_Bytes!]
-  transactingAsset_contains: local1337_Bytes
-  transactingAsset_not_contains: local1337_Bytes
-=======
-  routers_: rinkeby_Router_filter
-  originSender: rinkeby_Bytes
-  originSender_not: rinkeby_Bytes
-  originSender_in: [rinkeby_Bytes!]
-  originSender_not_in: [rinkeby_Bytes!]
-  originSender_contains: rinkeby_Bytes
-  originSender_not_contains: rinkeby_Bytes
-  transactingAsset: rinkeby_Bytes
-  transactingAsset_not: rinkeby_Bytes
-  transactingAsset_in: [rinkeby_Bytes!]
-  transactingAsset_not_in: [rinkeby_Bytes!]
-  transactingAsset_contains: rinkeby_Bytes
-  transactingAsset_not_contains: rinkeby_Bytes
->>>>>>> 0ca3a377
-  transactingAmount: BigInt
-  transactingAmount_not: BigInt
-  transactingAmount_gt: BigInt
-  transactingAmount_lt: BigInt
-  transactingAmount_gte: BigInt
-  transactingAmount_lte: BigInt
-  transactingAmount_in: [BigInt!]
-  transactingAmount_not_in: [BigInt!]
-<<<<<<< HEAD
-  localAsset: local1337_Bytes
-  localAsset_not: local1337_Bytes
-  localAsset_in: [local1337_Bytes!]
-  localAsset_not_in: [local1337_Bytes!]
-  localAsset_contains: local1337_Bytes
-  localAsset_not_contains: local1337_Bytes
-=======
-  localAsset: rinkeby_Bytes
-  localAsset_not: rinkeby_Bytes
-  localAsset_in: [rinkeby_Bytes!]
-  localAsset_not_in: [rinkeby_Bytes!]
-  localAsset_contains: rinkeby_Bytes
-  localAsset_not_contains: rinkeby_Bytes
->>>>>>> 0ca3a377
-  localAmount: BigInt
-  localAmount_not: BigInt
-  localAmount_gt: BigInt
-  localAmount_lt: BigInt
-  localAmount_gte: BigInt
-  localAmount_lte: BigInt
-  localAmount_in: [BigInt!]
-  localAmount_not_in: [BigInt!]
-  sponsorVaultRelayerFee: BigInt
-  sponsorVaultRelayerFee_not: BigInt
-  sponsorVaultRelayerFee_gt: BigInt
-  sponsorVaultRelayerFee_lt: BigInt
-  sponsorVaultRelayerFee_gte: BigInt
-  sponsorVaultRelayerFee_lte: BigInt
-  sponsorVaultRelayerFee_in: [BigInt!]
-  sponsorVaultRelayerFee_not_in: [BigInt!]
-<<<<<<< HEAD
-  executedCaller: local1337_Bytes
-  executedCaller_not: local1337_Bytes
-  executedCaller_in: [local1337_Bytes!]
-  executedCaller_not_in: [local1337_Bytes!]
-  executedCaller_contains: local1337_Bytes
-  executedCaller_not_contains: local1337_Bytes
-  executedTransactionHash: local1337_Bytes
-  executedTransactionHash_not: local1337_Bytes
-  executedTransactionHash_in: [local1337_Bytes!]
-  executedTransactionHash_not_in: [local1337_Bytes!]
-  executedTransactionHash_contains: local1337_Bytes
-  executedTransactionHash_not_contains: local1337_Bytes
-=======
-  executedCaller: rinkeby_Bytes
-  executedCaller_not: rinkeby_Bytes
-  executedCaller_in: [rinkeby_Bytes!]
-  executedCaller_not_in: [rinkeby_Bytes!]
-  executedCaller_contains: rinkeby_Bytes
-  executedCaller_not_contains: rinkeby_Bytes
-  executedTransactionHash: rinkeby_Bytes
-  executedTransactionHash_not: rinkeby_Bytes
-  executedTransactionHash_in: [rinkeby_Bytes!]
-  executedTransactionHash_not_in: [rinkeby_Bytes!]
-  executedTransactionHash_contains: rinkeby_Bytes
-  executedTransactionHash_not_contains: rinkeby_Bytes
->>>>>>> 0ca3a377
-  executedTimestamp: BigInt
-  executedTimestamp_not: BigInt
-  executedTimestamp_gt: BigInt
-  executedTimestamp_lt: BigInt
-  executedTimestamp_gte: BigInt
-  executedTimestamp_lte: BigInt
-  executedTimestamp_in: [BigInt!]
-  executedTimestamp_not_in: [BigInt!]
-  executedGasPrice: BigInt
-  executedGasPrice_not: BigInt
-  executedGasPrice_gt: BigInt
-  executedGasPrice_lt: BigInt
-  executedGasPrice_gte: BigInt
-  executedGasPrice_lte: BigInt
-  executedGasPrice_in: [BigInt!]
-  executedGasPrice_not_in: [BigInt!]
-  executedGasLimit: BigInt
-  executedGasLimit_not: BigInt
-  executedGasLimit_gt: BigInt
-  executedGasLimit_lt: BigInt
-  executedGasLimit_gte: BigInt
-  executedGasLimit_lte: BigInt
-  executedGasLimit_in: [BigInt!]
-  executedGasLimit_not_in: [BigInt!]
-  executedBlockNumber: BigInt
-  executedBlockNumber_not: BigInt
-  executedBlockNumber_gt: BigInt
-  executedBlockNumber_lt: BigInt
-  executedBlockNumber_gte: BigInt
-  executedBlockNumber_lte: BigInt
-  executedBlockNumber_in: [BigInt!]
-  executedBlockNumber_not_in: [BigInt!]
-<<<<<<< HEAD
-  reconciledCaller: local1337_Bytes
-  reconciledCaller_not: local1337_Bytes
-  reconciledCaller_in: [local1337_Bytes!]
-  reconciledCaller_not_in: [local1337_Bytes!]
-  reconciledCaller_contains: local1337_Bytes
-  reconciledCaller_not_contains: local1337_Bytes
-  reconciledTransactionHash: local1337_Bytes
-  reconciledTransactionHash_not: local1337_Bytes
-  reconciledTransactionHash_in: [local1337_Bytes!]
-  reconciledTransactionHash_not_in: [local1337_Bytes!]
-  reconciledTransactionHash_contains: local1337_Bytes
-  reconciledTransactionHash_not_contains: local1337_Bytes
-=======
-  reconciledCaller: rinkeby_Bytes
-  reconciledCaller_not: rinkeby_Bytes
-  reconciledCaller_in: [rinkeby_Bytes!]
-  reconciledCaller_not_in: [rinkeby_Bytes!]
-  reconciledCaller_contains: rinkeby_Bytes
-  reconciledCaller_not_contains: rinkeby_Bytes
-  reconciledTransactionHash: rinkeby_Bytes
-  reconciledTransactionHash_not: rinkeby_Bytes
-  reconciledTransactionHash_in: [rinkeby_Bytes!]
-  reconciledTransactionHash_not_in: [rinkeby_Bytes!]
-  reconciledTransactionHash_contains: rinkeby_Bytes
-  reconciledTransactionHash_not_contains: rinkeby_Bytes
->>>>>>> 0ca3a377
-  reconciledTimestamp: BigInt
-  reconciledTimestamp_not: BigInt
-  reconciledTimestamp_gt: BigInt
-  reconciledTimestamp_lt: BigInt
-  reconciledTimestamp_gte: BigInt
-  reconciledTimestamp_lte: BigInt
-  reconciledTimestamp_in: [BigInt!]
-  reconciledTimestamp_not_in: [BigInt!]
-  reconciledGasPrice: BigInt
-  reconciledGasPrice_not: BigInt
-  reconciledGasPrice_gt: BigInt
-  reconciledGasPrice_lt: BigInt
-  reconciledGasPrice_gte: BigInt
-  reconciledGasPrice_lte: BigInt
-  reconciledGasPrice_in: [BigInt!]
-  reconciledGasPrice_not_in: [BigInt!]
-  reconciledGasLimit: BigInt
-  reconciledGasLimit_not: BigInt
-  reconciledGasLimit_gt: BigInt
-  reconciledGasLimit_lt: BigInt
-  reconciledGasLimit_gte: BigInt
-  reconciledGasLimit_lte: BigInt
-  reconciledGasLimit_in: [BigInt!]
-  reconciledGasLimit_not_in: [BigInt!]
-  reconciledBlockNumber: BigInt
-  reconciledBlockNumber_not: BigInt
-  reconciledBlockNumber_gt: BigInt
-  reconciledBlockNumber_lt: BigInt
-  reconciledBlockNumber_gte: BigInt
-  reconciledBlockNumber_lte: BigInt
-  reconciledBlockNumber_in: [BigInt!]
-  reconciledBlockNumber_not_in: [BigInt!]
-
-  """Filter for the block changed event."""
-<<<<<<< HEAD
-  _change_block: local1337_BlockChangedFilter
-}
-
-enum local1337_DestinationTransfer_orderBy {
-=======
-  _change_block: rinkeby_BlockChangedFilter
-}
-
-enum rinkeby_DestinationTransfer_orderBy {
->>>>>>> 0ca3a377
-  id
-  chainId
-  transferId
-  nonce
-  to
-  callData
-  originDomain
-  destinationDomain
-  agent
-  recovery
-  forceSlow
-  receiveLocal
-  callback
-  callbackFee
-  relayerFee
-  slippageTol
-  status
-  routers
-  originSender
-  transactingAsset
-  transactingAmount
-  localAsset
-  localAmount
-  sponsorVaultRelayerFee
-  executedCaller
-  executedTransactionHash
-  executedTimestamp
-  executedGasPrice
-  executedGasLimit
-  executedBlockNumber
-  reconciledCaller
-  reconciledTransactionHash
-  reconciledTimestamp
-  reconciledGasPrice
-  reconciledGasLimit
-  reconciledBlockNumber
-}
-
-"""Defines the order direction, either ascending or descending"""
-<<<<<<< HEAD
-enum local1337_OrderDirection {
-=======
-enum rinkeby_OrderDirection {
->>>>>>> 0ca3a377
-  asc
-  desc
-}
-
-<<<<<<< HEAD
-type local1337_OriginTransfer {
-  id: ID!
-  chainId: BigInt
-  transferId: local1337_Bytes
-  nonce: BigInt
-  to: local1337_Bytes
-  callData: local1337_Bytes
-  originDomain: BigInt
-  destinationDomain: BigInt
-  agent: local1337_Bytes
-  recovery: local1337_Bytes
-  forceSlow: Boolean
-  receiveLocal: Boolean
-  callback: local1337_Bytes
-  callbackFee: BigInt
-  relayerFee: BigInt
-  slippageTol: BigInt
-  status: local1337_TransferStatus
-  message: local1337_Bytes
-  transactingAsset: local1337_Bytes
-  transactingAmount: BigInt
-  bridgedAsset: local1337_Bytes
-  bridgedAmount: BigInt
-  caller: local1337_Bytes
-  transactionHash: local1337_Bytes
-=======
-type rinkeby_OriginTransfer {
-  id: ID!
-  chainId: BigInt
-  transferId: rinkeby_Bytes
-  nonce: BigInt
-  to: rinkeby_Bytes
-  callData: rinkeby_Bytes
-  originDomain: BigInt
-  destinationDomain: BigInt
-  agent: rinkeby_Bytes
-  recovery: rinkeby_Bytes
-  forceSlow: Boolean
-  receiveLocal: Boolean
-  callback: rinkeby_Bytes
-  callbackFee: BigInt
-  relayerFee: BigInt
-  slippageTol: BigInt
-  status: rinkeby_TransferStatus
-  message: rinkeby_Bytes
-  transactingAsset: rinkeby_Bytes
-  transactingAmount: BigInt
-  bridgedAsset: rinkeby_Bytes
-  bridgedAmount: BigInt
-  caller: rinkeby_Bytes
-  transactionHash: rinkeby_Bytes
->>>>>>> 0ca3a377
-  timestamp: BigInt
-  gasPrice: BigInt
-  gasLimit: BigInt
-  blockNumber: BigInt
-}
-
-<<<<<<< HEAD
-input local1337_OriginTransfer_filter {
-=======
-input rinkeby_OriginTransfer_filter {
->>>>>>> 0ca3a377
-  id: ID
-  id_not: ID
-  id_gt: ID
-  id_lt: ID
-  id_gte: ID
-  id_lte: ID
-  id_in: [ID!]
-  id_not_in: [ID!]
-  chainId: BigInt
-  chainId_not: BigInt
-  chainId_gt: BigInt
-  chainId_lt: BigInt
-  chainId_gte: BigInt
-  chainId_lte: BigInt
-  chainId_in: [BigInt!]
-  chainId_not_in: [BigInt!]
-<<<<<<< HEAD
-  transferId: local1337_Bytes
-  transferId_not: local1337_Bytes
-  transferId_in: [local1337_Bytes!]
-  transferId_not_in: [local1337_Bytes!]
-  transferId_contains: local1337_Bytes
-  transferId_not_contains: local1337_Bytes
-=======
-  transferId: rinkeby_Bytes
-  transferId_not: rinkeby_Bytes
-  transferId_in: [rinkeby_Bytes!]
-  transferId_not_in: [rinkeby_Bytes!]
-  transferId_contains: rinkeby_Bytes
-  transferId_not_contains: rinkeby_Bytes
->>>>>>> 0ca3a377
-  nonce: BigInt
-  nonce_not: BigInt
-  nonce_gt: BigInt
-  nonce_lt: BigInt
-  nonce_gte: BigInt
-  nonce_lte: BigInt
-  nonce_in: [BigInt!]
-  nonce_not_in: [BigInt!]
-<<<<<<< HEAD
-  to: local1337_Bytes
-  to_not: local1337_Bytes
-  to_in: [local1337_Bytes!]
-  to_not_in: [local1337_Bytes!]
-  to_contains: local1337_Bytes
-  to_not_contains: local1337_Bytes
-  callData: local1337_Bytes
-  callData_not: local1337_Bytes
-  callData_in: [local1337_Bytes!]
-  callData_not_in: [local1337_Bytes!]
-  callData_contains: local1337_Bytes
-  callData_not_contains: local1337_Bytes
-=======
-  to: rinkeby_Bytes
-  to_not: rinkeby_Bytes
-  to_in: [rinkeby_Bytes!]
-  to_not_in: [rinkeby_Bytes!]
-  to_contains: rinkeby_Bytes
-  to_not_contains: rinkeby_Bytes
-  callData: rinkeby_Bytes
-  callData_not: rinkeby_Bytes
-  callData_in: [rinkeby_Bytes!]
-  callData_not_in: [rinkeby_Bytes!]
-  callData_contains: rinkeby_Bytes
-  callData_not_contains: rinkeby_Bytes
->>>>>>> 0ca3a377
-  originDomain: BigInt
-  originDomain_not: BigInt
-  originDomain_gt: BigInt
-  originDomain_lt: BigInt
-  originDomain_gte: BigInt
-  originDomain_lte: BigInt
-  originDomain_in: [BigInt!]
-  originDomain_not_in: [BigInt!]
-  destinationDomain: BigInt
-  destinationDomain_not: BigInt
-  destinationDomain_gt: BigInt
-  destinationDomain_lt: BigInt
-  destinationDomain_gte: BigInt
-  destinationDomain_lte: BigInt
-  destinationDomain_in: [BigInt!]
-  destinationDomain_not_in: [BigInt!]
-<<<<<<< HEAD
-  agent: local1337_Bytes
-  agent_not: local1337_Bytes
-  agent_in: [local1337_Bytes!]
-  agent_not_in: [local1337_Bytes!]
-  agent_contains: local1337_Bytes
-  agent_not_contains: local1337_Bytes
-  recovery: local1337_Bytes
-  recovery_not: local1337_Bytes
-  recovery_in: [local1337_Bytes!]
-  recovery_not_in: [local1337_Bytes!]
-  recovery_contains: local1337_Bytes
-  recovery_not_contains: local1337_Bytes
-=======
-  agent: rinkeby_Bytes
-  agent_not: rinkeby_Bytes
-  agent_in: [rinkeby_Bytes!]
-  agent_not_in: [rinkeby_Bytes!]
-  agent_contains: rinkeby_Bytes
-  agent_not_contains: rinkeby_Bytes
-  recovery: rinkeby_Bytes
-  recovery_not: rinkeby_Bytes
-  recovery_in: [rinkeby_Bytes!]
-  recovery_not_in: [rinkeby_Bytes!]
-  recovery_contains: rinkeby_Bytes
-  recovery_not_contains: rinkeby_Bytes
->>>>>>> 0ca3a377
-  forceSlow: Boolean
-  forceSlow_not: Boolean
-  forceSlow_in: [Boolean!]
-  forceSlow_not_in: [Boolean!]
-  receiveLocal: Boolean
-  receiveLocal_not: Boolean
-  receiveLocal_in: [Boolean!]
-  receiveLocal_not_in: [Boolean!]
-<<<<<<< HEAD
-  callback: local1337_Bytes
-  callback_not: local1337_Bytes
-  callback_in: [local1337_Bytes!]
-  callback_not_in: [local1337_Bytes!]
-  callback_contains: local1337_Bytes
-  callback_not_contains: local1337_Bytes
-=======
-  callback: rinkeby_Bytes
-  callback_not: rinkeby_Bytes
-  callback_in: [rinkeby_Bytes!]
-  callback_not_in: [rinkeby_Bytes!]
-  callback_contains: rinkeby_Bytes
-  callback_not_contains: rinkeby_Bytes
->>>>>>> 0ca3a377
-  callbackFee: BigInt
-  callbackFee_not: BigInt
-  callbackFee_gt: BigInt
-  callbackFee_lt: BigInt
-  callbackFee_gte: BigInt
-  callbackFee_lte: BigInt
-  callbackFee_in: [BigInt!]
-  callbackFee_not_in: [BigInt!]
-  relayerFee: BigInt
-  relayerFee_not: BigInt
-  relayerFee_gt: BigInt
-  relayerFee_lt: BigInt
-  relayerFee_gte: BigInt
-  relayerFee_lte: BigInt
-  relayerFee_in: [BigInt!]
-  relayerFee_not_in: [BigInt!]
-  slippageTol: BigInt
-  slippageTol_not: BigInt
-  slippageTol_gt: BigInt
-  slippageTol_lt: BigInt
-  slippageTol_gte: BigInt
-  slippageTol_lte: BigInt
-  slippageTol_in: [BigInt!]
-  slippageTol_not_in: [BigInt!]
-<<<<<<< HEAD
-  status: local1337_TransferStatus
-  status_not: local1337_TransferStatus
-  status_in: [local1337_TransferStatus!]
-  status_not_in: [local1337_TransferStatus!]
-  message: local1337_Bytes
-  message_not: local1337_Bytes
-  message_in: [local1337_Bytes!]
-  message_not_in: [local1337_Bytes!]
-  message_contains: local1337_Bytes
-  message_not_contains: local1337_Bytes
-  transactingAsset: local1337_Bytes
-  transactingAsset_not: local1337_Bytes
-  transactingAsset_in: [local1337_Bytes!]
-  transactingAsset_not_in: [local1337_Bytes!]
-  transactingAsset_contains: local1337_Bytes
-  transactingAsset_not_contains: local1337_Bytes
-=======
-  status: rinkeby_TransferStatus
-  status_not: rinkeby_TransferStatus
-  status_in: [rinkeby_TransferStatus!]
-  status_not_in: [rinkeby_TransferStatus!]
-  message: rinkeby_Bytes
-  message_not: rinkeby_Bytes
-  message_in: [rinkeby_Bytes!]
-  message_not_in: [rinkeby_Bytes!]
-  message_contains: rinkeby_Bytes
-  message_not_contains: rinkeby_Bytes
-  transactingAsset: rinkeby_Bytes
-  transactingAsset_not: rinkeby_Bytes
-  transactingAsset_in: [rinkeby_Bytes!]
-  transactingAsset_not_in: [rinkeby_Bytes!]
-  transactingAsset_contains: rinkeby_Bytes
-  transactingAsset_not_contains: rinkeby_Bytes
->>>>>>> 0ca3a377
-  transactingAmount: BigInt
-  transactingAmount_not: BigInt
-  transactingAmount_gt: BigInt
-  transactingAmount_lt: BigInt
-  transactingAmount_gte: BigInt
-  transactingAmount_lte: BigInt
-  transactingAmount_in: [BigInt!]
-  transactingAmount_not_in: [BigInt!]
-<<<<<<< HEAD
-  bridgedAsset: local1337_Bytes
-  bridgedAsset_not: local1337_Bytes
-  bridgedAsset_in: [local1337_Bytes!]
-  bridgedAsset_not_in: [local1337_Bytes!]
-  bridgedAsset_contains: local1337_Bytes
-  bridgedAsset_not_contains: local1337_Bytes
-=======
-  bridgedAsset: rinkeby_Bytes
-  bridgedAsset_not: rinkeby_Bytes
-  bridgedAsset_in: [rinkeby_Bytes!]
-  bridgedAsset_not_in: [rinkeby_Bytes!]
-  bridgedAsset_contains: rinkeby_Bytes
-  bridgedAsset_not_contains: rinkeby_Bytes
->>>>>>> 0ca3a377
-  bridgedAmount: BigInt
-  bridgedAmount_not: BigInt
-  bridgedAmount_gt: BigInt
-  bridgedAmount_lt: BigInt
-  bridgedAmount_gte: BigInt
-  bridgedAmount_lte: BigInt
-  bridgedAmount_in: [BigInt!]
-  bridgedAmount_not_in: [BigInt!]
-<<<<<<< HEAD
-  caller: local1337_Bytes
-  caller_not: local1337_Bytes
-  caller_in: [local1337_Bytes!]
-  caller_not_in: [local1337_Bytes!]
-  caller_contains: local1337_Bytes
-  caller_not_contains: local1337_Bytes
-  transactionHash: local1337_Bytes
-  transactionHash_not: local1337_Bytes
-  transactionHash_in: [local1337_Bytes!]
-  transactionHash_not_in: [local1337_Bytes!]
-  transactionHash_contains: local1337_Bytes
-  transactionHash_not_contains: local1337_Bytes
-=======
-  caller: rinkeby_Bytes
-  caller_not: rinkeby_Bytes
-  caller_in: [rinkeby_Bytes!]
-  caller_not_in: [rinkeby_Bytes!]
-  caller_contains: rinkeby_Bytes
-  caller_not_contains: rinkeby_Bytes
-  transactionHash: rinkeby_Bytes
-  transactionHash_not: rinkeby_Bytes
-  transactionHash_in: [rinkeby_Bytes!]
-  transactionHash_not_in: [rinkeby_Bytes!]
-  transactionHash_contains: rinkeby_Bytes
-  transactionHash_not_contains: rinkeby_Bytes
->>>>>>> 0ca3a377
-  timestamp: BigInt
-  timestamp_not: BigInt
-  timestamp_gt: BigInt
-  timestamp_lt: BigInt
-  timestamp_gte: BigInt
-  timestamp_lte: BigInt
-  timestamp_in: [BigInt!]
-  timestamp_not_in: [BigInt!]
-  gasPrice: BigInt
-  gasPrice_not: BigInt
-  gasPrice_gt: BigInt
-  gasPrice_lt: BigInt
-  gasPrice_gte: BigInt
-  gasPrice_lte: BigInt
-  gasPrice_in: [BigInt!]
-  gasPrice_not_in: [BigInt!]
-  gasLimit: BigInt
-  gasLimit_not: BigInt
-  gasLimit_gt: BigInt
-  gasLimit_lt: BigInt
-  gasLimit_gte: BigInt
-  gasLimit_lte: BigInt
-  gasLimit_in: [BigInt!]
-  gasLimit_not_in: [BigInt!]
-  blockNumber: BigInt
-  blockNumber_not: BigInt
-  blockNumber_gt: BigInt
-  blockNumber_lt: BigInt
-  blockNumber_gte: BigInt
-  blockNumber_lte: BigInt
-  blockNumber_in: [BigInt!]
-  blockNumber_not_in: [BigInt!]
-
-  """Filter for the block changed event."""
-<<<<<<< HEAD
-  _change_block: local1337_BlockChangedFilter
-}
-
-enum local1337_OriginTransfer_orderBy {
-=======
-  _change_block: rinkeby_BlockChangedFilter
-}
-
-enum rinkeby_OriginTransfer_orderBy {
->>>>>>> 0ca3a377
-  id
-  chainId
-  transferId
-  nonce
-  to
-  callData
-  originDomain
-  destinationDomain
-  agent
-  recovery
-  forceSlow
-  receiveLocal
-  callback
-  callbackFee
-  relayerFee
-  slippageTol
-  status
-  message
-  transactingAsset
-  transactingAmount
-  bridgedAsset
-  bridgedAmount
-  caller
-  transactionHash
-  timestamp
-  gasPrice
-  gasLimit
-  blockNumber
-}
-
-<<<<<<< HEAD
-type local1337_Relayer {
-  id: ID!
-  isActive: Boolean!
-  relayer: local1337_Bytes
-}
-
-input local1337_Relayer_filter {
-=======
-type rinkeby_Relayer {
-  id: ID!
-  isActive: Boolean!
-  relayer: rinkeby_Bytes
-}
-
-input rinkeby_Relayer_filter {
->>>>>>> 0ca3a377
-  id: ID
-  id_not: ID
-  id_gt: ID
-  id_lt: ID
-  id_gte: ID
-  id_lte: ID
-  id_in: [ID!]
-  id_not_in: [ID!]
-  isActive: Boolean
-  isActive_not: Boolean
-  isActive_in: [Boolean!]
-  isActive_not_in: [Boolean!]
-<<<<<<< HEAD
-  relayer: local1337_Bytes
-  relayer_not: local1337_Bytes
-  relayer_in: [local1337_Bytes!]
-  relayer_not_in: [local1337_Bytes!]
-  relayer_contains: local1337_Bytes
-  relayer_not_contains: local1337_Bytes
-
-  """Filter for the block changed event."""
-  _change_block: local1337_BlockChangedFilter
-}
-
-enum local1337_Relayer_orderBy {
-=======
-  relayer: rinkeby_Bytes
-  relayer_not: rinkeby_Bytes
-  relayer_in: [rinkeby_Bytes!]
-  relayer_not_in: [rinkeby_Bytes!]
-  relayer_contains: rinkeby_Bytes
-  relayer_not_contains: rinkeby_Bytes
-
-  """Filter for the block changed event."""
-  _change_block: rinkeby_BlockChangedFilter
-}
-
-enum rinkeby_Relayer_orderBy {
->>>>>>> 0ca3a377
-  id
-  isActive
-  relayer
-}
-
-<<<<<<< HEAD
-type local1337_Router {
-  id: ID!
-  isActive: Boolean!
-  owner: local1337_Bytes
-  recipient: local1337_Bytes
-  proposedOwner: local1337_Bytes
-  proposedTimestamp: BigInt
-  assetBalances(skip: Int = 0, first: Int = 100, orderBy: local1337_AssetBalance_orderBy, orderDirection: local1337_OrderDirection, where: local1337_AssetBalance_filter): [local1337_AssetBalance!]!
-}
-
-input local1337_Router_filter {
-=======
-type rinkeby_Router {
-  id: ID!
-  isActive: Boolean!
-  owner: rinkeby_Bytes
-  recipient: rinkeby_Bytes
-  proposedOwner: rinkeby_Bytes
-  proposedTimestamp: BigInt
-  assetBalances(skip: Int = 0, first: Int = 100, orderBy: rinkeby_AssetBalance_orderBy, orderDirection: rinkeby_OrderDirection, where: rinkeby_AssetBalance_filter): [rinkeby_AssetBalance!]!
-}
-
-input rinkeby_Router_filter {
->>>>>>> 0ca3a377
-  id: ID
-  id_not: ID
-  id_gt: ID
-  id_lt: ID
-  id_gte: ID
-  id_lte: ID
-  id_in: [ID!]
-  id_not_in: [ID!]
-  isActive: Boolean
-  isActive_not: Boolean
-  isActive_in: [Boolean!]
-  isActive_not_in: [Boolean!]
-<<<<<<< HEAD
-  owner: local1337_Bytes
-  owner_not: local1337_Bytes
-  owner_in: [local1337_Bytes!]
-  owner_not_in: [local1337_Bytes!]
-  owner_contains: local1337_Bytes
-  owner_not_contains: local1337_Bytes
-  recipient: local1337_Bytes
-  recipient_not: local1337_Bytes
-  recipient_in: [local1337_Bytes!]
-  recipient_not_in: [local1337_Bytes!]
-  recipient_contains: local1337_Bytes
-  recipient_not_contains: local1337_Bytes
-  proposedOwner: local1337_Bytes
-  proposedOwner_not: local1337_Bytes
-  proposedOwner_in: [local1337_Bytes!]
-  proposedOwner_not_in: [local1337_Bytes!]
-  proposedOwner_contains: local1337_Bytes
-  proposedOwner_not_contains: local1337_Bytes
-=======
-  owner: rinkeby_Bytes
-  owner_not: rinkeby_Bytes
-  owner_in: [rinkeby_Bytes!]
-  owner_not_in: [rinkeby_Bytes!]
-  owner_contains: rinkeby_Bytes
-  owner_not_contains: rinkeby_Bytes
-  recipient: rinkeby_Bytes
-  recipient_not: rinkeby_Bytes
-  recipient_in: [rinkeby_Bytes!]
-  recipient_not_in: [rinkeby_Bytes!]
-  recipient_contains: rinkeby_Bytes
-  recipient_not_contains: rinkeby_Bytes
-  proposedOwner: rinkeby_Bytes
-  proposedOwner_not: rinkeby_Bytes
-  proposedOwner_in: [rinkeby_Bytes!]
-  proposedOwner_not_in: [rinkeby_Bytes!]
-  proposedOwner_contains: rinkeby_Bytes
-  proposedOwner_not_contains: rinkeby_Bytes
->>>>>>> 0ca3a377
-  proposedTimestamp: BigInt
-  proposedTimestamp_not: BigInt
-  proposedTimestamp_gt: BigInt
-  proposedTimestamp_lt: BigInt
-  proposedTimestamp_gte: BigInt
-  proposedTimestamp_lte: BigInt
-  proposedTimestamp_in: [BigInt!]
-  proposedTimestamp_not_in: [BigInt!]
-<<<<<<< HEAD
-  assetBalances_: local1337_AssetBalance_filter
-
-  """Filter for the block changed event."""
-  _change_block: local1337_BlockChangedFilter
-}
-
-enum local1337_Router_orderBy {
-=======
-  assetBalances_: rinkeby_AssetBalance_filter
-
-  """Filter for the block changed event."""
-  _change_block: rinkeby_BlockChangedFilter
-}
-
-enum rinkeby_Router_orderBy {
->>>>>>> 0ca3a377
-  id
-  isActive
-  owner
-  recipient
-  proposedOwner
-  proposedTimestamp
-  assetBalances
-}
-
-<<<<<<< HEAD
-type local1337_Setting {
-  id: ID!
-  maxRoutersPerTransfer: BigInt!
-  caller: local1337_Bytes!
-}
-
-input local1337_Setting_filter {
-=======
-type rinkeby_Setting {
-  id: ID!
-  maxRoutersPerTransfer: BigInt!
-  caller: rinkeby_Bytes!
-}
-
-input rinkeby_Setting_filter {
->>>>>>> 0ca3a377
-  id: ID
-  id_not: ID
-  id_gt: ID
-  id_lt: ID
-  id_gte: ID
-  id_lte: ID
-  id_in: [ID!]
-  id_not_in: [ID!]
-  maxRoutersPerTransfer: BigInt
-  maxRoutersPerTransfer_not: BigInt
-  maxRoutersPerTransfer_gt: BigInt
-  maxRoutersPerTransfer_lt: BigInt
-  maxRoutersPerTransfer_gte: BigInt
-  maxRoutersPerTransfer_lte: BigInt
-  maxRoutersPerTransfer_in: [BigInt!]
-  maxRoutersPerTransfer_not_in: [BigInt!]
-<<<<<<< HEAD
-  caller: local1337_Bytes
-  caller_not: local1337_Bytes
-  caller_in: [local1337_Bytes!]
-  caller_not_in: [local1337_Bytes!]
-  caller_contains: local1337_Bytes
-  caller_not_contains: local1337_Bytes
-
-  """Filter for the block changed event."""
-  _change_block: local1337_BlockChangedFilter
-}
-
-enum local1337_Setting_orderBy {
-=======
-  caller: rinkeby_Bytes
-  caller_not: rinkeby_Bytes
-  caller_in: [rinkeby_Bytes!]
-  caller_not_in: [rinkeby_Bytes!]
-  caller_contains: rinkeby_Bytes
-  caller_not_contains: rinkeby_Bytes
-
-  """Filter for the block changed event."""
-  _change_block: rinkeby_BlockChangedFilter
-}
-
-enum rinkeby_Setting_orderBy {
->>>>>>> 0ca3a377
-  id
-  maxRoutersPerTransfer
-  caller
-}
-
-<<<<<<< HEAD
-type local1337_SponsorVault {
-  id: ID!
-  sponsorVault: local1337_Bytes!
-}
-
-input local1337_SponsorVault_filter {
-=======
-type rinkeby_SponsorVault {
-  id: ID!
-  sponsorVault: rinkeby_Bytes!
-}
-
-input rinkeby_SponsorVault_filter {
->>>>>>> 0ca3a377
-  id: ID
-  id_not: ID
-  id_gt: ID
-  id_lt: ID
-  id_gte: ID
-  id_lte: ID
-  id_in: [ID!]
-  id_not_in: [ID!]
-<<<<<<< HEAD
-  sponsorVault: local1337_Bytes
-  sponsorVault_not: local1337_Bytes
-  sponsorVault_in: [local1337_Bytes!]
-  sponsorVault_not_in: [local1337_Bytes!]
-  sponsorVault_contains: local1337_Bytes
-  sponsorVault_not_contains: local1337_Bytes
-
-  """Filter for the block changed event."""
-  _change_block: local1337_BlockChangedFilter
-}
-
-enum local1337_SponsorVault_orderBy {
-=======
-  sponsorVault: rinkeby_Bytes
-  sponsorVault_not: rinkeby_Bytes
-  sponsorVault_in: [rinkeby_Bytes!]
-  sponsorVault_not_in: [rinkeby_Bytes!]
-  sponsorVault_contains: rinkeby_Bytes
-  sponsorVault_not_contains: rinkeby_Bytes
-
-  """Filter for the block changed event."""
-  _change_block: rinkeby_BlockChangedFilter
-}
-
-enum rinkeby_SponsorVault_orderBy {
->>>>>>> 0ca3a377
-  id
-  sponsorVault
-}
-
-<<<<<<< HEAD
-type local1337_StableSwap {
-  id: ID!
-  canonicalId: local1337_Bytes!
-  domain: BigInt
-  swapPool: local1337_Bytes!
-}
-
-input local1337_StableSwap_filter {
-=======
-type rinkeby_StableSwap {
-  id: ID!
-  canonicalId: rinkeby_Bytes!
-  domain: BigInt
-  swapPool: rinkeby_Bytes!
-}
-
-input rinkeby_StableSwap_filter {
->>>>>>> 0ca3a377
-  id: ID
-  id_not: ID
-  id_gt: ID
-  id_lt: ID
-  id_gte: ID
-  id_lte: ID
-  id_in: [ID!]
-  id_not_in: [ID!]
-<<<<<<< HEAD
-  canonicalId: local1337_Bytes
-  canonicalId_not: local1337_Bytes
-  canonicalId_in: [local1337_Bytes!]
-  canonicalId_not_in: [local1337_Bytes!]
-  canonicalId_contains: local1337_Bytes
-  canonicalId_not_contains: local1337_Bytes
-=======
-  canonicalId: rinkeby_Bytes
-  canonicalId_not: rinkeby_Bytes
-  canonicalId_in: [rinkeby_Bytes!]
-  canonicalId_not_in: [rinkeby_Bytes!]
-  canonicalId_contains: rinkeby_Bytes
-  canonicalId_not_contains: rinkeby_Bytes
->>>>>>> 0ca3a377
-  domain: BigInt
-  domain_not: BigInt
-  domain_gt: BigInt
-  domain_lt: BigInt
-  domain_gte: BigInt
-  domain_lte: BigInt
-  domain_in: [BigInt!]
-  domain_not_in: [BigInt!]
-<<<<<<< HEAD
-  swapPool: local1337_Bytes
-  swapPool_not: local1337_Bytes
-  swapPool_in: [local1337_Bytes!]
-  swapPool_not_in: [local1337_Bytes!]
-  swapPool_contains: local1337_Bytes
-  swapPool_not_contains: local1337_Bytes
-
-  """Filter for the block changed event."""
-  _change_block: local1337_BlockChangedFilter
-}
-
-enum local1337_StableSwap_orderBy {
-=======
-  swapPool: rinkeby_Bytes
-  swapPool_not: rinkeby_Bytes
-  swapPool_in: [rinkeby_Bytes!]
-  swapPool_not_in: [rinkeby_Bytes!]
-  swapPool_contains: rinkeby_Bytes
-  swapPool_not_contains: rinkeby_Bytes
-
-  """Filter for the block changed event."""
-  _change_block: rinkeby_BlockChangedFilter
-}
-
-enum rinkeby_StableSwap_orderBy {
->>>>>>> 0ca3a377
-  id
-  canonicalId
-  domain
-  swapPool
-}
-
-<<<<<<< HEAD
-enum local1337_TransferStatus {
-=======
-enum rinkeby_TransferStatus {
->>>>>>> 0ca3a377
-  XCalled
-  Executed
-  Reconciled
-  CompletedSlow
-  CompletedFast
-}
-
-<<<<<<< HEAD
-type local1337__Block_ {
-  """The hash of the block"""
-  hash: local1337_Bytes
-=======
-type rinkeby__Block_ {
-  """The hash of the block"""
-  hash: rinkeby_Bytes
->>>>>>> 0ca3a377
-
-  """The block number"""
-  number: Int!
-}
-
-"""The type for the top-level _meta field"""
-<<<<<<< HEAD
-type local1337__Meta_ {
-  "Information about a specific subgraph block. The hash of the block\nwill be null if the _meta field has a block constraint that asks for\na block number. It will be filled if the _meta field has no block constraint\nand therefore asks for the latest  block\n"
-  block: local1337__Block_!
-=======
-type rinkeby__Meta_ {
-  "Information about a specific subgraph block. The hash of the block\nwill be null if the _meta field has a block constraint that asks for\na block number. It will be filled if the _meta field has no block constraint\nand therefore asks for the latest  block\n"
-  block: rinkeby__Block_!
->>>>>>> 0ca3a377
-
-  """The deployment ID"""
-  deployment: String!
-
-  """If `true`, the subgraph encountered indexing errors at some past block"""
-  hasIndexingErrors: Boolean!
-}
-
-type rinkeby_Asset {
-  id: ID!
-  local: rinkeby_Bytes!
-  adoptedAsset: rinkeby_Bytes!
-  canonicalId: rinkeby_Bytes!
-  canonicalDomain: BigInt!
-  blockNumber: BigInt!
-}
-
-type rinkeby_AssetBalance {
-  id: ID!
-  amount: BigInt!
-  router: rinkeby_Router!
-  asset: rinkeby_Asset!
-}
-
-input rinkeby_AssetBalance_filter {
-  id: ID
-  id_not: ID
-  id_gt: ID
-  id_lt: ID
-  id_gte: ID
-  id_lte: ID
-  id_in: [ID!]
-  id_not_in: [ID!]
-  amount: BigInt
-  amount_not: BigInt
-  amount_gt: BigInt
-  amount_lt: BigInt
-  amount_gte: BigInt
-  amount_lte: BigInt
-  amount_in: [BigInt!]
-  amount_not_in: [BigInt!]
-  router: String
-  router_not: String
-  router_gt: String
-  router_lt: String
-  router_gte: String
-  router_lte: String
-  router_in: [String!]
-  router_not_in: [String!]
-  router_contains: String
-  router_contains_nocase: String
-  router_not_contains: String
-  router_not_contains_nocase: String
-  router_starts_with: String
-  router_starts_with_nocase: String
-  router_not_starts_with: String
-  router_not_starts_with_nocase: String
-  router_ends_with: String
-  router_ends_with_nocase: String
-  router_not_ends_with: String
-  router_not_ends_with_nocase: String
-  router_: rinkeby_Router_filter
-  asset: String
-  asset_not: String
-  asset_gt: String
-  asset_lt: String
-  asset_gte: String
-  asset_lte: String
-  asset_in: [String!]
-  asset_not_in: [String!]
-  asset_contains: String
-  asset_contains_nocase: String
-  asset_not_contains: String
-  asset_not_contains_nocase: String
-  asset_starts_with: String
-  asset_starts_with_nocase: String
-  asset_not_starts_with: String
-  asset_not_starts_with_nocase: String
-  asset_ends_with: String
-  asset_ends_with_nocase: String
-  asset_not_ends_with: String
-  asset_not_ends_with_nocase: String
-  asset_: rinkeby_Asset_filter
-
-  """Filter for the block changed event."""
-  _change_block: rinkeby_BlockChangedFilter
-}
-
-enum rinkeby_AssetBalance_orderBy {
-  id
-  amount
-  router
-  asset
-}
-
-input rinkeby_Asset_filter {
-  id: ID
-  id_not: ID
-  id_gt: ID
-  id_lt: ID
-  id_gte: ID
-  id_lte: ID
-  id_in: [ID!]
-  id_not_in: [ID!]
-  local: rinkeby_Bytes
-  local_not: rinkeby_Bytes
-  local_in: [rinkeby_Bytes!]
-  local_not_in: [rinkeby_Bytes!]
-  local_contains: rinkeby_Bytes
-  local_not_contains: rinkeby_Bytes
-  adoptedAsset: rinkeby_Bytes
-  adoptedAsset_not: rinkeby_Bytes
-  adoptedAsset_in: [rinkeby_Bytes!]
-  adoptedAsset_not_in: [rinkeby_Bytes!]
-  adoptedAsset_contains: rinkeby_Bytes
-  adoptedAsset_not_contains: rinkeby_Bytes
-  canonicalId: rinkeby_Bytes
-  canonicalId_not: rinkeby_Bytes
-  canonicalId_in: [rinkeby_Bytes!]
-  canonicalId_not_in: [rinkeby_Bytes!]
-  canonicalId_contains: rinkeby_Bytes
-  canonicalId_not_contains: rinkeby_Bytes
-  canonicalDomain: BigInt
-  canonicalDomain_not: BigInt
-  canonicalDomain_gt: BigInt
-  canonicalDomain_lt: BigInt
-  canonicalDomain_gte: BigInt
-  canonicalDomain_lte: BigInt
-  canonicalDomain_in: [BigInt!]
-  canonicalDomain_not_in: [BigInt!]
-  blockNumber: BigInt
-  blockNumber_not: BigInt
-  blockNumber_gt: BigInt
-  blockNumber_lt: BigInt
-  blockNumber_gte: BigInt
-  blockNumber_lte: BigInt
-  blockNumber_in: [BigInt!]
-  blockNumber_not_in: [BigInt!]
-
-  """Filter for the block changed event."""
-  _change_block: rinkeby_BlockChangedFilter
-}
-
-enum rinkeby_Asset_orderBy {
-  id
-  local
-  adoptedAsset
-  canonicalId
-  canonicalDomain
-  blockNumber
-}
-
-scalar rinkeby_BigDecimal
-
-input rinkeby_BlockChangedFilter {
-  number_gte: Int!
-}
-
-input rinkeby_Block_height {
-  hash: rinkeby_Bytes
-  number: Int
-  number_gte: Int
-}
-
-scalar rinkeby_Bytes
-
-type rinkeby_DestinationTransfer {
-  id: ID!
-  chainId: BigInt
-  transferId: rinkeby_Bytes
-  nonce: BigInt
-  to: rinkeby_Bytes
-  callData: rinkeby_Bytes
-  originDomain: BigInt
-  destinationDomain: BigInt
-<<<<<<< HEAD
-  agent: rinkeby_Bytes
-  recovery: rinkeby_Bytes
-  forceSlow: Boolean
-  receiveLocal: Boolean
-  callback: rinkeby_Bytes
-  callbackFee: BigInt
-  relayerFee: BigInt
-  slippageTol: BigInt
-  status: rinkeby_TransferStatus
-  routers(skip: Int = 0, first: Int = 100, orderBy: rinkeby_Router_orderBy, orderDirection: rinkeby_OrderDirection, where: rinkeby_Router_filter): [rinkeby_Router!]
-  originSender: rinkeby_Bytes
-  transactingAsset: rinkeby_Bytes
-=======
-  agent: goerli_Bytes
-  recovery: goerli_Bytes
-  forceSlow: Boolean
-  receiveLocal: Boolean
-  callback: goerli_Bytes
-  callbackFee: BigInt
-  relayerFee: BigInt
-  slippageTol: BigInt
-  status: goerli_TransferStatus
-  routers(skip: Int = 0, first: Int = 100, orderBy: goerli_Router_orderBy, orderDirection: goerli_OrderDirection, where: goerli_Router_filter): [goerli_Router!]
-  originSender: goerli_Bytes
-  transactingAsset: goerli_Bytes
->>>>>>> 0ca3a377
-  transactingAmount: BigInt
-  localAsset: rinkeby_Bytes
-  localAmount: BigInt
-  sponsorVaultRelayerFee: BigInt
-  executedCaller: rinkeby_Bytes
-  executedTransactionHash: rinkeby_Bytes
-  executedTimestamp: BigInt
-  executedGasPrice: BigInt
-  executedGasLimit: BigInt
-  executedBlockNumber: BigInt
-  reconciledCaller: rinkeby_Bytes
-  reconciledTransactionHash: rinkeby_Bytes
-  reconciledTimestamp: BigInt
-  reconciledGasPrice: BigInt
-  reconciledGasLimit: BigInt
-  reconciledBlockNumber: BigInt
-}
-
-input rinkeby_DestinationTransfer_filter {
-  id: ID
-  id_not: ID
-  id_gt: ID
-  id_lt: ID
-  id_gte: ID
-  id_lte: ID
-  id_in: [ID!]
-  id_not_in: [ID!]
-  chainId: BigInt
-  chainId_not: BigInt
-  chainId_gt: BigInt
-  chainId_lt: BigInt
-  chainId_gte: BigInt
-  chainId_lte: BigInt
-  chainId_in: [BigInt!]
-  chainId_not_in: [BigInt!]
-  transferId: rinkeby_Bytes
-  transferId_not: rinkeby_Bytes
-  transferId_in: [rinkeby_Bytes!]
-  transferId_not_in: [rinkeby_Bytes!]
-  transferId_contains: rinkeby_Bytes
-  transferId_not_contains: rinkeby_Bytes
-  nonce: BigInt
-  nonce_not: BigInt
-  nonce_gt: BigInt
-  nonce_lt: BigInt
-  nonce_gte: BigInt
-  nonce_lte: BigInt
-  nonce_in: [BigInt!]
-  nonce_not_in: [BigInt!]
-  to: rinkeby_Bytes
-  to_not: rinkeby_Bytes
-  to_in: [rinkeby_Bytes!]
-  to_not_in: [rinkeby_Bytes!]
-  to_contains: rinkeby_Bytes
-  to_not_contains: rinkeby_Bytes
-  callData: rinkeby_Bytes
-  callData_not: rinkeby_Bytes
-  callData_in: [rinkeby_Bytes!]
-  callData_not_in: [rinkeby_Bytes!]
-  callData_contains: rinkeby_Bytes
-  callData_not_contains: rinkeby_Bytes
-  originDomain: BigInt
-  originDomain_not: BigInt
-  originDomain_gt: BigInt
-  originDomain_lt: BigInt
-  originDomain_gte: BigInt
-  originDomain_lte: BigInt
-  originDomain_in: [BigInt!]
-  originDomain_not_in: [BigInt!]
-  destinationDomain: BigInt
-  destinationDomain_not: BigInt
-  destinationDomain_gt: BigInt
-  destinationDomain_lt: BigInt
-  destinationDomain_gte: BigInt
-  destinationDomain_lte: BigInt
-  destinationDomain_in: [BigInt!]
-  destinationDomain_not_in: [BigInt!]
-<<<<<<< HEAD
-  agent: rinkeby_Bytes
-  agent_not: rinkeby_Bytes
-  agent_in: [rinkeby_Bytes!]
-  agent_not_in: [rinkeby_Bytes!]
-  agent_contains: rinkeby_Bytes
-  agent_not_contains: rinkeby_Bytes
-  recovery: rinkeby_Bytes
-  recovery_not: rinkeby_Bytes
-  recovery_in: [rinkeby_Bytes!]
-  recovery_not_in: [rinkeby_Bytes!]
-  recovery_contains: rinkeby_Bytes
-  recovery_not_contains: rinkeby_Bytes
-=======
-  agent: goerli_Bytes
-  agent_not: goerli_Bytes
-  agent_in: [goerli_Bytes!]
-  agent_not_in: [goerli_Bytes!]
-  agent_contains: goerli_Bytes
-  agent_not_contains: goerli_Bytes
-  recovery: goerli_Bytes
-  recovery_not: goerli_Bytes
-  recovery_in: [goerli_Bytes!]
-  recovery_not_in: [goerli_Bytes!]
-  recovery_contains: goerli_Bytes
-  recovery_not_contains: goerli_Bytes
->>>>>>> 0ca3a377
-  forceSlow: Boolean
-  forceSlow_not: Boolean
-  forceSlow_in: [Boolean!]
-  forceSlow_not_in: [Boolean!]
-  receiveLocal: Boolean
-  receiveLocal_not: Boolean
-  receiveLocal_in: [Boolean!]
-  receiveLocal_not_in: [Boolean!]
-<<<<<<< HEAD
-  callback: rinkeby_Bytes
-  callback_not: rinkeby_Bytes
-  callback_in: [rinkeby_Bytes!]
-  callback_not_in: [rinkeby_Bytes!]
-  callback_contains: rinkeby_Bytes
-  callback_not_contains: rinkeby_Bytes
-=======
-  callback: goerli_Bytes
-  callback_not: goerli_Bytes
-  callback_in: [goerli_Bytes!]
-  callback_not_in: [goerli_Bytes!]
-  callback_contains: goerli_Bytes
-  callback_not_contains: goerli_Bytes
->>>>>>> 0ca3a377
-  callbackFee: BigInt
-  callbackFee_not: BigInt
-  callbackFee_gt: BigInt
-  callbackFee_lt: BigInt
-  callbackFee_gte: BigInt
-  callbackFee_lte: BigInt
-  callbackFee_in: [BigInt!]
-  callbackFee_not_in: [BigInt!]
-  relayerFee: BigInt
-  relayerFee_not: BigInt
-  relayerFee_gt: BigInt
-  relayerFee_lt: BigInt
-  relayerFee_gte: BigInt
-  relayerFee_lte: BigInt
-  relayerFee_in: [BigInt!]
-  relayerFee_not_in: [BigInt!]
-  slippageTol: BigInt
-  slippageTol_not: BigInt
-  slippageTol_gt: BigInt
-  slippageTol_lt: BigInt
-  slippageTol_gte: BigInt
-  slippageTol_lte: BigInt
-  slippageTol_in: [BigInt!]
-  slippageTol_not_in: [BigInt!]
-<<<<<<< HEAD
-  status: rinkeby_TransferStatus
-  status_not: rinkeby_TransferStatus
-  status_in: [rinkeby_TransferStatus!]
-  status_not_in: [rinkeby_TransferStatus!]
-=======
-  status: goerli_TransferStatus
-  status_not: goerli_TransferStatus
-  status_in: [goerli_TransferStatus!]
-  status_not_in: [goerli_TransferStatus!]
->>>>>>> 0ca3a377
-  routers: [String!]
-  routers_not: [String!]
-  routers_contains: [String!]
-  routers_contains_nocase: [String!]
-  routers_not_contains: [String!]
-  routers_not_contains_nocase: [String!]
-  routers_: rinkeby_Router_filter
-  originSender: rinkeby_Bytes
-  originSender_not: rinkeby_Bytes
-  originSender_in: [rinkeby_Bytes!]
-  originSender_not_in: [rinkeby_Bytes!]
-  originSender_contains: rinkeby_Bytes
-  originSender_not_contains: rinkeby_Bytes
-  transactingAsset: rinkeby_Bytes
-  transactingAsset_not: rinkeby_Bytes
-  transactingAsset_in: [rinkeby_Bytes!]
-  transactingAsset_not_in: [rinkeby_Bytes!]
-  transactingAsset_contains: rinkeby_Bytes
-  transactingAsset_not_contains: rinkeby_Bytes
-  transactingAmount: BigInt
-  transactingAmount_not: BigInt
-  transactingAmount_gt: BigInt
-  transactingAmount_lt: BigInt
-  transactingAmount_gte: BigInt
-  transactingAmount_lte: BigInt
-  transactingAmount_in: [BigInt!]
-  transactingAmount_not_in: [BigInt!]
-  localAsset: rinkeby_Bytes
-  localAsset_not: rinkeby_Bytes
-  localAsset_in: [rinkeby_Bytes!]
-  localAsset_not_in: [rinkeby_Bytes!]
-  localAsset_contains: rinkeby_Bytes
-  localAsset_not_contains: rinkeby_Bytes
-  localAmount: BigInt
-  localAmount_not: BigInt
-  localAmount_gt: BigInt
-  localAmount_lt: BigInt
-  localAmount_gte: BigInt
-  localAmount_lte: BigInt
-  localAmount_in: [BigInt!]
-  localAmount_not_in: [BigInt!]
-  sponsorVaultRelayerFee: BigInt
-  sponsorVaultRelayerFee_not: BigInt
-  sponsorVaultRelayerFee_gt: BigInt
-  sponsorVaultRelayerFee_lt: BigInt
-  sponsorVaultRelayerFee_gte: BigInt
-  sponsorVaultRelayerFee_lte: BigInt
-  sponsorVaultRelayerFee_in: [BigInt!]
-  sponsorVaultRelayerFee_not_in: [BigInt!]
-  executedCaller: rinkeby_Bytes
-  executedCaller_not: rinkeby_Bytes
-  executedCaller_in: [rinkeby_Bytes!]
-  executedCaller_not_in: [rinkeby_Bytes!]
-  executedCaller_contains: rinkeby_Bytes
-  executedCaller_not_contains: rinkeby_Bytes
-  executedTransactionHash: rinkeby_Bytes
-  executedTransactionHash_not: rinkeby_Bytes
-  executedTransactionHash_in: [rinkeby_Bytes!]
-  executedTransactionHash_not_in: [rinkeby_Bytes!]
-  executedTransactionHash_contains: rinkeby_Bytes
-  executedTransactionHash_not_contains: rinkeby_Bytes
-  executedTimestamp: BigInt
-  executedTimestamp_not: BigInt
-  executedTimestamp_gt: BigInt
-  executedTimestamp_lt: BigInt
-  executedTimestamp_gte: BigInt
-  executedTimestamp_lte: BigInt
-  executedTimestamp_in: [BigInt!]
-  executedTimestamp_not_in: [BigInt!]
-  executedGasPrice: BigInt
-  executedGasPrice_not: BigInt
-  executedGasPrice_gt: BigInt
-  executedGasPrice_lt: BigInt
-  executedGasPrice_gte: BigInt
-  executedGasPrice_lte: BigInt
-  executedGasPrice_in: [BigInt!]
-  executedGasPrice_not_in: [BigInt!]
-  executedGasLimit: BigInt
-  executedGasLimit_not: BigInt
-  executedGasLimit_gt: BigInt
-  executedGasLimit_lt: BigInt
-  executedGasLimit_gte: BigInt
-  executedGasLimit_lte: BigInt
-  executedGasLimit_in: [BigInt!]
-  executedGasLimit_not_in: [BigInt!]
-  executedBlockNumber: BigInt
-  executedBlockNumber_not: BigInt
-  executedBlockNumber_gt: BigInt
-  executedBlockNumber_lt: BigInt
-  executedBlockNumber_gte: BigInt
-  executedBlockNumber_lte: BigInt
-  executedBlockNumber_in: [BigInt!]
-  executedBlockNumber_not_in: [BigInt!]
-  reconciledCaller: rinkeby_Bytes
-  reconciledCaller_not: rinkeby_Bytes
-  reconciledCaller_in: [rinkeby_Bytes!]
-  reconciledCaller_not_in: [rinkeby_Bytes!]
-  reconciledCaller_contains: rinkeby_Bytes
-  reconciledCaller_not_contains: rinkeby_Bytes
-  reconciledTransactionHash: rinkeby_Bytes
-  reconciledTransactionHash_not: rinkeby_Bytes
-  reconciledTransactionHash_in: [rinkeby_Bytes!]
-  reconciledTransactionHash_not_in: [rinkeby_Bytes!]
-  reconciledTransactionHash_contains: rinkeby_Bytes
-  reconciledTransactionHash_not_contains: rinkeby_Bytes
-  reconciledTimestamp: BigInt
-  reconciledTimestamp_not: BigInt
-  reconciledTimestamp_gt: BigInt
-  reconciledTimestamp_lt: BigInt
-  reconciledTimestamp_gte: BigInt
-  reconciledTimestamp_lte: BigInt
-  reconciledTimestamp_in: [BigInt!]
-  reconciledTimestamp_not_in: [BigInt!]
-  reconciledGasPrice: BigInt
-  reconciledGasPrice_not: BigInt
-  reconciledGasPrice_gt: BigInt
-  reconciledGasPrice_lt: BigInt
-  reconciledGasPrice_gte: BigInt
-  reconciledGasPrice_lte: BigInt
-  reconciledGasPrice_in: [BigInt!]
-  reconciledGasPrice_not_in: [BigInt!]
-  reconciledGasLimit: BigInt
-  reconciledGasLimit_not: BigInt
-  reconciledGasLimit_gt: BigInt
-  reconciledGasLimit_lt: BigInt
-  reconciledGasLimit_gte: BigInt
-  reconciledGasLimit_lte: BigInt
-  reconciledGasLimit_in: [BigInt!]
-  reconciledGasLimit_not_in: [BigInt!]
-  reconciledBlockNumber: BigInt
-  reconciledBlockNumber_not: BigInt
-  reconciledBlockNumber_gt: BigInt
-  reconciledBlockNumber_lt: BigInt
-  reconciledBlockNumber_gte: BigInt
-  reconciledBlockNumber_lte: BigInt
-  reconciledBlockNumber_in: [BigInt!]
-  reconciledBlockNumber_not_in: [BigInt!]
-
-  """Filter for the block changed event."""
-  _change_block: rinkeby_BlockChangedFilter
-}
-
-enum rinkeby_DestinationTransfer_orderBy {
-  id
-  chainId
-  transferId
-  nonce
-  to
-  callData
-  originDomain
-  destinationDomain
-  agent
-  recovery
-  forceSlow
-  receiveLocal
-  callback
-  callbackFee
-  relayerFee
-  slippageTol
-  status
-  routers
-  originSender
-  transactingAsset
-  transactingAmount
-  localAsset
-  localAmount
-  sponsorVaultRelayerFee
-  executedCaller
-  executedTransactionHash
-  executedTimestamp
-  executedGasPrice
-  executedGasLimit
-  executedBlockNumber
-  reconciledCaller
-  reconciledTransactionHash
-  reconciledTimestamp
-  reconciledGasPrice
-  reconciledGasLimit
-  reconciledBlockNumber
-}
-
-"""Defines the order direction, either ascending or descending"""
-enum rinkeby_OrderDirection {
-  asc
-  desc
-}
-
-type rinkeby_OriginTransfer {
-  id: ID!
-  chainId: BigInt
-  transferId: rinkeby_Bytes
-  nonce: BigInt
-  to: rinkeby_Bytes
-  callData: rinkeby_Bytes
-  originDomain: BigInt
-  destinationDomain: BigInt
-<<<<<<< HEAD
-  agent: rinkeby_Bytes
-  recovery: rinkeby_Bytes
-  forceSlow: Boolean
-  receiveLocal: Boolean
-  callback: rinkeby_Bytes
-  callbackFee: BigInt
-  relayerFee: BigInt
-  slippageTol: BigInt
-  status: rinkeby_TransferStatus
-  message: rinkeby_Bytes
-  transactingAsset: rinkeby_Bytes
-=======
-  agent: goerli_Bytes
-  recovery: goerli_Bytes
-  forceSlow: Boolean
-  receiveLocal: Boolean
-  callback: goerli_Bytes
-  callbackFee: BigInt
-  relayerFee: BigInt
-  slippageTol: BigInt
-  status: goerli_TransferStatus
-  message: goerli_Bytes
-  transactingAsset: goerli_Bytes
->>>>>>> 0ca3a377
-  transactingAmount: BigInt
-  bridgedAsset: rinkeby_Bytes
-  bridgedAmount: BigInt
-  caller: rinkeby_Bytes
-  transactionHash: rinkeby_Bytes
-  timestamp: BigInt
-  gasPrice: BigInt
-  gasLimit: BigInt
-  blockNumber: BigInt
-}
-
-input rinkeby_OriginTransfer_filter {
-  id: ID
-  id_not: ID
-  id_gt: ID
-  id_lt: ID
-  id_gte: ID
-  id_lte: ID
-  id_in: [ID!]
-  id_not_in: [ID!]
-  chainId: BigInt
-  chainId_not: BigInt
-  chainId_gt: BigInt
-  chainId_lt: BigInt
-  chainId_gte: BigInt
-  chainId_lte: BigInt
-  chainId_in: [BigInt!]
-  chainId_not_in: [BigInt!]
-  transferId: rinkeby_Bytes
-  transferId_not: rinkeby_Bytes
-  transferId_in: [rinkeby_Bytes!]
-  transferId_not_in: [rinkeby_Bytes!]
-  transferId_contains: rinkeby_Bytes
-  transferId_not_contains: rinkeby_Bytes
-  nonce: BigInt
-  nonce_not: BigInt
-  nonce_gt: BigInt
-  nonce_lt: BigInt
-  nonce_gte: BigInt
-  nonce_lte: BigInt
-  nonce_in: [BigInt!]
-  nonce_not_in: [BigInt!]
-  to: rinkeby_Bytes
-  to_not: rinkeby_Bytes
-  to_in: [rinkeby_Bytes!]
-  to_not_in: [rinkeby_Bytes!]
-  to_contains: rinkeby_Bytes
-  to_not_contains: rinkeby_Bytes
-  callData: rinkeby_Bytes
-  callData_not: rinkeby_Bytes
-  callData_in: [rinkeby_Bytes!]
-  callData_not_in: [rinkeby_Bytes!]
-  callData_contains: rinkeby_Bytes
-  callData_not_contains: rinkeby_Bytes
-  originDomain: BigInt
-  originDomain_not: BigInt
-  originDomain_gt: BigInt
-  originDomain_lt: BigInt
-  originDomain_gte: BigInt
-  originDomain_lte: BigInt
-  originDomain_in: [BigInt!]
-  originDomain_not_in: [BigInt!]
-  destinationDomain: BigInt
-  destinationDomain_not: BigInt
-  destinationDomain_gt: BigInt
-  destinationDomain_lt: BigInt
-  destinationDomain_gte: BigInt
-  destinationDomain_lte: BigInt
-  destinationDomain_in: [BigInt!]
-  destinationDomain_not_in: [BigInt!]
-<<<<<<< HEAD
-  agent: rinkeby_Bytes
-  agent_not: rinkeby_Bytes
-  agent_in: [rinkeby_Bytes!]
-  agent_not_in: [rinkeby_Bytes!]
-  agent_contains: rinkeby_Bytes
-  agent_not_contains: rinkeby_Bytes
-  recovery: rinkeby_Bytes
-  recovery_not: rinkeby_Bytes
-  recovery_in: [rinkeby_Bytes!]
-  recovery_not_in: [rinkeby_Bytes!]
-  recovery_contains: rinkeby_Bytes
-  recovery_not_contains: rinkeby_Bytes
-=======
-  agent: goerli_Bytes
-  agent_not: goerli_Bytes
-  agent_in: [goerli_Bytes!]
-  agent_not_in: [goerli_Bytes!]
-  agent_contains: goerli_Bytes
-  agent_not_contains: goerli_Bytes
-  recovery: goerli_Bytes
-  recovery_not: goerli_Bytes
-  recovery_in: [goerli_Bytes!]
-  recovery_not_in: [goerli_Bytes!]
-  recovery_contains: goerli_Bytes
-  recovery_not_contains: goerli_Bytes
->>>>>>> 0ca3a377
-  forceSlow: Boolean
-  forceSlow_not: Boolean
-  forceSlow_in: [Boolean!]
-  forceSlow_not_in: [Boolean!]
-  receiveLocal: Boolean
-  receiveLocal_not: Boolean
-  receiveLocal_in: [Boolean!]
-  receiveLocal_not_in: [Boolean!]
-<<<<<<< HEAD
-  callback: rinkeby_Bytes
-  callback_not: rinkeby_Bytes
-  callback_in: [rinkeby_Bytes!]
-  callback_not_in: [rinkeby_Bytes!]
-  callback_contains: rinkeby_Bytes
-  callback_not_contains: rinkeby_Bytes
-=======
-  callback: goerli_Bytes
-  callback_not: goerli_Bytes
-  callback_in: [goerli_Bytes!]
-  callback_not_in: [goerli_Bytes!]
-  callback_contains: goerli_Bytes
-  callback_not_contains: goerli_Bytes
->>>>>>> 0ca3a377
-  callbackFee: BigInt
-  callbackFee_not: BigInt
-  callbackFee_gt: BigInt
-  callbackFee_lt: BigInt
-  callbackFee_gte: BigInt
-  callbackFee_lte: BigInt
-  callbackFee_in: [BigInt!]
-  callbackFee_not_in: [BigInt!]
-  relayerFee: BigInt
-  relayerFee_not: BigInt
-  relayerFee_gt: BigInt
-  relayerFee_lt: BigInt
-  relayerFee_gte: BigInt
-  relayerFee_lte: BigInt
-  relayerFee_in: [BigInt!]
-  relayerFee_not_in: [BigInt!]
-  slippageTol: BigInt
-  slippageTol_not: BigInt
-  slippageTol_gt: BigInt
-  slippageTol_lt: BigInt
-  slippageTol_gte: BigInt
-  slippageTol_lte: BigInt
-  slippageTol_in: [BigInt!]
-  slippageTol_not_in: [BigInt!]
-<<<<<<< HEAD
-  status: rinkeby_TransferStatus
-  status_not: rinkeby_TransferStatus
-  status_in: [rinkeby_TransferStatus!]
-  status_not_in: [rinkeby_TransferStatus!]
-  message: rinkeby_Bytes
-  message_not: rinkeby_Bytes
-  message_in: [rinkeby_Bytes!]
-  message_not_in: [rinkeby_Bytes!]
-  message_contains: rinkeby_Bytes
-  message_not_contains: rinkeby_Bytes
-  transactingAsset: rinkeby_Bytes
-  transactingAsset_not: rinkeby_Bytes
-  transactingAsset_in: [rinkeby_Bytes!]
-  transactingAsset_not_in: [rinkeby_Bytes!]
-  transactingAsset_contains: rinkeby_Bytes
-  transactingAsset_not_contains: rinkeby_Bytes
-=======
-  status: goerli_TransferStatus
-  status_not: goerli_TransferStatus
-  status_in: [goerli_TransferStatus!]
-  status_not_in: [goerli_TransferStatus!]
-  message: goerli_Bytes
-  message_not: goerli_Bytes
-  message_in: [goerli_Bytes!]
-  message_not_in: [goerli_Bytes!]
-  message_contains: goerli_Bytes
-  message_not_contains: goerli_Bytes
-  transactingAsset: goerli_Bytes
-  transactingAsset_not: goerli_Bytes
-  transactingAsset_in: [goerli_Bytes!]
-  transactingAsset_not_in: [goerli_Bytes!]
-  transactingAsset_contains: goerli_Bytes
-  transactingAsset_not_contains: goerli_Bytes
->>>>>>> 0ca3a377
-  transactingAmount: BigInt
-  transactingAmount_not: BigInt
-  transactingAmount_gt: BigInt
-  transactingAmount_lt: BigInt
-  transactingAmount_gte: BigInt
-  transactingAmount_lte: BigInt
-  transactingAmount_in: [BigInt!]
-  transactingAmount_not_in: [BigInt!]
-  bridgedAsset: rinkeby_Bytes
-  bridgedAsset_not: rinkeby_Bytes
-  bridgedAsset_in: [rinkeby_Bytes!]
-  bridgedAsset_not_in: [rinkeby_Bytes!]
-  bridgedAsset_contains: rinkeby_Bytes
-  bridgedAsset_not_contains: rinkeby_Bytes
-  bridgedAmount: BigInt
-  bridgedAmount_not: BigInt
-  bridgedAmount_gt: BigInt
-  bridgedAmount_lt: BigInt
-  bridgedAmount_gte: BigInt
-  bridgedAmount_lte: BigInt
-  bridgedAmount_in: [BigInt!]
-  bridgedAmount_not_in: [BigInt!]
-  caller: rinkeby_Bytes
-  caller_not: rinkeby_Bytes
-  caller_in: [rinkeby_Bytes!]
-  caller_not_in: [rinkeby_Bytes!]
-  caller_contains: rinkeby_Bytes
-  caller_not_contains: rinkeby_Bytes
-  transactionHash: rinkeby_Bytes
-  transactionHash_not: rinkeby_Bytes
-  transactionHash_in: [rinkeby_Bytes!]
-  transactionHash_not_in: [rinkeby_Bytes!]
-  transactionHash_contains: rinkeby_Bytes
-  transactionHash_not_contains: rinkeby_Bytes
-  timestamp: BigInt
-  timestamp_not: BigInt
-  timestamp_gt: BigInt
-  timestamp_lt: BigInt
-  timestamp_gte: BigInt
-  timestamp_lte: BigInt
-  timestamp_in: [BigInt!]
-  timestamp_not_in: [BigInt!]
-  gasPrice: BigInt
-  gasPrice_not: BigInt
-  gasPrice_gt: BigInt
-  gasPrice_lt: BigInt
-  gasPrice_gte: BigInt
-  gasPrice_lte: BigInt
-  gasPrice_in: [BigInt!]
-  gasPrice_not_in: [BigInt!]
-  gasLimit: BigInt
-  gasLimit_not: BigInt
-  gasLimit_gt: BigInt
-  gasLimit_lt: BigInt
-  gasLimit_gte: BigInt
-  gasLimit_lte: BigInt
-  gasLimit_in: [BigInt!]
-  gasLimit_not_in: [BigInt!]
-  blockNumber: BigInt
-  blockNumber_not: BigInt
-  blockNumber_gt: BigInt
-  blockNumber_lt: BigInt
-  blockNumber_gte: BigInt
-  blockNumber_lte: BigInt
-  blockNumber_in: [BigInt!]
-  blockNumber_not_in: [BigInt!]
-
-  """Filter for the block changed event."""
-  _change_block: rinkeby_BlockChangedFilter
-}
-
-enum rinkeby_OriginTransfer_orderBy {
-  id
-  chainId
-  transferId
-  nonce
-  to
-  callData
-  originDomain
-  destinationDomain
-  agent
-  recovery
-  forceSlow
-  receiveLocal
-  callback
-  callbackFee
-  relayerFee
-  slippageTol
-  status
-  message
-  transactingAsset
-  transactingAmount
-  bridgedAsset
-  bridgedAmount
-  caller
-  transactionHash
-  timestamp
-  gasPrice
-  gasLimit
-  blockNumber
-}
-
-type rinkeby_Relayer {
-  id: ID!
-  isActive: Boolean!
-  relayer: rinkeby_Bytes
-}
-
-input rinkeby_Relayer_filter {
-  id: ID
-  id_not: ID
-  id_gt: ID
-  id_lt: ID
-  id_gte: ID
-  id_lte: ID
-  id_in: [ID!]
-  id_not_in: [ID!]
-  isActive: Boolean
-  isActive_not: Boolean
-  isActive_in: [Boolean!]
-  isActive_not_in: [Boolean!]
-  relayer: rinkeby_Bytes
-  relayer_not: rinkeby_Bytes
-  relayer_in: [rinkeby_Bytes!]
-  relayer_not_in: [rinkeby_Bytes!]
-  relayer_contains: rinkeby_Bytes
-  relayer_not_contains: rinkeby_Bytes
-
-  """Filter for the block changed event."""
-  _change_block: rinkeby_BlockChangedFilter
-}
-
-enum rinkeby_Relayer_orderBy {
-  id
-  isActive
-  relayer
-}
-
-type rinkeby_Router {
-  id: ID!
-  isActive: Boolean!
-  owner: rinkeby_Bytes
-  recipient: rinkeby_Bytes
-  proposedOwner: rinkeby_Bytes
-  proposedTimestamp: BigInt
-  assetBalances(skip: Int = 0, first: Int = 100, orderBy: rinkeby_AssetBalance_orderBy, orderDirection: rinkeby_OrderDirection, where: rinkeby_AssetBalance_filter): [rinkeby_AssetBalance!]!
-}
-
-input rinkeby_Router_filter {
-  id: ID
-  id_not: ID
-  id_gt: ID
-  id_lt: ID
-  id_gte: ID
-  id_lte: ID
-  id_in: [ID!]
-  id_not_in: [ID!]
-  isActive: Boolean
-  isActive_not: Boolean
-  isActive_in: [Boolean!]
-  isActive_not_in: [Boolean!]
-  owner: rinkeby_Bytes
-  owner_not: rinkeby_Bytes
-  owner_in: [rinkeby_Bytes!]
-  owner_not_in: [rinkeby_Bytes!]
-  owner_contains: rinkeby_Bytes
-  owner_not_contains: rinkeby_Bytes
-  recipient: rinkeby_Bytes
-  recipient_not: rinkeby_Bytes
-  recipient_in: [rinkeby_Bytes!]
-  recipient_not_in: [rinkeby_Bytes!]
-  recipient_contains: rinkeby_Bytes
-  recipient_not_contains: rinkeby_Bytes
-  proposedOwner: rinkeby_Bytes
-  proposedOwner_not: rinkeby_Bytes
-  proposedOwner_in: [rinkeby_Bytes!]
-  proposedOwner_not_in: [rinkeby_Bytes!]
-  proposedOwner_contains: rinkeby_Bytes
-  proposedOwner_not_contains: rinkeby_Bytes
-  proposedTimestamp: BigInt
-  proposedTimestamp_not: BigInt
-  proposedTimestamp_gt: BigInt
-  proposedTimestamp_lt: BigInt
-  proposedTimestamp_gte: BigInt
-  proposedTimestamp_lte: BigInt
-  proposedTimestamp_in: [BigInt!]
-  proposedTimestamp_not_in: [BigInt!]
-  assetBalances_: rinkeby_AssetBalance_filter
-
-  """Filter for the block changed event."""
-  _change_block: rinkeby_BlockChangedFilter
-}
-
-enum rinkeby_Router_orderBy {
-  id
-  isActive
-  owner
-  recipient
-  proposedOwner
-  proposedTimestamp
-  assetBalances
-}
-
-type rinkeby_Setting {
-  id: ID!
-  maxRoutersPerTransfer: BigInt!
-  caller: rinkeby_Bytes!
-}
-
-input rinkeby_Setting_filter {
-  id: ID
-  id_not: ID
-  id_gt: ID
-  id_lt: ID
-  id_gte: ID
-  id_lte: ID
-  id_in: [ID!]
-  id_not_in: [ID!]
-  maxRoutersPerTransfer: BigInt
-  maxRoutersPerTransfer_not: BigInt
-  maxRoutersPerTransfer_gt: BigInt
-  maxRoutersPerTransfer_lt: BigInt
-  maxRoutersPerTransfer_gte: BigInt
-  maxRoutersPerTransfer_lte: BigInt
-  maxRoutersPerTransfer_in: [BigInt!]
-  maxRoutersPerTransfer_not_in: [BigInt!]
-  caller: rinkeby_Bytes
-  caller_not: rinkeby_Bytes
-  caller_in: [rinkeby_Bytes!]
-  caller_not_in: [rinkeby_Bytes!]
-  caller_contains: rinkeby_Bytes
-  caller_not_contains: rinkeby_Bytes
-
-  """Filter for the block changed event."""
-  _change_block: rinkeby_BlockChangedFilter
-}
-
-enum rinkeby_Setting_orderBy {
-  id
-  maxRoutersPerTransfer
-  caller
-}
-
-<<<<<<< HEAD
-type rinkeby_SponsorVault {
-=======
-type goerli_Setting {
-  id: ID!
-  maxRoutersPerTransfer: BigInt!
-  caller: goerli_Bytes!
-}
-
-input goerli_Setting_filter {
-  id: ID
-  id_not: ID
-  id_gt: ID
-  id_lt: ID
-  id_gte: ID
-  id_lte: ID
-  id_in: [ID!]
-  id_not_in: [ID!]
-  maxRoutersPerTransfer: BigInt
-  maxRoutersPerTransfer_not: BigInt
-  maxRoutersPerTransfer_gt: BigInt
-  maxRoutersPerTransfer_lt: BigInt
-  maxRoutersPerTransfer_gte: BigInt
-  maxRoutersPerTransfer_lte: BigInt
-  maxRoutersPerTransfer_in: [BigInt!]
-  maxRoutersPerTransfer_not_in: [BigInt!]
-  caller: goerli_Bytes
-  caller_not: goerli_Bytes
-  caller_in: [goerli_Bytes!]
-  caller_not_in: [goerli_Bytes!]
-  caller_contains: goerli_Bytes
-  caller_not_contains: goerli_Bytes
-
-  """Filter for the block changed event."""
-  _change_block: goerli_BlockChangedFilter
-}
-
-enum goerli_Setting_orderBy {
-  id
-  maxRoutersPerTransfer
-  caller
-}
-
-type goerli_SponsorVault {
->>>>>>> 0ca3a377
-  id: ID!
-  sponsorVault: rinkeby_Bytes!
-}
-
-input rinkeby_SponsorVault_filter {
-  id: ID
-  id_not: ID
-  id_gt: ID
-  id_lt: ID
-  id_gte: ID
-  id_lte: ID
-  id_in: [ID!]
-  id_not_in: [ID!]
-  sponsorVault: rinkeby_Bytes
-  sponsorVault_not: rinkeby_Bytes
-  sponsorVault_in: [rinkeby_Bytes!]
-  sponsorVault_not_in: [rinkeby_Bytes!]
-  sponsorVault_contains: rinkeby_Bytes
-  sponsorVault_not_contains: rinkeby_Bytes
-
-  """Filter for the block changed event."""
-  _change_block: rinkeby_BlockChangedFilter
-}
-
-enum rinkeby_SponsorVault_orderBy {
-  id
-  sponsorVault
-}
-
-type rinkeby_StableSwap {
-  id: ID!
-  canonicalId: rinkeby_Bytes!
-  domain: BigInt
-  swapPool: rinkeby_Bytes!
-}
-
-input rinkeby_StableSwap_filter {
-  id: ID
-  id_not: ID
-  id_gt: ID
-  id_lt: ID
-  id_gte: ID
-  id_lte: ID
-  id_in: [ID!]
-  id_not_in: [ID!]
-  canonicalId: rinkeby_Bytes
-  canonicalId_not: rinkeby_Bytes
-  canonicalId_in: [rinkeby_Bytes!]
-  canonicalId_not_in: [rinkeby_Bytes!]
-  canonicalId_contains: rinkeby_Bytes
-  canonicalId_not_contains: rinkeby_Bytes
-  domain: BigInt
-  domain_not: BigInt
-  domain_gt: BigInt
-  domain_lt: BigInt
-  domain_gte: BigInt
-  domain_lte: BigInt
-  domain_in: [BigInt!]
-  domain_not_in: [BigInt!]
-  swapPool: rinkeby_Bytes
-  swapPool_not: rinkeby_Bytes
-  swapPool_in: [rinkeby_Bytes!]
-  swapPool_not_in: [rinkeby_Bytes!]
-  swapPool_contains: rinkeby_Bytes
-  swapPool_not_contains: rinkeby_Bytes
-
-  """Filter for the block changed event."""
-  _change_block: rinkeby_BlockChangedFilter
-}
-
-enum rinkeby_StableSwap_orderBy {
-  id
-  canonicalId
-  domain
-  swapPool
-}
-
-enum rinkeby_TransferStatus {
-  XCalled
-  Executed
-  Reconciled
-  CompletedSlow
-  CompletedFast
-}
-
-type rinkeby__Block_ {
-  """The hash of the block"""
-  hash: rinkeby_Bytes
-
-  """The block number"""
-  number: Int!
-}
-
-"""The type for the top-level _meta field"""
-type rinkeby__Meta_ {
-  "Information about a specific subgraph block. The hash of the block\nwill be null if the _meta field has a block constraint that asks for\na block number. It will be filled if the _meta field has no block constraint\nand therefore asks for the latest  block\n"
-  block: rinkeby__Block_!
-
-  """The deployment ID"""
-  deployment: String!
-
-  """If `true`, the subgraph encountered indexing errors at some past block"""
-  hasIndexingErrors: Boolean!
-}
-
-<<<<<<< HEAD
-type testgoerli_Asset {
-  id: ID!
-  local: testgoerli_Bytes!
-  adoptedAsset: testgoerli_Bytes!
-  canonicalId: testgoerli_Bytes!
-=======
-type staginggoerli_Asset {
-  id: ID!
-  local: staginggoerli_Bytes!
-  adoptedAsset: staginggoerli_Bytes!
-  canonicalId: staginggoerli_Bytes!
->>>>>>> 0ca3a377
-  canonicalDomain: BigInt!
-  blockNumber: BigInt!
-}
-
-<<<<<<< HEAD
-type testgoerli_AssetBalance {
-  id: ID!
-  amount: BigInt!
-  router: testgoerli_Router!
-  asset: testgoerli_Asset!
-}
-
-input testgoerli_AssetBalance_filter {
-=======
-type staginggoerli_AssetBalance {
-  id: ID!
-  amount: BigInt!
-  router: staginggoerli_Router!
-  asset: staginggoerli_Asset!
-}
-
-input staginggoerli_AssetBalance_filter {
->>>>>>> 0ca3a377
-  id: ID
-  id_not: ID
-  id_gt: ID
-  id_lt: ID
-  id_gte: ID
-  id_lte: ID
-  id_in: [ID!]
-  id_not_in: [ID!]
-  amount: BigInt
-  amount_not: BigInt
-  amount_gt: BigInt
-  amount_lt: BigInt
-  amount_gte: BigInt
-  amount_lte: BigInt
-  amount_in: [BigInt!]
-  amount_not_in: [BigInt!]
-  router: String
-  router_not: String
-  router_gt: String
-  router_lt: String
-  router_gte: String
-  router_lte: String
-  router_in: [String!]
-  router_not_in: [String!]
-  router_contains: String
-  router_contains_nocase: String
-  router_not_contains: String
-  router_not_contains_nocase: String
-  router_starts_with: String
-  router_starts_with_nocase: String
-  router_not_starts_with: String
-  router_not_starts_with_nocase: String
-  router_ends_with: String
-  router_ends_with_nocase: String
-  router_not_ends_with: String
-  router_not_ends_with_nocase: String
-<<<<<<< HEAD
-  router_: testgoerli_Router_filter
-=======
-  router_: staginggoerli_Router_filter
->>>>>>> 0ca3a377
-  asset: String
-  asset_not: String
-  asset_gt: String
-  asset_lt: String
-  asset_gte: String
-  asset_lte: String
-  asset_in: [String!]
-  asset_not_in: [String!]
-  asset_contains: String
-  asset_contains_nocase: String
-  asset_not_contains: String
-  asset_not_contains_nocase: String
-  asset_starts_with: String
-  asset_starts_with_nocase: String
-  asset_not_starts_with: String
-  asset_not_starts_with_nocase: String
-  asset_ends_with: String
-  asset_ends_with_nocase: String
-  asset_not_ends_with: String
-  asset_not_ends_with_nocase: String
-<<<<<<< HEAD
-  asset_: testgoerli_Asset_filter
-
-  """Filter for the block changed event."""
-  _change_block: testgoerli_BlockChangedFilter
-}
-
-enum testgoerli_AssetBalance_orderBy {
-=======
-  asset_: staginggoerli_Asset_filter
-
-  """Filter for the block changed event."""
-  _change_block: staginggoerli_BlockChangedFilter
-}
-
-enum staginggoerli_AssetBalance_orderBy {
->>>>>>> 0ca3a377
-  id
-  amount
-  router
-  asset
-}
-
-<<<<<<< HEAD
-input testgoerli_Asset_filter {
-=======
-input staginggoerli_Asset_filter {
->>>>>>> 0ca3a377
-  id: ID
-  id_not: ID
-  id_gt: ID
-  id_lt: ID
-  id_gte: ID
-  id_lte: ID
-  id_in: [ID!]
-  id_not_in: [ID!]
-<<<<<<< HEAD
-  local: testgoerli_Bytes
-  local_not: testgoerli_Bytes
-  local_in: [testgoerli_Bytes!]
-  local_not_in: [testgoerli_Bytes!]
-  local_contains: testgoerli_Bytes
-  local_not_contains: testgoerli_Bytes
-  adoptedAsset: testgoerli_Bytes
-  adoptedAsset_not: testgoerli_Bytes
-  adoptedAsset_in: [testgoerli_Bytes!]
-  adoptedAsset_not_in: [testgoerli_Bytes!]
-  adoptedAsset_contains: testgoerli_Bytes
-  adoptedAsset_not_contains: testgoerli_Bytes
-  canonicalId: testgoerli_Bytes
-  canonicalId_not: testgoerli_Bytes
-  canonicalId_in: [testgoerli_Bytes!]
-  canonicalId_not_in: [testgoerli_Bytes!]
-  canonicalId_contains: testgoerli_Bytes
-  canonicalId_not_contains: testgoerli_Bytes
-=======
-  local: staginggoerli_Bytes
-  local_not: staginggoerli_Bytes
-  local_in: [staginggoerli_Bytes!]
-  local_not_in: [staginggoerli_Bytes!]
-  local_contains: staginggoerli_Bytes
-  local_not_contains: staginggoerli_Bytes
-  adoptedAsset: staginggoerli_Bytes
-  adoptedAsset_not: staginggoerli_Bytes
-  adoptedAsset_in: [staginggoerli_Bytes!]
-  adoptedAsset_not_in: [staginggoerli_Bytes!]
-  adoptedAsset_contains: staginggoerli_Bytes
-  adoptedAsset_not_contains: staginggoerli_Bytes
-  canonicalId: staginggoerli_Bytes
-  canonicalId_not: staginggoerli_Bytes
-  canonicalId_in: [staginggoerli_Bytes!]
-  canonicalId_not_in: [staginggoerli_Bytes!]
-  canonicalId_contains: staginggoerli_Bytes
-  canonicalId_not_contains: staginggoerli_Bytes
->>>>>>> 0ca3a377
-  canonicalDomain: BigInt
-  canonicalDomain_not: BigInt
-  canonicalDomain_gt: BigInt
-  canonicalDomain_lt: BigInt
-  canonicalDomain_gte: BigInt
-  canonicalDomain_lte: BigInt
-  canonicalDomain_in: [BigInt!]
-  canonicalDomain_not_in: [BigInt!]
-  blockNumber: BigInt
-  blockNumber_not: BigInt
-  blockNumber_gt: BigInt
-  blockNumber_lt: BigInt
-  blockNumber_gte: BigInt
-  blockNumber_lte: BigInt
-  blockNumber_in: [BigInt!]
-  blockNumber_not_in: [BigInt!]
-
-  """Filter for the block changed event."""
-<<<<<<< HEAD
-  _change_block: testgoerli_BlockChangedFilter
-}
-
-enum testgoerli_Asset_orderBy {
-=======
-  _change_block: staginggoerli_BlockChangedFilter
-}
-
-enum staginggoerli_Asset_orderBy {
->>>>>>> 0ca3a377
-  id
-  local
-  adoptedAsset
-  canonicalId
-  canonicalDomain
-  blockNumber
-}
-
-<<<<<<< HEAD
-scalar testgoerli_BigDecimal
-
-input testgoerli_BlockChangedFilter {
-  number_gte: Int!
-}
-
-input testgoerli_Block_height {
-  hash: testgoerli_Bytes
-=======
-scalar staginggoerli_BigDecimal
-
-input staginggoerli_BlockChangedFilter {
-  number_gte: Int!
-}
-
-input staginggoerli_Block_height {
-  hash: staginggoerli_Bytes
->>>>>>> 0ca3a377
-  number: Int
-  number_gte: Int
-}
-
-<<<<<<< HEAD
-scalar testgoerli_Bytes
-
-type testgoerli_DestinationTransfer {
-  id: ID!
-  chainId: BigInt
-  transferId: testgoerli_Bytes
-  nonce: BigInt
-  to: testgoerli_Bytes
-  callData: testgoerli_Bytes
-  originDomain: BigInt
-  destinationDomain: BigInt
-  agent: testgoerli_Bytes
-  recovery: testgoerli_Bytes
-  forceSlow: Boolean
-  receiveLocal: Boolean
-  callback: testgoerli_Bytes
-  callbackFee: BigInt
-  relayerFee: BigInt
-  slippageTol: BigInt
-  status: testgoerli_TransferStatus
-  routers(skip: Int = 0, first: Int = 100, orderBy: testgoerli_Router_orderBy, orderDirection: testgoerli_OrderDirection, where: testgoerli_Router_filter): [testgoerli_Router!]
-  originSender: testgoerli_Bytes
-  transactingAsset: testgoerli_Bytes
-  transactingAmount: BigInt
-  localAsset: testgoerli_Bytes
-  localAmount: BigInt
-  sponsorVaultRelayerFee: BigInt
-  executedCaller: testgoerli_Bytes
-  executedTransactionHash: testgoerli_Bytes
-=======
-scalar staginggoerli_Bytes
-
-type staginggoerli_DestinationTransfer {
-  id: ID!
-  chainId: BigInt
-  transferId: staginggoerli_Bytes
-  nonce: BigInt
-  to: staginggoerli_Bytes
-  callData: staginggoerli_Bytes
-  originDomain: BigInt
-  destinationDomain: BigInt
-  agent: staginggoerli_Bytes
-  recovery: staginggoerli_Bytes
-  forceSlow: Boolean
-  receiveLocal: Boolean
-  callback: staginggoerli_Bytes
-  callbackFee: BigInt
-  relayerFee: BigInt
-  slippageTol: BigInt
-  status: staginggoerli_TransferStatus
-  routers(skip: Int = 0, first: Int = 100, orderBy: staginggoerli_Router_orderBy, orderDirection: staginggoerli_OrderDirection, where: staginggoerli_Router_filter): [staginggoerli_Router!]
-  originSender: staginggoerli_Bytes
-  transactingAsset: staginggoerli_Bytes
-  transactingAmount: BigInt
-  localAsset: staginggoerli_Bytes
-  localAmount: BigInt
-  sponsorVaultRelayerFee: BigInt
-  executedCaller: staginggoerli_Bytes
-  executedTransactionHash: staginggoerli_Bytes
->>>>>>> 0ca3a377
-  executedTimestamp: BigInt
-  executedGasPrice: BigInt
-  executedGasLimit: BigInt
-  executedBlockNumber: BigInt
-<<<<<<< HEAD
-  reconciledCaller: testgoerli_Bytes
-  reconciledTransactionHash: testgoerli_Bytes
-=======
-  reconciledCaller: staginggoerli_Bytes
-  reconciledTransactionHash: staginggoerli_Bytes
->>>>>>> 0ca3a377
-  reconciledTimestamp: BigInt
-  reconciledGasPrice: BigInt
-  reconciledGasLimit: BigInt
-  reconciledBlockNumber: BigInt
-}
-
-<<<<<<< HEAD
-input testgoerli_DestinationTransfer_filter {
-=======
-input staginggoerli_DestinationTransfer_filter {
->>>>>>> 0ca3a377
-  id: ID
-  id_not: ID
-  id_gt: ID
-  id_lt: ID
-  id_gte: ID
-  id_lte: ID
-  id_in: [ID!]
-  id_not_in: [ID!]
-  chainId: BigInt
-  chainId_not: BigInt
-  chainId_gt: BigInt
-  chainId_lt: BigInt
-  chainId_gte: BigInt
-  chainId_lte: BigInt
-  chainId_in: [BigInt!]
-  chainId_not_in: [BigInt!]
-<<<<<<< HEAD
-  transferId: testgoerli_Bytes
-  transferId_not: testgoerli_Bytes
-  transferId_in: [testgoerli_Bytes!]
-  transferId_not_in: [testgoerli_Bytes!]
-  transferId_contains: testgoerli_Bytes
-  transferId_not_contains: testgoerli_Bytes
-=======
-  transferId: staginggoerli_Bytes
-  transferId_not: staginggoerli_Bytes
-  transferId_in: [staginggoerli_Bytes!]
-  transferId_not_in: [staginggoerli_Bytes!]
-  transferId_contains: staginggoerli_Bytes
-  transferId_not_contains: staginggoerli_Bytes
->>>>>>> 0ca3a377
-  nonce: BigInt
-  nonce_not: BigInt
-  nonce_gt: BigInt
-  nonce_lt: BigInt
-  nonce_gte: BigInt
-  nonce_lte: BigInt
-  nonce_in: [BigInt!]
-  nonce_not_in: [BigInt!]
-<<<<<<< HEAD
-  to: testgoerli_Bytes
-  to_not: testgoerli_Bytes
-  to_in: [testgoerli_Bytes!]
-  to_not_in: [testgoerli_Bytes!]
-  to_contains: testgoerli_Bytes
-  to_not_contains: testgoerli_Bytes
-  callData: testgoerli_Bytes
-  callData_not: testgoerli_Bytes
-  callData_in: [testgoerli_Bytes!]
-  callData_not_in: [testgoerli_Bytes!]
-  callData_contains: testgoerli_Bytes
-  callData_not_contains: testgoerli_Bytes
-=======
-  to: staginggoerli_Bytes
-  to_not: staginggoerli_Bytes
-  to_in: [staginggoerli_Bytes!]
-  to_not_in: [staginggoerli_Bytes!]
-  to_contains: staginggoerli_Bytes
-  to_not_contains: staginggoerli_Bytes
-  callData: staginggoerli_Bytes
-  callData_not: staginggoerli_Bytes
-  callData_in: [staginggoerli_Bytes!]
-  callData_not_in: [staginggoerli_Bytes!]
-  callData_contains: staginggoerli_Bytes
-  callData_not_contains: staginggoerli_Bytes
->>>>>>> 0ca3a377
-  originDomain: BigInt
-  originDomain_not: BigInt
-  originDomain_gt: BigInt
-  originDomain_lt: BigInt
-  originDomain_gte: BigInt
-  originDomain_lte: BigInt
-  originDomain_in: [BigInt!]
-  originDomain_not_in: [BigInt!]
-  destinationDomain: BigInt
-  destinationDomain_not: BigInt
-  destinationDomain_gt: BigInt
-  destinationDomain_lt: BigInt
-  destinationDomain_gte: BigInt
-  destinationDomain_lte: BigInt
-  destinationDomain_in: [BigInt!]
-  destinationDomain_not_in: [BigInt!]
-<<<<<<< HEAD
-  agent: testgoerli_Bytes
-  agent_not: testgoerli_Bytes
-  agent_in: [testgoerli_Bytes!]
-  agent_not_in: [testgoerli_Bytes!]
-  agent_contains: testgoerli_Bytes
-  agent_not_contains: testgoerli_Bytes
-  recovery: testgoerli_Bytes
-  recovery_not: testgoerli_Bytes
-  recovery_in: [testgoerli_Bytes!]
-  recovery_not_in: [testgoerli_Bytes!]
-  recovery_contains: testgoerli_Bytes
-  recovery_not_contains: testgoerli_Bytes
-=======
-  agent: staginggoerli_Bytes
-  agent_not: staginggoerli_Bytes
-  agent_in: [staginggoerli_Bytes!]
-  agent_not_in: [staginggoerli_Bytes!]
-  agent_contains: staginggoerli_Bytes
-  agent_not_contains: staginggoerli_Bytes
-  recovery: staginggoerli_Bytes
-  recovery_not: staginggoerli_Bytes
-  recovery_in: [staginggoerli_Bytes!]
-  recovery_not_in: [staginggoerli_Bytes!]
-  recovery_contains: staginggoerli_Bytes
-  recovery_not_contains: staginggoerli_Bytes
->>>>>>> 0ca3a377
-  forceSlow: Boolean
-  forceSlow_not: Boolean
-  forceSlow_in: [Boolean!]
-  forceSlow_not_in: [Boolean!]
-  receiveLocal: Boolean
-  receiveLocal_not: Boolean
-  receiveLocal_in: [Boolean!]
-  receiveLocal_not_in: [Boolean!]
-<<<<<<< HEAD
-  callback: testgoerli_Bytes
-  callback_not: testgoerli_Bytes
-  callback_in: [testgoerli_Bytes!]
-  callback_not_in: [testgoerli_Bytes!]
-  callback_contains: testgoerli_Bytes
-  callback_not_contains: testgoerli_Bytes
-=======
-  callback: staginggoerli_Bytes
-  callback_not: staginggoerli_Bytes
-  callback_in: [staginggoerli_Bytes!]
-  callback_not_in: [staginggoerli_Bytes!]
-  callback_contains: staginggoerli_Bytes
-  callback_not_contains: staginggoerli_Bytes
->>>>>>> 0ca3a377
-  callbackFee: BigInt
-  callbackFee_not: BigInt
-  callbackFee_gt: BigInt
-  callbackFee_lt: BigInt
-  callbackFee_gte: BigInt
-  callbackFee_lte: BigInt
-  callbackFee_in: [BigInt!]
-  callbackFee_not_in: [BigInt!]
-  relayerFee: BigInt
-  relayerFee_not: BigInt
-  relayerFee_gt: BigInt
-  relayerFee_lt: BigInt
-  relayerFee_gte: BigInt
-  relayerFee_lte: BigInt
-  relayerFee_in: [BigInt!]
-  relayerFee_not_in: [BigInt!]
-  slippageTol: BigInt
-  slippageTol_not: BigInt
-  slippageTol_gt: BigInt
-  slippageTol_lt: BigInt
-  slippageTol_gte: BigInt
-  slippageTol_lte: BigInt
-  slippageTol_in: [BigInt!]
-  slippageTol_not_in: [BigInt!]
-<<<<<<< HEAD
-  status: testgoerli_TransferStatus
-  status_not: testgoerli_TransferStatus
-  status_in: [testgoerli_TransferStatus!]
-  status_not_in: [testgoerli_TransferStatus!]
-=======
-  status: staginggoerli_TransferStatus
-  status_not: staginggoerli_TransferStatus
-  status_in: [staginggoerli_TransferStatus!]
-  status_not_in: [staginggoerli_TransferStatus!]
->>>>>>> 0ca3a377
-  routers: [String!]
-  routers_not: [String!]
-  routers_contains: [String!]
-  routers_contains_nocase: [String!]
-  routers_not_contains: [String!]
-  routers_not_contains_nocase: [String!]
-<<<<<<< HEAD
-  routers_: testgoerli_Router_filter
-  originSender: testgoerli_Bytes
-  originSender_not: testgoerli_Bytes
-  originSender_in: [testgoerli_Bytes!]
-  originSender_not_in: [testgoerli_Bytes!]
-  originSender_contains: testgoerli_Bytes
-  originSender_not_contains: testgoerli_Bytes
-  transactingAsset: testgoerli_Bytes
-  transactingAsset_not: testgoerli_Bytes
-  transactingAsset_in: [testgoerli_Bytes!]
-  transactingAsset_not_in: [testgoerli_Bytes!]
-  transactingAsset_contains: testgoerli_Bytes
-  transactingAsset_not_contains: testgoerli_Bytes
-=======
-  routers_: staginggoerli_Router_filter
-  originSender: staginggoerli_Bytes
-  originSender_not: staginggoerli_Bytes
-  originSender_in: [staginggoerli_Bytes!]
-  originSender_not_in: [staginggoerli_Bytes!]
-  originSender_contains: staginggoerli_Bytes
-  originSender_not_contains: staginggoerli_Bytes
-  transactingAsset: staginggoerli_Bytes
-  transactingAsset_not: staginggoerli_Bytes
-  transactingAsset_in: [staginggoerli_Bytes!]
-  transactingAsset_not_in: [staginggoerli_Bytes!]
-  transactingAsset_contains: staginggoerli_Bytes
-  transactingAsset_not_contains: staginggoerli_Bytes
->>>>>>> 0ca3a377
-  transactingAmount: BigInt
-  transactingAmount_not: BigInt
-  transactingAmount_gt: BigInt
-  transactingAmount_lt: BigInt
-  transactingAmount_gte: BigInt
-  transactingAmount_lte: BigInt
-  transactingAmount_in: [BigInt!]
-  transactingAmount_not_in: [BigInt!]
-<<<<<<< HEAD
-  localAsset: testgoerli_Bytes
-  localAsset_not: testgoerli_Bytes
-  localAsset_in: [testgoerli_Bytes!]
-  localAsset_not_in: [testgoerli_Bytes!]
-  localAsset_contains: testgoerli_Bytes
-  localAsset_not_contains: testgoerli_Bytes
-=======
-  localAsset: staginggoerli_Bytes
-  localAsset_not: staginggoerli_Bytes
-  localAsset_in: [staginggoerli_Bytes!]
-  localAsset_not_in: [staginggoerli_Bytes!]
-  localAsset_contains: staginggoerli_Bytes
-  localAsset_not_contains: staginggoerli_Bytes
->>>>>>> 0ca3a377
-  localAmount: BigInt
-  localAmount_not: BigInt
-  localAmount_gt: BigInt
-  localAmount_lt: BigInt
-  localAmount_gte: BigInt
-  localAmount_lte: BigInt
-  localAmount_in: [BigInt!]
-  localAmount_not_in: [BigInt!]
-  sponsorVaultRelayerFee: BigInt
-  sponsorVaultRelayerFee_not: BigInt
-  sponsorVaultRelayerFee_gt: BigInt
-  sponsorVaultRelayerFee_lt: BigInt
-  sponsorVaultRelayerFee_gte: BigInt
-  sponsorVaultRelayerFee_lte: BigInt
-  sponsorVaultRelayerFee_in: [BigInt!]
-  sponsorVaultRelayerFee_not_in: [BigInt!]
-<<<<<<< HEAD
-  executedCaller: testgoerli_Bytes
-  executedCaller_not: testgoerli_Bytes
-  executedCaller_in: [testgoerli_Bytes!]
-  executedCaller_not_in: [testgoerli_Bytes!]
-  executedCaller_contains: testgoerli_Bytes
-  executedCaller_not_contains: testgoerli_Bytes
-  executedTransactionHash: testgoerli_Bytes
-  executedTransactionHash_not: testgoerli_Bytes
-  executedTransactionHash_in: [testgoerli_Bytes!]
-  executedTransactionHash_not_in: [testgoerli_Bytes!]
-  executedTransactionHash_contains: testgoerli_Bytes
-  executedTransactionHash_not_contains: testgoerli_Bytes
-=======
-  executedCaller: staginggoerli_Bytes
-  executedCaller_not: staginggoerli_Bytes
-  executedCaller_in: [staginggoerli_Bytes!]
-  executedCaller_not_in: [staginggoerli_Bytes!]
-  executedCaller_contains: staginggoerli_Bytes
-  executedCaller_not_contains: staginggoerli_Bytes
-  executedTransactionHash: staginggoerli_Bytes
-  executedTransactionHash_not: staginggoerli_Bytes
-  executedTransactionHash_in: [staginggoerli_Bytes!]
-  executedTransactionHash_not_in: [staginggoerli_Bytes!]
-  executedTransactionHash_contains: staginggoerli_Bytes
-  executedTransactionHash_not_contains: staginggoerli_Bytes
->>>>>>> 0ca3a377
-  executedTimestamp: BigInt
-  executedTimestamp_not: BigInt
-  executedTimestamp_gt: BigInt
-  executedTimestamp_lt: BigInt
-  executedTimestamp_gte: BigInt
-  executedTimestamp_lte: BigInt
-  executedTimestamp_in: [BigInt!]
-  executedTimestamp_not_in: [BigInt!]
-  executedGasPrice: BigInt
-  executedGasPrice_not: BigInt
-  executedGasPrice_gt: BigInt
-  executedGasPrice_lt: BigInt
-  executedGasPrice_gte: BigInt
-  executedGasPrice_lte: BigInt
-  executedGasPrice_in: [BigInt!]
-  executedGasPrice_not_in: [BigInt!]
-  executedGasLimit: BigInt
-  executedGasLimit_not: BigInt
-  executedGasLimit_gt: BigInt
-  executedGasLimit_lt: BigInt
-  executedGasLimit_gte: BigInt
-  executedGasLimit_lte: BigInt
-  executedGasLimit_in: [BigInt!]
-  executedGasLimit_not_in: [BigInt!]
-  executedBlockNumber: BigInt
-  executedBlockNumber_not: BigInt
-  executedBlockNumber_gt: BigInt
-  executedBlockNumber_lt: BigInt
-  executedBlockNumber_gte: BigInt
-  executedBlockNumber_lte: BigInt
-  executedBlockNumber_in: [BigInt!]
-  executedBlockNumber_not_in: [BigInt!]
-<<<<<<< HEAD
-  reconciledCaller: testgoerli_Bytes
-  reconciledCaller_not: testgoerli_Bytes
-  reconciledCaller_in: [testgoerli_Bytes!]
-  reconciledCaller_not_in: [testgoerli_Bytes!]
-  reconciledCaller_contains: testgoerli_Bytes
-  reconciledCaller_not_contains: testgoerli_Bytes
-  reconciledTransactionHash: testgoerli_Bytes
-  reconciledTransactionHash_not: testgoerli_Bytes
-  reconciledTransactionHash_in: [testgoerli_Bytes!]
-  reconciledTransactionHash_not_in: [testgoerli_Bytes!]
-  reconciledTransactionHash_contains: testgoerli_Bytes
-  reconciledTransactionHash_not_contains: testgoerli_Bytes
-=======
-  reconciledCaller: staginggoerli_Bytes
-  reconciledCaller_not: staginggoerli_Bytes
-  reconciledCaller_in: [staginggoerli_Bytes!]
-  reconciledCaller_not_in: [staginggoerli_Bytes!]
-  reconciledCaller_contains: staginggoerli_Bytes
-  reconciledCaller_not_contains: staginggoerli_Bytes
-  reconciledTransactionHash: staginggoerli_Bytes
-  reconciledTransactionHash_not: staginggoerli_Bytes
-  reconciledTransactionHash_in: [staginggoerli_Bytes!]
-  reconciledTransactionHash_not_in: [staginggoerli_Bytes!]
-  reconciledTransactionHash_contains: staginggoerli_Bytes
-  reconciledTransactionHash_not_contains: staginggoerli_Bytes
->>>>>>> 0ca3a377
-  reconciledTimestamp: BigInt
-  reconciledTimestamp_not: BigInt
-  reconciledTimestamp_gt: BigInt
-  reconciledTimestamp_lt: BigInt
-  reconciledTimestamp_gte: BigInt
-  reconciledTimestamp_lte: BigInt
-  reconciledTimestamp_in: [BigInt!]
-  reconciledTimestamp_not_in: [BigInt!]
-  reconciledGasPrice: BigInt
-  reconciledGasPrice_not: BigInt
-  reconciledGasPrice_gt: BigInt
-  reconciledGasPrice_lt: BigInt
-  reconciledGasPrice_gte: BigInt
-  reconciledGasPrice_lte: BigInt
-  reconciledGasPrice_in: [BigInt!]
-  reconciledGasPrice_not_in: [BigInt!]
-  reconciledGasLimit: BigInt
-  reconciledGasLimit_not: BigInt
-  reconciledGasLimit_gt: BigInt
-  reconciledGasLimit_lt: BigInt
-  reconciledGasLimit_gte: BigInt
-  reconciledGasLimit_lte: BigInt
-  reconciledGasLimit_in: [BigInt!]
-  reconciledGasLimit_not_in: [BigInt!]
-  reconciledBlockNumber: BigInt
-  reconciledBlockNumber_not: BigInt
-  reconciledBlockNumber_gt: BigInt
-  reconciledBlockNumber_lt: BigInt
-  reconciledBlockNumber_gte: BigInt
-  reconciledBlockNumber_lte: BigInt
-  reconciledBlockNumber_in: [BigInt!]
-  reconciledBlockNumber_not_in: [BigInt!]
-
-  """Filter for the block changed event."""
-<<<<<<< HEAD
-  _change_block: testgoerli_BlockChangedFilter
-}
-
-enum testgoerli_DestinationTransfer_orderBy {
-=======
-  _change_block: staginggoerli_BlockChangedFilter
-}
-
-enum staginggoerli_DestinationTransfer_orderBy {
->>>>>>> 0ca3a377
-  id
-  chainId
-  transferId
-  nonce
-  to
-  callData
-  originDomain
-  destinationDomain
-  agent
-  recovery
-  forceSlow
-  receiveLocal
-  callback
-  callbackFee
-  relayerFee
-  slippageTol
-  status
-  routers
-  originSender
-  transactingAsset
-  transactingAmount
-  localAsset
-  localAmount
-  sponsorVaultRelayerFee
-  executedCaller
-  executedTransactionHash
-  executedTimestamp
-  executedGasPrice
-  executedGasLimit
-  executedBlockNumber
-  reconciledCaller
-  reconciledTransactionHash
-  reconciledTimestamp
-  reconciledGasPrice
-  reconciledGasLimit
-  reconciledBlockNumber
-}
-
-"""Defines the order direction, either ascending or descending"""
-<<<<<<< HEAD
-enum testgoerli_OrderDirection {
-=======
-enum staginggoerli_OrderDirection {
->>>>>>> 0ca3a377
-  asc
-  desc
-}
-
-<<<<<<< HEAD
-type testgoerli_OriginTransfer {
-  id: ID!
-  chainId: BigInt
-  transferId: testgoerli_Bytes
-  nonce: BigInt
-  to: testgoerli_Bytes
-  callData: testgoerli_Bytes
-  originDomain: BigInt
-  destinationDomain: BigInt
-  agent: testgoerli_Bytes
-  recovery: testgoerli_Bytes
-  forceSlow: Boolean
-  receiveLocal: Boolean
-  callback: testgoerli_Bytes
-  callbackFee: BigInt
-  relayerFee: BigInt
-  slippageTol: BigInt
-  status: testgoerli_TransferStatus
-  message: testgoerli_Bytes
-  transactingAsset: testgoerli_Bytes
-  transactingAmount: BigInt
-  bridgedAsset: testgoerli_Bytes
-  bridgedAmount: BigInt
-  caller: testgoerli_Bytes
-  transactionHash: testgoerli_Bytes
-=======
-type staginggoerli_OriginTransfer {
-  id: ID!
-  chainId: BigInt
-  transferId: staginggoerli_Bytes
-  nonce: BigInt
-  to: staginggoerli_Bytes
-  callData: staginggoerli_Bytes
-  originDomain: BigInt
-  destinationDomain: BigInt
-  agent: staginggoerli_Bytes
-  recovery: staginggoerli_Bytes
-  forceSlow: Boolean
-  receiveLocal: Boolean
-  callback: staginggoerli_Bytes
-  callbackFee: BigInt
-  relayerFee: BigInt
-  slippageTol: BigInt
-  status: staginggoerli_TransferStatus
-  message: staginggoerli_Bytes
-  transactingAsset: staginggoerli_Bytes
-  transactingAmount: BigInt
-  bridgedAsset: staginggoerli_Bytes
-  bridgedAmount: BigInt
-  caller: staginggoerli_Bytes
-  transactionHash: staginggoerli_Bytes
->>>>>>> 0ca3a377
-  timestamp: BigInt
-  gasPrice: BigInt
-  gasLimit: BigInt
-  blockNumber: BigInt
-}
-
-<<<<<<< HEAD
-input testgoerli_OriginTransfer_filter {
-=======
-input staginggoerli_OriginTransfer_filter {
->>>>>>> 0ca3a377
-  id: ID
-  id_not: ID
-  id_gt: ID
-  id_lt: ID
-  id_gte: ID
-  id_lte: ID
-  id_in: [ID!]
-  id_not_in: [ID!]
-  chainId: BigInt
-  chainId_not: BigInt
-  chainId_gt: BigInt
-  chainId_lt: BigInt
-  chainId_gte: BigInt
-  chainId_lte: BigInt
-  chainId_in: [BigInt!]
-  chainId_not_in: [BigInt!]
-<<<<<<< HEAD
-  transferId: testgoerli_Bytes
-  transferId_not: testgoerli_Bytes
-  transferId_in: [testgoerli_Bytes!]
-  transferId_not_in: [testgoerli_Bytes!]
-  transferId_contains: testgoerli_Bytes
-  transferId_not_contains: testgoerli_Bytes
-=======
-  transferId: staginggoerli_Bytes
-  transferId_not: staginggoerli_Bytes
-  transferId_in: [staginggoerli_Bytes!]
-  transferId_not_in: [staginggoerli_Bytes!]
-  transferId_contains: staginggoerli_Bytes
-  transferId_not_contains: staginggoerli_Bytes
->>>>>>> 0ca3a377
-  nonce: BigInt
-  nonce_not: BigInt
-  nonce_gt: BigInt
-  nonce_lt: BigInt
-  nonce_gte: BigInt
-  nonce_lte: BigInt
-  nonce_in: [BigInt!]
-  nonce_not_in: [BigInt!]
-<<<<<<< HEAD
-  to: testgoerli_Bytes
-  to_not: testgoerli_Bytes
-  to_in: [testgoerli_Bytes!]
-  to_not_in: [testgoerli_Bytes!]
-  to_contains: testgoerli_Bytes
-  to_not_contains: testgoerli_Bytes
-  callData: testgoerli_Bytes
-  callData_not: testgoerli_Bytes
-  callData_in: [testgoerli_Bytes!]
-  callData_not_in: [testgoerli_Bytes!]
-  callData_contains: testgoerli_Bytes
-  callData_not_contains: testgoerli_Bytes
-=======
-  to: staginggoerli_Bytes
-  to_not: staginggoerli_Bytes
-  to_in: [staginggoerli_Bytes!]
-  to_not_in: [staginggoerli_Bytes!]
-  to_contains: staginggoerli_Bytes
-  to_not_contains: staginggoerli_Bytes
-  callData: staginggoerli_Bytes
-  callData_not: staginggoerli_Bytes
-  callData_in: [staginggoerli_Bytes!]
-  callData_not_in: [staginggoerli_Bytes!]
-  callData_contains: staginggoerli_Bytes
-  callData_not_contains: staginggoerli_Bytes
->>>>>>> 0ca3a377
-  originDomain: BigInt
-  originDomain_not: BigInt
-  originDomain_gt: BigInt
-  originDomain_lt: BigInt
-  originDomain_gte: BigInt
-  originDomain_lte: BigInt
-  originDomain_in: [BigInt!]
-  originDomain_not_in: [BigInt!]
-  destinationDomain: BigInt
-  destinationDomain_not: BigInt
-  destinationDomain_gt: BigInt
-  destinationDomain_lt: BigInt
-  destinationDomain_gte: BigInt
-  destinationDomain_lte: BigInt
-  destinationDomain_in: [BigInt!]
-  destinationDomain_not_in: [BigInt!]
-<<<<<<< HEAD
-  agent: testgoerli_Bytes
-  agent_not: testgoerli_Bytes
-  agent_in: [testgoerli_Bytes!]
-  agent_not_in: [testgoerli_Bytes!]
-  agent_contains: testgoerli_Bytes
-  agent_not_contains: testgoerli_Bytes
-  recovery: testgoerli_Bytes
-  recovery_not: testgoerli_Bytes
-  recovery_in: [testgoerli_Bytes!]
-  recovery_not_in: [testgoerli_Bytes!]
-  recovery_contains: testgoerli_Bytes
-  recovery_not_contains: testgoerli_Bytes
-=======
-  agent: staginggoerli_Bytes
-  agent_not: staginggoerli_Bytes
-  agent_in: [staginggoerli_Bytes!]
-  agent_not_in: [staginggoerli_Bytes!]
-  agent_contains: staginggoerli_Bytes
-  agent_not_contains: staginggoerli_Bytes
-  recovery: staginggoerli_Bytes
-  recovery_not: staginggoerli_Bytes
-  recovery_in: [staginggoerli_Bytes!]
-  recovery_not_in: [staginggoerli_Bytes!]
-  recovery_contains: staginggoerli_Bytes
-  recovery_not_contains: staginggoerli_Bytes
->>>>>>> 0ca3a377
-  forceSlow: Boolean
-  forceSlow_not: Boolean
-  forceSlow_in: [Boolean!]
-  forceSlow_not_in: [Boolean!]
-  receiveLocal: Boolean
-  receiveLocal_not: Boolean
-  receiveLocal_in: [Boolean!]
-  receiveLocal_not_in: [Boolean!]
-<<<<<<< HEAD
-  callback: testgoerli_Bytes
-  callback_not: testgoerli_Bytes
-  callback_in: [testgoerli_Bytes!]
-  callback_not_in: [testgoerli_Bytes!]
-  callback_contains: testgoerli_Bytes
-  callback_not_contains: testgoerli_Bytes
-=======
-  callback: staginggoerli_Bytes
-  callback_not: staginggoerli_Bytes
-  callback_in: [staginggoerli_Bytes!]
-  callback_not_in: [staginggoerli_Bytes!]
-  callback_contains: staginggoerli_Bytes
-  callback_not_contains: staginggoerli_Bytes
->>>>>>> 0ca3a377
-  callbackFee: BigInt
-  callbackFee_not: BigInt
-  callbackFee_gt: BigInt
-  callbackFee_lt: BigInt
-  callbackFee_gte: BigInt
-  callbackFee_lte: BigInt
-  callbackFee_in: [BigInt!]
-  callbackFee_not_in: [BigInt!]
-  relayerFee: BigInt
-  relayerFee_not: BigInt
-  relayerFee_gt: BigInt
-  relayerFee_lt: BigInt
-  relayerFee_gte: BigInt
-  relayerFee_lte: BigInt
-  relayerFee_in: [BigInt!]
-  relayerFee_not_in: [BigInt!]
-  slippageTol: BigInt
-  slippageTol_not: BigInt
-  slippageTol_gt: BigInt
-  slippageTol_lt: BigInt
-  slippageTol_gte: BigInt
-  slippageTol_lte: BigInt
-  slippageTol_in: [BigInt!]
-  slippageTol_not_in: [BigInt!]
-<<<<<<< HEAD
-  status: testgoerli_TransferStatus
-  status_not: testgoerli_TransferStatus
-  status_in: [testgoerli_TransferStatus!]
-  status_not_in: [testgoerli_TransferStatus!]
-  message: testgoerli_Bytes
-  message_not: testgoerli_Bytes
-  message_in: [testgoerli_Bytes!]
-  message_not_in: [testgoerli_Bytes!]
-  message_contains: testgoerli_Bytes
-  message_not_contains: testgoerli_Bytes
-  transactingAsset: testgoerli_Bytes
-  transactingAsset_not: testgoerli_Bytes
-  transactingAsset_in: [testgoerli_Bytes!]
-  transactingAsset_not_in: [testgoerli_Bytes!]
-  transactingAsset_contains: testgoerli_Bytes
-  transactingAsset_not_contains: testgoerli_Bytes
-=======
-  status: staginggoerli_TransferStatus
-  status_not: staginggoerli_TransferStatus
-  status_in: [staginggoerli_TransferStatus!]
-  status_not_in: [staginggoerli_TransferStatus!]
-  message: staginggoerli_Bytes
-  message_not: staginggoerli_Bytes
-  message_in: [staginggoerli_Bytes!]
-  message_not_in: [staginggoerli_Bytes!]
-  message_contains: staginggoerli_Bytes
-  message_not_contains: staginggoerli_Bytes
-  transactingAsset: staginggoerli_Bytes
-  transactingAsset_not: staginggoerli_Bytes
-  transactingAsset_in: [staginggoerli_Bytes!]
-  transactingAsset_not_in: [staginggoerli_Bytes!]
-  transactingAsset_contains: staginggoerli_Bytes
-  transactingAsset_not_contains: staginggoerli_Bytes
->>>>>>> 0ca3a377
-  transactingAmount: BigInt
-  transactingAmount_not: BigInt
-  transactingAmount_gt: BigInt
-  transactingAmount_lt: BigInt
-  transactingAmount_gte: BigInt
-  transactingAmount_lte: BigInt
-  transactingAmount_in: [BigInt!]
-  transactingAmount_not_in: [BigInt!]
-<<<<<<< HEAD
-  bridgedAsset: testgoerli_Bytes
-  bridgedAsset_not: testgoerli_Bytes
-  bridgedAsset_in: [testgoerli_Bytes!]
-  bridgedAsset_not_in: [testgoerli_Bytes!]
-  bridgedAsset_contains: testgoerli_Bytes
-  bridgedAsset_not_contains: testgoerli_Bytes
-=======
-  bridgedAsset: staginggoerli_Bytes
-  bridgedAsset_not: staginggoerli_Bytes
-  bridgedAsset_in: [staginggoerli_Bytes!]
-  bridgedAsset_not_in: [staginggoerli_Bytes!]
-  bridgedAsset_contains: staginggoerli_Bytes
-  bridgedAsset_not_contains: staginggoerli_Bytes
->>>>>>> 0ca3a377
-  bridgedAmount: BigInt
-  bridgedAmount_not: BigInt
-  bridgedAmount_gt: BigInt
-  bridgedAmount_lt: BigInt
-  bridgedAmount_gte: BigInt
-  bridgedAmount_lte: BigInt
-  bridgedAmount_in: [BigInt!]
-  bridgedAmount_not_in: [BigInt!]
-<<<<<<< HEAD
-  caller: testgoerli_Bytes
-  caller_not: testgoerli_Bytes
-  caller_in: [testgoerli_Bytes!]
-  caller_not_in: [testgoerli_Bytes!]
-  caller_contains: testgoerli_Bytes
-  caller_not_contains: testgoerli_Bytes
-  transactionHash: testgoerli_Bytes
-  transactionHash_not: testgoerli_Bytes
-  transactionHash_in: [testgoerli_Bytes!]
-  transactionHash_not_in: [testgoerli_Bytes!]
-  transactionHash_contains: testgoerli_Bytes
-  transactionHash_not_contains: testgoerli_Bytes
-=======
-  caller: staginggoerli_Bytes
-  caller_not: staginggoerli_Bytes
-  caller_in: [staginggoerli_Bytes!]
-  caller_not_in: [staginggoerli_Bytes!]
-  caller_contains: staginggoerli_Bytes
-  caller_not_contains: staginggoerli_Bytes
-  transactionHash: staginggoerli_Bytes
-  transactionHash_not: staginggoerli_Bytes
-  transactionHash_in: [staginggoerli_Bytes!]
-  transactionHash_not_in: [staginggoerli_Bytes!]
-  transactionHash_contains: staginggoerli_Bytes
-  transactionHash_not_contains: staginggoerli_Bytes
->>>>>>> 0ca3a377
-  timestamp: BigInt
-  timestamp_not: BigInt
-  timestamp_gt: BigInt
-  timestamp_lt: BigInt
-  timestamp_gte: BigInt
-  timestamp_lte: BigInt
-  timestamp_in: [BigInt!]
-  timestamp_not_in: [BigInt!]
-  gasPrice: BigInt
-  gasPrice_not: BigInt
-  gasPrice_gt: BigInt
-  gasPrice_lt: BigInt
-  gasPrice_gte: BigInt
-  gasPrice_lte: BigInt
-  gasPrice_in: [BigInt!]
-  gasPrice_not_in: [BigInt!]
-  gasLimit: BigInt
-  gasLimit_not: BigInt
-  gasLimit_gt: BigInt
-  gasLimit_lt: BigInt
-  gasLimit_gte: BigInt
-  gasLimit_lte: BigInt
-  gasLimit_in: [BigInt!]
-  gasLimit_not_in: [BigInt!]
-  blockNumber: BigInt
-  blockNumber_not: BigInt
-  blockNumber_gt: BigInt
-  blockNumber_lt: BigInt
-  blockNumber_gte: BigInt
-  blockNumber_lte: BigInt
-  blockNumber_in: [BigInt!]
-  blockNumber_not_in: [BigInt!]
-
-  """Filter for the block changed event."""
-<<<<<<< HEAD
-  _change_block: testgoerli_BlockChangedFilter
-}
-
-enum testgoerli_OriginTransfer_orderBy {
-=======
-  _change_block: staginggoerli_BlockChangedFilter
-}
-
-enum staginggoerli_OriginTransfer_orderBy {
->>>>>>> 0ca3a377
-  id
-  chainId
-  transferId
-  nonce
-  to
-  callData
-  originDomain
-  destinationDomain
-  agent
-  recovery
-  forceSlow
-  receiveLocal
-  callback
-  callbackFee
-  relayerFee
-  slippageTol
-  status
-  message
-  transactingAsset
-  transactingAmount
-  bridgedAsset
-  bridgedAmount
-  caller
-  transactionHash
-  timestamp
-  gasPrice
-  gasLimit
-  blockNumber
-}
-
-<<<<<<< HEAD
-type testgoerli_Relayer {
-  id: ID!
-  isActive: Boolean!
-  relayer: testgoerli_Bytes
-}
-
-input testgoerli_Relayer_filter {
-=======
-type staginggoerli_Relayer {
-  id: ID!
-  isActive: Boolean!
-  relayer: staginggoerli_Bytes
-}
-
-input staginggoerli_Relayer_filter {
->>>>>>> 0ca3a377
-  id: ID
-  id_not: ID
-  id_gt: ID
-  id_lt: ID
-  id_gte: ID
-  id_lte: ID
-  id_in: [ID!]
-  id_not_in: [ID!]
-  isActive: Boolean
-  isActive_not: Boolean
-  isActive_in: [Boolean!]
-  isActive_not_in: [Boolean!]
-<<<<<<< HEAD
-  relayer: testgoerli_Bytes
-  relayer_not: testgoerli_Bytes
-  relayer_in: [testgoerli_Bytes!]
-  relayer_not_in: [testgoerli_Bytes!]
-  relayer_contains: testgoerli_Bytes
-  relayer_not_contains: testgoerli_Bytes
-
-  """Filter for the block changed event."""
-  _change_block: testgoerli_BlockChangedFilter
-}
-
-enum testgoerli_Relayer_orderBy {
-=======
-  relayer: staginggoerli_Bytes
-  relayer_not: staginggoerli_Bytes
-  relayer_in: [staginggoerli_Bytes!]
-  relayer_not_in: [staginggoerli_Bytes!]
-  relayer_contains: staginggoerli_Bytes
-  relayer_not_contains: staginggoerli_Bytes
-
-  """Filter for the block changed event."""
-  _change_block: staginggoerli_BlockChangedFilter
-}
-
-enum staginggoerli_Relayer_orderBy {
->>>>>>> 0ca3a377
-  id
-  isActive
-  relayer
-}
-
-<<<<<<< HEAD
-type testgoerli_Router {
-  id: ID!
-  isActive: Boolean!
-  owner: testgoerli_Bytes
-  recipient: testgoerli_Bytes
-  proposedOwner: testgoerli_Bytes
-  proposedTimestamp: BigInt
-  assetBalances(skip: Int = 0, first: Int = 100, orderBy: testgoerli_AssetBalance_orderBy, orderDirection: testgoerli_OrderDirection, where: testgoerli_AssetBalance_filter): [testgoerli_AssetBalance!]!
-}
-
-input testgoerli_Router_filter {
-=======
-type staginggoerli_Router {
-  id: ID!
-  isActive: Boolean!
-  owner: staginggoerli_Bytes
-  recipient: staginggoerli_Bytes
-  proposedOwner: staginggoerli_Bytes
-  proposedTimestamp: BigInt
-  assetBalances(skip: Int = 0, first: Int = 100, orderBy: staginggoerli_AssetBalance_orderBy, orderDirection: staginggoerli_OrderDirection, where: staginggoerli_AssetBalance_filter): [staginggoerli_AssetBalance!]!
-}
-
-input staginggoerli_Router_filter {
->>>>>>> 0ca3a377
-  id: ID
-  id_not: ID
-  id_gt: ID
-  id_lt: ID
-  id_gte: ID
-  id_lte: ID
-  id_in: [ID!]
-  id_not_in: [ID!]
-  isActive: Boolean
-  isActive_not: Boolean
-  isActive_in: [Boolean!]
-  isActive_not_in: [Boolean!]
-<<<<<<< HEAD
-  owner: testgoerli_Bytes
-  owner_not: testgoerli_Bytes
-  owner_in: [testgoerli_Bytes!]
-  owner_not_in: [testgoerli_Bytes!]
-  owner_contains: testgoerli_Bytes
-  owner_not_contains: testgoerli_Bytes
-  recipient: testgoerli_Bytes
-  recipient_not: testgoerli_Bytes
-  recipient_in: [testgoerli_Bytes!]
-  recipient_not_in: [testgoerli_Bytes!]
-  recipient_contains: testgoerli_Bytes
-  recipient_not_contains: testgoerli_Bytes
-  proposedOwner: testgoerli_Bytes
-  proposedOwner_not: testgoerli_Bytes
-  proposedOwner_in: [testgoerli_Bytes!]
-  proposedOwner_not_in: [testgoerli_Bytes!]
-  proposedOwner_contains: testgoerli_Bytes
-  proposedOwner_not_contains: testgoerli_Bytes
-=======
-  owner: staginggoerli_Bytes
-  owner_not: staginggoerli_Bytes
-  owner_in: [staginggoerli_Bytes!]
-  owner_not_in: [staginggoerli_Bytes!]
-  owner_contains: staginggoerli_Bytes
-  owner_not_contains: staginggoerli_Bytes
-  recipient: staginggoerli_Bytes
-  recipient_not: staginggoerli_Bytes
-  recipient_in: [staginggoerli_Bytes!]
-  recipient_not_in: [staginggoerli_Bytes!]
-  recipient_contains: staginggoerli_Bytes
-  recipient_not_contains: staginggoerli_Bytes
-  proposedOwner: staginggoerli_Bytes
-  proposedOwner_not: staginggoerli_Bytes
-  proposedOwner_in: [staginggoerli_Bytes!]
-  proposedOwner_not_in: [staginggoerli_Bytes!]
-  proposedOwner_contains: staginggoerli_Bytes
-  proposedOwner_not_contains: staginggoerli_Bytes
->>>>>>> 0ca3a377
-  proposedTimestamp: BigInt
-  proposedTimestamp_not: BigInt
-  proposedTimestamp_gt: BigInt
-  proposedTimestamp_lt: BigInt
-  proposedTimestamp_gte: BigInt
-  proposedTimestamp_lte: BigInt
-  proposedTimestamp_in: [BigInt!]
-  proposedTimestamp_not_in: [BigInt!]
-<<<<<<< HEAD
-  assetBalances_: testgoerli_AssetBalance_filter
-
-  """Filter for the block changed event."""
-  _change_block: testgoerli_BlockChangedFilter
-}
-
-enum testgoerli_Router_orderBy {
-=======
-  assetBalances_: staginggoerli_AssetBalance_filter
-
-  """Filter for the block changed event."""
-  _change_block: staginggoerli_BlockChangedFilter
-}
-
-enum staginggoerli_Router_orderBy {
->>>>>>> 0ca3a377
-  id
-  isActive
-  owner
-  recipient
-  proposedOwner
-  proposedTimestamp
-  assetBalances
-}
-
-<<<<<<< HEAD
-type testgoerli_Setting {
-  id: ID!
-  maxRoutersPerTransfer: BigInt!
-  caller: testgoerli_Bytes!
-}
-
-input testgoerli_Setting_filter {
-=======
-type staginggoerli_Setting {
-  id: ID!
-  maxRoutersPerTransfer: BigInt!
-  caller: staginggoerli_Bytes!
-}
-
-input staginggoerli_Setting_filter {
->>>>>>> 0ca3a377
-  id: ID
-  id_not: ID
-  id_gt: ID
-  id_lt: ID
-  id_gte: ID
-  id_lte: ID
-  id_in: [ID!]
-  id_not_in: [ID!]
-  maxRoutersPerTransfer: BigInt
-  maxRoutersPerTransfer_not: BigInt
-  maxRoutersPerTransfer_gt: BigInt
-  maxRoutersPerTransfer_lt: BigInt
-  maxRoutersPerTransfer_gte: BigInt
-  maxRoutersPerTransfer_lte: BigInt
-  maxRoutersPerTransfer_in: [BigInt!]
-  maxRoutersPerTransfer_not_in: [BigInt!]
-<<<<<<< HEAD
-  caller: testgoerli_Bytes
-  caller_not: testgoerli_Bytes
-  caller_in: [testgoerli_Bytes!]
-  caller_not_in: [testgoerli_Bytes!]
-  caller_contains: testgoerli_Bytes
-  caller_not_contains: testgoerli_Bytes
-
-  """Filter for the block changed event."""
-  _change_block: testgoerli_BlockChangedFilter
-}
-
-enum testgoerli_Setting_orderBy {
-=======
-  caller: staginggoerli_Bytes
-  caller_not: staginggoerli_Bytes
-  caller_in: [staginggoerli_Bytes!]
-  caller_not_in: [staginggoerli_Bytes!]
-  caller_contains: staginggoerli_Bytes
-  caller_not_contains: staginggoerli_Bytes
-
-  """Filter for the block changed event."""
-  _change_block: staginggoerli_BlockChangedFilter
-}
-
-enum staginggoerli_Setting_orderBy {
->>>>>>> 0ca3a377
-  id
-  maxRoutersPerTransfer
-  caller
-}
-
-<<<<<<< HEAD
-type testgoerli_SponsorVault {
-  id: ID!
-  sponsorVault: testgoerli_Bytes!
-}
-
-input testgoerli_SponsorVault_filter {
-=======
-type staginggoerli_SponsorVault {
-  id: ID!
-  sponsorVault: staginggoerli_Bytes!
-}
-
-input staginggoerli_SponsorVault_filter {
->>>>>>> 0ca3a377
-  id: ID
-  id_not: ID
-  id_gt: ID
-  id_lt: ID
-  id_gte: ID
-  id_lte: ID
-  id_in: [ID!]
-  id_not_in: [ID!]
-<<<<<<< HEAD
-  sponsorVault: testgoerli_Bytes
-  sponsorVault_not: testgoerli_Bytes
-  sponsorVault_in: [testgoerli_Bytes!]
-  sponsorVault_not_in: [testgoerli_Bytes!]
-  sponsorVault_contains: testgoerli_Bytes
-  sponsorVault_not_contains: testgoerli_Bytes
-
-  """Filter for the block changed event."""
-  _change_block: testgoerli_BlockChangedFilter
-}
-
-enum testgoerli_SponsorVault_orderBy {
-=======
-  sponsorVault: staginggoerli_Bytes
-  sponsorVault_not: staginggoerli_Bytes
-  sponsorVault_in: [staginggoerli_Bytes!]
-  sponsorVault_not_in: [staginggoerli_Bytes!]
-  sponsorVault_contains: staginggoerli_Bytes
-  sponsorVault_not_contains: staginggoerli_Bytes
-
-  """Filter for the block changed event."""
-  _change_block: staginggoerli_BlockChangedFilter
-}
-
-enum staginggoerli_SponsorVault_orderBy {
->>>>>>> 0ca3a377
-  id
-  sponsorVault
-}
-
-<<<<<<< HEAD
-type testgoerli_StableSwap {
-  id: ID!
-  canonicalId: testgoerli_Bytes!
-  domain: BigInt
-  swapPool: testgoerli_Bytes!
-}
-
-input testgoerli_StableSwap_filter {
-=======
-type staginggoerli_StableSwap {
-  id: ID!
-  canonicalId: staginggoerli_Bytes!
-  domain: BigInt
-  swapPool: staginggoerli_Bytes!
-}
-
-input staginggoerli_StableSwap_filter {
->>>>>>> 0ca3a377
-  id: ID
-  id_not: ID
-  id_gt: ID
-  id_lt: ID
-  id_gte: ID
-  id_lte: ID
-  id_in: [ID!]
-  id_not_in: [ID!]
-<<<<<<< HEAD
-  canonicalId: testgoerli_Bytes
-  canonicalId_not: testgoerli_Bytes
-  canonicalId_in: [testgoerli_Bytes!]
-  canonicalId_not_in: [testgoerli_Bytes!]
-  canonicalId_contains: testgoerli_Bytes
-  canonicalId_not_contains: testgoerli_Bytes
-=======
-  canonicalId: staginggoerli_Bytes
-  canonicalId_not: staginggoerli_Bytes
-  canonicalId_in: [staginggoerli_Bytes!]
-  canonicalId_not_in: [staginggoerli_Bytes!]
-  canonicalId_contains: staginggoerli_Bytes
-  canonicalId_not_contains: staginggoerli_Bytes
->>>>>>> 0ca3a377
-  domain: BigInt
-  domain_not: BigInt
-  domain_gt: BigInt
-  domain_lt: BigInt
-  domain_gte: BigInt
-  domain_lte: BigInt
-  domain_in: [BigInt!]
-  domain_not_in: [BigInt!]
-<<<<<<< HEAD
-  swapPool: testgoerli_Bytes
-  swapPool_not: testgoerli_Bytes
-  swapPool_in: [testgoerli_Bytes!]
-  swapPool_not_in: [testgoerli_Bytes!]
-  swapPool_contains: testgoerli_Bytes
-  swapPool_not_contains: testgoerli_Bytes
-
-  """Filter for the block changed event."""
-  _change_block: testgoerli_BlockChangedFilter
-}
-
-enum testgoerli_StableSwap_orderBy {
-=======
-  swapPool: staginggoerli_Bytes
-  swapPool_not: staginggoerli_Bytes
-  swapPool_in: [staginggoerli_Bytes!]
-  swapPool_not_in: [staginggoerli_Bytes!]
-  swapPool_contains: staginggoerli_Bytes
-  swapPool_not_contains: staginggoerli_Bytes
-
-  """Filter for the block changed event."""
-  _change_block: staginggoerli_BlockChangedFilter
-}
-
-enum staginggoerli_StableSwap_orderBy {
->>>>>>> 0ca3a377
-  id
-  canonicalId
-  domain
-  swapPool
-}
-
-<<<<<<< HEAD
-enum testgoerli_TransferStatus {
-=======
-enum staginggoerli_TransferStatus {
->>>>>>> 0ca3a377
-  XCalled
-  Executed
-  Reconciled
-  CompletedSlow
-  CompletedFast
-}
-
-<<<<<<< HEAD
-type testgoerli__Block_ {
-  """The hash of the block"""
-  hash: testgoerli_Bytes
-=======
-type staginggoerli__Block_ {
-  """The hash of the block"""
-  hash: staginggoerli_Bytes
->>>>>>> 0ca3a377
-
-  """The block number"""
-  number: Int!
-}
-
-"""The type for the top-level _meta field"""
-<<<<<<< HEAD
-type testgoerli__Meta_ {
-  "Information about a specific subgraph block. The hash of the block\nwill be null if the _meta field has a block constraint that asks for\na block number. It will be filled if the _meta field has no block constraint\nand therefore asks for the latest  block\n"
-  block: testgoerli__Block_!
-=======
-type staginggoerli__Meta_ {
-  "Information about a specific subgraph block. The hash of the block\nwill be null if the _meta field has a block constraint that asks for\na block number. It will be filled if the _meta field has no block constraint\nand therefore asks for the latest  block\n"
-  block: staginggoerli__Block_!
->>>>>>> 0ca3a377
-
-  """The deployment ID"""
-  deployment: String!
-
-  """If `true`, the subgraph encountered indexing errors at some past block"""
-  hasIndexingErrors: Boolean!
-}
-
-<<<<<<< HEAD
-type staginggoerli_Asset {
-  id: ID!
-  local: staginggoerli_Bytes!
-  adoptedAsset: staginggoerli_Bytes!
-  canonicalId: staginggoerli_Bytes!
-=======
-type testrinkeby_Asset {
-  id: ID!
-  local: testrinkeby_Bytes!
-  adoptedAsset: testrinkeby_Bytes!
-  canonicalId: testrinkeby_Bytes!
->>>>>>> 0ca3a377
-  canonicalDomain: BigInt!
-  blockNumber: BigInt!
-}
-
-<<<<<<< HEAD
-type staginggoerli_AssetBalance {
-  id: ID!
-  amount: BigInt!
-  router: staginggoerli_Router!
-  asset: staginggoerli_Asset!
-}
-
-input staginggoerli_AssetBalance_filter {
-=======
-type testrinkeby_AssetBalance {
-  id: ID!
-  amount: BigInt!
-  router: testrinkeby_Router!
-  asset: testrinkeby_Asset!
-}
-
-input testrinkeby_AssetBalance_filter {
->>>>>>> 0ca3a377
-  id: ID
-  id_not: ID
-  id_gt: ID
-  id_lt: ID
-  id_gte: ID
-  id_lte: ID
-  id_in: [ID!]
-  id_not_in: [ID!]
-  amount: BigInt
-  amount_not: BigInt
-  amount_gt: BigInt
-  amount_lt: BigInt
-  amount_gte: BigInt
-  amount_lte: BigInt
-  amount_in: [BigInt!]
-  amount_not_in: [BigInt!]
-  router: String
-  router_not: String
-  router_gt: String
-  router_lt: String
-  router_gte: String
-  router_lte: String
-  router_in: [String!]
-  router_not_in: [String!]
-  router_contains: String
-  router_contains_nocase: String
-  router_not_contains: String
-  router_not_contains_nocase: String
-  router_starts_with: String
-  router_starts_with_nocase: String
-  router_not_starts_with: String
-  router_not_starts_with_nocase: String
-  router_ends_with: String
-  router_ends_with_nocase: String
-  router_not_ends_with: String
-  router_not_ends_with_nocase: String
-<<<<<<< HEAD
-  router_: staginggoerli_Router_filter
-=======
-  router_: testrinkeby_Router_filter
->>>>>>> 0ca3a377
-  asset: String
-  asset_not: String
-  asset_gt: String
-  asset_lt: String
-  asset_gte: String
-  asset_lte: String
-  asset_in: [String!]
-  asset_not_in: [String!]
-  asset_contains: String
-  asset_contains_nocase: String
-  asset_not_contains: String
-  asset_not_contains_nocase: String
-  asset_starts_with: String
-  asset_starts_with_nocase: String
-  asset_not_starts_with: String
-  asset_not_starts_with_nocase: String
-  asset_ends_with: String
-  asset_ends_with_nocase: String
-  asset_not_ends_with: String
-  asset_not_ends_with_nocase: String
-<<<<<<< HEAD
-  asset_: staginggoerli_Asset_filter
-
-  """Filter for the block changed event."""
-  _change_block: staginggoerli_BlockChangedFilter
-}
-
-enum staginggoerli_AssetBalance_orderBy {
-=======
-  asset_: testrinkeby_Asset_filter
-
-  """Filter for the block changed event."""
-  _change_block: testrinkeby_BlockChangedFilter
-}
-
-enum testrinkeby_AssetBalance_orderBy {
->>>>>>> 0ca3a377
-  id
-  amount
-  router
-  asset
-}
-
-<<<<<<< HEAD
-input staginggoerli_Asset_filter {
-=======
-input testrinkeby_Asset_filter {
->>>>>>> 0ca3a377
-  id: ID
-  id_not: ID
-  id_gt: ID
-  id_lt: ID
-  id_gte: ID
-  id_lte: ID
-  id_in: [ID!]
-  id_not_in: [ID!]
-<<<<<<< HEAD
-  local: staginggoerli_Bytes
-  local_not: staginggoerli_Bytes
-  local_in: [staginggoerli_Bytes!]
-  local_not_in: [staginggoerli_Bytes!]
-  local_contains: staginggoerli_Bytes
-  local_not_contains: staginggoerli_Bytes
-  adoptedAsset: staginggoerli_Bytes
-  adoptedAsset_not: staginggoerli_Bytes
-  adoptedAsset_in: [staginggoerli_Bytes!]
-  adoptedAsset_not_in: [staginggoerli_Bytes!]
-  adoptedAsset_contains: staginggoerli_Bytes
-  adoptedAsset_not_contains: staginggoerli_Bytes
-  canonicalId: staginggoerli_Bytes
-  canonicalId_not: staginggoerli_Bytes
-  canonicalId_in: [staginggoerli_Bytes!]
-  canonicalId_not_in: [staginggoerli_Bytes!]
-  canonicalId_contains: staginggoerli_Bytes
-  canonicalId_not_contains: staginggoerli_Bytes
-=======
-  local: testrinkeby_Bytes
-  local_not: testrinkeby_Bytes
-  local_in: [testrinkeby_Bytes!]
-  local_not_in: [testrinkeby_Bytes!]
-  local_contains: testrinkeby_Bytes
-  local_not_contains: testrinkeby_Bytes
-  adoptedAsset: testrinkeby_Bytes
-  adoptedAsset_not: testrinkeby_Bytes
-  adoptedAsset_in: [testrinkeby_Bytes!]
-  adoptedAsset_not_in: [testrinkeby_Bytes!]
-  adoptedAsset_contains: testrinkeby_Bytes
-  adoptedAsset_not_contains: testrinkeby_Bytes
-  canonicalId: testrinkeby_Bytes
-  canonicalId_not: testrinkeby_Bytes
-  canonicalId_in: [testrinkeby_Bytes!]
-  canonicalId_not_in: [testrinkeby_Bytes!]
-  canonicalId_contains: testrinkeby_Bytes
-  canonicalId_not_contains: testrinkeby_Bytes
->>>>>>> 0ca3a377
-  canonicalDomain: BigInt
-  canonicalDomain_not: BigInt
-  canonicalDomain_gt: BigInt
-  canonicalDomain_lt: BigInt
-  canonicalDomain_gte: BigInt
-  canonicalDomain_lte: BigInt
-  canonicalDomain_in: [BigInt!]
-  canonicalDomain_not_in: [BigInt!]
-  blockNumber: BigInt
-  blockNumber_not: BigInt
-  blockNumber_gt: BigInt
-  blockNumber_lt: BigInt
-  blockNumber_gte: BigInt
-  blockNumber_lte: BigInt
-  blockNumber_in: [BigInt!]
-  blockNumber_not_in: [BigInt!]
-
-  """Filter for the block changed event."""
-<<<<<<< HEAD
-  _change_block: staginggoerli_BlockChangedFilter
-}
-
-enum staginggoerli_Asset_orderBy {
-=======
-  _change_block: testrinkeby_BlockChangedFilter
-}
-
-enum testrinkeby_Asset_orderBy {
->>>>>>> 0ca3a377
-  id
-  local
-  adoptedAsset
-  canonicalId
-  canonicalDomain
-  blockNumber
-}
-
-<<<<<<< HEAD
-scalar staginggoerli_BigDecimal
-
-input staginggoerli_BlockChangedFilter {
-  number_gte: Int!
-}
-
-input staginggoerli_Block_height {
-  hash: staginggoerli_Bytes
-=======
-scalar testrinkeby_BigDecimal
-
-input testrinkeby_BlockChangedFilter {
-  number_gte: Int!
-}
-
-input testrinkeby_Block_height {
-  hash: testrinkeby_Bytes
->>>>>>> 0ca3a377
-  number: Int
-  number_gte: Int
-}
-
-<<<<<<< HEAD
-scalar staginggoerli_Bytes
-
-type staginggoerli_DestinationTransfer {
-  id: ID!
-  chainId: BigInt
-  transferId: staginggoerli_Bytes
-  nonce: BigInt
-  to: staginggoerli_Bytes
-  callData: staginggoerli_Bytes
-  originDomain: BigInt
-  destinationDomain: BigInt
-  agent: staginggoerli_Bytes
-  recovery: staginggoerli_Bytes
-  forceSlow: Boolean
-  receiveLocal: Boolean
-  callback: staginggoerli_Bytes
-  callbackFee: BigInt
-  relayerFee: BigInt
-  slippageTol: BigInt
-  status: staginggoerli_TransferStatus
-  routers(skip: Int = 0, first: Int = 100, orderBy: staginggoerli_Router_orderBy, orderDirection: staginggoerli_OrderDirection, where: staginggoerli_Router_filter): [staginggoerli_Router!]
-  originSender: staginggoerli_Bytes
-  transactingAsset: staginggoerli_Bytes
-  transactingAmount: BigInt
-  localAsset: staginggoerli_Bytes
-  localAmount: BigInt
-  sponsorVaultRelayerFee: BigInt
-  executedCaller: staginggoerli_Bytes
-  executedTransactionHash: staginggoerli_Bytes
-=======
-scalar testrinkeby_Bytes
-
-type testrinkeby_DestinationTransfer {
-  id: ID!
-  chainId: BigInt
-  transferId: testrinkeby_Bytes
-  nonce: BigInt
-  to: testrinkeby_Bytes
-  callData: testrinkeby_Bytes
-  originDomain: BigInt
-  destinationDomain: BigInt
-  agent: testrinkeby_Bytes
-  recovery: testrinkeby_Bytes
-  forceSlow: Boolean
-  receiveLocal: Boolean
-  callback: testrinkeby_Bytes
-  callbackFee: BigInt
-  relayerFee: BigInt
-  slippageTol: BigInt
-  status: testrinkeby_TransferStatus
-  routers(skip: Int = 0, first: Int = 100, orderBy: testrinkeby_Router_orderBy, orderDirection: testrinkeby_OrderDirection, where: testrinkeby_Router_filter): [testrinkeby_Router!]
-  originSender: testrinkeby_Bytes
-  transactingAsset: testrinkeby_Bytes
-  transactingAmount: BigInt
-  localAsset: testrinkeby_Bytes
-  localAmount: BigInt
-  sponsorVaultRelayerFee: BigInt
-  executedCaller: testrinkeby_Bytes
-  executedTransactionHash: testrinkeby_Bytes
->>>>>>> 0ca3a377
-  executedTimestamp: BigInt
-  executedGasPrice: BigInt
-  executedGasLimit: BigInt
-  executedBlockNumber: BigInt
-<<<<<<< HEAD
-  reconciledCaller: staginggoerli_Bytes
-  reconciledTransactionHash: staginggoerli_Bytes
-=======
-  reconciledCaller: testrinkeby_Bytes
-  reconciledTransactionHash: testrinkeby_Bytes
->>>>>>> 0ca3a377
-  reconciledTimestamp: BigInt
-  reconciledGasPrice: BigInt
-  reconciledGasLimit: BigInt
-  reconciledBlockNumber: BigInt
-}
-
-<<<<<<< HEAD
-input staginggoerli_DestinationTransfer_filter {
-=======
-input testrinkeby_DestinationTransfer_filter {
->>>>>>> 0ca3a377
-  id: ID
-  id_not: ID
-  id_gt: ID
-  id_lt: ID
-  id_gte: ID
-  id_lte: ID
-  id_in: [ID!]
-  id_not_in: [ID!]
-  chainId: BigInt
-  chainId_not: BigInt
-  chainId_gt: BigInt
-  chainId_lt: BigInt
-  chainId_gte: BigInt
-  chainId_lte: BigInt
-  chainId_in: [BigInt!]
-  chainId_not_in: [BigInt!]
-<<<<<<< HEAD
-  transferId: staginggoerli_Bytes
-  transferId_not: staginggoerli_Bytes
-  transferId_in: [staginggoerli_Bytes!]
-  transferId_not_in: [staginggoerli_Bytes!]
-  transferId_contains: staginggoerli_Bytes
-  transferId_not_contains: staginggoerli_Bytes
-=======
-  transferId: testrinkeby_Bytes
-  transferId_not: testrinkeby_Bytes
-  transferId_in: [testrinkeby_Bytes!]
-  transferId_not_in: [testrinkeby_Bytes!]
-  transferId_contains: testrinkeby_Bytes
-  transferId_not_contains: testrinkeby_Bytes
->>>>>>> 0ca3a377
-  nonce: BigInt
-  nonce_not: BigInt
-  nonce_gt: BigInt
-  nonce_lt: BigInt
-  nonce_gte: BigInt
-  nonce_lte: BigInt
-  nonce_in: [BigInt!]
-  nonce_not_in: [BigInt!]
-<<<<<<< HEAD
-  to: staginggoerli_Bytes
-  to_not: staginggoerli_Bytes
-  to_in: [staginggoerli_Bytes!]
-  to_not_in: [staginggoerli_Bytes!]
-  to_contains: staginggoerli_Bytes
-  to_not_contains: staginggoerli_Bytes
-  callData: staginggoerli_Bytes
-  callData_not: staginggoerli_Bytes
-  callData_in: [staginggoerli_Bytes!]
-  callData_not_in: [staginggoerli_Bytes!]
-  callData_contains: staginggoerli_Bytes
-  callData_not_contains: staginggoerli_Bytes
-=======
-  to: testrinkeby_Bytes
-  to_not: testrinkeby_Bytes
-  to_in: [testrinkeby_Bytes!]
-  to_not_in: [testrinkeby_Bytes!]
-  to_contains: testrinkeby_Bytes
-  to_not_contains: testrinkeby_Bytes
-  callData: testrinkeby_Bytes
-  callData_not: testrinkeby_Bytes
-  callData_in: [testrinkeby_Bytes!]
-  callData_not_in: [testrinkeby_Bytes!]
-  callData_contains: testrinkeby_Bytes
-  callData_not_contains: testrinkeby_Bytes
->>>>>>> 0ca3a377
-  originDomain: BigInt
-  originDomain_not: BigInt
-  originDomain_gt: BigInt
-  originDomain_lt: BigInt
-  originDomain_gte: BigInt
-  originDomain_lte: BigInt
-  originDomain_in: [BigInt!]
-  originDomain_not_in: [BigInt!]
-  destinationDomain: BigInt
-  destinationDomain_not: BigInt
-  destinationDomain_gt: BigInt
-  destinationDomain_lt: BigInt
-  destinationDomain_gte: BigInt
-  destinationDomain_lte: BigInt
-  destinationDomain_in: [BigInt!]
-  destinationDomain_not_in: [BigInt!]
-<<<<<<< HEAD
-  agent: staginggoerli_Bytes
-  agent_not: staginggoerli_Bytes
-  agent_in: [staginggoerli_Bytes!]
-  agent_not_in: [staginggoerli_Bytes!]
-  agent_contains: staginggoerli_Bytes
-  agent_not_contains: staginggoerli_Bytes
-  recovery: staginggoerli_Bytes
-  recovery_not: staginggoerli_Bytes
-  recovery_in: [staginggoerli_Bytes!]
-  recovery_not_in: [staginggoerli_Bytes!]
-  recovery_contains: staginggoerli_Bytes
-  recovery_not_contains: staginggoerli_Bytes
-=======
-  agent: testrinkeby_Bytes
-  agent_not: testrinkeby_Bytes
-  agent_in: [testrinkeby_Bytes!]
-  agent_not_in: [testrinkeby_Bytes!]
-  agent_contains: testrinkeby_Bytes
-  agent_not_contains: testrinkeby_Bytes
-  recovery: testrinkeby_Bytes
-  recovery_not: testrinkeby_Bytes
-  recovery_in: [testrinkeby_Bytes!]
-  recovery_not_in: [testrinkeby_Bytes!]
-  recovery_contains: testrinkeby_Bytes
-  recovery_not_contains: testrinkeby_Bytes
->>>>>>> 0ca3a377
-  forceSlow: Boolean
-  forceSlow_not: Boolean
-  forceSlow_in: [Boolean!]
-  forceSlow_not_in: [Boolean!]
-  receiveLocal: Boolean
-  receiveLocal_not: Boolean
-  receiveLocal_in: [Boolean!]
-  receiveLocal_not_in: [Boolean!]
-<<<<<<< HEAD
-  callback: staginggoerli_Bytes
-  callback_not: staginggoerli_Bytes
-  callback_in: [staginggoerli_Bytes!]
-  callback_not_in: [staginggoerli_Bytes!]
-  callback_contains: staginggoerli_Bytes
-  callback_not_contains: staginggoerli_Bytes
-=======
-  callback: testrinkeby_Bytes
-  callback_not: testrinkeby_Bytes
-  callback_in: [testrinkeby_Bytes!]
-  callback_not_in: [testrinkeby_Bytes!]
-  callback_contains: testrinkeby_Bytes
-  callback_not_contains: testrinkeby_Bytes
->>>>>>> 0ca3a377
-  callbackFee: BigInt
-  callbackFee_not: BigInt
-  callbackFee_gt: BigInt
-  callbackFee_lt: BigInt
-  callbackFee_gte: BigInt
-  callbackFee_lte: BigInt
-  callbackFee_in: [BigInt!]
-  callbackFee_not_in: [BigInt!]
-  relayerFee: BigInt
-  relayerFee_not: BigInt
-  relayerFee_gt: BigInt
-  relayerFee_lt: BigInt
-  relayerFee_gte: BigInt
-  relayerFee_lte: BigInt
-  relayerFee_in: [BigInt!]
-  relayerFee_not_in: [BigInt!]
-  slippageTol: BigInt
-  slippageTol_not: BigInt
-  slippageTol_gt: BigInt
-  slippageTol_lt: BigInt
-  slippageTol_gte: BigInt
-  slippageTol_lte: BigInt
-  slippageTol_in: [BigInt!]
-  slippageTol_not_in: [BigInt!]
-<<<<<<< HEAD
-  status: staginggoerli_TransferStatus
-  status_not: staginggoerli_TransferStatus
-  status_in: [staginggoerli_TransferStatus!]
-  status_not_in: [staginggoerli_TransferStatus!]
-=======
-  status: testrinkeby_TransferStatus
-  status_not: testrinkeby_TransferStatus
-  status_in: [testrinkeby_TransferStatus!]
-  status_not_in: [testrinkeby_TransferStatus!]
->>>>>>> 0ca3a377
-  routers: [String!]
-  routers_not: [String!]
-  routers_contains: [String!]
-  routers_contains_nocase: [String!]
-  routers_not_contains: [String!]
-  routers_not_contains_nocase: [String!]
-<<<<<<< HEAD
-  routers_: staginggoerli_Router_filter
-  originSender: staginggoerli_Bytes
-  originSender_not: staginggoerli_Bytes
-  originSender_in: [staginggoerli_Bytes!]
-  originSender_not_in: [staginggoerli_Bytes!]
-  originSender_contains: staginggoerli_Bytes
-  originSender_not_contains: staginggoerli_Bytes
-  transactingAsset: staginggoerli_Bytes
-  transactingAsset_not: staginggoerli_Bytes
-  transactingAsset_in: [staginggoerli_Bytes!]
-  transactingAsset_not_in: [staginggoerli_Bytes!]
-  transactingAsset_contains: staginggoerli_Bytes
-  transactingAsset_not_contains: staginggoerli_Bytes
-=======
-  routers_: testrinkeby_Router_filter
-  originSender: testrinkeby_Bytes
-  originSender_not: testrinkeby_Bytes
-  originSender_in: [testrinkeby_Bytes!]
-  originSender_not_in: [testrinkeby_Bytes!]
-  originSender_contains: testrinkeby_Bytes
-  originSender_not_contains: testrinkeby_Bytes
-  transactingAsset: testrinkeby_Bytes
-  transactingAsset_not: testrinkeby_Bytes
-  transactingAsset_in: [testrinkeby_Bytes!]
-  transactingAsset_not_in: [testrinkeby_Bytes!]
-  transactingAsset_contains: testrinkeby_Bytes
-  transactingAsset_not_contains: testrinkeby_Bytes
->>>>>>> 0ca3a377
-  transactingAmount: BigInt
-  transactingAmount_not: BigInt
-  transactingAmount_gt: BigInt
-  transactingAmount_lt: BigInt
-  transactingAmount_gte: BigInt
-  transactingAmount_lte: BigInt
-  transactingAmount_in: [BigInt!]
-  transactingAmount_not_in: [BigInt!]
-<<<<<<< HEAD
-  localAsset: staginggoerli_Bytes
-  localAsset_not: staginggoerli_Bytes
-  localAsset_in: [staginggoerli_Bytes!]
-  localAsset_not_in: [staginggoerli_Bytes!]
-  localAsset_contains: staginggoerli_Bytes
-  localAsset_not_contains: staginggoerli_Bytes
-=======
-  localAsset: testrinkeby_Bytes
-  localAsset_not: testrinkeby_Bytes
-  localAsset_in: [testrinkeby_Bytes!]
-  localAsset_not_in: [testrinkeby_Bytes!]
-  localAsset_contains: testrinkeby_Bytes
-  localAsset_not_contains: testrinkeby_Bytes
->>>>>>> 0ca3a377
-  localAmount: BigInt
-  localAmount_not: BigInt
-  localAmount_gt: BigInt
-  localAmount_lt: BigInt
-  localAmount_gte: BigInt
-  localAmount_lte: BigInt
-  localAmount_in: [BigInt!]
-  localAmount_not_in: [BigInt!]
-  sponsorVaultRelayerFee: BigInt
-  sponsorVaultRelayerFee_not: BigInt
-  sponsorVaultRelayerFee_gt: BigInt
-  sponsorVaultRelayerFee_lt: BigInt
-  sponsorVaultRelayerFee_gte: BigInt
-  sponsorVaultRelayerFee_lte: BigInt
-  sponsorVaultRelayerFee_in: [BigInt!]
-  sponsorVaultRelayerFee_not_in: [BigInt!]
-<<<<<<< HEAD
-  executedCaller: staginggoerli_Bytes
-  executedCaller_not: staginggoerli_Bytes
-  executedCaller_in: [staginggoerli_Bytes!]
-  executedCaller_not_in: [staginggoerli_Bytes!]
-  executedCaller_contains: staginggoerli_Bytes
-  executedCaller_not_contains: staginggoerli_Bytes
-  executedTransactionHash: staginggoerli_Bytes
-  executedTransactionHash_not: staginggoerli_Bytes
-  executedTransactionHash_in: [staginggoerli_Bytes!]
-  executedTransactionHash_not_in: [staginggoerli_Bytes!]
-  executedTransactionHash_contains: staginggoerli_Bytes
-  executedTransactionHash_not_contains: staginggoerli_Bytes
-=======
-  executedCaller: testrinkeby_Bytes
-  executedCaller_not: testrinkeby_Bytes
-  executedCaller_in: [testrinkeby_Bytes!]
-  executedCaller_not_in: [testrinkeby_Bytes!]
-  executedCaller_contains: testrinkeby_Bytes
-  executedCaller_not_contains: testrinkeby_Bytes
-  executedTransactionHash: testrinkeby_Bytes
-  executedTransactionHash_not: testrinkeby_Bytes
-  executedTransactionHash_in: [testrinkeby_Bytes!]
-  executedTransactionHash_not_in: [testrinkeby_Bytes!]
-  executedTransactionHash_contains: testrinkeby_Bytes
-  executedTransactionHash_not_contains: testrinkeby_Bytes
->>>>>>> 0ca3a377
-  executedTimestamp: BigInt
-  executedTimestamp_not: BigInt
-  executedTimestamp_gt: BigInt
-  executedTimestamp_lt: BigInt
-  executedTimestamp_gte: BigInt
-  executedTimestamp_lte: BigInt
-  executedTimestamp_in: [BigInt!]
-  executedTimestamp_not_in: [BigInt!]
-  executedGasPrice: BigInt
-  executedGasPrice_not: BigInt
-  executedGasPrice_gt: BigInt
-  executedGasPrice_lt: BigInt
-  executedGasPrice_gte: BigInt
-  executedGasPrice_lte: BigInt
-  executedGasPrice_in: [BigInt!]
-  executedGasPrice_not_in: [BigInt!]
-  executedGasLimit: BigInt
-  executedGasLimit_not: BigInt
-  executedGasLimit_gt: BigInt
-  executedGasLimit_lt: BigInt
-  executedGasLimit_gte: BigInt
-  executedGasLimit_lte: BigInt
-  executedGasLimit_in: [BigInt!]
-  executedGasLimit_not_in: [BigInt!]
-  executedBlockNumber: BigInt
-  executedBlockNumber_not: BigInt
-  executedBlockNumber_gt: BigInt
-  executedBlockNumber_lt: BigInt
-  executedBlockNumber_gte: BigInt
-  executedBlockNumber_lte: BigInt
-  executedBlockNumber_in: [BigInt!]
-  executedBlockNumber_not_in: [BigInt!]
-<<<<<<< HEAD
-  reconciledCaller: staginggoerli_Bytes
-  reconciledCaller_not: staginggoerli_Bytes
-  reconciledCaller_in: [staginggoerli_Bytes!]
-  reconciledCaller_not_in: [staginggoerli_Bytes!]
-  reconciledCaller_contains: staginggoerli_Bytes
-  reconciledCaller_not_contains: staginggoerli_Bytes
-  reconciledTransactionHash: staginggoerli_Bytes
-  reconciledTransactionHash_not: staginggoerli_Bytes
-  reconciledTransactionHash_in: [staginggoerli_Bytes!]
-  reconciledTransactionHash_not_in: [staginggoerli_Bytes!]
-  reconciledTransactionHash_contains: staginggoerli_Bytes
-  reconciledTransactionHash_not_contains: staginggoerli_Bytes
-=======
-  reconciledCaller: testrinkeby_Bytes
-  reconciledCaller_not: testrinkeby_Bytes
-  reconciledCaller_in: [testrinkeby_Bytes!]
-  reconciledCaller_not_in: [testrinkeby_Bytes!]
-  reconciledCaller_contains: testrinkeby_Bytes
-  reconciledCaller_not_contains: testrinkeby_Bytes
-  reconciledTransactionHash: testrinkeby_Bytes
-  reconciledTransactionHash_not: testrinkeby_Bytes
-  reconciledTransactionHash_in: [testrinkeby_Bytes!]
-  reconciledTransactionHash_not_in: [testrinkeby_Bytes!]
-  reconciledTransactionHash_contains: testrinkeby_Bytes
-  reconciledTransactionHash_not_contains: testrinkeby_Bytes
->>>>>>> 0ca3a377
-  reconciledTimestamp: BigInt
-  reconciledTimestamp_not: BigInt
-  reconciledTimestamp_gt: BigInt
-  reconciledTimestamp_lt: BigInt
-  reconciledTimestamp_gte: BigInt
-  reconciledTimestamp_lte: BigInt
-  reconciledTimestamp_in: [BigInt!]
-  reconciledTimestamp_not_in: [BigInt!]
-  reconciledGasPrice: BigInt
-  reconciledGasPrice_not: BigInt
-  reconciledGasPrice_gt: BigInt
-  reconciledGasPrice_lt: BigInt
-  reconciledGasPrice_gte: BigInt
-  reconciledGasPrice_lte: BigInt
-  reconciledGasPrice_in: [BigInt!]
-  reconciledGasPrice_not_in: [BigInt!]
-  reconciledGasLimit: BigInt
-  reconciledGasLimit_not: BigInt
-  reconciledGasLimit_gt: BigInt
-  reconciledGasLimit_lt: BigInt
-  reconciledGasLimit_gte: BigInt
-  reconciledGasLimit_lte: BigInt
-  reconciledGasLimit_in: [BigInt!]
-  reconciledGasLimit_not_in: [BigInt!]
-  reconciledBlockNumber: BigInt
-  reconciledBlockNumber_not: BigInt
-  reconciledBlockNumber_gt: BigInt
-  reconciledBlockNumber_lt: BigInt
-  reconciledBlockNumber_gte: BigInt
-  reconciledBlockNumber_lte: BigInt
-  reconciledBlockNumber_in: [BigInt!]
-  reconciledBlockNumber_not_in: [BigInt!]
-
-  """Filter for the block changed event."""
-<<<<<<< HEAD
-  _change_block: staginggoerli_BlockChangedFilter
-}
-
-enum staginggoerli_DestinationTransfer_orderBy {
-=======
-  _change_block: testrinkeby_BlockChangedFilter
-}
-
-enum testrinkeby_DestinationTransfer_orderBy {
->>>>>>> 0ca3a377
-  id
-  chainId
-  transferId
-  nonce
-  to
-  callData
-  originDomain
-  destinationDomain
-  agent
-  recovery
-  forceSlow
-  receiveLocal
-  callback
-  callbackFee
-  relayerFee
-  slippageTol
-  status
-  routers
-  originSender
-  transactingAsset
-  transactingAmount
-  localAsset
-  localAmount
-  sponsorVaultRelayerFee
-  executedCaller
-  executedTransactionHash
-  executedTimestamp
-  executedGasPrice
-  executedGasLimit
-  executedBlockNumber
-  reconciledCaller
-  reconciledTransactionHash
-  reconciledTimestamp
-  reconciledGasPrice
-  reconciledGasLimit
-  reconciledBlockNumber
-}
-
-"""Defines the order direction, either ascending or descending"""
-<<<<<<< HEAD
-enum staginggoerli_OrderDirection {
-=======
-enum testrinkeby_OrderDirection {
->>>>>>> 0ca3a377
-  asc
-  desc
-}
-
-<<<<<<< HEAD
-type staginggoerli_OriginTransfer {
-  id: ID!
-  chainId: BigInt
-  transferId: staginggoerli_Bytes
-  nonce: BigInt
-  to: staginggoerli_Bytes
-  callData: staginggoerli_Bytes
-  originDomain: BigInt
-  destinationDomain: BigInt
-  agent: staginggoerli_Bytes
-  recovery: staginggoerli_Bytes
-  forceSlow: Boolean
-  receiveLocal: Boolean
-  callback: staginggoerli_Bytes
-  callbackFee: BigInt
-  relayerFee: BigInt
-  slippageTol: BigInt
-  status: staginggoerli_TransferStatus
-  message: staginggoerli_Bytes
-  transactingAsset: staginggoerli_Bytes
-  transactingAmount: BigInt
-  bridgedAsset: staginggoerli_Bytes
-  bridgedAmount: BigInt
-  caller: staginggoerli_Bytes
-  transactionHash: staginggoerli_Bytes
-=======
-type testrinkeby_OriginTransfer {
-  id: ID!
-  chainId: BigInt
-  transferId: testrinkeby_Bytes
-  nonce: BigInt
-  to: testrinkeby_Bytes
-  callData: testrinkeby_Bytes
-  originDomain: BigInt
-  destinationDomain: BigInt
-  agent: testrinkeby_Bytes
-  recovery: testrinkeby_Bytes
-  forceSlow: Boolean
-  receiveLocal: Boolean
-  callback: testrinkeby_Bytes
-  callbackFee: BigInt
-  relayerFee: BigInt
-  slippageTol: BigInt
-  status: testrinkeby_TransferStatus
-  message: testrinkeby_Bytes
-  transactingAsset: testrinkeby_Bytes
-  transactingAmount: BigInt
-  bridgedAsset: testrinkeby_Bytes
-  bridgedAmount: BigInt
-  caller: testrinkeby_Bytes
-  transactionHash: testrinkeby_Bytes
->>>>>>> 0ca3a377
-  timestamp: BigInt
-  gasPrice: BigInt
-  gasLimit: BigInt
-  blockNumber: BigInt
-}
-
-<<<<<<< HEAD
-input staginggoerli_OriginTransfer_filter {
-=======
-input testrinkeby_OriginTransfer_filter {
->>>>>>> 0ca3a377
-  id: ID
-  id_not: ID
-  id_gt: ID
-  id_lt: ID
-  id_gte: ID
-  id_lte: ID
-  id_in: [ID!]
-  id_not_in: [ID!]
-  chainId: BigInt
-  chainId_not: BigInt
-  chainId_gt: BigInt
-  chainId_lt: BigInt
-  chainId_gte: BigInt
-  chainId_lte: BigInt
-  chainId_in: [BigInt!]
-  chainId_not_in: [BigInt!]
-<<<<<<< HEAD
-  transferId: staginggoerli_Bytes
-  transferId_not: staginggoerli_Bytes
-  transferId_in: [staginggoerli_Bytes!]
-  transferId_not_in: [staginggoerli_Bytes!]
-  transferId_contains: staginggoerli_Bytes
-  transferId_not_contains: staginggoerli_Bytes
-=======
-  transferId: testrinkeby_Bytes
-  transferId_not: testrinkeby_Bytes
-  transferId_in: [testrinkeby_Bytes!]
-  transferId_not_in: [testrinkeby_Bytes!]
-  transferId_contains: testrinkeby_Bytes
-  transferId_not_contains: testrinkeby_Bytes
->>>>>>> 0ca3a377
-  nonce: BigInt
-  nonce_not: BigInt
-  nonce_gt: BigInt
-  nonce_lt: BigInt
-  nonce_gte: BigInt
-  nonce_lte: BigInt
-  nonce_in: [BigInt!]
-  nonce_not_in: [BigInt!]
-<<<<<<< HEAD
-  to: staginggoerli_Bytes
-  to_not: staginggoerli_Bytes
-  to_in: [staginggoerli_Bytes!]
-  to_not_in: [staginggoerli_Bytes!]
-  to_contains: staginggoerli_Bytes
-  to_not_contains: staginggoerli_Bytes
-  callData: staginggoerli_Bytes
-  callData_not: staginggoerli_Bytes
-  callData_in: [staginggoerli_Bytes!]
-  callData_not_in: [staginggoerli_Bytes!]
-  callData_contains: staginggoerli_Bytes
-  callData_not_contains: staginggoerli_Bytes
-=======
-  to: testrinkeby_Bytes
-  to_not: testrinkeby_Bytes
-  to_in: [testrinkeby_Bytes!]
-  to_not_in: [testrinkeby_Bytes!]
-  to_contains: testrinkeby_Bytes
-  to_not_contains: testrinkeby_Bytes
-  callData: testrinkeby_Bytes
-  callData_not: testrinkeby_Bytes
-  callData_in: [testrinkeby_Bytes!]
-  callData_not_in: [testrinkeby_Bytes!]
-  callData_contains: testrinkeby_Bytes
-  callData_not_contains: testrinkeby_Bytes
->>>>>>> 0ca3a377
-  originDomain: BigInt
-  originDomain_not: BigInt
-  originDomain_gt: BigInt
-  originDomain_lt: BigInt
-  originDomain_gte: BigInt
-  originDomain_lte: BigInt
-  originDomain_in: [BigInt!]
-  originDomain_not_in: [BigInt!]
-  destinationDomain: BigInt
-  destinationDomain_not: BigInt
-  destinationDomain_gt: BigInt
-  destinationDomain_lt: BigInt
-  destinationDomain_gte: BigInt
-  destinationDomain_lte: BigInt
-  destinationDomain_in: [BigInt!]
-  destinationDomain_not_in: [BigInt!]
-<<<<<<< HEAD
-  agent: staginggoerli_Bytes
-  agent_not: staginggoerli_Bytes
-  agent_in: [staginggoerli_Bytes!]
-  agent_not_in: [staginggoerli_Bytes!]
-  agent_contains: staginggoerli_Bytes
-  agent_not_contains: staginggoerli_Bytes
-  recovery: staginggoerli_Bytes
-  recovery_not: staginggoerli_Bytes
-  recovery_in: [staginggoerli_Bytes!]
-  recovery_not_in: [staginggoerli_Bytes!]
-  recovery_contains: staginggoerli_Bytes
-  recovery_not_contains: staginggoerli_Bytes
-=======
-  agent: testrinkeby_Bytes
-  agent_not: testrinkeby_Bytes
-  agent_in: [testrinkeby_Bytes!]
-  agent_not_in: [testrinkeby_Bytes!]
-  agent_contains: testrinkeby_Bytes
-  agent_not_contains: testrinkeby_Bytes
-  recovery: testrinkeby_Bytes
-  recovery_not: testrinkeby_Bytes
-  recovery_in: [testrinkeby_Bytes!]
-  recovery_not_in: [testrinkeby_Bytes!]
-  recovery_contains: testrinkeby_Bytes
-  recovery_not_contains: testrinkeby_Bytes
->>>>>>> 0ca3a377
-  forceSlow: Boolean
-  forceSlow_not: Boolean
-  forceSlow_in: [Boolean!]
-  forceSlow_not_in: [Boolean!]
-  receiveLocal: Boolean
-  receiveLocal_not: Boolean
-  receiveLocal_in: [Boolean!]
-  receiveLocal_not_in: [Boolean!]
-<<<<<<< HEAD
-  callback: staginggoerli_Bytes
-  callback_not: staginggoerli_Bytes
-  callback_in: [staginggoerli_Bytes!]
-  callback_not_in: [staginggoerli_Bytes!]
-  callback_contains: staginggoerli_Bytes
-  callback_not_contains: staginggoerli_Bytes
-=======
-  callback: testrinkeby_Bytes
-  callback_not: testrinkeby_Bytes
-  callback_in: [testrinkeby_Bytes!]
-  callback_not_in: [testrinkeby_Bytes!]
-  callback_contains: testrinkeby_Bytes
-  callback_not_contains: testrinkeby_Bytes
->>>>>>> 0ca3a377
-  callbackFee: BigInt
-  callbackFee_not: BigInt
-  callbackFee_gt: BigInt
-  callbackFee_lt: BigInt
-  callbackFee_gte: BigInt
-  callbackFee_lte: BigInt
-  callbackFee_in: [BigInt!]
-  callbackFee_not_in: [BigInt!]
-  relayerFee: BigInt
-  relayerFee_not: BigInt
-  relayerFee_gt: BigInt
-  relayerFee_lt: BigInt
-  relayerFee_gte: BigInt
-  relayerFee_lte: BigInt
-  relayerFee_in: [BigInt!]
-  relayerFee_not_in: [BigInt!]
-  slippageTol: BigInt
-  slippageTol_not: BigInt
-  slippageTol_gt: BigInt
-  slippageTol_lt: BigInt
-  slippageTol_gte: BigInt
-  slippageTol_lte: BigInt
-  slippageTol_in: [BigInt!]
-  slippageTol_not_in: [BigInt!]
-<<<<<<< HEAD
-  status: staginggoerli_TransferStatus
-  status_not: staginggoerli_TransferStatus
-  status_in: [staginggoerli_TransferStatus!]
-  status_not_in: [staginggoerli_TransferStatus!]
-  message: staginggoerli_Bytes
-  message_not: staginggoerli_Bytes
-  message_in: [staginggoerli_Bytes!]
-  message_not_in: [staginggoerli_Bytes!]
-  message_contains: staginggoerli_Bytes
-  message_not_contains: staginggoerli_Bytes
-  transactingAsset: staginggoerli_Bytes
-  transactingAsset_not: staginggoerli_Bytes
-  transactingAsset_in: [staginggoerli_Bytes!]
-  transactingAsset_not_in: [staginggoerli_Bytes!]
-  transactingAsset_contains: staginggoerli_Bytes
-  transactingAsset_not_contains: staginggoerli_Bytes
-=======
-  status: testrinkeby_TransferStatus
-  status_not: testrinkeby_TransferStatus
-  status_in: [testrinkeby_TransferStatus!]
-  status_not_in: [testrinkeby_TransferStatus!]
-  message: testrinkeby_Bytes
-  message_not: testrinkeby_Bytes
-  message_in: [testrinkeby_Bytes!]
-  message_not_in: [testrinkeby_Bytes!]
-  message_contains: testrinkeby_Bytes
-  message_not_contains: testrinkeby_Bytes
-  transactingAsset: testrinkeby_Bytes
-  transactingAsset_not: testrinkeby_Bytes
-  transactingAsset_in: [testrinkeby_Bytes!]
-  transactingAsset_not_in: [testrinkeby_Bytes!]
-  transactingAsset_contains: testrinkeby_Bytes
-  transactingAsset_not_contains: testrinkeby_Bytes
->>>>>>> 0ca3a377
-  transactingAmount: BigInt
-  transactingAmount_not: BigInt
-  transactingAmount_gt: BigInt
-  transactingAmount_lt: BigInt
-  transactingAmount_gte: BigInt
-  transactingAmount_lte: BigInt
-  transactingAmount_in: [BigInt!]
-  transactingAmount_not_in: [BigInt!]
-<<<<<<< HEAD
-  bridgedAsset: staginggoerli_Bytes
-  bridgedAsset_not: staginggoerli_Bytes
-  bridgedAsset_in: [staginggoerli_Bytes!]
-  bridgedAsset_not_in: [staginggoerli_Bytes!]
-  bridgedAsset_contains: staginggoerli_Bytes
-  bridgedAsset_not_contains: staginggoerli_Bytes
-=======
-  bridgedAsset: testrinkeby_Bytes
-  bridgedAsset_not: testrinkeby_Bytes
-  bridgedAsset_in: [testrinkeby_Bytes!]
-  bridgedAsset_not_in: [testrinkeby_Bytes!]
-  bridgedAsset_contains: testrinkeby_Bytes
-  bridgedAsset_not_contains: testrinkeby_Bytes
->>>>>>> 0ca3a377
-  bridgedAmount: BigInt
-  bridgedAmount_not: BigInt
-  bridgedAmount_gt: BigInt
-  bridgedAmount_lt: BigInt
-  bridgedAmount_gte: BigInt
-  bridgedAmount_lte: BigInt
-  bridgedAmount_in: [BigInt!]
-  bridgedAmount_not_in: [BigInt!]
-<<<<<<< HEAD
-  caller: staginggoerli_Bytes
-  caller_not: staginggoerli_Bytes
-  caller_in: [staginggoerli_Bytes!]
-  caller_not_in: [staginggoerli_Bytes!]
-  caller_contains: staginggoerli_Bytes
-  caller_not_contains: staginggoerli_Bytes
-  transactionHash: staginggoerli_Bytes
-  transactionHash_not: staginggoerli_Bytes
-  transactionHash_in: [staginggoerli_Bytes!]
-  transactionHash_not_in: [staginggoerli_Bytes!]
-  transactionHash_contains: staginggoerli_Bytes
-  transactionHash_not_contains: staginggoerli_Bytes
-=======
-  caller: testrinkeby_Bytes
-  caller_not: testrinkeby_Bytes
-  caller_in: [testrinkeby_Bytes!]
-  caller_not_in: [testrinkeby_Bytes!]
-  caller_contains: testrinkeby_Bytes
-  caller_not_contains: testrinkeby_Bytes
-  transactionHash: testrinkeby_Bytes
-  transactionHash_not: testrinkeby_Bytes
-  transactionHash_in: [testrinkeby_Bytes!]
-  transactionHash_not_in: [testrinkeby_Bytes!]
-  transactionHash_contains: testrinkeby_Bytes
-  transactionHash_not_contains: testrinkeby_Bytes
->>>>>>> 0ca3a377
-  timestamp: BigInt
-  timestamp_not: BigInt
-  timestamp_gt: BigInt
-  timestamp_lt: BigInt
-  timestamp_gte: BigInt
-  timestamp_lte: BigInt
-  timestamp_in: [BigInt!]
-  timestamp_not_in: [BigInt!]
-  gasPrice: BigInt
-  gasPrice_not: BigInt
-  gasPrice_gt: BigInt
-  gasPrice_lt: BigInt
-  gasPrice_gte: BigInt
-  gasPrice_lte: BigInt
-  gasPrice_in: [BigInt!]
-  gasPrice_not_in: [BigInt!]
-  gasLimit: BigInt
-  gasLimit_not: BigInt
-  gasLimit_gt: BigInt
-  gasLimit_lt: BigInt
-  gasLimit_gte: BigInt
-  gasLimit_lte: BigInt
-  gasLimit_in: [BigInt!]
-  gasLimit_not_in: [BigInt!]
-  blockNumber: BigInt
-  blockNumber_not: BigInt
-  blockNumber_gt: BigInt
-  blockNumber_lt: BigInt
-  blockNumber_gte: BigInt
-  blockNumber_lte: BigInt
-  blockNumber_in: [BigInt!]
-  blockNumber_not_in: [BigInt!]
-
-  """Filter for the block changed event."""
-<<<<<<< HEAD
-  _change_block: staginggoerli_BlockChangedFilter
-}
-
-enum staginggoerli_OriginTransfer_orderBy {
-=======
-  _change_block: testrinkeby_BlockChangedFilter
-}
-
-enum testrinkeby_OriginTransfer_orderBy {
->>>>>>> 0ca3a377
-  id
-  chainId
-  transferId
-  nonce
-  to
-  callData
-  originDomain
-  destinationDomain
-  agent
-  recovery
-  forceSlow
-  receiveLocal
-  callback
-  callbackFee
-  relayerFee
-  slippageTol
-  status
-  message
-  transactingAsset
-  transactingAmount
-  bridgedAsset
-  bridgedAmount
-  caller
-  transactionHash
-  timestamp
-  gasPrice
-  gasLimit
-  blockNumber
-}
-
-<<<<<<< HEAD
-type staginggoerli_Relayer {
-  id: ID!
-  isActive: Boolean!
-  relayer: staginggoerli_Bytes
-}
-
-input staginggoerli_Relayer_filter {
-=======
-type testrinkeby_Relayer {
-  id: ID!
-  isActive: Boolean!
-  relayer: testrinkeby_Bytes
-}
-
-input testrinkeby_Relayer_filter {
->>>>>>> 0ca3a377
-  id: ID
-  id_not: ID
-  id_gt: ID
-  id_lt: ID
-  id_gte: ID
-  id_lte: ID
-  id_in: [ID!]
-  id_not_in: [ID!]
-  isActive: Boolean
-  isActive_not: Boolean
-  isActive_in: [Boolean!]
-  isActive_not_in: [Boolean!]
-<<<<<<< HEAD
-  relayer: staginggoerli_Bytes
-  relayer_not: staginggoerli_Bytes
-  relayer_in: [staginggoerli_Bytes!]
-  relayer_not_in: [staginggoerli_Bytes!]
-  relayer_contains: staginggoerli_Bytes
-  relayer_not_contains: staginggoerli_Bytes
-
-  """Filter for the block changed event."""
-  _change_block: staginggoerli_BlockChangedFilter
-}
-
-enum staginggoerli_Relayer_orderBy {
-=======
-  relayer: testrinkeby_Bytes
-  relayer_not: testrinkeby_Bytes
-  relayer_in: [testrinkeby_Bytes!]
-  relayer_not_in: [testrinkeby_Bytes!]
-  relayer_contains: testrinkeby_Bytes
-  relayer_not_contains: testrinkeby_Bytes
-
-  """Filter for the block changed event."""
-  _change_block: testrinkeby_BlockChangedFilter
-}
-
-enum testrinkeby_Relayer_orderBy {
->>>>>>> 0ca3a377
-  id
-  isActive
-  relayer
-}
-
-<<<<<<< HEAD
-type staginggoerli_Router {
-  id: ID!
-  isActive: Boolean!
-  owner: staginggoerli_Bytes
-  recipient: staginggoerli_Bytes
-  proposedOwner: staginggoerli_Bytes
-  proposedTimestamp: BigInt
-  assetBalances(skip: Int = 0, first: Int = 100, orderBy: staginggoerli_AssetBalance_orderBy, orderDirection: staginggoerli_OrderDirection, where: staginggoerli_AssetBalance_filter): [staginggoerli_AssetBalance!]!
-}
-
-input staginggoerli_Router_filter {
-=======
-type testrinkeby_Router {
-  id: ID!
-  isActive: Boolean!
-  owner: testrinkeby_Bytes
-  recipient: testrinkeby_Bytes
-  proposedOwner: testrinkeby_Bytes
-  proposedTimestamp: BigInt
-  assetBalances(skip: Int = 0, first: Int = 100, orderBy: testrinkeby_AssetBalance_orderBy, orderDirection: testrinkeby_OrderDirection, where: testrinkeby_AssetBalance_filter): [testrinkeby_AssetBalance!]!
-}
-
-input testrinkeby_Router_filter {
->>>>>>> 0ca3a377
-  id: ID
-  id_not: ID
-  id_gt: ID
-  id_lt: ID
-  id_gte: ID
-  id_lte: ID
-  id_in: [ID!]
-  id_not_in: [ID!]
-  isActive: Boolean
-  isActive_not: Boolean
-  isActive_in: [Boolean!]
-  isActive_not_in: [Boolean!]
-<<<<<<< HEAD
-  owner: staginggoerli_Bytes
-  owner_not: staginggoerli_Bytes
-  owner_in: [staginggoerli_Bytes!]
-  owner_not_in: [staginggoerli_Bytes!]
-  owner_contains: staginggoerli_Bytes
-  owner_not_contains: staginggoerli_Bytes
-  recipient: staginggoerli_Bytes
-  recipient_not: staginggoerli_Bytes
-  recipient_in: [staginggoerli_Bytes!]
-  recipient_not_in: [staginggoerli_Bytes!]
-  recipient_contains: staginggoerli_Bytes
-  recipient_not_contains: staginggoerli_Bytes
-  proposedOwner: staginggoerli_Bytes
-  proposedOwner_not: staginggoerli_Bytes
-  proposedOwner_in: [staginggoerli_Bytes!]
-  proposedOwner_not_in: [staginggoerli_Bytes!]
-  proposedOwner_contains: staginggoerli_Bytes
-  proposedOwner_not_contains: staginggoerli_Bytes
-=======
-  owner: testrinkeby_Bytes
-  owner_not: testrinkeby_Bytes
-  owner_in: [testrinkeby_Bytes!]
-  owner_not_in: [testrinkeby_Bytes!]
-  owner_contains: testrinkeby_Bytes
-  owner_not_contains: testrinkeby_Bytes
-  recipient: testrinkeby_Bytes
-  recipient_not: testrinkeby_Bytes
-  recipient_in: [testrinkeby_Bytes!]
-  recipient_not_in: [testrinkeby_Bytes!]
-  recipient_contains: testrinkeby_Bytes
-  recipient_not_contains: testrinkeby_Bytes
-  proposedOwner: testrinkeby_Bytes
-  proposedOwner_not: testrinkeby_Bytes
-  proposedOwner_in: [testrinkeby_Bytes!]
-  proposedOwner_not_in: [testrinkeby_Bytes!]
-  proposedOwner_contains: testrinkeby_Bytes
-  proposedOwner_not_contains: testrinkeby_Bytes
->>>>>>> 0ca3a377
-  proposedTimestamp: BigInt
-  proposedTimestamp_not: BigInt
-  proposedTimestamp_gt: BigInt
-  proposedTimestamp_lt: BigInt
-  proposedTimestamp_gte: BigInt
-  proposedTimestamp_lte: BigInt
-  proposedTimestamp_in: [BigInt!]
-  proposedTimestamp_not_in: [BigInt!]
-<<<<<<< HEAD
-  assetBalances_: staginggoerli_AssetBalance_filter
-
-  """Filter for the block changed event."""
-  _change_block: staginggoerli_BlockChangedFilter
-}
-
-enum staginggoerli_Router_orderBy {
-=======
-  assetBalances_: testrinkeby_AssetBalance_filter
-
-  """Filter for the block changed event."""
-  _change_block: testrinkeby_BlockChangedFilter
-}
-
-enum testrinkeby_Router_orderBy {
->>>>>>> 0ca3a377
-  id
-  isActive
-  owner
-  recipient
-  proposedOwner
-  proposedTimestamp
-  assetBalances
-}
-
-<<<<<<< HEAD
-type staginggoerli_Setting {
-  id: ID!
-  maxRoutersPerTransfer: BigInt!
-  caller: staginggoerli_Bytes!
-}
-
-input staginggoerli_Setting_filter {
-=======
-type testrinkeby_Setting {
-  id: ID!
-  maxRoutersPerTransfer: BigInt!
-  caller: testrinkeby_Bytes!
-}
-
-input testrinkeby_Setting_filter {
->>>>>>> 0ca3a377
-  id: ID
-  id_not: ID
-  id_gt: ID
-  id_lt: ID
-  id_gte: ID
-  id_lte: ID
-  id_in: [ID!]
-  id_not_in: [ID!]
-  maxRoutersPerTransfer: BigInt
-  maxRoutersPerTransfer_not: BigInt
-  maxRoutersPerTransfer_gt: BigInt
-  maxRoutersPerTransfer_lt: BigInt
-  maxRoutersPerTransfer_gte: BigInt
-  maxRoutersPerTransfer_lte: BigInt
-  maxRoutersPerTransfer_in: [BigInt!]
-  maxRoutersPerTransfer_not_in: [BigInt!]
-<<<<<<< HEAD
-  caller: staginggoerli_Bytes
-  caller_not: staginggoerli_Bytes
-  caller_in: [staginggoerli_Bytes!]
-  caller_not_in: [staginggoerli_Bytes!]
-  caller_contains: staginggoerli_Bytes
-  caller_not_contains: staginggoerli_Bytes
-
-  """Filter for the block changed event."""
-  _change_block: staginggoerli_BlockChangedFilter
-}
-
-enum staginggoerli_Setting_orderBy {
-=======
-  caller: testrinkeby_Bytes
-  caller_not: testrinkeby_Bytes
-  caller_in: [testrinkeby_Bytes!]
-  caller_not_in: [testrinkeby_Bytes!]
-  caller_contains: testrinkeby_Bytes
-  caller_not_contains: testrinkeby_Bytes
-
-  """Filter for the block changed event."""
-  _change_block: testrinkeby_BlockChangedFilter
-}
-
-enum testrinkeby_Setting_orderBy {
->>>>>>> 0ca3a377
-  id
-  maxRoutersPerTransfer
-  caller
-}
-
-<<<<<<< HEAD
-type staginggoerli_SponsorVault {
-  id: ID!
-  sponsorVault: staginggoerli_Bytes!
-}
-
-input staginggoerli_SponsorVault_filter {
-=======
-type testrinkeby_SponsorVault {
-  id: ID!
-  sponsorVault: testrinkeby_Bytes!
-}
-
-input testrinkeby_SponsorVault_filter {
->>>>>>> 0ca3a377
-  id: ID
-  id_not: ID
-  id_gt: ID
-  id_lt: ID
-  id_gte: ID
-  id_lte: ID
-  id_in: [ID!]
-  id_not_in: [ID!]
-<<<<<<< HEAD
-  sponsorVault: staginggoerli_Bytes
-  sponsorVault_not: staginggoerli_Bytes
-  sponsorVault_in: [staginggoerli_Bytes!]
-  sponsorVault_not_in: [staginggoerli_Bytes!]
-  sponsorVault_contains: staginggoerli_Bytes
-  sponsorVault_not_contains: staginggoerli_Bytes
-
-  """Filter for the block changed event."""
-  _change_block: staginggoerli_BlockChangedFilter
-}
-
-enum staginggoerli_SponsorVault_orderBy {
-=======
-  sponsorVault: testrinkeby_Bytes
-  sponsorVault_not: testrinkeby_Bytes
-  sponsorVault_in: [testrinkeby_Bytes!]
-  sponsorVault_not_in: [testrinkeby_Bytes!]
-  sponsorVault_contains: testrinkeby_Bytes
-  sponsorVault_not_contains: testrinkeby_Bytes
-
-  """Filter for the block changed event."""
-  _change_block: testrinkeby_BlockChangedFilter
-}
-
-enum testrinkeby_SponsorVault_orderBy {
->>>>>>> 0ca3a377
-  id
-  sponsorVault
-}
-
-<<<<<<< HEAD
-type staginggoerli_StableSwap {
-  id: ID!
-  canonicalId: staginggoerli_Bytes!
-  domain: BigInt
-  swapPool: staginggoerli_Bytes!
-}
-
-input staginggoerli_StableSwap_filter {
-=======
-type testrinkeby_StableSwap {
-  id: ID!
-  canonicalId: testrinkeby_Bytes!
-  domain: BigInt
-  swapPool: testrinkeby_Bytes!
-}
-
-input testrinkeby_StableSwap_filter {
->>>>>>> 0ca3a377
-  id: ID
-  id_not: ID
-  id_gt: ID
-  id_lt: ID
-  id_gte: ID
-  id_lte: ID
-  id_in: [ID!]
-  id_not_in: [ID!]
-<<<<<<< HEAD
-  canonicalId: staginggoerli_Bytes
-  canonicalId_not: staginggoerli_Bytes
-  canonicalId_in: [staginggoerli_Bytes!]
-  canonicalId_not_in: [staginggoerli_Bytes!]
-  canonicalId_contains: staginggoerli_Bytes
-  canonicalId_not_contains: staginggoerli_Bytes
-=======
-  canonicalId: testrinkeby_Bytes
-  canonicalId_not: testrinkeby_Bytes
-  canonicalId_in: [testrinkeby_Bytes!]
-  canonicalId_not_in: [testrinkeby_Bytes!]
-  canonicalId_contains: testrinkeby_Bytes
-  canonicalId_not_contains: testrinkeby_Bytes
->>>>>>> 0ca3a377
-  domain: BigInt
-  domain_not: BigInt
-  domain_gt: BigInt
-  domain_lt: BigInt
-  domain_gte: BigInt
-  domain_lte: BigInt
-  domain_in: [BigInt!]
-  domain_not_in: [BigInt!]
-<<<<<<< HEAD
-  swapPool: staginggoerli_Bytes
-  swapPool_not: staginggoerli_Bytes
-  swapPool_in: [staginggoerli_Bytes!]
-  swapPool_not_in: [staginggoerli_Bytes!]
-  swapPool_contains: staginggoerli_Bytes
-  swapPool_not_contains: staginggoerli_Bytes
-
-  """Filter for the block changed event."""
-  _change_block: staginggoerli_BlockChangedFilter
-}
-
-enum staginggoerli_StableSwap_orderBy {
-=======
-  swapPool: testrinkeby_Bytes
-  swapPool_not: testrinkeby_Bytes
-  swapPool_in: [testrinkeby_Bytes!]
-  swapPool_not_in: [testrinkeby_Bytes!]
-  swapPool_contains: testrinkeby_Bytes
-  swapPool_not_contains: testrinkeby_Bytes
-
-  """Filter for the block changed event."""
-  _change_block: testrinkeby_BlockChangedFilter
-}
-
-enum testrinkeby_StableSwap_orderBy {
->>>>>>> 0ca3a377
-  id
-  canonicalId
-  domain
-  swapPool
-}
-
-<<<<<<< HEAD
-enum staginggoerli_TransferStatus {
-=======
-enum testrinkeby_TransferStatus {
->>>>>>> 0ca3a377
-  XCalled
-  Executed
-  Reconciled
-  CompletedSlow
-  CompletedFast
-}
-
-<<<<<<< HEAD
-type staginggoerli__Block_ {
-  """The hash of the block"""
-  hash: staginggoerli_Bytes
-=======
-type testrinkeby__Block_ {
-  """The hash of the block"""
-  hash: testrinkeby_Bytes
->>>>>>> 0ca3a377
-
-  """The block number"""
-  number: Int!
-}
-
-"""The type for the top-level _meta field"""
-<<<<<<< HEAD
-type staginggoerli__Meta_ {
-  "Information about a specific subgraph block. The hash of the block\nwill be null if the _meta field has a block constraint that asks for\na block number. It will be filled if the _meta field has no block constraint\nand therefore asks for the latest  block\n"
-  block: staginggoerli__Block_!
-=======
-type testrinkeby__Meta_ {
-  "Information about a specific subgraph block. The hash of the block\nwill be null if the _meta field has a block constraint that asks for\na block number. It will be filled if the _meta field has no block constraint\nand therefore asks for the latest  block\n"
-  block: testrinkeby__Block_!
->>>>>>> 0ca3a377
-
-  """The deployment ID"""
-  deployment: String!
-
-  """If `true`, the subgraph encountered indexing errors at some past block"""
-  hasIndexingErrors: Boolean!
-}
-
-<<<<<<< HEAD
-type testrinkeby_Asset {
-  id: ID!
-  local: testrinkeby_Bytes!
-  adoptedAsset: testrinkeby_Bytes!
-  canonicalId: testrinkeby_Bytes!
-=======
-type stagingrinkeby_Asset {
-  id: ID!
-  local: stagingrinkeby_Bytes!
-  adoptedAsset: stagingrinkeby_Bytes!
-  canonicalId: stagingrinkeby_Bytes!
->>>>>>> 0ca3a377
-  canonicalDomain: BigInt!
-  blockNumber: BigInt!
-}
-
-<<<<<<< HEAD
-type testrinkeby_AssetBalance {
-  id: ID!
-  amount: BigInt!
-  router: testrinkeby_Router!
-  asset: testrinkeby_Asset!
-}
-
-input testrinkeby_AssetBalance_filter {
-=======
-type stagingrinkeby_AssetBalance {
-  id: ID!
-  amount: BigInt!
-  router: stagingrinkeby_Router!
-  asset: stagingrinkeby_Asset!
-}
-
-input stagingrinkeby_AssetBalance_filter {
->>>>>>> 0ca3a377
-  id: ID
-  id_not: ID
-  id_gt: ID
-  id_lt: ID
-  id_gte: ID
-  id_lte: ID
-  id_in: [ID!]
-  id_not_in: [ID!]
-  amount: BigInt
-  amount_not: BigInt
-  amount_gt: BigInt
-  amount_lt: BigInt
-  amount_gte: BigInt
-  amount_lte: BigInt
-  amount_in: [BigInt!]
-  amount_not_in: [BigInt!]
-  router: String
-  router_not: String
-  router_gt: String
-  router_lt: String
-  router_gte: String
-  router_lte: String
-  router_in: [String!]
-  router_not_in: [String!]
-  router_contains: String
-  router_contains_nocase: String
-  router_not_contains: String
-  router_not_contains_nocase: String
-  router_starts_with: String
-  router_starts_with_nocase: String
-  router_not_starts_with: String
-  router_not_starts_with_nocase: String
-  router_ends_with: String
-  router_ends_with_nocase: String
-  router_not_ends_with: String
-  router_not_ends_with_nocase: String
-<<<<<<< HEAD
-  router_: testrinkeby_Router_filter
-=======
-  router_: stagingrinkeby_Router_filter
->>>>>>> 0ca3a377
-  asset: String
-  asset_not: String
-  asset_gt: String
-  asset_lt: String
-  asset_gte: String
-  asset_lte: String
-  asset_in: [String!]
-  asset_not_in: [String!]
-  asset_contains: String
-  asset_contains_nocase: String
-  asset_not_contains: String
-  asset_not_contains_nocase: String
-  asset_starts_with: String
-  asset_starts_with_nocase: String
-  asset_not_starts_with: String
-  asset_not_starts_with_nocase: String
-  asset_ends_with: String
-  asset_ends_with_nocase: String
-  asset_not_ends_with: String
-  asset_not_ends_with_nocase: String
-<<<<<<< HEAD
-  asset_: testrinkeby_Asset_filter
-
-  """Filter for the block changed event."""
-  _change_block: testrinkeby_BlockChangedFilter
-}
-
-enum testrinkeby_AssetBalance_orderBy {
-=======
-  asset_: stagingrinkeby_Asset_filter
-
-  """Filter for the block changed event."""
-  _change_block: stagingrinkeby_BlockChangedFilter
-}
-
-enum stagingrinkeby_AssetBalance_orderBy {
->>>>>>> 0ca3a377
-  id
-  amount
-  router
-  asset
-}
-
-<<<<<<< HEAD
-input testrinkeby_Asset_filter {
-=======
-input stagingrinkeby_Asset_filter {
->>>>>>> 0ca3a377
-  id: ID
-  id_not: ID
-  id_gt: ID
-  id_lt: ID
-  id_gte: ID
-  id_lte: ID
-  id_in: [ID!]
-  id_not_in: [ID!]
-<<<<<<< HEAD
-  local: testrinkeby_Bytes
-  local_not: testrinkeby_Bytes
-  local_in: [testrinkeby_Bytes!]
-  local_not_in: [testrinkeby_Bytes!]
-  local_contains: testrinkeby_Bytes
-  local_not_contains: testrinkeby_Bytes
-  adoptedAsset: testrinkeby_Bytes
-  adoptedAsset_not: testrinkeby_Bytes
-  adoptedAsset_in: [testrinkeby_Bytes!]
-  adoptedAsset_not_in: [testrinkeby_Bytes!]
-  adoptedAsset_contains: testrinkeby_Bytes
-  adoptedAsset_not_contains: testrinkeby_Bytes
-  canonicalId: testrinkeby_Bytes
-  canonicalId_not: testrinkeby_Bytes
-  canonicalId_in: [testrinkeby_Bytes!]
-  canonicalId_not_in: [testrinkeby_Bytes!]
-  canonicalId_contains: testrinkeby_Bytes
-  canonicalId_not_contains: testrinkeby_Bytes
-=======
-  local: stagingrinkeby_Bytes
-  local_not: stagingrinkeby_Bytes
-  local_in: [stagingrinkeby_Bytes!]
-  local_not_in: [stagingrinkeby_Bytes!]
-  local_contains: stagingrinkeby_Bytes
-  local_not_contains: stagingrinkeby_Bytes
-  adoptedAsset: stagingrinkeby_Bytes
-  adoptedAsset_not: stagingrinkeby_Bytes
-  adoptedAsset_in: [stagingrinkeby_Bytes!]
-  adoptedAsset_not_in: [stagingrinkeby_Bytes!]
-  adoptedAsset_contains: stagingrinkeby_Bytes
-  adoptedAsset_not_contains: stagingrinkeby_Bytes
-  canonicalId: stagingrinkeby_Bytes
-  canonicalId_not: stagingrinkeby_Bytes
-  canonicalId_in: [stagingrinkeby_Bytes!]
-  canonicalId_not_in: [stagingrinkeby_Bytes!]
-  canonicalId_contains: stagingrinkeby_Bytes
-  canonicalId_not_contains: stagingrinkeby_Bytes
->>>>>>> 0ca3a377
-  canonicalDomain: BigInt
-  canonicalDomain_not: BigInt
-  canonicalDomain_gt: BigInt
-  canonicalDomain_lt: BigInt
-  canonicalDomain_gte: BigInt
-  canonicalDomain_lte: BigInt
-  canonicalDomain_in: [BigInt!]
-  canonicalDomain_not_in: [BigInt!]
-  blockNumber: BigInt
-  blockNumber_not: BigInt
-  blockNumber_gt: BigInt
-  blockNumber_lt: BigInt
-  blockNumber_gte: BigInt
-  blockNumber_lte: BigInt
-  blockNumber_in: [BigInt!]
-  blockNumber_not_in: [BigInt!]
-
-  """Filter for the block changed event."""
-<<<<<<< HEAD
-  _change_block: testrinkeby_BlockChangedFilter
-}
-
-enum testrinkeby_Asset_orderBy {
-=======
-  _change_block: stagingrinkeby_BlockChangedFilter
-}
-
-enum stagingrinkeby_Asset_orderBy {
->>>>>>> 0ca3a377
-  id
-  local
-  adoptedAsset
-  canonicalId
-  canonicalDomain
-  blockNumber
-}
-
-<<<<<<< HEAD
-scalar testrinkeby_BigDecimal
-
-input testrinkeby_BlockChangedFilter {
-  number_gte: Int!
-}
-
-input testrinkeby_Block_height {
-  hash: testrinkeby_Bytes
-=======
-scalar stagingrinkeby_BigDecimal
-
-input stagingrinkeby_BlockChangedFilter {
-  number_gte: Int!
-}
-
-input stagingrinkeby_Block_height {
-  hash: stagingrinkeby_Bytes
->>>>>>> 0ca3a377
-  number: Int
-  number_gte: Int
-}
-
-<<<<<<< HEAD
-scalar testrinkeby_Bytes
-
-type testrinkeby_DestinationTransfer {
-  id: ID!
-  chainId: BigInt
-  transferId: testrinkeby_Bytes
-  nonce: BigInt
-  to: testrinkeby_Bytes
-  callData: testrinkeby_Bytes
-  originDomain: BigInt
-  destinationDomain: BigInt
-  agent: testrinkeby_Bytes
-  recovery: testrinkeby_Bytes
-  forceSlow: Boolean
-  receiveLocal: Boolean
-  callback: testrinkeby_Bytes
-  callbackFee: BigInt
-  relayerFee: BigInt
-  slippageTol: BigInt
-  status: testrinkeby_TransferStatus
-  routers(skip: Int = 0, first: Int = 100, orderBy: testrinkeby_Router_orderBy, orderDirection: testrinkeby_OrderDirection, where: testrinkeby_Router_filter): [testrinkeby_Router!]
-  originSender: testrinkeby_Bytes
-  transactingAsset: testrinkeby_Bytes
-  transactingAmount: BigInt
-  localAsset: testrinkeby_Bytes
-  localAmount: BigInt
-  sponsorVaultRelayerFee: BigInt
-  executedCaller: testrinkeby_Bytes
-  executedTransactionHash: testrinkeby_Bytes
-=======
-scalar stagingrinkeby_Bytes
-
-type stagingrinkeby_DestinationTransfer {
-  id: ID!
-  chainId: BigInt
-  transferId: stagingrinkeby_Bytes
-  nonce: BigInt
-  to: stagingrinkeby_Bytes
-  callData: stagingrinkeby_Bytes
-  originDomain: BigInt
-  destinationDomain: BigInt
-  agent: stagingrinkeby_Bytes
-  recovery: stagingrinkeby_Bytes
-  forceSlow: Boolean
-  receiveLocal: Boolean
-  callback: stagingrinkeby_Bytes
-  callbackFee: BigInt
-  relayerFee: BigInt
-  slippageTol: BigInt
-  status: stagingrinkeby_TransferStatus
-  routers(skip: Int = 0, first: Int = 100, orderBy: stagingrinkeby_Router_orderBy, orderDirection: stagingrinkeby_OrderDirection, where: stagingrinkeby_Router_filter): [stagingrinkeby_Router!]
-  originSender: stagingrinkeby_Bytes
-  transactingAsset: stagingrinkeby_Bytes
-  transactingAmount: BigInt
-  localAsset: stagingrinkeby_Bytes
-  localAmount: BigInt
-  sponsorVaultRelayerFee: BigInt
-  executedCaller: stagingrinkeby_Bytes
-  executedTransactionHash: stagingrinkeby_Bytes
->>>>>>> 0ca3a377
-  executedTimestamp: BigInt
-  executedGasPrice: BigInt
-  executedGasLimit: BigInt
-  executedBlockNumber: BigInt
-<<<<<<< HEAD
-  reconciledCaller: testrinkeby_Bytes
-  reconciledTransactionHash: testrinkeby_Bytes
-=======
-  reconciledCaller: stagingrinkeby_Bytes
-  reconciledTransactionHash: stagingrinkeby_Bytes
->>>>>>> 0ca3a377
-  reconciledTimestamp: BigInt
-  reconciledGasPrice: BigInt
-  reconciledGasLimit: BigInt
-  reconciledBlockNumber: BigInt
-}
-
-<<<<<<< HEAD
-input testrinkeby_DestinationTransfer_filter {
-=======
-input stagingrinkeby_DestinationTransfer_filter {
->>>>>>> 0ca3a377
-  id: ID
-  id_not: ID
-  id_gt: ID
-  id_lt: ID
-  id_gte: ID
-  id_lte: ID
-  id_in: [ID!]
-  id_not_in: [ID!]
-  chainId: BigInt
-  chainId_not: BigInt
-  chainId_gt: BigInt
-  chainId_lt: BigInt
-  chainId_gte: BigInt
-  chainId_lte: BigInt
-  chainId_in: [BigInt!]
-  chainId_not_in: [BigInt!]
-<<<<<<< HEAD
-  transferId: testrinkeby_Bytes
-  transferId_not: testrinkeby_Bytes
-  transferId_in: [testrinkeby_Bytes!]
-  transferId_not_in: [testrinkeby_Bytes!]
-  transferId_contains: testrinkeby_Bytes
-  transferId_not_contains: testrinkeby_Bytes
-=======
-  transferId: stagingrinkeby_Bytes
-  transferId_not: stagingrinkeby_Bytes
-  transferId_in: [stagingrinkeby_Bytes!]
-  transferId_not_in: [stagingrinkeby_Bytes!]
-  transferId_contains: stagingrinkeby_Bytes
-  transferId_not_contains: stagingrinkeby_Bytes
->>>>>>> 0ca3a377
-  nonce: BigInt
-  nonce_not: BigInt
-  nonce_gt: BigInt
-  nonce_lt: BigInt
-  nonce_gte: BigInt
-  nonce_lte: BigInt
-  nonce_in: [BigInt!]
-  nonce_not_in: [BigInt!]
-<<<<<<< HEAD
-  to: testrinkeby_Bytes
-  to_not: testrinkeby_Bytes
-  to_in: [testrinkeby_Bytes!]
-  to_not_in: [testrinkeby_Bytes!]
-  to_contains: testrinkeby_Bytes
-  to_not_contains: testrinkeby_Bytes
-  callData: testrinkeby_Bytes
-  callData_not: testrinkeby_Bytes
-  callData_in: [testrinkeby_Bytes!]
-  callData_not_in: [testrinkeby_Bytes!]
-  callData_contains: testrinkeby_Bytes
-  callData_not_contains: testrinkeby_Bytes
-=======
-  to: stagingrinkeby_Bytes
-  to_not: stagingrinkeby_Bytes
-  to_in: [stagingrinkeby_Bytes!]
-  to_not_in: [stagingrinkeby_Bytes!]
-  to_contains: stagingrinkeby_Bytes
-  to_not_contains: stagingrinkeby_Bytes
-  callData: stagingrinkeby_Bytes
-  callData_not: stagingrinkeby_Bytes
-  callData_in: [stagingrinkeby_Bytes!]
-  callData_not_in: [stagingrinkeby_Bytes!]
-  callData_contains: stagingrinkeby_Bytes
-  callData_not_contains: stagingrinkeby_Bytes
->>>>>>> 0ca3a377
-  originDomain: BigInt
-  originDomain_not: BigInt
-  originDomain_gt: BigInt
-  originDomain_lt: BigInt
-  originDomain_gte: BigInt
-  originDomain_lte: BigInt
-  originDomain_in: [BigInt!]
-  originDomain_not_in: [BigInt!]
-  destinationDomain: BigInt
-  destinationDomain_not: BigInt
-  destinationDomain_gt: BigInt
-  destinationDomain_lt: BigInt
-  destinationDomain_gte: BigInt
-  destinationDomain_lte: BigInt
-  destinationDomain_in: [BigInt!]
-  destinationDomain_not_in: [BigInt!]
-<<<<<<< HEAD
-  agent: testrinkeby_Bytes
-  agent_not: testrinkeby_Bytes
-  agent_in: [testrinkeby_Bytes!]
-  agent_not_in: [testrinkeby_Bytes!]
-  agent_contains: testrinkeby_Bytes
-  agent_not_contains: testrinkeby_Bytes
-  recovery: testrinkeby_Bytes
-  recovery_not: testrinkeby_Bytes
-  recovery_in: [testrinkeby_Bytes!]
-  recovery_not_in: [testrinkeby_Bytes!]
-  recovery_contains: testrinkeby_Bytes
-  recovery_not_contains: testrinkeby_Bytes
-=======
-  agent: stagingrinkeby_Bytes
-  agent_not: stagingrinkeby_Bytes
-  agent_in: [stagingrinkeby_Bytes!]
-  agent_not_in: [stagingrinkeby_Bytes!]
-  agent_contains: stagingrinkeby_Bytes
-  agent_not_contains: stagingrinkeby_Bytes
-  recovery: stagingrinkeby_Bytes
-  recovery_not: stagingrinkeby_Bytes
-  recovery_in: [stagingrinkeby_Bytes!]
-  recovery_not_in: [stagingrinkeby_Bytes!]
-  recovery_contains: stagingrinkeby_Bytes
-  recovery_not_contains: stagingrinkeby_Bytes
->>>>>>> 0ca3a377
-  forceSlow: Boolean
-  forceSlow_not: Boolean
-  forceSlow_in: [Boolean!]
-  forceSlow_not_in: [Boolean!]
-  receiveLocal: Boolean
-  receiveLocal_not: Boolean
-  receiveLocal_in: [Boolean!]
-  receiveLocal_not_in: [Boolean!]
-<<<<<<< HEAD
-  callback: testrinkeby_Bytes
-  callback_not: testrinkeby_Bytes
-  callback_in: [testrinkeby_Bytes!]
-  callback_not_in: [testrinkeby_Bytes!]
-  callback_contains: testrinkeby_Bytes
-  callback_not_contains: testrinkeby_Bytes
-=======
-  callback: stagingrinkeby_Bytes
-  callback_not: stagingrinkeby_Bytes
-  callback_in: [stagingrinkeby_Bytes!]
-  callback_not_in: [stagingrinkeby_Bytes!]
-  callback_contains: stagingrinkeby_Bytes
-  callback_not_contains: stagingrinkeby_Bytes
->>>>>>> 0ca3a377
-  callbackFee: BigInt
-  callbackFee_not: BigInt
-  callbackFee_gt: BigInt
-  callbackFee_lt: BigInt
-  callbackFee_gte: BigInt
-  callbackFee_lte: BigInt
-  callbackFee_in: [BigInt!]
-  callbackFee_not_in: [BigInt!]
-  relayerFee: BigInt
-  relayerFee_not: BigInt
-  relayerFee_gt: BigInt
-  relayerFee_lt: BigInt
-  relayerFee_gte: BigInt
-  relayerFee_lte: BigInt
-  relayerFee_in: [BigInt!]
-  relayerFee_not_in: [BigInt!]
-  slippageTol: BigInt
-  slippageTol_not: BigInt
-  slippageTol_gt: BigInt
-  slippageTol_lt: BigInt
-  slippageTol_gte: BigInt
-  slippageTol_lte: BigInt
-  slippageTol_in: [BigInt!]
-  slippageTol_not_in: [BigInt!]
-<<<<<<< HEAD
-  status: testrinkeby_TransferStatus
-  status_not: testrinkeby_TransferStatus
-  status_in: [testrinkeby_TransferStatus!]
-  status_not_in: [testrinkeby_TransferStatus!]
-=======
-  status: stagingrinkeby_TransferStatus
-  status_not: stagingrinkeby_TransferStatus
-  status_in: [stagingrinkeby_TransferStatus!]
-  status_not_in: [stagingrinkeby_TransferStatus!]
->>>>>>> 0ca3a377
-  routers: [String!]
-  routers_not: [String!]
-  routers_contains: [String!]
-  routers_contains_nocase: [String!]
-  routers_not_contains: [String!]
-  routers_not_contains_nocase: [String!]
-<<<<<<< HEAD
-  routers_: testrinkeby_Router_filter
-  originSender: testrinkeby_Bytes
-  originSender_not: testrinkeby_Bytes
-  originSender_in: [testrinkeby_Bytes!]
-  originSender_not_in: [testrinkeby_Bytes!]
-  originSender_contains: testrinkeby_Bytes
-  originSender_not_contains: testrinkeby_Bytes
-  transactingAsset: testrinkeby_Bytes
-  transactingAsset_not: testrinkeby_Bytes
-  transactingAsset_in: [testrinkeby_Bytes!]
-  transactingAsset_not_in: [testrinkeby_Bytes!]
-  transactingAsset_contains: testrinkeby_Bytes
-  transactingAsset_not_contains: testrinkeby_Bytes
-=======
-  routers_: stagingrinkeby_Router_filter
-  originSender: stagingrinkeby_Bytes
-  originSender_not: stagingrinkeby_Bytes
-  originSender_in: [stagingrinkeby_Bytes!]
-  originSender_not_in: [stagingrinkeby_Bytes!]
-  originSender_contains: stagingrinkeby_Bytes
-  originSender_not_contains: stagingrinkeby_Bytes
-  transactingAsset: stagingrinkeby_Bytes
-  transactingAsset_not: stagingrinkeby_Bytes
-  transactingAsset_in: [stagingrinkeby_Bytes!]
-  transactingAsset_not_in: [stagingrinkeby_Bytes!]
-  transactingAsset_contains: stagingrinkeby_Bytes
-  transactingAsset_not_contains: stagingrinkeby_Bytes
->>>>>>> 0ca3a377
-  transactingAmount: BigInt
-  transactingAmount_not: BigInt
-  transactingAmount_gt: BigInt
-  transactingAmount_lt: BigInt
-  transactingAmount_gte: BigInt
-  transactingAmount_lte: BigInt
-  transactingAmount_in: [BigInt!]
-  transactingAmount_not_in: [BigInt!]
-<<<<<<< HEAD
-  localAsset: testrinkeby_Bytes
-  localAsset_not: testrinkeby_Bytes
-  localAsset_in: [testrinkeby_Bytes!]
-  localAsset_not_in: [testrinkeby_Bytes!]
-  localAsset_contains: testrinkeby_Bytes
-  localAsset_not_contains: testrinkeby_Bytes
-=======
-  localAsset: stagingrinkeby_Bytes
-  localAsset_not: stagingrinkeby_Bytes
-  localAsset_in: [stagingrinkeby_Bytes!]
-  localAsset_not_in: [stagingrinkeby_Bytes!]
-  localAsset_contains: stagingrinkeby_Bytes
-  localAsset_not_contains: stagingrinkeby_Bytes
->>>>>>> 0ca3a377
-  localAmount: BigInt
-  localAmount_not: BigInt
-  localAmount_gt: BigInt
-  localAmount_lt: BigInt
-  localAmount_gte: BigInt
-  localAmount_lte: BigInt
-  localAmount_in: [BigInt!]
-  localAmount_not_in: [BigInt!]
-  sponsorVaultRelayerFee: BigInt
-  sponsorVaultRelayerFee_not: BigInt
-  sponsorVaultRelayerFee_gt: BigInt
-  sponsorVaultRelayerFee_lt: BigInt
-  sponsorVaultRelayerFee_gte: BigInt
-  sponsorVaultRelayerFee_lte: BigInt
-  sponsorVaultRelayerFee_in: [BigInt!]
-  sponsorVaultRelayerFee_not_in: [BigInt!]
-<<<<<<< HEAD
-  executedCaller: testrinkeby_Bytes
-  executedCaller_not: testrinkeby_Bytes
-  executedCaller_in: [testrinkeby_Bytes!]
-  executedCaller_not_in: [testrinkeby_Bytes!]
-  executedCaller_contains: testrinkeby_Bytes
-  executedCaller_not_contains: testrinkeby_Bytes
-  executedTransactionHash: testrinkeby_Bytes
-  executedTransactionHash_not: testrinkeby_Bytes
-  executedTransactionHash_in: [testrinkeby_Bytes!]
-  executedTransactionHash_not_in: [testrinkeby_Bytes!]
-  executedTransactionHash_contains: testrinkeby_Bytes
-  executedTransactionHash_not_contains: testrinkeby_Bytes
-=======
-  executedCaller: stagingrinkeby_Bytes
-  executedCaller_not: stagingrinkeby_Bytes
-  executedCaller_in: [stagingrinkeby_Bytes!]
-  executedCaller_not_in: [stagingrinkeby_Bytes!]
-  executedCaller_contains: stagingrinkeby_Bytes
-  executedCaller_not_contains: stagingrinkeby_Bytes
-  executedTransactionHash: stagingrinkeby_Bytes
-  executedTransactionHash_not: stagingrinkeby_Bytes
-  executedTransactionHash_in: [stagingrinkeby_Bytes!]
-  executedTransactionHash_not_in: [stagingrinkeby_Bytes!]
-  executedTransactionHash_contains: stagingrinkeby_Bytes
-  executedTransactionHash_not_contains: stagingrinkeby_Bytes
->>>>>>> 0ca3a377
-  executedTimestamp: BigInt
-  executedTimestamp_not: BigInt
-  executedTimestamp_gt: BigInt
-  executedTimestamp_lt: BigInt
-  executedTimestamp_gte: BigInt
-  executedTimestamp_lte: BigInt
-  executedTimestamp_in: [BigInt!]
-  executedTimestamp_not_in: [BigInt!]
-  executedGasPrice: BigInt
-  executedGasPrice_not: BigInt
-  executedGasPrice_gt: BigInt
-  executedGasPrice_lt: BigInt
-  executedGasPrice_gte: BigInt
-  executedGasPrice_lte: BigInt
-  executedGasPrice_in: [BigInt!]
-  executedGasPrice_not_in: [BigInt!]
-  executedGasLimit: BigInt
-  executedGasLimit_not: BigInt
-  executedGasLimit_gt: BigInt
-  executedGasLimit_lt: BigInt
-  executedGasLimit_gte: BigInt
-  executedGasLimit_lte: BigInt
-  executedGasLimit_in: [BigInt!]
-  executedGasLimit_not_in: [BigInt!]
-  executedBlockNumber: BigInt
-  executedBlockNumber_not: BigInt
-  executedBlockNumber_gt: BigInt
-  executedBlockNumber_lt: BigInt
-  executedBlockNumber_gte: BigInt
-  executedBlockNumber_lte: BigInt
-  executedBlockNumber_in: [BigInt!]
-  executedBlockNumber_not_in: [BigInt!]
-<<<<<<< HEAD
-  reconciledCaller: testrinkeby_Bytes
-  reconciledCaller_not: testrinkeby_Bytes
-  reconciledCaller_in: [testrinkeby_Bytes!]
-  reconciledCaller_not_in: [testrinkeby_Bytes!]
-  reconciledCaller_contains: testrinkeby_Bytes
-  reconciledCaller_not_contains: testrinkeby_Bytes
-  reconciledTransactionHash: testrinkeby_Bytes
-  reconciledTransactionHash_not: testrinkeby_Bytes
-  reconciledTransactionHash_in: [testrinkeby_Bytes!]
-  reconciledTransactionHash_not_in: [testrinkeby_Bytes!]
-  reconciledTransactionHash_contains: testrinkeby_Bytes
-  reconciledTransactionHash_not_contains: testrinkeby_Bytes
-=======
-  reconciledCaller: stagingrinkeby_Bytes
-  reconciledCaller_not: stagingrinkeby_Bytes
-  reconciledCaller_in: [stagingrinkeby_Bytes!]
-  reconciledCaller_not_in: [stagingrinkeby_Bytes!]
-  reconciledCaller_contains: stagingrinkeby_Bytes
-  reconciledCaller_not_contains: stagingrinkeby_Bytes
-  reconciledTransactionHash: stagingrinkeby_Bytes
-  reconciledTransactionHash_not: stagingrinkeby_Bytes
-  reconciledTransactionHash_in: [stagingrinkeby_Bytes!]
-  reconciledTransactionHash_not_in: [stagingrinkeby_Bytes!]
-  reconciledTransactionHash_contains: stagingrinkeby_Bytes
-  reconciledTransactionHash_not_contains: stagingrinkeby_Bytes
->>>>>>> 0ca3a377
-  reconciledTimestamp: BigInt
-  reconciledTimestamp_not: BigInt
-  reconciledTimestamp_gt: BigInt
-  reconciledTimestamp_lt: BigInt
-  reconciledTimestamp_gte: BigInt
-  reconciledTimestamp_lte: BigInt
-  reconciledTimestamp_in: [BigInt!]
-  reconciledTimestamp_not_in: [BigInt!]
-  reconciledGasPrice: BigInt
-  reconciledGasPrice_not: BigInt
-  reconciledGasPrice_gt: BigInt
-  reconciledGasPrice_lt: BigInt
-  reconciledGasPrice_gte: BigInt
-  reconciledGasPrice_lte: BigInt
-  reconciledGasPrice_in: [BigInt!]
-  reconciledGasPrice_not_in: [BigInt!]
-  reconciledGasLimit: BigInt
-  reconciledGasLimit_not: BigInt
-  reconciledGasLimit_gt: BigInt
-  reconciledGasLimit_lt: BigInt
-  reconciledGasLimit_gte: BigInt
-  reconciledGasLimit_lte: BigInt
-  reconciledGasLimit_in: [BigInt!]
-  reconciledGasLimit_not_in: [BigInt!]
-  reconciledBlockNumber: BigInt
-  reconciledBlockNumber_not: BigInt
-  reconciledBlockNumber_gt: BigInt
-  reconciledBlockNumber_lt: BigInt
-  reconciledBlockNumber_gte: BigInt
-  reconciledBlockNumber_lte: BigInt
-  reconciledBlockNumber_in: [BigInt!]
-  reconciledBlockNumber_not_in: [BigInt!]
-
-  """Filter for the block changed event."""
-<<<<<<< HEAD
-  _change_block: testrinkeby_BlockChangedFilter
-}
-
-enum testrinkeby_DestinationTransfer_orderBy {
-=======
-  _change_block: stagingrinkeby_BlockChangedFilter
-}
-
-enum stagingrinkeby_DestinationTransfer_orderBy {
->>>>>>> 0ca3a377
-  id
-  chainId
-  transferId
-  nonce
-  to
-  callData
-  originDomain
-  destinationDomain
-  agent
-  recovery
-  forceSlow
-  receiveLocal
-  callback
-  callbackFee
-  relayerFee
-  slippageTol
-  status
-  routers
-  originSender
-  transactingAsset
-  transactingAmount
-  localAsset
-  localAmount
-  sponsorVaultRelayerFee
-  executedCaller
-  executedTransactionHash
-  executedTimestamp
-  executedGasPrice
-  executedGasLimit
-  executedBlockNumber
-  reconciledCaller
-  reconciledTransactionHash
-  reconciledTimestamp
-  reconciledGasPrice
-  reconciledGasLimit
-  reconciledBlockNumber
-}
-
-"""Defines the order direction, either ascending or descending"""
-<<<<<<< HEAD
-enum testrinkeby_OrderDirection {
-=======
-enum stagingrinkeby_OrderDirection {
->>>>>>> 0ca3a377
-  asc
-  desc
-}
-
-<<<<<<< HEAD
-type testrinkeby_OriginTransfer {
-  id: ID!
-  chainId: BigInt
-  transferId: testrinkeby_Bytes
-  nonce: BigInt
-  to: testrinkeby_Bytes
-  callData: testrinkeby_Bytes
-  originDomain: BigInt
-  destinationDomain: BigInt
-  agent: testrinkeby_Bytes
-  recovery: testrinkeby_Bytes
-  forceSlow: Boolean
-  receiveLocal: Boolean
-  callback: testrinkeby_Bytes
-  callbackFee: BigInt
-  relayerFee: BigInt
-  slippageTol: BigInt
-  status: testrinkeby_TransferStatus
-  message: testrinkeby_Bytes
-  transactingAsset: testrinkeby_Bytes
-  transactingAmount: BigInt
-  bridgedAsset: testrinkeby_Bytes
-  bridgedAmount: BigInt
-  caller: testrinkeby_Bytes
-  transactionHash: testrinkeby_Bytes
-=======
-type stagingrinkeby_OriginTransfer {
-  id: ID!
-  chainId: BigInt
-  transferId: stagingrinkeby_Bytes
-  nonce: BigInt
-  to: stagingrinkeby_Bytes
-  callData: stagingrinkeby_Bytes
-  originDomain: BigInt
-  destinationDomain: BigInt
-  agent: stagingrinkeby_Bytes
-  recovery: stagingrinkeby_Bytes
-  forceSlow: Boolean
-  receiveLocal: Boolean
-  callback: stagingrinkeby_Bytes
-  callbackFee: BigInt
-  relayerFee: BigInt
-  slippageTol: BigInt
-  status: stagingrinkeby_TransferStatus
-  message: stagingrinkeby_Bytes
-  transactingAsset: stagingrinkeby_Bytes
-  transactingAmount: BigInt
-  bridgedAsset: stagingrinkeby_Bytes
-  bridgedAmount: BigInt
-  caller: stagingrinkeby_Bytes
-  transactionHash: stagingrinkeby_Bytes
->>>>>>> 0ca3a377
-  timestamp: BigInt
-  gasPrice: BigInt
-  gasLimit: BigInt
-  blockNumber: BigInt
-}
-
-<<<<<<< HEAD
-input testrinkeby_OriginTransfer_filter {
-=======
-input stagingrinkeby_OriginTransfer_filter {
->>>>>>> 0ca3a377
-  id: ID
-  id_not: ID
-  id_gt: ID
-  id_lt: ID
-  id_gte: ID
-  id_lte: ID
-  id_in: [ID!]
-  id_not_in: [ID!]
-  chainId: BigInt
-  chainId_not: BigInt
-  chainId_gt: BigInt
-  chainId_lt: BigInt
-  chainId_gte: BigInt
-  chainId_lte: BigInt
-  chainId_in: [BigInt!]
-  chainId_not_in: [BigInt!]
-<<<<<<< HEAD
-  transferId: testrinkeby_Bytes
-  transferId_not: testrinkeby_Bytes
-  transferId_in: [testrinkeby_Bytes!]
-  transferId_not_in: [testrinkeby_Bytes!]
-  transferId_contains: testrinkeby_Bytes
-  transferId_not_contains: testrinkeby_Bytes
-=======
-  transferId: stagingrinkeby_Bytes
-  transferId_not: stagingrinkeby_Bytes
-  transferId_in: [stagingrinkeby_Bytes!]
-  transferId_not_in: [stagingrinkeby_Bytes!]
-  transferId_contains: stagingrinkeby_Bytes
-  transferId_not_contains: stagingrinkeby_Bytes
->>>>>>> 0ca3a377
-  nonce: BigInt
-  nonce_not: BigInt
-  nonce_gt: BigInt
-  nonce_lt: BigInt
-  nonce_gte: BigInt
-  nonce_lte: BigInt
-  nonce_in: [BigInt!]
-  nonce_not_in: [BigInt!]
-<<<<<<< HEAD
-  to: testrinkeby_Bytes
-  to_not: testrinkeby_Bytes
-  to_in: [testrinkeby_Bytes!]
-  to_not_in: [testrinkeby_Bytes!]
-  to_contains: testrinkeby_Bytes
-  to_not_contains: testrinkeby_Bytes
-  callData: testrinkeby_Bytes
-  callData_not: testrinkeby_Bytes
-  callData_in: [testrinkeby_Bytes!]
-  callData_not_in: [testrinkeby_Bytes!]
-  callData_contains: testrinkeby_Bytes
-  callData_not_contains: testrinkeby_Bytes
-=======
-  to: stagingrinkeby_Bytes
-  to_not: stagingrinkeby_Bytes
-  to_in: [stagingrinkeby_Bytes!]
-  to_not_in: [stagingrinkeby_Bytes!]
-  to_contains: stagingrinkeby_Bytes
-  to_not_contains: stagingrinkeby_Bytes
-  callData: stagingrinkeby_Bytes
-  callData_not: stagingrinkeby_Bytes
-  callData_in: [stagingrinkeby_Bytes!]
-  callData_not_in: [stagingrinkeby_Bytes!]
-  callData_contains: stagingrinkeby_Bytes
-  callData_not_contains: stagingrinkeby_Bytes
->>>>>>> 0ca3a377
-  originDomain: BigInt
-  originDomain_not: BigInt
-  originDomain_gt: BigInt
-  originDomain_lt: BigInt
-  originDomain_gte: BigInt
-  originDomain_lte: BigInt
-  originDomain_in: [BigInt!]
-  originDomain_not_in: [BigInt!]
-  destinationDomain: BigInt
-  destinationDomain_not: BigInt
-  destinationDomain_gt: BigInt
-  destinationDomain_lt: BigInt
-  destinationDomain_gte: BigInt
-  destinationDomain_lte: BigInt
-  destinationDomain_in: [BigInt!]
-  destinationDomain_not_in: [BigInt!]
-<<<<<<< HEAD
-  agent: testrinkeby_Bytes
-  agent_not: testrinkeby_Bytes
-  agent_in: [testrinkeby_Bytes!]
-  agent_not_in: [testrinkeby_Bytes!]
-  agent_contains: testrinkeby_Bytes
-  agent_not_contains: testrinkeby_Bytes
-  recovery: testrinkeby_Bytes
-  recovery_not: testrinkeby_Bytes
-  recovery_in: [testrinkeby_Bytes!]
-  recovery_not_in: [testrinkeby_Bytes!]
-  recovery_contains: testrinkeby_Bytes
-  recovery_not_contains: testrinkeby_Bytes
-=======
-  agent: stagingrinkeby_Bytes
-  agent_not: stagingrinkeby_Bytes
-  agent_in: [stagingrinkeby_Bytes!]
-  agent_not_in: [stagingrinkeby_Bytes!]
-  agent_contains: stagingrinkeby_Bytes
-  agent_not_contains: stagingrinkeby_Bytes
-  recovery: stagingrinkeby_Bytes
-  recovery_not: stagingrinkeby_Bytes
-  recovery_in: [stagingrinkeby_Bytes!]
-  recovery_not_in: [stagingrinkeby_Bytes!]
-  recovery_contains: stagingrinkeby_Bytes
-  recovery_not_contains: stagingrinkeby_Bytes
->>>>>>> 0ca3a377
-  forceSlow: Boolean
-  forceSlow_not: Boolean
-  forceSlow_in: [Boolean!]
-  forceSlow_not_in: [Boolean!]
-  receiveLocal: Boolean
-  receiveLocal_not: Boolean
-  receiveLocal_in: [Boolean!]
-  receiveLocal_not_in: [Boolean!]
-<<<<<<< HEAD
-  callback: testrinkeby_Bytes
-  callback_not: testrinkeby_Bytes
-  callback_in: [testrinkeby_Bytes!]
-  callback_not_in: [testrinkeby_Bytes!]
-  callback_contains: testrinkeby_Bytes
-  callback_not_contains: testrinkeby_Bytes
-=======
-  callback: stagingrinkeby_Bytes
-  callback_not: stagingrinkeby_Bytes
-  callback_in: [stagingrinkeby_Bytes!]
-  callback_not_in: [stagingrinkeby_Bytes!]
-  callback_contains: stagingrinkeby_Bytes
-  callback_not_contains: stagingrinkeby_Bytes
->>>>>>> 0ca3a377
-  callbackFee: BigInt
-  callbackFee_not: BigInt
-  callbackFee_gt: BigInt
-  callbackFee_lt: BigInt
-  callbackFee_gte: BigInt
-  callbackFee_lte: BigInt
-  callbackFee_in: [BigInt!]
-  callbackFee_not_in: [BigInt!]
-  relayerFee: BigInt
-  relayerFee_not: BigInt
-  relayerFee_gt: BigInt
-  relayerFee_lt: BigInt
-  relayerFee_gte: BigInt
-  relayerFee_lte: BigInt
-  relayerFee_in: [BigInt!]
-  relayerFee_not_in: [BigInt!]
-  slippageTol: BigInt
-  slippageTol_not: BigInt
-  slippageTol_gt: BigInt
-  slippageTol_lt: BigInt
-  slippageTol_gte: BigInt
-  slippageTol_lte: BigInt
-  slippageTol_in: [BigInt!]
-  slippageTol_not_in: [BigInt!]
-<<<<<<< HEAD
-  status: testrinkeby_TransferStatus
-  status_not: testrinkeby_TransferStatus
-  status_in: [testrinkeby_TransferStatus!]
-  status_not_in: [testrinkeby_TransferStatus!]
-  message: testrinkeby_Bytes
-  message_not: testrinkeby_Bytes
-  message_in: [testrinkeby_Bytes!]
-  message_not_in: [testrinkeby_Bytes!]
-  message_contains: testrinkeby_Bytes
-  message_not_contains: testrinkeby_Bytes
-  transactingAsset: testrinkeby_Bytes
-  transactingAsset_not: testrinkeby_Bytes
-  transactingAsset_in: [testrinkeby_Bytes!]
-  transactingAsset_not_in: [testrinkeby_Bytes!]
-  transactingAsset_contains: testrinkeby_Bytes
-  transactingAsset_not_contains: testrinkeby_Bytes
-=======
-  status: stagingrinkeby_TransferStatus
-  status_not: stagingrinkeby_TransferStatus
-  status_in: [stagingrinkeby_TransferStatus!]
-  status_not_in: [stagingrinkeby_TransferStatus!]
-  message: stagingrinkeby_Bytes
-  message_not: stagingrinkeby_Bytes
-  message_in: [stagingrinkeby_Bytes!]
-  message_not_in: [stagingrinkeby_Bytes!]
-  message_contains: stagingrinkeby_Bytes
-  message_not_contains: stagingrinkeby_Bytes
-  transactingAsset: stagingrinkeby_Bytes
-  transactingAsset_not: stagingrinkeby_Bytes
-  transactingAsset_in: [stagingrinkeby_Bytes!]
-  transactingAsset_not_in: [stagingrinkeby_Bytes!]
-  transactingAsset_contains: stagingrinkeby_Bytes
-  transactingAsset_not_contains: stagingrinkeby_Bytes
->>>>>>> 0ca3a377
-  transactingAmount: BigInt
-  transactingAmount_not: BigInt
-  transactingAmount_gt: BigInt
-  transactingAmount_lt: BigInt
-  transactingAmount_gte: BigInt
-  transactingAmount_lte: BigInt
-  transactingAmount_in: [BigInt!]
-  transactingAmount_not_in: [BigInt!]
-<<<<<<< HEAD
-  bridgedAsset: testrinkeby_Bytes
-  bridgedAsset_not: testrinkeby_Bytes
-  bridgedAsset_in: [testrinkeby_Bytes!]
-  bridgedAsset_not_in: [testrinkeby_Bytes!]
-  bridgedAsset_contains: testrinkeby_Bytes
-  bridgedAsset_not_contains: testrinkeby_Bytes
-=======
-  bridgedAsset: stagingrinkeby_Bytes
-  bridgedAsset_not: stagingrinkeby_Bytes
-  bridgedAsset_in: [stagingrinkeby_Bytes!]
-  bridgedAsset_not_in: [stagingrinkeby_Bytes!]
-  bridgedAsset_contains: stagingrinkeby_Bytes
-  bridgedAsset_not_contains: stagingrinkeby_Bytes
->>>>>>> 0ca3a377
-  bridgedAmount: BigInt
-  bridgedAmount_not: BigInt
-  bridgedAmount_gt: BigInt
-  bridgedAmount_lt: BigInt
-  bridgedAmount_gte: BigInt
-  bridgedAmount_lte: BigInt
-  bridgedAmount_in: [BigInt!]
-  bridgedAmount_not_in: [BigInt!]
-<<<<<<< HEAD
-  caller: testrinkeby_Bytes
-  caller_not: testrinkeby_Bytes
-  caller_in: [testrinkeby_Bytes!]
-  caller_not_in: [testrinkeby_Bytes!]
-  caller_contains: testrinkeby_Bytes
-  caller_not_contains: testrinkeby_Bytes
-  transactionHash: testrinkeby_Bytes
-  transactionHash_not: testrinkeby_Bytes
-  transactionHash_in: [testrinkeby_Bytes!]
-  transactionHash_not_in: [testrinkeby_Bytes!]
-  transactionHash_contains: testrinkeby_Bytes
-  transactionHash_not_contains: testrinkeby_Bytes
-=======
-  caller: stagingrinkeby_Bytes
-  caller_not: stagingrinkeby_Bytes
-  caller_in: [stagingrinkeby_Bytes!]
-  caller_not_in: [stagingrinkeby_Bytes!]
-  caller_contains: stagingrinkeby_Bytes
-  caller_not_contains: stagingrinkeby_Bytes
-  transactionHash: stagingrinkeby_Bytes
-  transactionHash_not: stagingrinkeby_Bytes
-  transactionHash_in: [stagingrinkeby_Bytes!]
-  transactionHash_not_in: [stagingrinkeby_Bytes!]
-  transactionHash_contains: stagingrinkeby_Bytes
-  transactionHash_not_contains: stagingrinkeby_Bytes
->>>>>>> 0ca3a377
-  timestamp: BigInt
-  timestamp_not: BigInt
-  timestamp_gt: BigInt
-  timestamp_lt: BigInt
-  timestamp_gte: BigInt
-  timestamp_lte: BigInt
-  timestamp_in: [BigInt!]
-  timestamp_not_in: [BigInt!]
-  gasPrice: BigInt
-  gasPrice_not: BigInt
-  gasPrice_gt: BigInt
-  gasPrice_lt: BigInt
-  gasPrice_gte: BigInt
-  gasPrice_lte: BigInt
-  gasPrice_in: [BigInt!]
-  gasPrice_not_in: [BigInt!]
-  gasLimit: BigInt
-  gasLimit_not: BigInt
-  gasLimit_gt: BigInt
-  gasLimit_lt: BigInt
-  gasLimit_gte: BigInt
-  gasLimit_lte: BigInt
-  gasLimit_in: [BigInt!]
-  gasLimit_not_in: [BigInt!]
-  blockNumber: BigInt
-  blockNumber_not: BigInt
-  blockNumber_gt: BigInt
-  blockNumber_lt: BigInt
-  blockNumber_gte: BigInt
-  blockNumber_lte: BigInt
-  blockNumber_in: [BigInt!]
-  blockNumber_not_in: [BigInt!]
-
-  """Filter for the block changed event."""
-<<<<<<< HEAD
-  _change_block: testrinkeby_BlockChangedFilter
-}
-
-enum testrinkeby_OriginTransfer_orderBy {
-=======
-  _change_block: stagingrinkeby_BlockChangedFilter
-}
-
-enum stagingrinkeby_OriginTransfer_orderBy {
->>>>>>> 0ca3a377
-  id
-  chainId
-  transferId
-  nonce
-  to
-  callData
-  originDomain
-  destinationDomain
-  agent
-  recovery
-  forceSlow
-  receiveLocal
-  callback
-  callbackFee
-  relayerFee
-  slippageTol
-  status
-  message
-  transactingAsset
-  transactingAmount
-  bridgedAsset
-  bridgedAmount
-  caller
-  transactionHash
-  timestamp
-  gasPrice
-  gasLimit
-  blockNumber
-}
-
-<<<<<<< HEAD
-type testrinkeby_Relayer {
-  id: ID!
-  isActive: Boolean!
-  relayer: testrinkeby_Bytes
-}
-
-input testrinkeby_Relayer_filter {
-=======
-type stagingrinkeby_Relayer {
-  id: ID!
-  isActive: Boolean!
-  relayer: stagingrinkeby_Bytes
-}
-
-input stagingrinkeby_Relayer_filter {
->>>>>>> 0ca3a377
-  id: ID
-  id_not: ID
-  id_gt: ID
-  id_lt: ID
-  id_gte: ID
-  id_lte: ID
-  id_in: [ID!]
-  id_not_in: [ID!]
-  isActive: Boolean
-  isActive_not: Boolean
-  isActive_in: [Boolean!]
-  isActive_not_in: [Boolean!]
-<<<<<<< HEAD
-  relayer: testrinkeby_Bytes
-  relayer_not: testrinkeby_Bytes
-  relayer_in: [testrinkeby_Bytes!]
-  relayer_not_in: [testrinkeby_Bytes!]
-  relayer_contains: testrinkeby_Bytes
-  relayer_not_contains: testrinkeby_Bytes
-
-  """Filter for the block changed event."""
-  _change_block: testrinkeby_BlockChangedFilter
-}
-
-enum testrinkeby_Relayer_orderBy {
-=======
-  relayer: stagingrinkeby_Bytes
-  relayer_not: stagingrinkeby_Bytes
-  relayer_in: [stagingrinkeby_Bytes!]
-  relayer_not_in: [stagingrinkeby_Bytes!]
-  relayer_contains: stagingrinkeby_Bytes
-  relayer_not_contains: stagingrinkeby_Bytes
-
-  """Filter for the block changed event."""
-  _change_block: stagingrinkeby_BlockChangedFilter
-}
-
-enum stagingrinkeby_Relayer_orderBy {
->>>>>>> 0ca3a377
-  id
-  isActive
-  relayer
-}
-
-<<<<<<< HEAD
-type testrinkeby_Router {
-  id: ID!
-  isActive: Boolean!
-  owner: testrinkeby_Bytes
-  recipient: testrinkeby_Bytes
-  proposedOwner: testrinkeby_Bytes
-  proposedTimestamp: BigInt
-  assetBalances(skip: Int = 0, first: Int = 100, orderBy: testrinkeby_AssetBalance_orderBy, orderDirection: testrinkeby_OrderDirection, where: testrinkeby_AssetBalance_filter): [testrinkeby_AssetBalance!]!
-}
-
-input testrinkeby_Router_filter {
-=======
-type stagingrinkeby_Router {
-  id: ID!
-  isActive: Boolean!
-  owner: stagingrinkeby_Bytes
-  recipient: stagingrinkeby_Bytes
-  proposedOwner: stagingrinkeby_Bytes
-  proposedTimestamp: BigInt
-  assetBalances(skip: Int = 0, first: Int = 100, orderBy: stagingrinkeby_AssetBalance_orderBy, orderDirection: stagingrinkeby_OrderDirection, where: stagingrinkeby_AssetBalance_filter): [stagingrinkeby_AssetBalance!]!
-}
-
-input stagingrinkeby_Router_filter {
->>>>>>> 0ca3a377
-  id: ID
-  id_not: ID
-  id_gt: ID
-  id_lt: ID
-  id_gte: ID
-  id_lte: ID
-  id_in: [ID!]
-  id_not_in: [ID!]
-  isActive: Boolean
-  isActive_not: Boolean
-  isActive_in: [Boolean!]
-  isActive_not_in: [Boolean!]
-<<<<<<< HEAD
-  owner: testrinkeby_Bytes
-  owner_not: testrinkeby_Bytes
-  owner_in: [testrinkeby_Bytes!]
-  owner_not_in: [testrinkeby_Bytes!]
-  owner_contains: testrinkeby_Bytes
-  owner_not_contains: testrinkeby_Bytes
-  recipient: testrinkeby_Bytes
-  recipient_not: testrinkeby_Bytes
-  recipient_in: [testrinkeby_Bytes!]
-  recipient_not_in: [testrinkeby_Bytes!]
-  recipient_contains: testrinkeby_Bytes
-  recipient_not_contains: testrinkeby_Bytes
-  proposedOwner: testrinkeby_Bytes
-  proposedOwner_not: testrinkeby_Bytes
-  proposedOwner_in: [testrinkeby_Bytes!]
-  proposedOwner_not_in: [testrinkeby_Bytes!]
-  proposedOwner_contains: testrinkeby_Bytes
-  proposedOwner_not_contains: testrinkeby_Bytes
-=======
-  owner: stagingrinkeby_Bytes
-  owner_not: stagingrinkeby_Bytes
-  owner_in: [stagingrinkeby_Bytes!]
-  owner_not_in: [stagingrinkeby_Bytes!]
-  owner_contains: stagingrinkeby_Bytes
-  owner_not_contains: stagingrinkeby_Bytes
-  recipient: stagingrinkeby_Bytes
-  recipient_not: stagingrinkeby_Bytes
-  recipient_in: [stagingrinkeby_Bytes!]
-  recipient_not_in: [stagingrinkeby_Bytes!]
-  recipient_contains: stagingrinkeby_Bytes
-  recipient_not_contains: stagingrinkeby_Bytes
-  proposedOwner: stagingrinkeby_Bytes
-  proposedOwner_not: stagingrinkeby_Bytes
-  proposedOwner_in: [stagingrinkeby_Bytes!]
-  proposedOwner_not_in: [stagingrinkeby_Bytes!]
-  proposedOwner_contains: stagingrinkeby_Bytes
-  proposedOwner_not_contains: stagingrinkeby_Bytes
->>>>>>> 0ca3a377
-  proposedTimestamp: BigInt
-  proposedTimestamp_not: BigInt
-  proposedTimestamp_gt: BigInt
-  proposedTimestamp_lt: BigInt
-  proposedTimestamp_gte: BigInt
-  proposedTimestamp_lte: BigInt
-  proposedTimestamp_in: [BigInt!]
-  proposedTimestamp_not_in: [BigInt!]
-<<<<<<< HEAD
-  assetBalances_: testrinkeby_AssetBalance_filter
-
-  """Filter for the block changed event."""
-  _change_block: testrinkeby_BlockChangedFilter
-}
-
-enum testrinkeby_Router_orderBy {
-=======
-  assetBalances_: stagingrinkeby_AssetBalance_filter
-
-  """Filter for the block changed event."""
-  _change_block: stagingrinkeby_BlockChangedFilter
-}
-
-enum stagingrinkeby_Router_orderBy {
->>>>>>> 0ca3a377
-  id
-  isActive
-  owner
-  recipient
-  proposedOwner
-  proposedTimestamp
-  assetBalances
-}
-
-<<<<<<< HEAD
-type testrinkeby_Setting {
-  id: ID!
-  maxRoutersPerTransfer: BigInt!
-  caller: testrinkeby_Bytes!
-}
-
-input testrinkeby_Setting_filter {
-=======
-type stagingrinkeby_Setting {
-  id: ID!
-  maxRoutersPerTransfer: BigInt!
-  caller: stagingrinkeby_Bytes!
-}
-
-input stagingrinkeby_Setting_filter {
->>>>>>> 0ca3a377
-  id: ID
-  id_not: ID
-  id_gt: ID
-  id_lt: ID
-  id_gte: ID
-  id_lte: ID
-  id_in: [ID!]
-  id_not_in: [ID!]
-  maxRoutersPerTransfer: BigInt
-  maxRoutersPerTransfer_not: BigInt
-  maxRoutersPerTransfer_gt: BigInt
-  maxRoutersPerTransfer_lt: BigInt
-  maxRoutersPerTransfer_gte: BigInt
-  maxRoutersPerTransfer_lte: BigInt
-  maxRoutersPerTransfer_in: [BigInt!]
-  maxRoutersPerTransfer_not_in: [BigInt!]
-<<<<<<< HEAD
-  caller: testrinkeby_Bytes
-  caller_not: testrinkeby_Bytes
-  caller_in: [testrinkeby_Bytes!]
-  caller_not_in: [testrinkeby_Bytes!]
-  caller_contains: testrinkeby_Bytes
-  caller_not_contains: testrinkeby_Bytes
-
-  """Filter for the block changed event."""
-  _change_block: testrinkeby_BlockChangedFilter
-}
-
-enum testrinkeby_Setting_orderBy {
-=======
-  caller: stagingrinkeby_Bytes
-  caller_not: stagingrinkeby_Bytes
-  caller_in: [stagingrinkeby_Bytes!]
-  caller_not_in: [stagingrinkeby_Bytes!]
-  caller_contains: stagingrinkeby_Bytes
-  caller_not_contains: stagingrinkeby_Bytes
-
-  """Filter for the block changed event."""
-  _change_block: stagingrinkeby_BlockChangedFilter
-}
-
-enum stagingrinkeby_Setting_orderBy {
->>>>>>> 0ca3a377
-  id
-  maxRoutersPerTransfer
-  caller
-}
-
-<<<<<<< HEAD
-type testrinkeby_SponsorVault {
-  id: ID!
-  sponsorVault: testrinkeby_Bytes!
-}
-
-input testrinkeby_SponsorVault_filter {
-=======
-type stagingrinkeby_SponsorVault {
-  id: ID!
-  sponsorVault: stagingrinkeby_Bytes!
-}
-
-input stagingrinkeby_SponsorVault_filter {
->>>>>>> 0ca3a377
-  id: ID
-  id_not: ID
-  id_gt: ID
-  id_lt: ID
-  id_gte: ID
-  id_lte: ID
-  id_in: [ID!]
-  id_not_in: [ID!]
-<<<<<<< HEAD
-  sponsorVault: testrinkeby_Bytes
-  sponsorVault_not: testrinkeby_Bytes
-  sponsorVault_in: [testrinkeby_Bytes!]
-  sponsorVault_not_in: [testrinkeby_Bytes!]
-  sponsorVault_contains: testrinkeby_Bytes
-  sponsorVault_not_contains: testrinkeby_Bytes
-
-  """Filter for the block changed event."""
-  _change_block: testrinkeby_BlockChangedFilter
-}
-
-enum testrinkeby_SponsorVault_orderBy {
-=======
-  sponsorVault: stagingrinkeby_Bytes
-  sponsorVault_not: stagingrinkeby_Bytes
-  sponsorVault_in: [stagingrinkeby_Bytes!]
-  sponsorVault_not_in: [stagingrinkeby_Bytes!]
-  sponsorVault_contains: stagingrinkeby_Bytes
-  sponsorVault_not_contains: stagingrinkeby_Bytes
-
-  """Filter for the block changed event."""
-  _change_block: stagingrinkeby_BlockChangedFilter
-}
-
-enum stagingrinkeby_SponsorVault_orderBy {
->>>>>>> 0ca3a377
-  id
-  sponsorVault
-}
-
-<<<<<<< HEAD
-type testrinkeby_StableSwap {
-  id: ID!
-  canonicalId: testrinkeby_Bytes!
-  domain: BigInt
-  swapPool: testrinkeby_Bytes!
-}
-
-input testrinkeby_StableSwap_filter {
-=======
-type stagingrinkeby_StableSwap {
-  id: ID!
-  canonicalId: stagingrinkeby_Bytes!
-  domain: BigInt
-  swapPool: stagingrinkeby_Bytes!
-}
-
-input stagingrinkeby_StableSwap_filter {
->>>>>>> 0ca3a377
-  id: ID
-  id_not: ID
-  id_gt: ID
-  id_lt: ID
-  id_gte: ID
-  id_lte: ID
-  id_in: [ID!]
-  id_not_in: [ID!]
-<<<<<<< HEAD
-  canonicalId: testrinkeby_Bytes
-  canonicalId_not: testrinkeby_Bytes
-  canonicalId_in: [testrinkeby_Bytes!]
-  canonicalId_not_in: [testrinkeby_Bytes!]
-  canonicalId_contains: testrinkeby_Bytes
-  canonicalId_not_contains: testrinkeby_Bytes
-=======
-  canonicalId: stagingrinkeby_Bytes
-  canonicalId_not: stagingrinkeby_Bytes
-  canonicalId_in: [stagingrinkeby_Bytes!]
-  canonicalId_not_in: [stagingrinkeby_Bytes!]
-  canonicalId_contains: stagingrinkeby_Bytes
-  canonicalId_not_contains: stagingrinkeby_Bytes
->>>>>>> 0ca3a377
-  domain: BigInt
-  domain_not: BigInt
-  domain_gt: BigInt
-  domain_lt: BigInt
-  domain_gte: BigInt
-  domain_lte: BigInt
-  domain_in: [BigInt!]
-  domain_not_in: [BigInt!]
-<<<<<<< HEAD
-  swapPool: testrinkeby_Bytes
-  swapPool_not: testrinkeby_Bytes
-  swapPool_in: [testrinkeby_Bytes!]
-  swapPool_not_in: [testrinkeby_Bytes!]
-  swapPool_contains: testrinkeby_Bytes
-  swapPool_not_contains: testrinkeby_Bytes
-
-  """Filter for the block changed event."""
-  _change_block: testrinkeby_BlockChangedFilter
-}
-
-enum testrinkeby_StableSwap_orderBy {
-=======
-  swapPool: stagingrinkeby_Bytes
-  swapPool_not: stagingrinkeby_Bytes
-  swapPool_in: [stagingrinkeby_Bytes!]
-  swapPool_not_in: [stagingrinkeby_Bytes!]
-  swapPool_contains: stagingrinkeby_Bytes
-  swapPool_not_contains: stagingrinkeby_Bytes
-
-  """Filter for the block changed event."""
-  _change_block: stagingrinkeby_BlockChangedFilter
-}
-
-enum stagingrinkeby_StableSwap_orderBy {
->>>>>>> 0ca3a377
-  id
-  canonicalId
-  domain
-  swapPool
-}
-
-<<<<<<< HEAD
-enum testrinkeby_TransferStatus {
-=======
-enum stagingrinkeby_TransferStatus {
->>>>>>> 0ca3a377
-  XCalled
-  Executed
-  Reconciled
-  CompletedSlow
-  CompletedFast
-}
-
-<<<<<<< HEAD
-type testrinkeby__Block_ {
-  """The hash of the block"""
-  hash: testrinkeby_Bytes
-=======
-type stagingrinkeby__Block_ {
-  """The hash of the block"""
-  hash: stagingrinkeby_Bytes
->>>>>>> 0ca3a377
-
-  """The block number"""
-  number: Int!
-}
-
-"""The type for the top-level _meta field"""
-<<<<<<< HEAD
-type testrinkeby__Meta_ {
-  "Information about a specific subgraph block. The hash of the block\nwill be null if the _meta field has a block constraint that asks for\na block number. It will be filled if the _meta field has no block constraint\nand therefore asks for the latest  block\n"
-  block: testrinkeby__Block_!
-=======
-type stagingrinkeby__Meta_ {
-  "Information about a specific subgraph block. The hash of the block\nwill be null if the _meta field has a block constraint that asks for\na block number. It will be filled if the _meta field has no block constraint\nand therefore asks for the latest  block\n"
-  block: stagingrinkeby__Block_!
->>>>>>> 0ca3a377
-
-  """The deployment ID"""
-  deployment: String!
-
-  """If `true`, the subgraph encountered indexing errors at some past block"""
-  hasIndexingErrors: Boolean!
 }