// @ts-nocheck

import { InContextSdkMethod } from '@graphql-mesh/types';
import { MeshContext } from '@graphql-mesh/runtime';

export namespace ConnextMainnetTypes {
  export type Maybe<T> = T | null;
export type InputMaybe<T> = Maybe<T>;
export type Exact<T extends { [key: string]: unknown }> = { [K in keyof T]: T[K] };
export type MakeOptional<T, K extends keyof T> = Omit<T, K> & { [SubKey in K]?: Maybe<T[SubKey]> };
export type MakeMaybe<T, K extends keyof T> = Omit<T, K> & { [SubKey in K]: Maybe<T[SubKey]> };
/** All built-in and custom scalars, mapped to their actual values */
export type Scalars = {
  ID: string;
  String: string;
  Boolean: boolean;
  Int: number;
  Float: number;
  mainnet_BigDecimal: any;
  BigInt: any;
  mainnet_Bytes: any;
<<<<<<< HEAD
  mainnet_Int8: any;
  Timestamp: any;
=======
>>>>>>> d2e9c3cb
};

export type mainnet_AggregateRoot = {
  id: Scalars['ID'];
  root: Scalars['mainnet_Bytes'];
  blockNumber: Scalars['BigInt'];
};

export type mainnet_AggregateRootProposed = {
  id: Scalars['ID'];
  aggregateRoot: Scalars['mainnet_Bytes'];
  rootTimestamp: Scalars['BigInt'];
  endOfDispute: Scalars['BigInt'];
  domain: Scalars['BigInt'];
  timestamp: Scalars['BigInt'];
  blockNumber?: Maybe<Scalars['BigInt']>;
};

export type mainnet_AggregateRootProposed_filter = {
  id?: InputMaybe<Scalars['ID']>;
  id_not?: InputMaybe<Scalars['ID']>;
  id_gt?: InputMaybe<Scalars['ID']>;
  id_lt?: InputMaybe<Scalars['ID']>;
  id_gte?: InputMaybe<Scalars['ID']>;
  id_lte?: InputMaybe<Scalars['ID']>;
  id_in?: InputMaybe<Array<Scalars['ID']>>;
  id_not_in?: InputMaybe<Array<Scalars['ID']>>;
  aggregateRoot?: InputMaybe<Scalars['mainnet_Bytes']>;
  aggregateRoot_not?: InputMaybe<Scalars['mainnet_Bytes']>;
  aggregateRoot_in?: InputMaybe<Array<Scalars['mainnet_Bytes']>>;
  aggregateRoot_not_in?: InputMaybe<Array<Scalars['mainnet_Bytes']>>;
  aggregateRoot_contains?: InputMaybe<Scalars['mainnet_Bytes']>;
  aggregateRoot_not_contains?: InputMaybe<Scalars['mainnet_Bytes']>;
  rootTimestamp?: InputMaybe<Scalars['BigInt']>;
  rootTimestamp_not?: InputMaybe<Scalars['BigInt']>;
  rootTimestamp_gt?: InputMaybe<Scalars['BigInt']>;
  rootTimestamp_lt?: InputMaybe<Scalars['BigInt']>;
  rootTimestamp_gte?: InputMaybe<Scalars['BigInt']>;
  rootTimestamp_lte?: InputMaybe<Scalars['BigInt']>;
  rootTimestamp_in?: InputMaybe<Array<Scalars['BigInt']>>;
  rootTimestamp_not_in?: InputMaybe<Array<Scalars['BigInt']>>;
  endOfDispute?: InputMaybe<Scalars['BigInt']>;
  endOfDispute_not?: InputMaybe<Scalars['BigInt']>;
  endOfDispute_gt?: InputMaybe<Scalars['BigInt']>;
  endOfDispute_lt?: InputMaybe<Scalars['BigInt']>;
  endOfDispute_gte?: InputMaybe<Scalars['BigInt']>;
  endOfDispute_lte?: InputMaybe<Scalars['BigInt']>;
  endOfDispute_in?: InputMaybe<Array<Scalars['BigInt']>>;
  endOfDispute_not_in?: InputMaybe<Array<Scalars['BigInt']>>;
  domain?: InputMaybe<Scalars['BigInt']>;
  domain_not?: InputMaybe<Scalars['BigInt']>;
  domain_gt?: InputMaybe<Scalars['BigInt']>;
  domain_lt?: InputMaybe<Scalars['BigInt']>;
  domain_gte?: InputMaybe<Scalars['BigInt']>;
  domain_lte?: InputMaybe<Scalars['BigInt']>;
  domain_in?: InputMaybe<Array<Scalars['BigInt']>>;
  domain_not_in?: InputMaybe<Array<Scalars['BigInt']>>;
  timestamp?: InputMaybe<Scalars['BigInt']>;
  timestamp_not?: InputMaybe<Scalars['BigInt']>;
  timestamp_gt?: InputMaybe<Scalars['BigInt']>;
  timestamp_lt?: InputMaybe<Scalars['BigInt']>;
  timestamp_gte?: InputMaybe<Scalars['BigInt']>;
  timestamp_lte?: InputMaybe<Scalars['BigInt']>;
  timestamp_in?: InputMaybe<Array<Scalars['BigInt']>>;
  timestamp_not_in?: InputMaybe<Array<Scalars['BigInt']>>;
  blockNumber?: InputMaybe<Scalars['BigInt']>;
  blockNumber_not?: InputMaybe<Scalars['BigInt']>;
  blockNumber_gt?: InputMaybe<Scalars['BigInt']>;
  blockNumber_lt?: InputMaybe<Scalars['BigInt']>;
  blockNumber_gte?: InputMaybe<Scalars['BigInt']>;
  blockNumber_lte?: InputMaybe<Scalars['BigInt']>;
  blockNumber_in?: InputMaybe<Array<Scalars['BigInt']>>;
  blockNumber_not_in?: InputMaybe<Array<Scalars['BigInt']>>;
  /** Filter for the block changed event. */
  _change_block?: InputMaybe<mainnet_BlockChangedFilter>;
};

export type mainnet_AggregateRootProposed_orderBy =
  | 'id'
  | 'aggregateRoot'
  | 'rootTimestamp'
  | 'endOfDispute'
  | 'domain'
  | 'timestamp'
  | 'blockNumber';

export type mainnet_AggregateRoot_filter = {
  id?: InputMaybe<Scalars['ID']>;
  id_not?: InputMaybe<Scalars['ID']>;
  id_gt?: InputMaybe<Scalars['ID']>;
  id_lt?: InputMaybe<Scalars['ID']>;
  id_gte?: InputMaybe<Scalars['ID']>;
  id_lte?: InputMaybe<Scalars['ID']>;
  id_in?: InputMaybe<Array<Scalars['ID']>>;
  id_not_in?: InputMaybe<Array<Scalars['ID']>>;
  root?: InputMaybe<Scalars['mainnet_Bytes']>;
  root_not?: InputMaybe<Scalars['mainnet_Bytes']>;
  root_in?: InputMaybe<Array<Scalars['mainnet_Bytes']>>;
  root_not_in?: InputMaybe<Array<Scalars['mainnet_Bytes']>>;
  root_contains?: InputMaybe<Scalars['mainnet_Bytes']>;
  root_not_contains?: InputMaybe<Scalars['mainnet_Bytes']>;
  blockNumber?: InputMaybe<Scalars['BigInt']>;
  blockNumber_not?: InputMaybe<Scalars['BigInt']>;
  blockNumber_gt?: InputMaybe<Scalars['BigInt']>;
  blockNumber_lt?: InputMaybe<Scalars['BigInt']>;
  blockNumber_gte?: InputMaybe<Scalars['BigInt']>;
  blockNumber_lte?: InputMaybe<Scalars['BigInt']>;
  blockNumber_in?: InputMaybe<Array<Scalars['BigInt']>>;
  blockNumber_not_in?: InputMaybe<Array<Scalars['BigInt']>>;
  /** Filter for the block changed event. */
  _change_block?: InputMaybe<mainnet_BlockChangedFilter>;
};

export type mainnet_AggregateRoot_orderBy =
  | 'id'
  | 'root'
  | 'blockNumber';

export type mainnet_Aggregation_interval =
  | 'hour'
  | 'day';

export type mainnet_Asset = {
  id: Scalars['ID'];
  key?: Maybe<Scalars['mainnet_Bytes']>;
  decimal?: Maybe<Scalars['BigInt']>;
  adoptedDecimal?: Maybe<Scalars['BigInt']>;
  canonicalId?: Maybe<Scalars['mainnet_Bytes']>;
  canonicalDomain?: Maybe<Scalars['BigInt']>;
  adoptedAsset?: Maybe<Scalars['mainnet_Bytes']>;
  localAsset?: Maybe<Scalars['mainnet_Bytes']>;
  blockNumber?: Maybe<Scalars['BigInt']>;
  status?: Maybe<mainnet_AssetStatus>;
};

export type mainnet_AssetBalance = {
  id: Scalars['ID'];
  amount: Scalars['BigInt'];
  locked: Scalars['BigInt'];
  supplied: Scalars['BigInt'];
  removed: Scalars['BigInt'];
  router: mainnet_Router;
  asset: mainnet_Asset;
  feesEarned: Scalars['BigInt'];
};

export type mainnet_AssetBalance_filter = {
  id?: InputMaybe<Scalars['ID']>;
  id_not?: InputMaybe<Scalars['ID']>;
  id_gt?: InputMaybe<Scalars['ID']>;
  id_lt?: InputMaybe<Scalars['ID']>;
  id_gte?: InputMaybe<Scalars['ID']>;
  id_lte?: InputMaybe<Scalars['ID']>;
  id_in?: InputMaybe<Array<Scalars['ID']>>;
  id_not_in?: InputMaybe<Array<Scalars['ID']>>;
  amount?: InputMaybe<Scalars['BigInt']>;
  amount_not?: InputMaybe<Scalars['BigInt']>;
  amount_gt?: InputMaybe<Scalars['BigInt']>;
  amount_lt?: InputMaybe<Scalars['BigInt']>;
  amount_gte?: InputMaybe<Scalars['BigInt']>;
  amount_lte?: InputMaybe<Scalars['BigInt']>;
  amount_in?: InputMaybe<Array<Scalars['BigInt']>>;
  amount_not_in?: InputMaybe<Array<Scalars['BigInt']>>;
  locked?: InputMaybe<Scalars['BigInt']>;
  locked_not?: InputMaybe<Scalars['BigInt']>;
  locked_gt?: InputMaybe<Scalars['BigInt']>;
  locked_lt?: InputMaybe<Scalars['BigInt']>;
  locked_gte?: InputMaybe<Scalars['BigInt']>;
  locked_lte?: InputMaybe<Scalars['BigInt']>;
  locked_in?: InputMaybe<Array<Scalars['BigInt']>>;
  locked_not_in?: InputMaybe<Array<Scalars['BigInt']>>;
  supplied?: InputMaybe<Scalars['BigInt']>;
  supplied_not?: InputMaybe<Scalars['BigInt']>;
  supplied_gt?: InputMaybe<Scalars['BigInt']>;
  supplied_lt?: InputMaybe<Scalars['BigInt']>;
  supplied_gte?: InputMaybe<Scalars['BigInt']>;
  supplied_lte?: InputMaybe<Scalars['BigInt']>;
  supplied_in?: InputMaybe<Array<Scalars['BigInt']>>;
  supplied_not_in?: InputMaybe<Array<Scalars['BigInt']>>;
  removed?: InputMaybe<Scalars['BigInt']>;
  removed_not?: InputMaybe<Scalars['BigInt']>;
  removed_gt?: InputMaybe<Scalars['BigInt']>;
  removed_lt?: InputMaybe<Scalars['BigInt']>;
  removed_gte?: InputMaybe<Scalars['BigInt']>;
  removed_lte?: InputMaybe<Scalars['BigInt']>;
  removed_in?: InputMaybe<Array<Scalars['BigInt']>>;
  removed_not_in?: InputMaybe<Array<Scalars['BigInt']>>;
  router?: InputMaybe<Scalars['String']>;
  router_not?: InputMaybe<Scalars['String']>;
  router_gt?: InputMaybe<Scalars['String']>;
  router_lt?: InputMaybe<Scalars['String']>;
  router_gte?: InputMaybe<Scalars['String']>;
  router_lte?: InputMaybe<Scalars['String']>;
  router_in?: InputMaybe<Array<Scalars['String']>>;
  router_not_in?: InputMaybe<Array<Scalars['String']>>;
  router_contains?: InputMaybe<Scalars['String']>;
  router_contains_nocase?: InputMaybe<Scalars['String']>;
  router_not_contains?: InputMaybe<Scalars['String']>;
  router_not_contains_nocase?: InputMaybe<Scalars['String']>;
  router_starts_with?: InputMaybe<Scalars['String']>;
  router_starts_with_nocase?: InputMaybe<Scalars['String']>;
  router_not_starts_with?: InputMaybe<Scalars['String']>;
  router_not_starts_with_nocase?: InputMaybe<Scalars['String']>;
  router_ends_with?: InputMaybe<Scalars['String']>;
  router_ends_with_nocase?: InputMaybe<Scalars['String']>;
  router_not_ends_with?: InputMaybe<Scalars['String']>;
  router_not_ends_with_nocase?: InputMaybe<Scalars['String']>;
  router_?: InputMaybe<mainnet_Router_filter>;
  asset?: InputMaybe<Scalars['String']>;
  asset_not?: InputMaybe<Scalars['String']>;
  asset_gt?: InputMaybe<Scalars['String']>;
  asset_lt?: InputMaybe<Scalars['String']>;
  asset_gte?: InputMaybe<Scalars['String']>;
  asset_lte?: InputMaybe<Scalars['String']>;
  asset_in?: InputMaybe<Array<Scalars['String']>>;
  asset_not_in?: InputMaybe<Array<Scalars['String']>>;
  asset_contains?: InputMaybe<Scalars['String']>;
  asset_contains_nocase?: InputMaybe<Scalars['String']>;
  asset_not_contains?: InputMaybe<Scalars['String']>;
  asset_not_contains_nocase?: InputMaybe<Scalars['String']>;
  asset_starts_with?: InputMaybe<Scalars['String']>;
  asset_starts_with_nocase?: InputMaybe<Scalars['String']>;
  asset_not_starts_with?: InputMaybe<Scalars['String']>;
  asset_not_starts_with_nocase?: InputMaybe<Scalars['String']>;
  asset_ends_with?: InputMaybe<Scalars['String']>;
  asset_ends_with_nocase?: InputMaybe<Scalars['String']>;
  asset_not_ends_with?: InputMaybe<Scalars['String']>;
  asset_not_ends_with_nocase?: InputMaybe<Scalars['String']>;
  asset_?: InputMaybe<mainnet_Asset_filter>;
  feesEarned?: InputMaybe<Scalars['BigInt']>;
  feesEarned_not?: InputMaybe<Scalars['BigInt']>;
  feesEarned_gt?: InputMaybe<Scalars['BigInt']>;
  feesEarned_lt?: InputMaybe<Scalars['BigInt']>;
  feesEarned_gte?: InputMaybe<Scalars['BigInt']>;
  feesEarned_lte?: InputMaybe<Scalars['BigInt']>;
  feesEarned_in?: InputMaybe<Array<Scalars['BigInt']>>;
  feesEarned_not_in?: InputMaybe<Array<Scalars['BigInt']>>;
  /** Filter for the block changed event. */
  _change_block?: InputMaybe<mainnet_BlockChangedFilter>;
};

export type mainnet_AssetBalance_orderBy =
  | 'id'
  | 'amount'
  | 'locked'
  | 'supplied'
  | 'removed'
  | 'router'
  | 'asset'
  | 'feesEarned';

export type mainnet_AssetStatus = {
  id: Scalars['ID'];
  status?: Maybe<Scalars['Boolean']>;
};

export type mainnet_AssetStatus_filter = {
  id?: InputMaybe<Scalars['ID']>;
  id_not?: InputMaybe<Scalars['ID']>;
  id_gt?: InputMaybe<Scalars['ID']>;
  id_lt?: InputMaybe<Scalars['ID']>;
  id_gte?: InputMaybe<Scalars['ID']>;
  id_lte?: InputMaybe<Scalars['ID']>;
  id_in?: InputMaybe<Array<Scalars['ID']>>;
  id_not_in?: InputMaybe<Array<Scalars['ID']>>;
  status?: InputMaybe<Scalars['Boolean']>;
  status_not?: InputMaybe<Scalars['Boolean']>;
  status_in?: InputMaybe<Array<Scalars['Boolean']>>;
  status_not_in?: InputMaybe<Array<Scalars['Boolean']>>;
  /** Filter for the block changed event. */
  _change_block?: InputMaybe<mainnet_BlockChangedFilter>;
};

export type mainnet_AssetStatus_orderBy =
  | 'id'
  | 'status';

export type mainnet_Asset_filter = {
  id?: InputMaybe<Scalars['ID']>;
  id_not?: InputMaybe<Scalars['ID']>;
  id_gt?: InputMaybe<Scalars['ID']>;
  id_lt?: InputMaybe<Scalars['ID']>;
  id_gte?: InputMaybe<Scalars['ID']>;
  id_lte?: InputMaybe<Scalars['ID']>;
  id_in?: InputMaybe<Array<Scalars['ID']>>;
  id_not_in?: InputMaybe<Array<Scalars['ID']>>;
  key?: InputMaybe<Scalars['mainnet_Bytes']>;
  key_not?: InputMaybe<Scalars['mainnet_Bytes']>;
  key_in?: InputMaybe<Array<Scalars['mainnet_Bytes']>>;
  key_not_in?: InputMaybe<Array<Scalars['mainnet_Bytes']>>;
  key_contains?: InputMaybe<Scalars['mainnet_Bytes']>;
  key_not_contains?: InputMaybe<Scalars['mainnet_Bytes']>;
  decimal?: InputMaybe<Scalars['BigInt']>;
  decimal_not?: InputMaybe<Scalars['BigInt']>;
  decimal_gt?: InputMaybe<Scalars['BigInt']>;
  decimal_lt?: InputMaybe<Scalars['BigInt']>;
  decimal_gte?: InputMaybe<Scalars['BigInt']>;
  decimal_lte?: InputMaybe<Scalars['BigInt']>;
  decimal_in?: InputMaybe<Array<Scalars['BigInt']>>;
  decimal_not_in?: InputMaybe<Array<Scalars['BigInt']>>;
  adoptedDecimal?: InputMaybe<Scalars['BigInt']>;
  adoptedDecimal_not?: InputMaybe<Scalars['BigInt']>;
  adoptedDecimal_gt?: InputMaybe<Scalars['BigInt']>;
  adoptedDecimal_lt?: InputMaybe<Scalars['BigInt']>;
  adoptedDecimal_gte?: InputMaybe<Scalars['BigInt']>;
  adoptedDecimal_lte?: InputMaybe<Scalars['BigInt']>;
  adoptedDecimal_in?: InputMaybe<Array<Scalars['BigInt']>>;
  adoptedDecimal_not_in?: InputMaybe<Array<Scalars['BigInt']>>;
  canonicalId?: InputMaybe<Scalars['mainnet_Bytes']>;
  canonicalId_not?: InputMaybe<Scalars['mainnet_Bytes']>;
  canonicalId_in?: InputMaybe<Array<Scalars['mainnet_Bytes']>>;
  canonicalId_not_in?: InputMaybe<Array<Scalars['mainnet_Bytes']>>;
  canonicalId_contains?: InputMaybe<Scalars['mainnet_Bytes']>;
  canonicalId_not_contains?: InputMaybe<Scalars['mainnet_Bytes']>;
  canonicalDomain?: InputMaybe<Scalars['BigInt']>;
  canonicalDomain_not?: InputMaybe<Scalars['BigInt']>;
  canonicalDomain_gt?: InputMaybe<Scalars['BigInt']>;
  canonicalDomain_lt?: InputMaybe<Scalars['BigInt']>;
  canonicalDomain_gte?: InputMaybe<Scalars['BigInt']>;
  canonicalDomain_lte?: InputMaybe<Scalars['BigInt']>;
  canonicalDomain_in?: InputMaybe<Array<Scalars['BigInt']>>;
  canonicalDomain_not_in?: InputMaybe<Array<Scalars['BigInt']>>;
  adoptedAsset?: InputMaybe<Scalars['mainnet_Bytes']>;
  adoptedAsset_not?: InputMaybe<Scalars['mainnet_Bytes']>;
  adoptedAsset_in?: InputMaybe<Array<Scalars['mainnet_Bytes']>>;
  adoptedAsset_not_in?: InputMaybe<Array<Scalars['mainnet_Bytes']>>;
  adoptedAsset_contains?: InputMaybe<Scalars['mainnet_Bytes']>;
  adoptedAsset_not_contains?: InputMaybe<Scalars['mainnet_Bytes']>;
  localAsset?: InputMaybe<Scalars['mainnet_Bytes']>;
  localAsset_not?: InputMaybe<Scalars['mainnet_Bytes']>;
  localAsset_in?: InputMaybe<Array<Scalars['mainnet_Bytes']>>;
  localAsset_not_in?: InputMaybe<Array<Scalars['mainnet_Bytes']>>;
  localAsset_contains?: InputMaybe<Scalars['mainnet_Bytes']>;
  localAsset_not_contains?: InputMaybe<Scalars['mainnet_Bytes']>;
  blockNumber?: InputMaybe<Scalars['BigInt']>;
  blockNumber_not?: InputMaybe<Scalars['BigInt']>;
  blockNumber_gt?: InputMaybe<Scalars['BigInt']>;
  blockNumber_lt?: InputMaybe<Scalars['BigInt']>;
  blockNumber_gte?: InputMaybe<Scalars['BigInt']>;
  blockNumber_lte?: InputMaybe<Scalars['BigInt']>;
  blockNumber_in?: InputMaybe<Array<Scalars['BigInt']>>;
  blockNumber_not_in?: InputMaybe<Array<Scalars['BigInt']>>;
  status?: InputMaybe<Scalars['String']>;
  status_not?: InputMaybe<Scalars['String']>;
  status_gt?: InputMaybe<Scalars['String']>;
  status_lt?: InputMaybe<Scalars['String']>;
  status_gte?: InputMaybe<Scalars['String']>;
  status_lte?: InputMaybe<Scalars['String']>;
  status_in?: InputMaybe<Array<Scalars['String']>>;
  status_not_in?: InputMaybe<Array<Scalars['String']>>;
  status_contains?: InputMaybe<Scalars['String']>;
  status_contains_nocase?: InputMaybe<Scalars['String']>;
  status_not_contains?: InputMaybe<Scalars['String']>;
  status_not_contains_nocase?: InputMaybe<Scalars['String']>;
  status_starts_with?: InputMaybe<Scalars['String']>;
  status_starts_with_nocase?: InputMaybe<Scalars['String']>;
  status_not_starts_with?: InputMaybe<Scalars['String']>;
  status_not_starts_with_nocase?: InputMaybe<Scalars['String']>;
  status_ends_with?: InputMaybe<Scalars['String']>;
  status_ends_with_nocase?: InputMaybe<Scalars['String']>;
  status_not_ends_with?: InputMaybe<Scalars['String']>;
  status_not_ends_with_nocase?: InputMaybe<Scalars['String']>;
  status_?: InputMaybe<mainnet_AssetStatus_filter>;
  /** Filter for the block changed event. */
  _change_block?: InputMaybe<mainnet_BlockChangedFilter>;
};

export type mainnet_Asset_orderBy =
  | 'id'
  | 'key'
  | 'decimal'
  | 'adoptedDecimal'
  | 'canonicalId'
  | 'canonicalDomain'
  | 'adoptedAsset'
  | 'localAsset'
  | 'blockNumber'
  | 'status';

export type mainnet_BlockChangedFilter = {
  number_gte: Scalars['Int'];
};

export type mainnet_Block_height = {
  hash?: InputMaybe<Scalars['mainnet_Bytes']>;
  number?: InputMaybe<Scalars['Int']>;
  number_gte?: InputMaybe<Scalars['Int']>;
};

export type mainnet_ConnectorMeta = {
  id: Scalars['ID'];
  spokeDomain?: Maybe<Scalars['BigInt']>;
  hubDomain?: Maybe<Scalars['BigInt']>;
  amb?: Maybe<Scalars['mainnet_Bytes']>;
  rootManager?: Maybe<Scalars['mainnet_Bytes']>;
  mirrorConnector?: Maybe<Scalars['mainnet_Bytes']>;
};

export type mainnet_ConnectorMeta_filter = {
  id?: InputMaybe<Scalars['ID']>;
  id_not?: InputMaybe<Scalars['ID']>;
  id_gt?: InputMaybe<Scalars['ID']>;
  id_lt?: InputMaybe<Scalars['ID']>;
  id_gte?: InputMaybe<Scalars['ID']>;
  id_lte?: InputMaybe<Scalars['ID']>;
  id_in?: InputMaybe<Array<Scalars['ID']>>;
  id_not_in?: InputMaybe<Array<Scalars['ID']>>;
  spokeDomain?: InputMaybe<Scalars['BigInt']>;
  spokeDomain_not?: InputMaybe<Scalars['BigInt']>;
  spokeDomain_gt?: InputMaybe<Scalars['BigInt']>;
  spokeDomain_lt?: InputMaybe<Scalars['BigInt']>;
  spokeDomain_gte?: InputMaybe<Scalars['BigInt']>;
  spokeDomain_lte?: InputMaybe<Scalars['BigInt']>;
  spokeDomain_in?: InputMaybe<Array<Scalars['BigInt']>>;
  spokeDomain_not_in?: InputMaybe<Array<Scalars['BigInt']>>;
  hubDomain?: InputMaybe<Scalars['BigInt']>;
  hubDomain_not?: InputMaybe<Scalars['BigInt']>;
  hubDomain_gt?: InputMaybe<Scalars['BigInt']>;
  hubDomain_lt?: InputMaybe<Scalars['BigInt']>;
  hubDomain_gte?: InputMaybe<Scalars['BigInt']>;
  hubDomain_lte?: InputMaybe<Scalars['BigInt']>;
  hubDomain_in?: InputMaybe<Array<Scalars['BigInt']>>;
  hubDomain_not_in?: InputMaybe<Array<Scalars['BigInt']>>;
  amb?: InputMaybe<Scalars['mainnet_Bytes']>;
  amb_not?: InputMaybe<Scalars['mainnet_Bytes']>;
  amb_in?: InputMaybe<Array<Scalars['mainnet_Bytes']>>;
  amb_not_in?: InputMaybe<Array<Scalars['mainnet_Bytes']>>;
  amb_contains?: InputMaybe<Scalars['mainnet_Bytes']>;
  amb_not_contains?: InputMaybe<Scalars['mainnet_Bytes']>;
  rootManager?: InputMaybe<Scalars['mainnet_Bytes']>;
  rootManager_not?: InputMaybe<Scalars['mainnet_Bytes']>;
  rootManager_in?: InputMaybe<Array<Scalars['mainnet_Bytes']>>;
  rootManager_not_in?: InputMaybe<Array<Scalars['mainnet_Bytes']>>;
  rootManager_contains?: InputMaybe<Scalars['mainnet_Bytes']>;
  rootManager_not_contains?: InputMaybe<Scalars['mainnet_Bytes']>;
  mirrorConnector?: InputMaybe<Scalars['mainnet_Bytes']>;
  mirrorConnector_not?: InputMaybe<Scalars['mainnet_Bytes']>;
  mirrorConnector_in?: InputMaybe<Array<Scalars['mainnet_Bytes']>>;
  mirrorConnector_not_in?: InputMaybe<Array<Scalars['mainnet_Bytes']>>;
  mirrorConnector_contains?: InputMaybe<Scalars['mainnet_Bytes']>;
  mirrorConnector_not_contains?: InputMaybe<Scalars['mainnet_Bytes']>;
  /** Filter for the block changed event. */
  _change_block?: InputMaybe<mainnet_BlockChangedFilter>;
};

export type mainnet_ConnectorMeta_orderBy =
  | 'id'
  | 'spokeDomain'
  | 'hubDomain'
  | 'amb'
  | 'rootManager'
  | 'mirrorConnector';

export type mainnet_DestinationTransfer = {
  id: Scalars['ID'];
  chainId?: Maybe<Scalars['BigInt']>;
  transferId?: Maybe<Scalars['mainnet_Bytes']>;
  nonce?: Maybe<Scalars['BigInt']>;
  status?: Maybe<mainnet_TransferStatus>;
  routers?: Maybe<Array<mainnet_Router>>;
  originDomain?: Maybe<Scalars['BigInt']>;
  destinationDomain?: Maybe<Scalars['BigInt']>;
  canonicalDomain?: Maybe<Scalars['BigInt']>;
  to?: Maybe<Scalars['mainnet_Bytes']>;
  delegate?: Maybe<Scalars['mainnet_Bytes']>;
  receiveLocal?: Maybe<Scalars['Boolean']>;
  callData?: Maybe<Scalars['mainnet_Bytes']>;
  slippage?: Maybe<Scalars['BigInt']>;
  bumpSlippageCount?: Maybe<Scalars['BigInt']>;
  originSender?: Maybe<Scalars['mainnet_Bytes']>;
  bridgedAmt?: Maybe<Scalars['BigInt']>;
  normalizedIn?: Maybe<Scalars['BigInt']>;
  canonicalId?: Maybe<Scalars['mainnet_Bytes']>;
  asset?: Maybe<mainnet_Asset>;
  amount?: Maybe<Scalars['BigInt']>;
  routersFee?: Maybe<Scalars['BigInt']>;
  executedCaller?: Maybe<Scalars['mainnet_Bytes']>;
  executedTransactionHash?: Maybe<Scalars['mainnet_Bytes']>;
  executedTimestamp?: Maybe<Scalars['BigInt']>;
  executedGasPrice?: Maybe<Scalars['BigInt']>;
  executedGasLimit?: Maybe<Scalars['BigInt']>;
  executedBlockNumber?: Maybe<Scalars['BigInt']>;
  executedTxOrigin?: Maybe<Scalars['mainnet_Bytes']>;
  executedTxNonce?: Maybe<Scalars['BigInt']>;
  reconciledCaller?: Maybe<Scalars['mainnet_Bytes']>;
  reconciledTransactionHash?: Maybe<Scalars['mainnet_Bytes']>;
  reconciledTimestamp?: Maybe<Scalars['BigInt']>;
  reconciledGasPrice?: Maybe<Scalars['BigInt']>;
  reconciledGasLimit?: Maybe<Scalars['BigInt']>;
  reconciledBlockNumber?: Maybe<Scalars['BigInt']>;
  reconciledTxOrigin?: Maybe<Scalars['mainnet_Bytes']>;
  reconciledTxNonce?: Maybe<Scalars['BigInt']>;
};


export type mainnet_DestinationTransferroutersArgs = {
  skip?: InputMaybe<Scalars['Int']>;
  first?: InputMaybe<Scalars['Int']>;
  orderBy?: InputMaybe<mainnet_Router_orderBy>;
  orderDirection?: InputMaybe<mainnet_OrderDirection>;
  where?: InputMaybe<mainnet_Router_filter>;
};

export type mainnet_DestinationTransfer_filter = {
  id?: InputMaybe<Scalars['ID']>;
  id_not?: InputMaybe<Scalars['ID']>;
  id_gt?: InputMaybe<Scalars['ID']>;
  id_lt?: InputMaybe<Scalars['ID']>;
  id_gte?: InputMaybe<Scalars['ID']>;
  id_lte?: InputMaybe<Scalars['ID']>;
  id_in?: InputMaybe<Array<Scalars['ID']>>;
  id_not_in?: InputMaybe<Array<Scalars['ID']>>;
  chainId?: InputMaybe<Scalars['BigInt']>;
  chainId_not?: InputMaybe<Scalars['BigInt']>;
  chainId_gt?: InputMaybe<Scalars['BigInt']>;
  chainId_lt?: InputMaybe<Scalars['BigInt']>;
  chainId_gte?: InputMaybe<Scalars['BigInt']>;
  chainId_lte?: InputMaybe<Scalars['BigInt']>;
  chainId_in?: InputMaybe<Array<Scalars['BigInt']>>;
  chainId_not_in?: InputMaybe<Array<Scalars['BigInt']>>;
  transferId?: InputMaybe<Scalars['mainnet_Bytes']>;
  transferId_not?: InputMaybe<Scalars['mainnet_Bytes']>;
  transferId_in?: InputMaybe<Array<Scalars['mainnet_Bytes']>>;
  transferId_not_in?: InputMaybe<Array<Scalars['mainnet_Bytes']>>;
  transferId_contains?: InputMaybe<Scalars['mainnet_Bytes']>;
  transferId_not_contains?: InputMaybe<Scalars['mainnet_Bytes']>;
  nonce?: InputMaybe<Scalars['BigInt']>;
  nonce_not?: InputMaybe<Scalars['BigInt']>;
  nonce_gt?: InputMaybe<Scalars['BigInt']>;
  nonce_lt?: InputMaybe<Scalars['BigInt']>;
  nonce_gte?: InputMaybe<Scalars['BigInt']>;
  nonce_lte?: InputMaybe<Scalars['BigInt']>;
  nonce_in?: InputMaybe<Array<Scalars['BigInt']>>;
  nonce_not_in?: InputMaybe<Array<Scalars['BigInt']>>;
  status?: InputMaybe<mainnet_TransferStatus>;
  status_not?: InputMaybe<mainnet_TransferStatus>;
  status_in?: InputMaybe<Array<mainnet_TransferStatus>>;
  status_not_in?: InputMaybe<Array<mainnet_TransferStatus>>;
  routers?: InputMaybe<Array<Scalars['String']>>;
  routers_not?: InputMaybe<Array<Scalars['String']>>;
  routers_contains?: InputMaybe<Array<Scalars['String']>>;
  routers_contains_nocase?: InputMaybe<Array<Scalars['String']>>;
  routers_not_contains?: InputMaybe<Array<Scalars['String']>>;
  routers_not_contains_nocase?: InputMaybe<Array<Scalars['String']>>;
  routers_?: InputMaybe<mainnet_Router_filter>;
  originDomain?: InputMaybe<Scalars['BigInt']>;
  originDomain_not?: InputMaybe<Scalars['BigInt']>;
  originDomain_gt?: InputMaybe<Scalars['BigInt']>;
  originDomain_lt?: InputMaybe<Scalars['BigInt']>;
  originDomain_gte?: InputMaybe<Scalars['BigInt']>;
  originDomain_lte?: InputMaybe<Scalars['BigInt']>;
  originDomain_in?: InputMaybe<Array<Scalars['BigInt']>>;
  originDomain_not_in?: InputMaybe<Array<Scalars['BigInt']>>;
  destinationDomain?: InputMaybe<Scalars['BigInt']>;
  destinationDomain_not?: InputMaybe<Scalars['BigInt']>;
  destinationDomain_gt?: InputMaybe<Scalars['BigInt']>;
  destinationDomain_lt?: InputMaybe<Scalars['BigInt']>;
  destinationDomain_gte?: InputMaybe<Scalars['BigInt']>;
  destinationDomain_lte?: InputMaybe<Scalars['BigInt']>;
  destinationDomain_in?: InputMaybe<Array<Scalars['BigInt']>>;
  destinationDomain_not_in?: InputMaybe<Array<Scalars['BigInt']>>;
  canonicalDomain?: InputMaybe<Scalars['BigInt']>;
  canonicalDomain_not?: InputMaybe<Scalars['BigInt']>;
  canonicalDomain_gt?: InputMaybe<Scalars['BigInt']>;
  canonicalDomain_lt?: InputMaybe<Scalars['BigInt']>;
  canonicalDomain_gte?: InputMaybe<Scalars['BigInt']>;
  canonicalDomain_lte?: InputMaybe<Scalars['BigInt']>;
  canonicalDomain_in?: InputMaybe<Array<Scalars['BigInt']>>;
  canonicalDomain_not_in?: InputMaybe<Array<Scalars['BigInt']>>;
  to?: InputMaybe<Scalars['mainnet_Bytes']>;
  to_not?: InputMaybe<Scalars['mainnet_Bytes']>;
  to_in?: InputMaybe<Array<Scalars['mainnet_Bytes']>>;
  to_not_in?: InputMaybe<Array<Scalars['mainnet_Bytes']>>;
  to_contains?: InputMaybe<Scalars['mainnet_Bytes']>;
  to_not_contains?: InputMaybe<Scalars['mainnet_Bytes']>;
  delegate?: InputMaybe<Scalars['mainnet_Bytes']>;
  delegate_not?: InputMaybe<Scalars['mainnet_Bytes']>;
  delegate_in?: InputMaybe<Array<Scalars['mainnet_Bytes']>>;
  delegate_not_in?: InputMaybe<Array<Scalars['mainnet_Bytes']>>;
  delegate_contains?: InputMaybe<Scalars['mainnet_Bytes']>;
  delegate_not_contains?: InputMaybe<Scalars['mainnet_Bytes']>;
  receiveLocal?: InputMaybe<Scalars['Boolean']>;
  receiveLocal_not?: InputMaybe<Scalars['Boolean']>;
  receiveLocal_in?: InputMaybe<Array<Scalars['Boolean']>>;
  receiveLocal_not_in?: InputMaybe<Array<Scalars['Boolean']>>;
  callData?: InputMaybe<Scalars['mainnet_Bytes']>;
  callData_not?: InputMaybe<Scalars['mainnet_Bytes']>;
  callData_in?: InputMaybe<Array<Scalars['mainnet_Bytes']>>;
  callData_not_in?: InputMaybe<Array<Scalars['mainnet_Bytes']>>;
  callData_contains?: InputMaybe<Scalars['mainnet_Bytes']>;
  callData_not_contains?: InputMaybe<Scalars['mainnet_Bytes']>;
  slippage?: InputMaybe<Scalars['BigInt']>;
  slippage_not?: InputMaybe<Scalars['BigInt']>;
  slippage_gt?: InputMaybe<Scalars['BigInt']>;
  slippage_lt?: InputMaybe<Scalars['BigInt']>;
  slippage_gte?: InputMaybe<Scalars['BigInt']>;
  slippage_lte?: InputMaybe<Scalars['BigInt']>;
  slippage_in?: InputMaybe<Array<Scalars['BigInt']>>;
  slippage_not_in?: InputMaybe<Array<Scalars['BigInt']>>;
  bumpSlippageCount?: InputMaybe<Scalars['BigInt']>;
  bumpSlippageCount_not?: InputMaybe<Scalars['BigInt']>;
  bumpSlippageCount_gt?: InputMaybe<Scalars['BigInt']>;
  bumpSlippageCount_lt?: InputMaybe<Scalars['BigInt']>;
  bumpSlippageCount_gte?: InputMaybe<Scalars['BigInt']>;
  bumpSlippageCount_lte?: InputMaybe<Scalars['BigInt']>;
  bumpSlippageCount_in?: InputMaybe<Array<Scalars['BigInt']>>;
  bumpSlippageCount_not_in?: InputMaybe<Array<Scalars['BigInt']>>;
  originSender?: InputMaybe<Scalars['mainnet_Bytes']>;
  originSender_not?: InputMaybe<Scalars['mainnet_Bytes']>;
  originSender_in?: InputMaybe<Array<Scalars['mainnet_Bytes']>>;
  originSender_not_in?: InputMaybe<Array<Scalars['mainnet_Bytes']>>;
  originSender_contains?: InputMaybe<Scalars['mainnet_Bytes']>;
  originSender_not_contains?: InputMaybe<Scalars['mainnet_Bytes']>;
  bridgedAmt?: InputMaybe<Scalars['BigInt']>;
  bridgedAmt_not?: InputMaybe<Scalars['BigInt']>;
  bridgedAmt_gt?: InputMaybe<Scalars['BigInt']>;
  bridgedAmt_lt?: InputMaybe<Scalars['BigInt']>;
  bridgedAmt_gte?: InputMaybe<Scalars['BigInt']>;
  bridgedAmt_lte?: InputMaybe<Scalars['BigInt']>;
  bridgedAmt_in?: InputMaybe<Array<Scalars['BigInt']>>;
  bridgedAmt_not_in?: InputMaybe<Array<Scalars['BigInt']>>;
  normalizedIn?: InputMaybe<Scalars['BigInt']>;
  normalizedIn_not?: InputMaybe<Scalars['BigInt']>;
  normalizedIn_gt?: InputMaybe<Scalars['BigInt']>;
  normalizedIn_lt?: InputMaybe<Scalars['BigInt']>;
  normalizedIn_gte?: InputMaybe<Scalars['BigInt']>;
  normalizedIn_lte?: InputMaybe<Scalars['BigInt']>;
  normalizedIn_in?: InputMaybe<Array<Scalars['BigInt']>>;
  normalizedIn_not_in?: InputMaybe<Array<Scalars['BigInt']>>;
  canonicalId?: InputMaybe<Scalars['mainnet_Bytes']>;
  canonicalId_not?: InputMaybe<Scalars['mainnet_Bytes']>;
  canonicalId_in?: InputMaybe<Array<Scalars['mainnet_Bytes']>>;
  canonicalId_not_in?: InputMaybe<Array<Scalars['mainnet_Bytes']>>;
  canonicalId_contains?: InputMaybe<Scalars['mainnet_Bytes']>;
  canonicalId_not_contains?: InputMaybe<Scalars['mainnet_Bytes']>;
  asset?: InputMaybe<Scalars['String']>;
  asset_not?: InputMaybe<Scalars['String']>;
  asset_gt?: InputMaybe<Scalars['String']>;
  asset_lt?: InputMaybe<Scalars['String']>;
  asset_gte?: InputMaybe<Scalars['String']>;
  asset_lte?: InputMaybe<Scalars['String']>;
  asset_in?: InputMaybe<Array<Scalars['String']>>;
  asset_not_in?: InputMaybe<Array<Scalars['String']>>;
  asset_contains?: InputMaybe<Scalars['String']>;
  asset_contains_nocase?: InputMaybe<Scalars['String']>;
  asset_not_contains?: InputMaybe<Scalars['String']>;
  asset_not_contains_nocase?: InputMaybe<Scalars['String']>;
  asset_starts_with?: InputMaybe<Scalars['String']>;
  asset_starts_with_nocase?: InputMaybe<Scalars['String']>;
  asset_not_starts_with?: InputMaybe<Scalars['String']>;
  asset_not_starts_with_nocase?: InputMaybe<Scalars['String']>;
  asset_ends_with?: InputMaybe<Scalars['String']>;
  asset_ends_with_nocase?: InputMaybe<Scalars['String']>;
  asset_not_ends_with?: InputMaybe<Scalars['String']>;
  asset_not_ends_with_nocase?: InputMaybe<Scalars['String']>;
  asset_?: InputMaybe<mainnet_Asset_filter>;
  amount?: InputMaybe<Scalars['BigInt']>;
  amount_not?: InputMaybe<Scalars['BigInt']>;
  amount_gt?: InputMaybe<Scalars['BigInt']>;
  amount_lt?: InputMaybe<Scalars['BigInt']>;
  amount_gte?: InputMaybe<Scalars['BigInt']>;
  amount_lte?: InputMaybe<Scalars['BigInt']>;
  amount_in?: InputMaybe<Array<Scalars['BigInt']>>;
  amount_not_in?: InputMaybe<Array<Scalars['BigInt']>>;
  routersFee?: InputMaybe<Scalars['BigInt']>;
  routersFee_not?: InputMaybe<Scalars['BigInt']>;
  routersFee_gt?: InputMaybe<Scalars['BigInt']>;
  routersFee_lt?: InputMaybe<Scalars['BigInt']>;
  routersFee_gte?: InputMaybe<Scalars['BigInt']>;
  routersFee_lte?: InputMaybe<Scalars['BigInt']>;
  routersFee_in?: InputMaybe<Array<Scalars['BigInt']>>;
  routersFee_not_in?: InputMaybe<Array<Scalars['BigInt']>>;
  executedCaller?: InputMaybe<Scalars['mainnet_Bytes']>;
  executedCaller_not?: InputMaybe<Scalars['mainnet_Bytes']>;
  executedCaller_in?: InputMaybe<Array<Scalars['mainnet_Bytes']>>;
  executedCaller_not_in?: InputMaybe<Array<Scalars['mainnet_Bytes']>>;
  executedCaller_contains?: InputMaybe<Scalars['mainnet_Bytes']>;
  executedCaller_not_contains?: InputMaybe<Scalars['mainnet_Bytes']>;
  executedTransactionHash?: InputMaybe<Scalars['mainnet_Bytes']>;
  executedTransactionHash_not?: InputMaybe<Scalars['mainnet_Bytes']>;
  executedTransactionHash_in?: InputMaybe<Array<Scalars['mainnet_Bytes']>>;
  executedTransactionHash_not_in?: InputMaybe<Array<Scalars['mainnet_Bytes']>>;
  executedTransactionHash_contains?: InputMaybe<Scalars['mainnet_Bytes']>;
  executedTransactionHash_not_contains?: InputMaybe<Scalars['mainnet_Bytes']>;
  executedTimestamp?: InputMaybe<Scalars['BigInt']>;
  executedTimestamp_not?: InputMaybe<Scalars['BigInt']>;
  executedTimestamp_gt?: InputMaybe<Scalars['BigInt']>;
  executedTimestamp_lt?: InputMaybe<Scalars['BigInt']>;
  executedTimestamp_gte?: InputMaybe<Scalars['BigInt']>;
  executedTimestamp_lte?: InputMaybe<Scalars['BigInt']>;
  executedTimestamp_in?: InputMaybe<Array<Scalars['BigInt']>>;
  executedTimestamp_not_in?: InputMaybe<Array<Scalars['BigInt']>>;
  executedGasPrice?: InputMaybe<Scalars['BigInt']>;
  executedGasPrice_not?: InputMaybe<Scalars['BigInt']>;
  executedGasPrice_gt?: InputMaybe<Scalars['BigInt']>;
  executedGasPrice_lt?: InputMaybe<Scalars['BigInt']>;
  executedGasPrice_gte?: InputMaybe<Scalars['BigInt']>;
  executedGasPrice_lte?: InputMaybe<Scalars['BigInt']>;
  executedGasPrice_in?: InputMaybe<Array<Scalars['BigInt']>>;
  executedGasPrice_not_in?: InputMaybe<Array<Scalars['BigInt']>>;
  executedGasLimit?: InputMaybe<Scalars['BigInt']>;
  executedGasLimit_not?: InputMaybe<Scalars['BigInt']>;
  executedGasLimit_gt?: InputMaybe<Scalars['BigInt']>;
  executedGasLimit_lt?: InputMaybe<Scalars['BigInt']>;
  executedGasLimit_gte?: InputMaybe<Scalars['BigInt']>;
  executedGasLimit_lte?: InputMaybe<Scalars['BigInt']>;
  executedGasLimit_in?: InputMaybe<Array<Scalars['BigInt']>>;
  executedGasLimit_not_in?: InputMaybe<Array<Scalars['BigInt']>>;
  executedBlockNumber?: InputMaybe<Scalars['BigInt']>;
  executedBlockNumber_not?: InputMaybe<Scalars['BigInt']>;
  executedBlockNumber_gt?: InputMaybe<Scalars['BigInt']>;
  executedBlockNumber_lt?: InputMaybe<Scalars['BigInt']>;
  executedBlockNumber_gte?: InputMaybe<Scalars['BigInt']>;
  executedBlockNumber_lte?: InputMaybe<Scalars['BigInt']>;
  executedBlockNumber_in?: InputMaybe<Array<Scalars['BigInt']>>;
  executedBlockNumber_not_in?: InputMaybe<Array<Scalars['BigInt']>>;
  executedTxOrigin?: InputMaybe<Scalars['mainnet_Bytes']>;
  executedTxOrigin_not?: InputMaybe<Scalars['mainnet_Bytes']>;
  executedTxOrigin_in?: InputMaybe<Array<Scalars['mainnet_Bytes']>>;
  executedTxOrigin_not_in?: InputMaybe<Array<Scalars['mainnet_Bytes']>>;
  executedTxOrigin_contains?: InputMaybe<Scalars['mainnet_Bytes']>;
  executedTxOrigin_not_contains?: InputMaybe<Scalars['mainnet_Bytes']>;
  executedTxNonce?: InputMaybe<Scalars['BigInt']>;
  executedTxNonce_not?: InputMaybe<Scalars['BigInt']>;
  executedTxNonce_gt?: InputMaybe<Scalars['BigInt']>;
  executedTxNonce_lt?: InputMaybe<Scalars['BigInt']>;
  executedTxNonce_gte?: InputMaybe<Scalars['BigInt']>;
  executedTxNonce_lte?: InputMaybe<Scalars['BigInt']>;
  executedTxNonce_in?: InputMaybe<Array<Scalars['BigInt']>>;
  executedTxNonce_not_in?: InputMaybe<Array<Scalars['BigInt']>>;
  reconciledCaller?: InputMaybe<Scalars['mainnet_Bytes']>;
  reconciledCaller_not?: InputMaybe<Scalars['mainnet_Bytes']>;
  reconciledCaller_in?: InputMaybe<Array<Scalars['mainnet_Bytes']>>;
  reconciledCaller_not_in?: InputMaybe<Array<Scalars['mainnet_Bytes']>>;
  reconciledCaller_contains?: InputMaybe<Scalars['mainnet_Bytes']>;
  reconciledCaller_not_contains?: InputMaybe<Scalars['mainnet_Bytes']>;
  reconciledTransactionHash?: InputMaybe<Scalars['mainnet_Bytes']>;
  reconciledTransactionHash_not?: InputMaybe<Scalars['mainnet_Bytes']>;
  reconciledTransactionHash_in?: InputMaybe<Array<Scalars['mainnet_Bytes']>>;
  reconciledTransactionHash_not_in?: InputMaybe<Array<Scalars['mainnet_Bytes']>>;
  reconciledTransactionHash_contains?: InputMaybe<Scalars['mainnet_Bytes']>;
  reconciledTransactionHash_not_contains?: InputMaybe<Scalars['mainnet_Bytes']>;
  reconciledTimestamp?: InputMaybe<Scalars['BigInt']>;
  reconciledTimestamp_not?: InputMaybe<Scalars['BigInt']>;
  reconciledTimestamp_gt?: InputMaybe<Scalars['BigInt']>;
  reconciledTimestamp_lt?: InputMaybe<Scalars['BigInt']>;
  reconciledTimestamp_gte?: InputMaybe<Scalars['BigInt']>;
  reconciledTimestamp_lte?: InputMaybe<Scalars['BigInt']>;
  reconciledTimestamp_in?: InputMaybe<Array<Scalars['BigInt']>>;
  reconciledTimestamp_not_in?: InputMaybe<Array<Scalars['BigInt']>>;
  reconciledGasPrice?: InputMaybe<Scalars['BigInt']>;
  reconciledGasPrice_not?: InputMaybe<Scalars['BigInt']>;
  reconciledGasPrice_gt?: InputMaybe<Scalars['BigInt']>;
  reconciledGasPrice_lt?: InputMaybe<Scalars['BigInt']>;
  reconciledGasPrice_gte?: InputMaybe<Scalars['BigInt']>;
  reconciledGasPrice_lte?: InputMaybe<Scalars['BigInt']>;
  reconciledGasPrice_in?: InputMaybe<Array<Scalars['BigInt']>>;
  reconciledGasPrice_not_in?: InputMaybe<Array<Scalars['BigInt']>>;
  reconciledGasLimit?: InputMaybe<Scalars['BigInt']>;
  reconciledGasLimit_not?: InputMaybe<Scalars['BigInt']>;
  reconciledGasLimit_gt?: InputMaybe<Scalars['BigInt']>;
  reconciledGasLimit_lt?: InputMaybe<Scalars['BigInt']>;
  reconciledGasLimit_gte?: InputMaybe<Scalars['BigInt']>;
  reconciledGasLimit_lte?: InputMaybe<Scalars['BigInt']>;
  reconciledGasLimit_in?: InputMaybe<Array<Scalars['BigInt']>>;
  reconciledGasLimit_not_in?: InputMaybe<Array<Scalars['BigInt']>>;
  reconciledBlockNumber?: InputMaybe<Scalars['BigInt']>;
  reconciledBlockNumber_not?: InputMaybe<Scalars['BigInt']>;
  reconciledBlockNumber_gt?: InputMaybe<Scalars['BigInt']>;
  reconciledBlockNumber_lt?: InputMaybe<Scalars['BigInt']>;
  reconciledBlockNumber_gte?: InputMaybe<Scalars['BigInt']>;
  reconciledBlockNumber_lte?: InputMaybe<Scalars['BigInt']>;
  reconciledBlockNumber_in?: InputMaybe<Array<Scalars['BigInt']>>;
  reconciledBlockNumber_not_in?: InputMaybe<Array<Scalars['BigInt']>>;
  reconciledTxOrigin?: InputMaybe<Scalars['mainnet_Bytes']>;
  reconciledTxOrigin_not?: InputMaybe<Scalars['mainnet_Bytes']>;
  reconciledTxOrigin_in?: InputMaybe<Array<Scalars['mainnet_Bytes']>>;
  reconciledTxOrigin_not_in?: InputMaybe<Array<Scalars['mainnet_Bytes']>>;
  reconciledTxOrigin_contains?: InputMaybe<Scalars['mainnet_Bytes']>;
  reconciledTxOrigin_not_contains?: InputMaybe<Scalars['mainnet_Bytes']>;
  reconciledTxNonce?: InputMaybe<Scalars['BigInt']>;
  reconciledTxNonce_not?: InputMaybe<Scalars['BigInt']>;
  reconciledTxNonce_gt?: InputMaybe<Scalars['BigInt']>;
  reconciledTxNonce_lt?: InputMaybe<Scalars['BigInt']>;
  reconciledTxNonce_gte?: InputMaybe<Scalars['BigInt']>;
  reconciledTxNonce_lte?: InputMaybe<Scalars['BigInt']>;
  reconciledTxNonce_in?: InputMaybe<Array<Scalars['BigInt']>>;
  reconciledTxNonce_not_in?: InputMaybe<Array<Scalars['BigInt']>>;
  /** Filter for the block changed event. */
  _change_block?: InputMaybe<mainnet_BlockChangedFilter>;
};

export type mainnet_DestinationTransfer_orderBy =
  | 'id'
  | 'chainId'
  | 'transferId'
  | 'nonce'
  | 'status'
  | 'routers'
  | 'originDomain'
  | 'destinationDomain'
  | 'canonicalDomain'
  | 'to'
  | 'delegate'
  | 'receiveLocal'
  | 'callData'
  | 'slippage'
  | 'bumpSlippageCount'
  | 'originSender'
  | 'bridgedAmt'
  | 'normalizedIn'
  | 'canonicalId'
  | 'asset'
  | 'amount'
  | 'routersFee'
  | 'executedCaller'
  | 'executedTransactionHash'
  | 'executedTimestamp'
  | 'executedGasPrice'
  | 'executedGasLimit'
  | 'executedBlockNumber'
  | 'executedTxOrigin'
  | 'executedTxNonce'
  | 'reconciledCaller'
  | 'reconciledTransactionHash'
  | 'reconciledTimestamp'
  | 'reconciledGasPrice'
  | 'reconciledGasLimit'
  | 'reconciledBlockNumber'
  | 'reconciledTxOrigin'
  | 'reconciledTxNonce';

export type mainnet_OptimisticRootFinalized = {
  id: Scalars['ID'];
  aggregateRoot: Scalars['mainnet_Bytes'];
  timestamp: Scalars['BigInt'];
  blockNumber?: Maybe<Scalars['BigInt']>;
};

export type mainnet_OptimisticRootFinalized_filter = {
  id?: InputMaybe<Scalars['ID']>;
  id_not?: InputMaybe<Scalars['ID']>;
  id_gt?: InputMaybe<Scalars['ID']>;
  id_lt?: InputMaybe<Scalars['ID']>;
  id_gte?: InputMaybe<Scalars['ID']>;
  id_lte?: InputMaybe<Scalars['ID']>;
  id_in?: InputMaybe<Array<Scalars['ID']>>;
  id_not_in?: InputMaybe<Array<Scalars['ID']>>;
  aggregateRoot?: InputMaybe<Scalars['mainnet_Bytes']>;
  aggregateRoot_not?: InputMaybe<Scalars['mainnet_Bytes']>;
  aggregateRoot_in?: InputMaybe<Array<Scalars['mainnet_Bytes']>>;
  aggregateRoot_not_in?: InputMaybe<Array<Scalars['mainnet_Bytes']>>;
  aggregateRoot_contains?: InputMaybe<Scalars['mainnet_Bytes']>;
  aggregateRoot_not_contains?: InputMaybe<Scalars['mainnet_Bytes']>;
  timestamp?: InputMaybe<Scalars['BigInt']>;
  timestamp_not?: InputMaybe<Scalars['BigInt']>;
  timestamp_gt?: InputMaybe<Scalars['BigInt']>;
  timestamp_lt?: InputMaybe<Scalars['BigInt']>;
  timestamp_gte?: InputMaybe<Scalars['BigInt']>;
  timestamp_lte?: InputMaybe<Scalars['BigInt']>;
  timestamp_in?: InputMaybe<Array<Scalars['BigInt']>>;
  timestamp_not_in?: InputMaybe<Array<Scalars['BigInt']>>;
  blockNumber?: InputMaybe<Scalars['BigInt']>;
  blockNumber_not?: InputMaybe<Scalars['BigInt']>;
  blockNumber_gt?: InputMaybe<Scalars['BigInt']>;
  blockNumber_lt?: InputMaybe<Scalars['BigInt']>;
  blockNumber_gte?: InputMaybe<Scalars['BigInt']>;
  blockNumber_lte?: InputMaybe<Scalars['BigInt']>;
  blockNumber_in?: InputMaybe<Array<Scalars['BigInt']>>;
  blockNumber_not_in?: InputMaybe<Array<Scalars['BigInt']>>;
  /** Filter for the block changed event. */
  _change_block?: InputMaybe<mainnet_BlockChangedFilter>;
};

export type mainnet_OptimisticRootFinalized_orderBy =
  | 'id'
  | 'aggregateRoot'
  | 'timestamp'
  | 'blockNumber';

/** Defines the order direction, either ascending or descending */
export type mainnet_OrderDirection =
  | 'asc'
  | 'desc';

export type mainnet_OriginMessage = {
  id: Scalars['ID'];
  transferId?: Maybe<Scalars['mainnet_Bytes']>;
  destinationDomain?: Maybe<Scalars['BigInt']>;
  leaf?: Maybe<Scalars['mainnet_Bytes']>;
  index?: Maybe<Scalars['BigInt']>;
  message?: Maybe<Scalars['mainnet_Bytes']>;
  root?: Maybe<Scalars['mainnet_Bytes']>;
  transactionHash?: Maybe<Scalars['mainnet_Bytes']>;
  blockNumber?: Maybe<Scalars['BigInt']>;
  rootCount?: Maybe<mainnet_RootCount>;
};

export type mainnet_OriginMessage_filter = {
  id?: InputMaybe<Scalars['ID']>;
  id_not?: InputMaybe<Scalars['ID']>;
  id_gt?: InputMaybe<Scalars['ID']>;
  id_lt?: InputMaybe<Scalars['ID']>;
  id_gte?: InputMaybe<Scalars['ID']>;
  id_lte?: InputMaybe<Scalars['ID']>;
  id_in?: InputMaybe<Array<Scalars['ID']>>;
  id_not_in?: InputMaybe<Array<Scalars['ID']>>;
  transferId?: InputMaybe<Scalars['mainnet_Bytes']>;
  transferId_not?: InputMaybe<Scalars['mainnet_Bytes']>;
  transferId_in?: InputMaybe<Array<Scalars['mainnet_Bytes']>>;
  transferId_not_in?: InputMaybe<Array<Scalars['mainnet_Bytes']>>;
  transferId_contains?: InputMaybe<Scalars['mainnet_Bytes']>;
  transferId_not_contains?: InputMaybe<Scalars['mainnet_Bytes']>;
  destinationDomain?: InputMaybe<Scalars['BigInt']>;
  destinationDomain_not?: InputMaybe<Scalars['BigInt']>;
  destinationDomain_gt?: InputMaybe<Scalars['BigInt']>;
  destinationDomain_lt?: InputMaybe<Scalars['BigInt']>;
  destinationDomain_gte?: InputMaybe<Scalars['BigInt']>;
  destinationDomain_lte?: InputMaybe<Scalars['BigInt']>;
  destinationDomain_in?: InputMaybe<Array<Scalars['BigInt']>>;
  destinationDomain_not_in?: InputMaybe<Array<Scalars['BigInt']>>;
  leaf?: InputMaybe<Scalars['mainnet_Bytes']>;
  leaf_not?: InputMaybe<Scalars['mainnet_Bytes']>;
  leaf_in?: InputMaybe<Array<Scalars['mainnet_Bytes']>>;
  leaf_not_in?: InputMaybe<Array<Scalars['mainnet_Bytes']>>;
  leaf_contains?: InputMaybe<Scalars['mainnet_Bytes']>;
  leaf_not_contains?: InputMaybe<Scalars['mainnet_Bytes']>;
  index?: InputMaybe<Scalars['BigInt']>;
  index_not?: InputMaybe<Scalars['BigInt']>;
  index_gt?: InputMaybe<Scalars['BigInt']>;
  index_lt?: InputMaybe<Scalars['BigInt']>;
  index_gte?: InputMaybe<Scalars['BigInt']>;
  index_lte?: InputMaybe<Scalars['BigInt']>;
  index_in?: InputMaybe<Array<Scalars['BigInt']>>;
  index_not_in?: InputMaybe<Array<Scalars['BigInt']>>;
  message?: InputMaybe<Scalars['mainnet_Bytes']>;
  message_not?: InputMaybe<Scalars['mainnet_Bytes']>;
  message_in?: InputMaybe<Array<Scalars['mainnet_Bytes']>>;
  message_not_in?: InputMaybe<Array<Scalars['mainnet_Bytes']>>;
  message_contains?: InputMaybe<Scalars['mainnet_Bytes']>;
  message_not_contains?: InputMaybe<Scalars['mainnet_Bytes']>;
  root?: InputMaybe<Scalars['mainnet_Bytes']>;
  root_not?: InputMaybe<Scalars['mainnet_Bytes']>;
  root_in?: InputMaybe<Array<Scalars['mainnet_Bytes']>>;
  root_not_in?: InputMaybe<Array<Scalars['mainnet_Bytes']>>;
  root_contains?: InputMaybe<Scalars['mainnet_Bytes']>;
  root_not_contains?: InputMaybe<Scalars['mainnet_Bytes']>;
  transactionHash?: InputMaybe<Scalars['mainnet_Bytes']>;
  transactionHash_not?: InputMaybe<Scalars['mainnet_Bytes']>;
  transactionHash_in?: InputMaybe<Array<Scalars['mainnet_Bytes']>>;
  transactionHash_not_in?: InputMaybe<Array<Scalars['mainnet_Bytes']>>;
  transactionHash_contains?: InputMaybe<Scalars['mainnet_Bytes']>;
  transactionHash_not_contains?: InputMaybe<Scalars['mainnet_Bytes']>;
  blockNumber?: InputMaybe<Scalars['BigInt']>;
  blockNumber_not?: InputMaybe<Scalars['BigInt']>;
  blockNumber_gt?: InputMaybe<Scalars['BigInt']>;
  blockNumber_lt?: InputMaybe<Scalars['BigInt']>;
  blockNumber_gte?: InputMaybe<Scalars['BigInt']>;
  blockNumber_lte?: InputMaybe<Scalars['BigInt']>;
  blockNumber_in?: InputMaybe<Array<Scalars['BigInt']>>;
  blockNumber_not_in?: InputMaybe<Array<Scalars['BigInt']>>;
  rootCount?: InputMaybe<Scalars['String']>;
  rootCount_not?: InputMaybe<Scalars['String']>;
  rootCount_gt?: InputMaybe<Scalars['String']>;
  rootCount_lt?: InputMaybe<Scalars['String']>;
  rootCount_gte?: InputMaybe<Scalars['String']>;
  rootCount_lte?: InputMaybe<Scalars['String']>;
  rootCount_in?: InputMaybe<Array<Scalars['String']>>;
  rootCount_not_in?: InputMaybe<Array<Scalars['String']>>;
  rootCount_contains?: InputMaybe<Scalars['String']>;
  rootCount_contains_nocase?: InputMaybe<Scalars['String']>;
  rootCount_not_contains?: InputMaybe<Scalars['String']>;
  rootCount_not_contains_nocase?: InputMaybe<Scalars['String']>;
  rootCount_starts_with?: InputMaybe<Scalars['String']>;
  rootCount_starts_with_nocase?: InputMaybe<Scalars['String']>;
  rootCount_not_starts_with?: InputMaybe<Scalars['String']>;
  rootCount_not_starts_with_nocase?: InputMaybe<Scalars['String']>;
  rootCount_ends_with?: InputMaybe<Scalars['String']>;
  rootCount_ends_with_nocase?: InputMaybe<Scalars['String']>;
  rootCount_not_ends_with?: InputMaybe<Scalars['String']>;
  rootCount_not_ends_with_nocase?: InputMaybe<Scalars['String']>;
  rootCount_?: InputMaybe<mainnet_RootCount_filter>;
  /** Filter for the block changed event. */
  _change_block?: InputMaybe<mainnet_BlockChangedFilter>;
};

export type mainnet_OriginMessage_orderBy =
  | 'id'
  | 'transferId'
  | 'destinationDomain'
  | 'leaf'
  | 'index'
  | 'message'
  | 'root'
  | 'transactionHash'
  | 'blockNumber'
  | 'rootCount';

export type mainnet_OriginTransfer = {
  id: Scalars['ID'];
  chainId?: Maybe<Scalars['BigInt']>;
  transferId?: Maybe<Scalars['mainnet_Bytes']>;
  nonce?: Maybe<Scalars['BigInt']>;
  status?: Maybe<mainnet_TransferStatus>;
  messageHash?: Maybe<Scalars['mainnet_Bytes']>;
  originDomain?: Maybe<Scalars['BigInt']>;
  destinationDomain?: Maybe<Scalars['BigInt']>;
  canonicalDomain?: Maybe<Scalars['BigInt']>;
  to?: Maybe<Scalars['mainnet_Bytes']>;
  delegate?: Maybe<Scalars['mainnet_Bytes']>;
  receiveLocal?: Maybe<Scalars['Boolean']>;
  callData?: Maybe<Scalars['mainnet_Bytes']>;
  slippage?: Maybe<Scalars['BigInt']>;
  originSender?: Maybe<Scalars['mainnet_Bytes']>;
  bridgedAmt?: Maybe<Scalars['BigInt']>;
  normalizedIn?: Maybe<Scalars['BigInt']>;
  canonicalId?: Maybe<Scalars['mainnet_Bytes']>;
  asset?: Maybe<mainnet_Asset>;
  transactingAsset?: Maybe<Scalars['mainnet_Bytes']>;
  message?: Maybe<mainnet_OriginMessage>;
  bumpRelayerFeeCount?: Maybe<Scalars['BigInt']>;
  relayerFees?: Maybe<Array<mainnet_RelayerFee>>;
  initialRelayerFeeAsset?: Maybe<Scalars['mainnet_Bytes']>;
  caller?: Maybe<Scalars['mainnet_Bytes']>;
  transactionHash?: Maybe<Scalars['mainnet_Bytes']>;
  timestamp?: Maybe<Scalars['BigInt']>;
  gasPrice?: Maybe<Scalars['BigInt']>;
  gasLimit?: Maybe<Scalars['BigInt']>;
  blockNumber?: Maybe<Scalars['BigInt']>;
  txOrigin?: Maybe<Scalars['mainnet_Bytes']>;
  txNonce?: Maybe<Scalars['BigInt']>;
};


export type mainnet_OriginTransferrelayerFeesArgs = {
  skip?: InputMaybe<Scalars['Int']>;
  first?: InputMaybe<Scalars['Int']>;
  orderBy?: InputMaybe<mainnet_RelayerFee_orderBy>;
  orderDirection?: InputMaybe<mainnet_OrderDirection>;
  where?: InputMaybe<mainnet_RelayerFee_filter>;
};

export type mainnet_OriginTransfer_filter = {
  id?: InputMaybe<Scalars['ID']>;
  id_not?: InputMaybe<Scalars['ID']>;
  id_gt?: InputMaybe<Scalars['ID']>;
  id_lt?: InputMaybe<Scalars['ID']>;
  id_gte?: InputMaybe<Scalars['ID']>;
  id_lte?: InputMaybe<Scalars['ID']>;
  id_in?: InputMaybe<Array<Scalars['ID']>>;
  id_not_in?: InputMaybe<Array<Scalars['ID']>>;
  chainId?: InputMaybe<Scalars['BigInt']>;
  chainId_not?: InputMaybe<Scalars['BigInt']>;
  chainId_gt?: InputMaybe<Scalars['BigInt']>;
  chainId_lt?: InputMaybe<Scalars['BigInt']>;
  chainId_gte?: InputMaybe<Scalars['BigInt']>;
  chainId_lte?: InputMaybe<Scalars['BigInt']>;
  chainId_in?: InputMaybe<Array<Scalars['BigInt']>>;
  chainId_not_in?: InputMaybe<Array<Scalars['BigInt']>>;
  transferId?: InputMaybe<Scalars['mainnet_Bytes']>;
  transferId_not?: InputMaybe<Scalars['mainnet_Bytes']>;
  transferId_in?: InputMaybe<Array<Scalars['mainnet_Bytes']>>;
  transferId_not_in?: InputMaybe<Array<Scalars['mainnet_Bytes']>>;
  transferId_contains?: InputMaybe<Scalars['mainnet_Bytes']>;
  transferId_not_contains?: InputMaybe<Scalars['mainnet_Bytes']>;
  nonce?: InputMaybe<Scalars['BigInt']>;
  nonce_not?: InputMaybe<Scalars['BigInt']>;
  nonce_gt?: InputMaybe<Scalars['BigInt']>;
  nonce_lt?: InputMaybe<Scalars['BigInt']>;
  nonce_gte?: InputMaybe<Scalars['BigInt']>;
  nonce_lte?: InputMaybe<Scalars['BigInt']>;
  nonce_in?: InputMaybe<Array<Scalars['BigInt']>>;
  nonce_not_in?: InputMaybe<Array<Scalars['BigInt']>>;
  status?: InputMaybe<mainnet_TransferStatus>;
  status_not?: InputMaybe<mainnet_TransferStatus>;
  status_in?: InputMaybe<Array<mainnet_TransferStatus>>;
  status_not_in?: InputMaybe<Array<mainnet_TransferStatus>>;
  messageHash?: InputMaybe<Scalars['mainnet_Bytes']>;
  messageHash_not?: InputMaybe<Scalars['mainnet_Bytes']>;
  messageHash_in?: InputMaybe<Array<Scalars['mainnet_Bytes']>>;
  messageHash_not_in?: InputMaybe<Array<Scalars['mainnet_Bytes']>>;
  messageHash_contains?: InputMaybe<Scalars['mainnet_Bytes']>;
  messageHash_not_contains?: InputMaybe<Scalars['mainnet_Bytes']>;
  originDomain?: InputMaybe<Scalars['BigInt']>;
  originDomain_not?: InputMaybe<Scalars['BigInt']>;
  originDomain_gt?: InputMaybe<Scalars['BigInt']>;
  originDomain_lt?: InputMaybe<Scalars['BigInt']>;
  originDomain_gte?: InputMaybe<Scalars['BigInt']>;
  originDomain_lte?: InputMaybe<Scalars['BigInt']>;
  originDomain_in?: InputMaybe<Array<Scalars['BigInt']>>;
  originDomain_not_in?: InputMaybe<Array<Scalars['BigInt']>>;
  destinationDomain?: InputMaybe<Scalars['BigInt']>;
  destinationDomain_not?: InputMaybe<Scalars['BigInt']>;
  destinationDomain_gt?: InputMaybe<Scalars['BigInt']>;
  destinationDomain_lt?: InputMaybe<Scalars['BigInt']>;
  destinationDomain_gte?: InputMaybe<Scalars['BigInt']>;
  destinationDomain_lte?: InputMaybe<Scalars['BigInt']>;
  destinationDomain_in?: InputMaybe<Array<Scalars['BigInt']>>;
  destinationDomain_not_in?: InputMaybe<Array<Scalars['BigInt']>>;
  canonicalDomain?: InputMaybe<Scalars['BigInt']>;
  canonicalDomain_not?: InputMaybe<Scalars['BigInt']>;
  canonicalDomain_gt?: InputMaybe<Scalars['BigInt']>;
  canonicalDomain_lt?: InputMaybe<Scalars['BigInt']>;
  canonicalDomain_gte?: InputMaybe<Scalars['BigInt']>;
  canonicalDomain_lte?: InputMaybe<Scalars['BigInt']>;
  canonicalDomain_in?: InputMaybe<Array<Scalars['BigInt']>>;
  canonicalDomain_not_in?: InputMaybe<Array<Scalars['BigInt']>>;
  to?: InputMaybe<Scalars['mainnet_Bytes']>;
  to_not?: InputMaybe<Scalars['mainnet_Bytes']>;
  to_in?: InputMaybe<Array<Scalars['mainnet_Bytes']>>;
  to_not_in?: InputMaybe<Array<Scalars['mainnet_Bytes']>>;
  to_contains?: InputMaybe<Scalars['mainnet_Bytes']>;
  to_not_contains?: InputMaybe<Scalars['mainnet_Bytes']>;
  delegate?: InputMaybe<Scalars['mainnet_Bytes']>;
  delegate_not?: InputMaybe<Scalars['mainnet_Bytes']>;
  delegate_in?: InputMaybe<Array<Scalars['mainnet_Bytes']>>;
  delegate_not_in?: InputMaybe<Array<Scalars['mainnet_Bytes']>>;
  delegate_contains?: InputMaybe<Scalars['mainnet_Bytes']>;
  delegate_not_contains?: InputMaybe<Scalars['mainnet_Bytes']>;
  receiveLocal?: InputMaybe<Scalars['Boolean']>;
  receiveLocal_not?: InputMaybe<Scalars['Boolean']>;
  receiveLocal_in?: InputMaybe<Array<Scalars['Boolean']>>;
  receiveLocal_not_in?: InputMaybe<Array<Scalars['Boolean']>>;
  callData?: InputMaybe<Scalars['mainnet_Bytes']>;
  callData_not?: InputMaybe<Scalars['mainnet_Bytes']>;
  callData_in?: InputMaybe<Array<Scalars['mainnet_Bytes']>>;
  callData_not_in?: InputMaybe<Array<Scalars['mainnet_Bytes']>>;
  callData_contains?: InputMaybe<Scalars['mainnet_Bytes']>;
  callData_not_contains?: InputMaybe<Scalars['mainnet_Bytes']>;
  slippage?: InputMaybe<Scalars['BigInt']>;
  slippage_not?: InputMaybe<Scalars['BigInt']>;
  slippage_gt?: InputMaybe<Scalars['BigInt']>;
  slippage_lt?: InputMaybe<Scalars['BigInt']>;
  slippage_gte?: InputMaybe<Scalars['BigInt']>;
  slippage_lte?: InputMaybe<Scalars['BigInt']>;
  slippage_in?: InputMaybe<Array<Scalars['BigInt']>>;
  slippage_not_in?: InputMaybe<Array<Scalars['BigInt']>>;
  originSender?: InputMaybe<Scalars['mainnet_Bytes']>;
  originSender_not?: InputMaybe<Scalars['mainnet_Bytes']>;
  originSender_in?: InputMaybe<Array<Scalars['mainnet_Bytes']>>;
  originSender_not_in?: InputMaybe<Array<Scalars['mainnet_Bytes']>>;
  originSender_contains?: InputMaybe<Scalars['mainnet_Bytes']>;
  originSender_not_contains?: InputMaybe<Scalars['mainnet_Bytes']>;
  bridgedAmt?: InputMaybe<Scalars['BigInt']>;
  bridgedAmt_not?: InputMaybe<Scalars['BigInt']>;
  bridgedAmt_gt?: InputMaybe<Scalars['BigInt']>;
  bridgedAmt_lt?: InputMaybe<Scalars['BigInt']>;
  bridgedAmt_gte?: InputMaybe<Scalars['BigInt']>;
  bridgedAmt_lte?: InputMaybe<Scalars['BigInt']>;
  bridgedAmt_in?: InputMaybe<Array<Scalars['BigInt']>>;
  bridgedAmt_not_in?: InputMaybe<Array<Scalars['BigInt']>>;
  normalizedIn?: InputMaybe<Scalars['BigInt']>;
  normalizedIn_not?: InputMaybe<Scalars['BigInt']>;
  normalizedIn_gt?: InputMaybe<Scalars['BigInt']>;
  normalizedIn_lt?: InputMaybe<Scalars['BigInt']>;
  normalizedIn_gte?: InputMaybe<Scalars['BigInt']>;
  normalizedIn_lte?: InputMaybe<Scalars['BigInt']>;
  normalizedIn_in?: InputMaybe<Array<Scalars['BigInt']>>;
  normalizedIn_not_in?: InputMaybe<Array<Scalars['BigInt']>>;
  canonicalId?: InputMaybe<Scalars['mainnet_Bytes']>;
  canonicalId_not?: InputMaybe<Scalars['mainnet_Bytes']>;
  canonicalId_in?: InputMaybe<Array<Scalars['mainnet_Bytes']>>;
  canonicalId_not_in?: InputMaybe<Array<Scalars['mainnet_Bytes']>>;
  canonicalId_contains?: InputMaybe<Scalars['mainnet_Bytes']>;
  canonicalId_not_contains?: InputMaybe<Scalars['mainnet_Bytes']>;
  asset?: InputMaybe<Scalars['String']>;
  asset_not?: InputMaybe<Scalars['String']>;
  asset_gt?: InputMaybe<Scalars['String']>;
  asset_lt?: InputMaybe<Scalars['String']>;
  asset_gte?: InputMaybe<Scalars['String']>;
  asset_lte?: InputMaybe<Scalars['String']>;
  asset_in?: InputMaybe<Array<Scalars['String']>>;
  asset_not_in?: InputMaybe<Array<Scalars['String']>>;
  asset_contains?: InputMaybe<Scalars['String']>;
  asset_contains_nocase?: InputMaybe<Scalars['String']>;
  asset_not_contains?: InputMaybe<Scalars['String']>;
  asset_not_contains_nocase?: InputMaybe<Scalars['String']>;
  asset_starts_with?: InputMaybe<Scalars['String']>;
  asset_starts_with_nocase?: InputMaybe<Scalars['String']>;
  asset_not_starts_with?: InputMaybe<Scalars['String']>;
  asset_not_starts_with_nocase?: InputMaybe<Scalars['String']>;
  asset_ends_with?: InputMaybe<Scalars['String']>;
  asset_ends_with_nocase?: InputMaybe<Scalars['String']>;
  asset_not_ends_with?: InputMaybe<Scalars['String']>;
  asset_not_ends_with_nocase?: InputMaybe<Scalars['String']>;
  asset_?: InputMaybe<mainnet_Asset_filter>;
  transactingAsset?: InputMaybe<Scalars['mainnet_Bytes']>;
  transactingAsset_not?: InputMaybe<Scalars['mainnet_Bytes']>;
  transactingAsset_in?: InputMaybe<Array<Scalars['mainnet_Bytes']>>;
  transactingAsset_not_in?: InputMaybe<Array<Scalars['mainnet_Bytes']>>;
  transactingAsset_contains?: InputMaybe<Scalars['mainnet_Bytes']>;
  transactingAsset_not_contains?: InputMaybe<Scalars['mainnet_Bytes']>;
  message?: InputMaybe<Scalars['String']>;
  message_not?: InputMaybe<Scalars['String']>;
  message_gt?: InputMaybe<Scalars['String']>;
  message_lt?: InputMaybe<Scalars['String']>;
  message_gte?: InputMaybe<Scalars['String']>;
  message_lte?: InputMaybe<Scalars['String']>;
  message_in?: InputMaybe<Array<Scalars['String']>>;
  message_not_in?: InputMaybe<Array<Scalars['String']>>;
  message_contains?: InputMaybe<Scalars['String']>;
  message_contains_nocase?: InputMaybe<Scalars['String']>;
  message_not_contains?: InputMaybe<Scalars['String']>;
  message_not_contains_nocase?: InputMaybe<Scalars['String']>;
  message_starts_with?: InputMaybe<Scalars['String']>;
  message_starts_with_nocase?: InputMaybe<Scalars['String']>;
  message_not_starts_with?: InputMaybe<Scalars['String']>;
  message_not_starts_with_nocase?: InputMaybe<Scalars['String']>;
  message_ends_with?: InputMaybe<Scalars['String']>;
  message_ends_with_nocase?: InputMaybe<Scalars['String']>;
  message_not_ends_with?: InputMaybe<Scalars['String']>;
  message_not_ends_with_nocase?: InputMaybe<Scalars['String']>;
  message_?: InputMaybe<mainnet_OriginMessage_filter>;
  bumpRelayerFeeCount?: InputMaybe<Scalars['BigInt']>;
  bumpRelayerFeeCount_not?: InputMaybe<Scalars['BigInt']>;
  bumpRelayerFeeCount_gt?: InputMaybe<Scalars['BigInt']>;
  bumpRelayerFeeCount_lt?: InputMaybe<Scalars['BigInt']>;
  bumpRelayerFeeCount_gte?: InputMaybe<Scalars['BigInt']>;
  bumpRelayerFeeCount_lte?: InputMaybe<Scalars['BigInt']>;
  bumpRelayerFeeCount_in?: InputMaybe<Array<Scalars['BigInt']>>;
  bumpRelayerFeeCount_not_in?: InputMaybe<Array<Scalars['BigInt']>>;
  relayerFees?: InputMaybe<Array<Scalars['String']>>;
  relayerFees_not?: InputMaybe<Array<Scalars['String']>>;
  relayerFees_contains?: InputMaybe<Array<Scalars['String']>>;
  relayerFees_contains_nocase?: InputMaybe<Array<Scalars['String']>>;
  relayerFees_not_contains?: InputMaybe<Array<Scalars['String']>>;
  relayerFees_not_contains_nocase?: InputMaybe<Array<Scalars['String']>>;
  relayerFees_?: InputMaybe<mainnet_RelayerFee_filter>;
  initialRelayerFeeAsset?: InputMaybe<Scalars['mainnet_Bytes']>;
  initialRelayerFeeAsset_not?: InputMaybe<Scalars['mainnet_Bytes']>;
  initialRelayerFeeAsset_in?: InputMaybe<Array<Scalars['mainnet_Bytes']>>;
  initialRelayerFeeAsset_not_in?: InputMaybe<Array<Scalars['mainnet_Bytes']>>;
  initialRelayerFeeAsset_contains?: InputMaybe<Scalars['mainnet_Bytes']>;
  initialRelayerFeeAsset_not_contains?: InputMaybe<Scalars['mainnet_Bytes']>;
  caller?: InputMaybe<Scalars['mainnet_Bytes']>;
  caller_not?: InputMaybe<Scalars['mainnet_Bytes']>;
  caller_in?: InputMaybe<Array<Scalars['mainnet_Bytes']>>;
  caller_not_in?: InputMaybe<Array<Scalars['mainnet_Bytes']>>;
  caller_contains?: InputMaybe<Scalars['mainnet_Bytes']>;
  caller_not_contains?: InputMaybe<Scalars['mainnet_Bytes']>;
  transactionHash?: InputMaybe<Scalars['mainnet_Bytes']>;
  transactionHash_not?: InputMaybe<Scalars['mainnet_Bytes']>;
  transactionHash_in?: InputMaybe<Array<Scalars['mainnet_Bytes']>>;
  transactionHash_not_in?: InputMaybe<Array<Scalars['mainnet_Bytes']>>;
  transactionHash_contains?: InputMaybe<Scalars['mainnet_Bytes']>;
  transactionHash_not_contains?: InputMaybe<Scalars['mainnet_Bytes']>;
  timestamp?: InputMaybe<Scalars['BigInt']>;
  timestamp_not?: InputMaybe<Scalars['BigInt']>;
  timestamp_gt?: InputMaybe<Scalars['BigInt']>;
  timestamp_lt?: InputMaybe<Scalars['BigInt']>;
  timestamp_gte?: InputMaybe<Scalars['BigInt']>;
  timestamp_lte?: InputMaybe<Scalars['BigInt']>;
  timestamp_in?: InputMaybe<Array<Scalars['BigInt']>>;
  timestamp_not_in?: InputMaybe<Array<Scalars['BigInt']>>;
  gasPrice?: InputMaybe<Scalars['BigInt']>;
  gasPrice_not?: InputMaybe<Scalars['BigInt']>;
  gasPrice_gt?: InputMaybe<Scalars['BigInt']>;
  gasPrice_lt?: InputMaybe<Scalars['BigInt']>;
  gasPrice_gte?: InputMaybe<Scalars['BigInt']>;
  gasPrice_lte?: InputMaybe<Scalars['BigInt']>;
  gasPrice_in?: InputMaybe<Array<Scalars['BigInt']>>;
  gasPrice_not_in?: InputMaybe<Array<Scalars['BigInt']>>;
  gasLimit?: InputMaybe<Scalars['BigInt']>;
  gasLimit_not?: InputMaybe<Scalars['BigInt']>;
  gasLimit_gt?: InputMaybe<Scalars['BigInt']>;
  gasLimit_lt?: InputMaybe<Scalars['BigInt']>;
  gasLimit_gte?: InputMaybe<Scalars['BigInt']>;
  gasLimit_lte?: InputMaybe<Scalars['BigInt']>;
  gasLimit_in?: InputMaybe<Array<Scalars['BigInt']>>;
  gasLimit_not_in?: InputMaybe<Array<Scalars['BigInt']>>;
  blockNumber?: InputMaybe<Scalars['BigInt']>;
  blockNumber_not?: InputMaybe<Scalars['BigInt']>;
  blockNumber_gt?: InputMaybe<Scalars['BigInt']>;
  blockNumber_lt?: InputMaybe<Scalars['BigInt']>;
  blockNumber_gte?: InputMaybe<Scalars['BigInt']>;
  blockNumber_lte?: InputMaybe<Scalars['BigInt']>;
  blockNumber_in?: InputMaybe<Array<Scalars['BigInt']>>;
  blockNumber_not_in?: InputMaybe<Array<Scalars['BigInt']>>;
  txOrigin?: InputMaybe<Scalars['mainnet_Bytes']>;
  txOrigin_not?: InputMaybe<Scalars['mainnet_Bytes']>;
  txOrigin_in?: InputMaybe<Array<Scalars['mainnet_Bytes']>>;
  txOrigin_not_in?: InputMaybe<Array<Scalars['mainnet_Bytes']>>;
  txOrigin_contains?: InputMaybe<Scalars['mainnet_Bytes']>;
  txOrigin_not_contains?: InputMaybe<Scalars['mainnet_Bytes']>;
  txNonce?: InputMaybe<Scalars['BigInt']>;
  txNonce_not?: InputMaybe<Scalars['BigInt']>;
  txNonce_gt?: InputMaybe<Scalars['BigInt']>;
  txNonce_lt?: InputMaybe<Scalars['BigInt']>;
  txNonce_gte?: InputMaybe<Scalars['BigInt']>;
  txNonce_lte?: InputMaybe<Scalars['BigInt']>;
  txNonce_in?: InputMaybe<Array<Scalars['BigInt']>>;
  txNonce_not_in?: InputMaybe<Array<Scalars['BigInt']>>;
  /** Filter for the block changed event. */
  _change_block?: InputMaybe<mainnet_BlockChangedFilter>;
};

export type mainnet_OriginTransfer_orderBy =
  | 'id'
  | 'chainId'
  | 'transferId'
  | 'nonce'
  | 'status'
  | 'messageHash'
  | 'originDomain'
  | 'destinationDomain'
  | 'canonicalDomain'
  | 'to'
  | 'delegate'
  | 'receiveLocal'
  | 'callData'
  | 'slippage'
  | 'originSender'
  | 'bridgedAmt'
  | 'normalizedIn'
  | 'canonicalId'
  | 'asset'
  | 'transactingAsset'
  | 'message'
  | 'bumpRelayerFeeCount'
  | 'relayerFees'
  | 'initialRelayerFeeAsset'
  | 'caller'
  | 'transactionHash'
  | 'timestamp'
  | 'gasPrice'
  | 'gasLimit'
  | 'blockNumber'
  | 'txOrigin'
  | 'txNonce';

export type Query = {
  mainnet_asset?: Maybe<mainnet_Asset>;
  mainnet_assets: Array<mainnet_Asset>;
  mainnet_assetStatus?: Maybe<mainnet_AssetStatus>;
  mainnet_assetStatuses: Array<mainnet_AssetStatus>;
  mainnet_assetBalance?: Maybe<mainnet_AssetBalance>;
  mainnet_assetBalances: Array<mainnet_AssetBalance>;
  mainnet_router?: Maybe<mainnet_Router>;
  mainnet_routers: Array<mainnet_Router>;
  mainnet_routerDailyTVL?: Maybe<mainnet_RouterDailyTVL>;
  mainnet_routerDailyTVLs: Array<mainnet_RouterDailyTVL>;
  mainnet_routerLiquidityEvent?: Maybe<mainnet_RouterLiquidityEvent>;
  mainnet_routerLiquidityEvents: Array<mainnet_RouterLiquidityEvent>;
  mainnet_setting?: Maybe<mainnet_Setting>;
  mainnet_settings: Array<mainnet_Setting>;
  mainnet_relayer?: Maybe<mainnet_Relayer>;
  mainnet_relayers: Array<mainnet_Relayer>;
  mainnet_sequencer?: Maybe<mainnet_Sequencer>;
  mainnet_sequencers: Array<mainnet_Sequencer>;
  mainnet_relayerFee?: Maybe<mainnet_RelayerFee>;
  mainnet_relayerFees: Array<mainnet_RelayerFee>;
  mainnet_originTransfer?: Maybe<mainnet_OriginTransfer>;
  mainnet_originTransfers: Array<mainnet_OriginTransfer>;
  mainnet_destinationTransfer?: Maybe<mainnet_DestinationTransfer>;
  mainnet_destinationTransfers: Array<mainnet_DestinationTransfer>;
  mainnet_originMessage?: Maybe<mainnet_OriginMessage>;
  mainnet_originMessages: Array<mainnet_OriginMessage>;
  mainnet_aggregateRoot?: Maybe<mainnet_AggregateRoot>;
  mainnet_aggregateRoots: Array<mainnet_AggregateRoot>;
  mainnet_connectorMeta?: Maybe<mainnet_ConnectorMeta>;
  mainnet_connectorMetas: Array<mainnet_ConnectorMeta>;
  mainnet_rootCount?: Maybe<mainnet_RootCount>;
  mainnet_rootCounts: Array<mainnet_RootCount>;
  mainnet_rootMessageSent?: Maybe<mainnet_RootMessageSent>;
  mainnet_rootMessageSents: Array<mainnet_RootMessageSent>;
  mainnet_relayerFeesIncrease?: Maybe<mainnet_RelayerFeesIncrease>;
  mainnet_relayerFeesIncreases: Array<mainnet_RelayerFeesIncrease>;
  mainnet_slippageUpdate?: Maybe<mainnet_SlippageUpdate>;
  mainnet_slippageUpdates: Array<mainnet_SlippageUpdate>;
  mainnet_snapshotRoot?: Maybe<mainnet_SnapshotRoot>;
  mainnet_snapshotRoots: Array<mainnet_SnapshotRoot>;
  mainnet_spokeConnectorMode?: Maybe<mainnet_SpokeConnectorMode>;
  mainnet_spokeConnectorModes: Array<mainnet_SpokeConnectorMode>;
  mainnet_aggregateRootProposed?: Maybe<mainnet_AggregateRootProposed>;
  mainnet_aggregateRootProposeds: Array<mainnet_AggregateRootProposed>;
  mainnet_optimisticRootFinalized?: Maybe<mainnet_OptimisticRootFinalized>;
  mainnet_optimisticRootFinalizeds: Array<mainnet_OptimisticRootFinalized>;
  /** Access to subgraph metadata */
  mainnet__meta?: Maybe<mainnet__Meta_>;
};


export type Querymainnet_assetArgs = {
  id: Scalars['ID'];
  block?: InputMaybe<mainnet_Block_height>;
  subgraphError?: _SubgraphErrorPolicy_;
};


export type Querymainnet_assetsArgs = {
  skip?: InputMaybe<Scalars['Int']>;
  first?: InputMaybe<Scalars['Int']>;
  orderBy?: InputMaybe<mainnet_Asset_orderBy>;
  orderDirection?: InputMaybe<mainnet_OrderDirection>;
  where?: InputMaybe<mainnet_Asset_filter>;
  block?: InputMaybe<mainnet_Block_height>;
  subgraphError?: _SubgraphErrorPolicy_;
};


export type Querymainnet_assetStatusArgs = {
  id: Scalars['ID'];
  block?: InputMaybe<mainnet_Block_height>;
  subgraphError?: _SubgraphErrorPolicy_;
};


export type Querymainnet_assetStatusesArgs = {
  skip?: InputMaybe<Scalars['Int']>;
  first?: InputMaybe<Scalars['Int']>;
  orderBy?: InputMaybe<mainnet_AssetStatus_orderBy>;
  orderDirection?: InputMaybe<mainnet_OrderDirection>;
  where?: InputMaybe<mainnet_AssetStatus_filter>;
  block?: InputMaybe<mainnet_Block_height>;
  subgraphError?: _SubgraphErrorPolicy_;
};


export type Querymainnet_assetBalanceArgs = {
  id: Scalars['ID'];
  block?: InputMaybe<mainnet_Block_height>;
  subgraphError?: _SubgraphErrorPolicy_;
};


export type Querymainnet_assetBalancesArgs = {
  skip?: InputMaybe<Scalars['Int']>;
  first?: InputMaybe<Scalars['Int']>;
  orderBy?: InputMaybe<mainnet_AssetBalance_orderBy>;
  orderDirection?: InputMaybe<mainnet_OrderDirection>;
  where?: InputMaybe<mainnet_AssetBalance_filter>;
  block?: InputMaybe<mainnet_Block_height>;
  subgraphError?: _SubgraphErrorPolicy_;
};


export type Querymainnet_routerArgs = {
  id: Scalars['ID'];
  block?: InputMaybe<mainnet_Block_height>;
  subgraphError?: _SubgraphErrorPolicy_;
};


export type Querymainnet_routersArgs = {
  skip?: InputMaybe<Scalars['Int']>;
  first?: InputMaybe<Scalars['Int']>;
  orderBy?: InputMaybe<mainnet_Router_orderBy>;
  orderDirection?: InputMaybe<mainnet_OrderDirection>;
  where?: InputMaybe<mainnet_Router_filter>;
  block?: InputMaybe<mainnet_Block_height>;
  subgraphError?: _SubgraphErrorPolicy_;
};


export type Querymainnet_routerDailyTVLArgs = {
  id: Scalars['ID'];
  block?: InputMaybe<mainnet_Block_height>;
  subgraphError?: _SubgraphErrorPolicy_;
};


export type Querymainnet_routerDailyTVLsArgs = {
  skip?: InputMaybe<Scalars['Int']>;
  first?: InputMaybe<Scalars['Int']>;
  orderBy?: InputMaybe<mainnet_RouterDailyTVL_orderBy>;
  orderDirection?: InputMaybe<mainnet_OrderDirection>;
  where?: InputMaybe<mainnet_RouterDailyTVL_filter>;
  block?: InputMaybe<mainnet_Block_height>;
  subgraphError?: _SubgraphErrorPolicy_;
};


export type Querymainnet_routerLiquidityEventArgs = {
  id: Scalars['ID'];
  block?: InputMaybe<mainnet_Block_height>;
  subgraphError?: _SubgraphErrorPolicy_;
};


export type Querymainnet_routerLiquidityEventsArgs = {
  skip?: InputMaybe<Scalars['Int']>;
  first?: InputMaybe<Scalars['Int']>;
  orderBy?: InputMaybe<mainnet_RouterLiquidityEvent_orderBy>;
  orderDirection?: InputMaybe<mainnet_OrderDirection>;
  where?: InputMaybe<mainnet_RouterLiquidityEvent_filter>;
  block?: InputMaybe<mainnet_Block_height>;
  subgraphError?: _SubgraphErrorPolicy_;
};


export type Querymainnet_settingArgs = {
  id: Scalars['ID'];
  block?: InputMaybe<mainnet_Block_height>;
  subgraphError?: _SubgraphErrorPolicy_;
};


export type Querymainnet_settingsArgs = {
  skip?: InputMaybe<Scalars['Int']>;
  first?: InputMaybe<Scalars['Int']>;
  orderBy?: InputMaybe<mainnet_Setting_orderBy>;
  orderDirection?: InputMaybe<mainnet_OrderDirection>;
  where?: InputMaybe<mainnet_Setting_filter>;
  block?: InputMaybe<mainnet_Block_height>;
  subgraphError?: _SubgraphErrorPolicy_;
};


export type Querymainnet_relayerArgs = {
  id: Scalars['ID'];
  block?: InputMaybe<mainnet_Block_height>;
  subgraphError?: _SubgraphErrorPolicy_;
};


export type Querymainnet_relayersArgs = {
  skip?: InputMaybe<Scalars['Int']>;
  first?: InputMaybe<Scalars['Int']>;
  orderBy?: InputMaybe<mainnet_Relayer_orderBy>;
  orderDirection?: InputMaybe<mainnet_OrderDirection>;
  where?: InputMaybe<mainnet_Relayer_filter>;
  block?: InputMaybe<mainnet_Block_height>;
  subgraphError?: _SubgraphErrorPolicy_;
};


export type Querymainnet_sequencerArgs = {
  id: Scalars['ID'];
  block?: InputMaybe<mainnet_Block_height>;
  subgraphError?: _SubgraphErrorPolicy_;
};


export type Querymainnet_sequencersArgs = {
  skip?: InputMaybe<Scalars['Int']>;
  first?: InputMaybe<Scalars['Int']>;
  orderBy?: InputMaybe<mainnet_Sequencer_orderBy>;
  orderDirection?: InputMaybe<mainnet_OrderDirection>;
  where?: InputMaybe<mainnet_Sequencer_filter>;
  block?: InputMaybe<mainnet_Block_height>;
  subgraphError?: _SubgraphErrorPolicy_;
};


export type Querymainnet_relayerFeeArgs = {
  id: Scalars['ID'];
  block?: InputMaybe<mainnet_Block_height>;
  subgraphError?: _SubgraphErrorPolicy_;
};


export type Querymainnet_relayerFeesArgs = {
  skip?: InputMaybe<Scalars['Int']>;
  first?: InputMaybe<Scalars['Int']>;
  orderBy?: InputMaybe<mainnet_RelayerFee_orderBy>;
  orderDirection?: InputMaybe<mainnet_OrderDirection>;
  where?: InputMaybe<mainnet_RelayerFee_filter>;
  block?: InputMaybe<mainnet_Block_height>;
  subgraphError?: _SubgraphErrorPolicy_;
};


export type Querymainnet_originTransferArgs = {
  id: Scalars['ID'];
  block?: InputMaybe<mainnet_Block_height>;
  subgraphError?: _SubgraphErrorPolicy_;
};


export type Querymainnet_originTransfersArgs = {
  skip?: InputMaybe<Scalars['Int']>;
  first?: InputMaybe<Scalars['Int']>;
  orderBy?: InputMaybe<mainnet_OriginTransfer_orderBy>;
  orderDirection?: InputMaybe<mainnet_OrderDirection>;
  where?: InputMaybe<mainnet_OriginTransfer_filter>;
  block?: InputMaybe<mainnet_Block_height>;
  subgraphError?: _SubgraphErrorPolicy_;
};


export type Querymainnet_destinationTransferArgs = {
  id: Scalars['ID'];
  block?: InputMaybe<mainnet_Block_height>;
  subgraphError?: _SubgraphErrorPolicy_;
};


export type Querymainnet_destinationTransfersArgs = {
  skip?: InputMaybe<Scalars['Int']>;
  first?: InputMaybe<Scalars['Int']>;
  orderBy?: InputMaybe<mainnet_DestinationTransfer_orderBy>;
  orderDirection?: InputMaybe<mainnet_OrderDirection>;
  where?: InputMaybe<mainnet_DestinationTransfer_filter>;
  block?: InputMaybe<mainnet_Block_height>;
  subgraphError?: _SubgraphErrorPolicy_;
};


export type Querymainnet_originMessageArgs = {
  id: Scalars['ID'];
  block?: InputMaybe<mainnet_Block_height>;
  subgraphError?: _SubgraphErrorPolicy_;
};


export type Querymainnet_originMessagesArgs = {
  skip?: InputMaybe<Scalars['Int']>;
  first?: InputMaybe<Scalars['Int']>;
  orderBy?: InputMaybe<mainnet_OriginMessage_orderBy>;
  orderDirection?: InputMaybe<mainnet_OrderDirection>;
  where?: InputMaybe<mainnet_OriginMessage_filter>;
  block?: InputMaybe<mainnet_Block_height>;
  subgraphError?: _SubgraphErrorPolicy_;
};


export type Querymainnet_aggregateRootArgs = {
  id: Scalars['ID'];
  block?: InputMaybe<mainnet_Block_height>;
  subgraphError?: _SubgraphErrorPolicy_;
};


export type Querymainnet_aggregateRootsArgs = {
  skip?: InputMaybe<Scalars['Int']>;
  first?: InputMaybe<Scalars['Int']>;
  orderBy?: InputMaybe<mainnet_AggregateRoot_orderBy>;
  orderDirection?: InputMaybe<mainnet_OrderDirection>;
  where?: InputMaybe<mainnet_AggregateRoot_filter>;
  block?: InputMaybe<mainnet_Block_height>;
  subgraphError?: _SubgraphErrorPolicy_;
};


export type Querymainnet_connectorMetaArgs = {
  id: Scalars['ID'];
  block?: InputMaybe<mainnet_Block_height>;
  subgraphError?: _SubgraphErrorPolicy_;
};


export type Querymainnet_connectorMetasArgs = {
  skip?: InputMaybe<Scalars['Int']>;
  first?: InputMaybe<Scalars['Int']>;
  orderBy?: InputMaybe<mainnet_ConnectorMeta_orderBy>;
  orderDirection?: InputMaybe<mainnet_OrderDirection>;
  where?: InputMaybe<mainnet_ConnectorMeta_filter>;
  block?: InputMaybe<mainnet_Block_height>;
  subgraphError?: _SubgraphErrorPolicy_;
};


export type Querymainnet_rootCountArgs = {
  id: Scalars['ID'];
  block?: InputMaybe<mainnet_Block_height>;
  subgraphError?: _SubgraphErrorPolicy_;
};


export type Querymainnet_rootCountsArgs = {
  skip?: InputMaybe<Scalars['Int']>;
  first?: InputMaybe<Scalars['Int']>;
  orderBy?: InputMaybe<mainnet_RootCount_orderBy>;
  orderDirection?: InputMaybe<mainnet_OrderDirection>;
  where?: InputMaybe<mainnet_RootCount_filter>;
  block?: InputMaybe<mainnet_Block_height>;
  subgraphError?: _SubgraphErrorPolicy_;
};


export type Querymainnet_rootMessageSentArgs = {
  id: Scalars['ID'];
  block?: InputMaybe<mainnet_Block_height>;
  subgraphError?: _SubgraphErrorPolicy_;
};


export type Querymainnet_rootMessageSentsArgs = {
  skip?: InputMaybe<Scalars['Int']>;
  first?: InputMaybe<Scalars['Int']>;
  orderBy?: InputMaybe<mainnet_RootMessageSent_orderBy>;
  orderDirection?: InputMaybe<mainnet_OrderDirection>;
  where?: InputMaybe<mainnet_RootMessageSent_filter>;
  block?: InputMaybe<mainnet_Block_height>;
  subgraphError?: _SubgraphErrorPolicy_;
};


export type Querymainnet_relayerFeesIncreaseArgs = {
  id: Scalars['ID'];
  block?: InputMaybe<mainnet_Block_height>;
  subgraphError?: _SubgraphErrorPolicy_;
};


export type Querymainnet_relayerFeesIncreasesArgs = {
  skip?: InputMaybe<Scalars['Int']>;
  first?: InputMaybe<Scalars['Int']>;
  orderBy?: InputMaybe<mainnet_RelayerFeesIncrease_orderBy>;
  orderDirection?: InputMaybe<mainnet_OrderDirection>;
  where?: InputMaybe<mainnet_RelayerFeesIncrease_filter>;
  block?: InputMaybe<mainnet_Block_height>;
  subgraphError?: _SubgraphErrorPolicy_;
};


export type Querymainnet_slippageUpdateArgs = {
  id: Scalars['ID'];
  block?: InputMaybe<mainnet_Block_height>;
  subgraphError?: _SubgraphErrorPolicy_;
};


export type Querymainnet_slippageUpdatesArgs = {
  skip?: InputMaybe<Scalars['Int']>;
  first?: InputMaybe<Scalars['Int']>;
  orderBy?: InputMaybe<mainnet_SlippageUpdate_orderBy>;
  orderDirection?: InputMaybe<mainnet_OrderDirection>;
  where?: InputMaybe<mainnet_SlippageUpdate_filter>;
  block?: InputMaybe<mainnet_Block_height>;
  subgraphError?: _SubgraphErrorPolicy_;
};


export type Querymainnet_snapshotRootArgs = {
  id: Scalars['ID'];
  block?: InputMaybe<mainnet_Block_height>;
  subgraphError?: _SubgraphErrorPolicy_;
};


export type Querymainnet_snapshotRootsArgs = {
  skip?: InputMaybe<Scalars['Int']>;
  first?: InputMaybe<Scalars['Int']>;
  orderBy?: InputMaybe<mainnet_SnapshotRoot_orderBy>;
  orderDirection?: InputMaybe<mainnet_OrderDirection>;
  where?: InputMaybe<mainnet_SnapshotRoot_filter>;
  block?: InputMaybe<mainnet_Block_height>;
  subgraphError?: _SubgraphErrorPolicy_;
};


export type Querymainnet_spokeConnectorModeArgs = {
  id: Scalars['ID'];
  block?: InputMaybe<mainnet_Block_height>;
  subgraphError?: _SubgraphErrorPolicy_;
};


export type Querymainnet_spokeConnectorModesArgs = {
  skip?: InputMaybe<Scalars['Int']>;
  first?: InputMaybe<Scalars['Int']>;
  orderBy?: InputMaybe<mainnet_SpokeConnectorMode_orderBy>;
  orderDirection?: InputMaybe<mainnet_OrderDirection>;
  where?: InputMaybe<mainnet_SpokeConnectorMode_filter>;
  block?: InputMaybe<mainnet_Block_height>;
  subgraphError?: _SubgraphErrorPolicy_;
};


export type Querymainnet_aggregateRootProposedArgs = {
  id: Scalars['ID'];
  block?: InputMaybe<mainnet_Block_height>;
  subgraphError?: _SubgraphErrorPolicy_;
};


export type Querymainnet_aggregateRootProposedsArgs = {
  skip?: InputMaybe<Scalars['Int']>;
  first?: InputMaybe<Scalars['Int']>;
  orderBy?: InputMaybe<mainnet_AggregateRootProposed_orderBy>;
  orderDirection?: InputMaybe<mainnet_OrderDirection>;
  where?: InputMaybe<mainnet_AggregateRootProposed_filter>;
  block?: InputMaybe<mainnet_Block_height>;
  subgraphError?: _SubgraphErrorPolicy_;
};


export type Querymainnet_optimisticRootFinalizedArgs = {
  id: Scalars['ID'];
  block?: InputMaybe<mainnet_Block_height>;
  subgraphError?: _SubgraphErrorPolicy_;
};


export type Querymainnet_optimisticRootFinalizedsArgs = {
  skip?: InputMaybe<Scalars['Int']>;
  first?: InputMaybe<Scalars['Int']>;
  orderBy?: InputMaybe<mainnet_OptimisticRootFinalized_orderBy>;
  orderDirection?: InputMaybe<mainnet_OrderDirection>;
  where?: InputMaybe<mainnet_OptimisticRootFinalized_filter>;
  block?: InputMaybe<mainnet_Block_height>;
  subgraphError?: _SubgraphErrorPolicy_;
};


export type Querymainnet__metaArgs = {
  block?: InputMaybe<mainnet_Block_height>;
};

export type mainnet_Relayer = {
  id: Scalars['ID'];
  isActive: Scalars['Boolean'];
  relayer?: Maybe<Scalars['mainnet_Bytes']>;
};

export type mainnet_RelayerFee = {
  id: Scalars['ID'];
  transfer: mainnet_OriginTransfer;
  fee: Scalars['BigInt'];
  asset: Scalars['mainnet_Bytes'];
};

export type mainnet_RelayerFee_filter = {
  id?: InputMaybe<Scalars['ID']>;
  id_not?: InputMaybe<Scalars['ID']>;
  id_gt?: InputMaybe<Scalars['ID']>;
  id_lt?: InputMaybe<Scalars['ID']>;
  id_gte?: InputMaybe<Scalars['ID']>;
  id_lte?: InputMaybe<Scalars['ID']>;
  id_in?: InputMaybe<Array<Scalars['ID']>>;
  id_not_in?: InputMaybe<Array<Scalars['ID']>>;
  transfer?: InputMaybe<Scalars['String']>;
  transfer_not?: InputMaybe<Scalars['String']>;
  transfer_gt?: InputMaybe<Scalars['String']>;
  transfer_lt?: InputMaybe<Scalars['String']>;
  transfer_gte?: InputMaybe<Scalars['String']>;
  transfer_lte?: InputMaybe<Scalars['String']>;
  transfer_in?: InputMaybe<Array<Scalars['String']>>;
  transfer_not_in?: InputMaybe<Array<Scalars['String']>>;
  transfer_contains?: InputMaybe<Scalars['String']>;
  transfer_contains_nocase?: InputMaybe<Scalars['String']>;
  transfer_not_contains?: InputMaybe<Scalars['String']>;
  transfer_not_contains_nocase?: InputMaybe<Scalars['String']>;
  transfer_starts_with?: InputMaybe<Scalars['String']>;
  transfer_starts_with_nocase?: InputMaybe<Scalars['String']>;
  transfer_not_starts_with?: InputMaybe<Scalars['String']>;
  transfer_not_starts_with_nocase?: InputMaybe<Scalars['String']>;
  transfer_ends_with?: InputMaybe<Scalars['String']>;
  transfer_ends_with_nocase?: InputMaybe<Scalars['String']>;
  transfer_not_ends_with?: InputMaybe<Scalars['String']>;
  transfer_not_ends_with_nocase?: InputMaybe<Scalars['String']>;
  transfer_?: InputMaybe<mainnet_OriginTransfer_filter>;
  fee?: InputMaybe<Scalars['BigInt']>;
  fee_not?: InputMaybe<Scalars['BigInt']>;
  fee_gt?: InputMaybe<Scalars['BigInt']>;
  fee_lt?: InputMaybe<Scalars['BigInt']>;
  fee_gte?: InputMaybe<Scalars['BigInt']>;
  fee_lte?: InputMaybe<Scalars['BigInt']>;
  fee_in?: InputMaybe<Array<Scalars['BigInt']>>;
  fee_not_in?: InputMaybe<Array<Scalars['BigInt']>>;
  asset?: InputMaybe<Scalars['mainnet_Bytes']>;
  asset_not?: InputMaybe<Scalars['mainnet_Bytes']>;
  asset_in?: InputMaybe<Array<Scalars['mainnet_Bytes']>>;
  asset_not_in?: InputMaybe<Array<Scalars['mainnet_Bytes']>>;
  asset_contains?: InputMaybe<Scalars['mainnet_Bytes']>;
  asset_not_contains?: InputMaybe<Scalars['mainnet_Bytes']>;
  /** Filter for the block changed event. */
  _change_block?: InputMaybe<mainnet_BlockChangedFilter>;
};

export type mainnet_RelayerFee_orderBy =
  | 'id'
  | 'transfer'
  | 'fee'
  | 'asset';

export type mainnet_RelayerFeesIncrease = {
  id: Scalars['ID'];
  transfer: mainnet_OriginTransfer;
  increase?: Maybe<Scalars['BigInt']>;
  asset?: Maybe<Scalars['mainnet_Bytes']>;
  caller: Scalars['mainnet_Bytes'];
  transactionHash: Scalars['mainnet_Bytes'];
  timestamp: Scalars['BigInt'];
  gasPrice: Scalars['BigInt'];
  gasLimit: Scalars['BigInt'];
  blockNumber: Scalars['BigInt'];
};

export type mainnet_RelayerFeesIncrease_filter = {
  id?: InputMaybe<Scalars['ID']>;
  id_not?: InputMaybe<Scalars['ID']>;
  id_gt?: InputMaybe<Scalars['ID']>;
  id_lt?: InputMaybe<Scalars['ID']>;
  id_gte?: InputMaybe<Scalars['ID']>;
  id_lte?: InputMaybe<Scalars['ID']>;
  id_in?: InputMaybe<Array<Scalars['ID']>>;
  id_not_in?: InputMaybe<Array<Scalars['ID']>>;
  transfer?: InputMaybe<Scalars['String']>;
  transfer_not?: InputMaybe<Scalars['String']>;
  transfer_gt?: InputMaybe<Scalars['String']>;
  transfer_lt?: InputMaybe<Scalars['String']>;
  transfer_gte?: InputMaybe<Scalars['String']>;
  transfer_lte?: InputMaybe<Scalars['String']>;
  transfer_in?: InputMaybe<Array<Scalars['String']>>;
  transfer_not_in?: InputMaybe<Array<Scalars['String']>>;
  transfer_contains?: InputMaybe<Scalars['String']>;
  transfer_contains_nocase?: InputMaybe<Scalars['String']>;
  transfer_not_contains?: InputMaybe<Scalars['String']>;
  transfer_not_contains_nocase?: InputMaybe<Scalars['String']>;
  transfer_starts_with?: InputMaybe<Scalars['String']>;
  transfer_starts_with_nocase?: InputMaybe<Scalars['String']>;
  transfer_not_starts_with?: InputMaybe<Scalars['String']>;
  transfer_not_starts_with_nocase?: InputMaybe<Scalars['String']>;
  transfer_ends_with?: InputMaybe<Scalars['String']>;
  transfer_ends_with_nocase?: InputMaybe<Scalars['String']>;
  transfer_not_ends_with?: InputMaybe<Scalars['String']>;
  transfer_not_ends_with_nocase?: InputMaybe<Scalars['String']>;
  transfer_?: InputMaybe<mainnet_OriginTransfer_filter>;
  increase?: InputMaybe<Scalars['BigInt']>;
  increase_not?: InputMaybe<Scalars['BigInt']>;
  increase_gt?: InputMaybe<Scalars['BigInt']>;
  increase_lt?: InputMaybe<Scalars['BigInt']>;
  increase_gte?: InputMaybe<Scalars['BigInt']>;
  increase_lte?: InputMaybe<Scalars['BigInt']>;
  increase_in?: InputMaybe<Array<Scalars['BigInt']>>;
  increase_not_in?: InputMaybe<Array<Scalars['BigInt']>>;
  asset?: InputMaybe<Scalars['mainnet_Bytes']>;
  asset_not?: InputMaybe<Scalars['mainnet_Bytes']>;
  asset_in?: InputMaybe<Array<Scalars['mainnet_Bytes']>>;
  asset_not_in?: InputMaybe<Array<Scalars['mainnet_Bytes']>>;
  asset_contains?: InputMaybe<Scalars['mainnet_Bytes']>;
  asset_not_contains?: InputMaybe<Scalars['mainnet_Bytes']>;
  caller?: InputMaybe<Scalars['mainnet_Bytes']>;
  caller_not?: InputMaybe<Scalars['mainnet_Bytes']>;
  caller_in?: InputMaybe<Array<Scalars['mainnet_Bytes']>>;
  caller_not_in?: InputMaybe<Array<Scalars['mainnet_Bytes']>>;
  caller_contains?: InputMaybe<Scalars['mainnet_Bytes']>;
  caller_not_contains?: InputMaybe<Scalars['mainnet_Bytes']>;
  transactionHash?: InputMaybe<Scalars['mainnet_Bytes']>;
  transactionHash_not?: InputMaybe<Scalars['mainnet_Bytes']>;
  transactionHash_in?: InputMaybe<Array<Scalars['mainnet_Bytes']>>;
  transactionHash_not_in?: InputMaybe<Array<Scalars['mainnet_Bytes']>>;
  transactionHash_contains?: InputMaybe<Scalars['mainnet_Bytes']>;
  transactionHash_not_contains?: InputMaybe<Scalars['mainnet_Bytes']>;
  timestamp?: InputMaybe<Scalars['BigInt']>;
  timestamp_not?: InputMaybe<Scalars['BigInt']>;
  timestamp_gt?: InputMaybe<Scalars['BigInt']>;
  timestamp_lt?: InputMaybe<Scalars['BigInt']>;
  timestamp_gte?: InputMaybe<Scalars['BigInt']>;
  timestamp_lte?: InputMaybe<Scalars['BigInt']>;
  timestamp_in?: InputMaybe<Array<Scalars['BigInt']>>;
  timestamp_not_in?: InputMaybe<Array<Scalars['BigInt']>>;
  gasPrice?: InputMaybe<Scalars['BigInt']>;
  gasPrice_not?: InputMaybe<Scalars['BigInt']>;
  gasPrice_gt?: InputMaybe<Scalars['BigInt']>;
  gasPrice_lt?: InputMaybe<Scalars['BigInt']>;
  gasPrice_gte?: InputMaybe<Scalars['BigInt']>;
  gasPrice_lte?: InputMaybe<Scalars['BigInt']>;
  gasPrice_in?: InputMaybe<Array<Scalars['BigInt']>>;
  gasPrice_not_in?: InputMaybe<Array<Scalars['BigInt']>>;
  gasLimit?: InputMaybe<Scalars['BigInt']>;
  gasLimit_not?: InputMaybe<Scalars['BigInt']>;
  gasLimit_gt?: InputMaybe<Scalars['BigInt']>;
  gasLimit_lt?: InputMaybe<Scalars['BigInt']>;
  gasLimit_gte?: InputMaybe<Scalars['BigInt']>;
  gasLimit_lte?: InputMaybe<Scalars['BigInt']>;
  gasLimit_in?: InputMaybe<Array<Scalars['BigInt']>>;
  gasLimit_not_in?: InputMaybe<Array<Scalars['BigInt']>>;
  blockNumber?: InputMaybe<Scalars['BigInt']>;
  blockNumber_not?: InputMaybe<Scalars['BigInt']>;
  blockNumber_gt?: InputMaybe<Scalars['BigInt']>;
  blockNumber_lt?: InputMaybe<Scalars['BigInt']>;
  blockNumber_gte?: InputMaybe<Scalars['BigInt']>;
  blockNumber_lte?: InputMaybe<Scalars['BigInt']>;
  blockNumber_in?: InputMaybe<Array<Scalars['BigInt']>>;
  blockNumber_not_in?: InputMaybe<Array<Scalars['BigInt']>>;
  /** Filter for the block changed event. */
  _change_block?: InputMaybe<mainnet_BlockChangedFilter>;
};

export type mainnet_RelayerFeesIncrease_orderBy =
  | 'id'
  | 'transfer'
  | 'increase'
  | 'asset'
  | 'caller'
  | 'transactionHash'
  | 'timestamp'
  | 'gasPrice'
  | 'gasLimit'
  | 'blockNumber';

export type mainnet_Relayer_filter = {
  id?: InputMaybe<Scalars['ID']>;
  id_not?: InputMaybe<Scalars['ID']>;
  id_gt?: InputMaybe<Scalars['ID']>;
  id_lt?: InputMaybe<Scalars['ID']>;
  id_gte?: InputMaybe<Scalars['ID']>;
  id_lte?: InputMaybe<Scalars['ID']>;
  id_in?: InputMaybe<Array<Scalars['ID']>>;
  id_not_in?: InputMaybe<Array<Scalars['ID']>>;
  isActive?: InputMaybe<Scalars['Boolean']>;
  isActive_not?: InputMaybe<Scalars['Boolean']>;
  isActive_in?: InputMaybe<Array<Scalars['Boolean']>>;
  isActive_not_in?: InputMaybe<Array<Scalars['Boolean']>>;
  relayer?: InputMaybe<Scalars['mainnet_Bytes']>;
  relayer_not?: InputMaybe<Scalars['mainnet_Bytes']>;
  relayer_in?: InputMaybe<Array<Scalars['mainnet_Bytes']>>;
  relayer_not_in?: InputMaybe<Array<Scalars['mainnet_Bytes']>>;
  relayer_contains?: InputMaybe<Scalars['mainnet_Bytes']>;
  relayer_not_contains?: InputMaybe<Scalars['mainnet_Bytes']>;
  /** Filter for the block changed event. */
  _change_block?: InputMaybe<mainnet_BlockChangedFilter>;
};

export type mainnet_Relayer_orderBy =
  | 'id'
  | 'isActive'
  | 'relayer';

export type mainnet_RootCount = {
  id: Scalars['ID'];
  count?: Maybe<Scalars['BigInt']>;
};

export type mainnet_RootCount_filter = {
  id?: InputMaybe<Scalars['ID']>;
  id_not?: InputMaybe<Scalars['ID']>;
  id_gt?: InputMaybe<Scalars['ID']>;
  id_lt?: InputMaybe<Scalars['ID']>;
  id_gte?: InputMaybe<Scalars['ID']>;
  id_lte?: InputMaybe<Scalars['ID']>;
  id_in?: InputMaybe<Array<Scalars['ID']>>;
  id_not_in?: InputMaybe<Array<Scalars['ID']>>;
  count?: InputMaybe<Scalars['BigInt']>;
  count_not?: InputMaybe<Scalars['BigInt']>;
  count_gt?: InputMaybe<Scalars['BigInt']>;
  count_lt?: InputMaybe<Scalars['BigInt']>;
  count_gte?: InputMaybe<Scalars['BigInt']>;
  count_lte?: InputMaybe<Scalars['BigInt']>;
  count_in?: InputMaybe<Array<Scalars['BigInt']>>;
  count_not_in?: InputMaybe<Array<Scalars['BigInt']>>;
  /** Filter for the block changed event. */
  _change_block?: InputMaybe<mainnet_BlockChangedFilter>;
};

export type mainnet_RootCount_orderBy =
  | 'id'
  | 'count';

export type mainnet_RootMessageSent = {
  id: Scalars['ID'];
  spokeDomain?: Maybe<Scalars['BigInt']>;
  hubDomain?: Maybe<Scalars['BigInt']>;
  root?: Maybe<Scalars['mainnet_Bytes']>;
  count?: Maybe<Scalars['BigInt']>;
  caller?: Maybe<Scalars['mainnet_Bytes']>;
  transactionHash?: Maybe<Scalars['mainnet_Bytes']>;
  timestamp?: Maybe<Scalars['BigInt']>;
  gasPrice?: Maybe<Scalars['BigInt']>;
  gasLimit?: Maybe<Scalars['BigInt']>;
  blockNumber?: Maybe<Scalars['BigInt']>;
};

export type mainnet_RootMessageSent_filter = {
  id?: InputMaybe<Scalars['ID']>;
  id_not?: InputMaybe<Scalars['ID']>;
  id_gt?: InputMaybe<Scalars['ID']>;
  id_lt?: InputMaybe<Scalars['ID']>;
  id_gte?: InputMaybe<Scalars['ID']>;
  id_lte?: InputMaybe<Scalars['ID']>;
  id_in?: InputMaybe<Array<Scalars['ID']>>;
  id_not_in?: InputMaybe<Array<Scalars['ID']>>;
  spokeDomain?: InputMaybe<Scalars['BigInt']>;
  spokeDomain_not?: InputMaybe<Scalars['BigInt']>;
  spokeDomain_gt?: InputMaybe<Scalars['BigInt']>;
  spokeDomain_lt?: InputMaybe<Scalars['BigInt']>;
  spokeDomain_gte?: InputMaybe<Scalars['BigInt']>;
  spokeDomain_lte?: InputMaybe<Scalars['BigInt']>;
  spokeDomain_in?: InputMaybe<Array<Scalars['BigInt']>>;
  spokeDomain_not_in?: InputMaybe<Array<Scalars['BigInt']>>;
  hubDomain?: InputMaybe<Scalars['BigInt']>;
  hubDomain_not?: InputMaybe<Scalars['BigInt']>;
  hubDomain_gt?: InputMaybe<Scalars['BigInt']>;
  hubDomain_lt?: InputMaybe<Scalars['BigInt']>;
  hubDomain_gte?: InputMaybe<Scalars['BigInt']>;
  hubDomain_lte?: InputMaybe<Scalars['BigInt']>;
  hubDomain_in?: InputMaybe<Array<Scalars['BigInt']>>;
  hubDomain_not_in?: InputMaybe<Array<Scalars['BigInt']>>;
  root?: InputMaybe<Scalars['mainnet_Bytes']>;
  root_not?: InputMaybe<Scalars['mainnet_Bytes']>;
  root_in?: InputMaybe<Array<Scalars['mainnet_Bytes']>>;
  root_not_in?: InputMaybe<Array<Scalars['mainnet_Bytes']>>;
  root_contains?: InputMaybe<Scalars['mainnet_Bytes']>;
  root_not_contains?: InputMaybe<Scalars['mainnet_Bytes']>;
  count?: InputMaybe<Scalars['BigInt']>;
  count_not?: InputMaybe<Scalars['BigInt']>;
  count_gt?: InputMaybe<Scalars['BigInt']>;
  count_lt?: InputMaybe<Scalars['BigInt']>;
  count_gte?: InputMaybe<Scalars['BigInt']>;
  count_lte?: InputMaybe<Scalars['BigInt']>;
  count_in?: InputMaybe<Array<Scalars['BigInt']>>;
  count_not_in?: InputMaybe<Array<Scalars['BigInt']>>;
  caller?: InputMaybe<Scalars['mainnet_Bytes']>;
  caller_not?: InputMaybe<Scalars['mainnet_Bytes']>;
  caller_in?: InputMaybe<Array<Scalars['mainnet_Bytes']>>;
  caller_not_in?: InputMaybe<Array<Scalars['mainnet_Bytes']>>;
  caller_contains?: InputMaybe<Scalars['mainnet_Bytes']>;
  caller_not_contains?: InputMaybe<Scalars['mainnet_Bytes']>;
  transactionHash?: InputMaybe<Scalars['mainnet_Bytes']>;
  transactionHash_not?: InputMaybe<Scalars['mainnet_Bytes']>;
  transactionHash_in?: InputMaybe<Array<Scalars['mainnet_Bytes']>>;
  transactionHash_not_in?: InputMaybe<Array<Scalars['mainnet_Bytes']>>;
  transactionHash_contains?: InputMaybe<Scalars['mainnet_Bytes']>;
  transactionHash_not_contains?: InputMaybe<Scalars['mainnet_Bytes']>;
  timestamp?: InputMaybe<Scalars['BigInt']>;
  timestamp_not?: InputMaybe<Scalars['BigInt']>;
  timestamp_gt?: InputMaybe<Scalars['BigInt']>;
  timestamp_lt?: InputMaybe<Scalars['BigInt']>;
  timestamp_gte?: InputMaybe<Scalars['BigInt']>;
  timestamp_lte?: InputMaybe<Scalars['BigInt']>;
  timestamp_in?: InputMaybe<Array<Scalars['BigInt']>>;
  timestamp_not_in?: InputMaybe<Array<Scalars['BigInt']>>;
  gasPrice?: InputMaybe<Scalars['BigInt']>;
  gasPrice_not?: InputMaybe<Scalars['BigInt']>;
  gasPrice_gt?: InputMaybe<Scalars['BigInt']>;
  gasPrice_lt?: InputMaybe<Scalars['BigInt']>;
  gasPrice_gte?: InputMaybe<Scalars['BigInt']>;
  gasPrice_lte?: InputMaybe<Scalars['BigInt']>;
  gasPrice_in?: InputMaybe<Array<Scalars['BigInt']>>;
  gasPrice_not_in?: InputMaybe<Array<Scalars['BigInt']>>;
  gasLimit?: InputMaybe<Scalars['BigInt']>;
  gasLimit_not?: InputMaybe<Scalars['BigInt']>;
  gasLimit_gt?: InputMaybe<Scalars['BigInt']>;
  gasLimit_lt?: InputMaybe<Scalars['BigInt']>;
  gasLimit_gte?: InputMaybe<Scalars['BigInt']>;
  gasLimit_lte?: InputMaybe<Scalars['BigInt']>;
  gasLimit_in?: InputMaybe<Array<Scalars['BigInt']>>;
  gasLimit_not_in?: InputMaybe<Array<Scalars['BigInt']>>;
  blockNumber?: InputMaybe<Scalars['BigInt']>;
  blockNumber_not?: InputMaybe<Scalars['BigInt']>;
  blockNumber_gt?: InputMaybe<Scalars['BigInt']>;
  blockNumber_lt?: InputMaybe<Scalars['BigInt']>;
  blockNumber_gte?: InputMaybe<Scalars['BigInt']>;
  blockNumber_lte?: InputMaybe<Scalars['BigInt']>;
  blockNumber_in?: InputMaybe<Array<Scalars['BigInt']>>;
  blockNumber_not_in?: InputMaybe<Array<Scalars['BigInt']>>;
  /** Filter for the block changed event. */
  _change_block?: InputMaybe<mainnet_BlockChangedFilter>;
};

export type mainnet_RootMessageSent_orderBy =
  | 'id'
  | 'spokeDomain'
  | 'hubDomain'
  | 'root'
  | 'count'
  | 'caller'
  | 'transactionHash'
  | 'timestamp'
  | 'gasPrice'
  | 'gasLimit'
  | 'blockNumber';

export type mainnet_Router = {
  id: Scalars['ID'];
  isActive: Scalars['Boolean'];
  owner?: Maybe<Scalars['mainnet_Bytes']>;
  recipient?: Maybe<Scalars['mainnet_Bytes']>;
  proposedOwner?: Maybe<Scalars['mainnet_Bytes']>;
  proposedTimestamp?: Maybe<Scalars['BigInt']>;
  assetBalances: Array<mainnet_AssetBalance>;
};


export type mainnet_RouterassetBalancesArgs = {
  skip?: InputMaybe<Scalars['Int']>;
  first?: InputMaybe<Scalars['Int']>;
  orderBy?: InputMaybe<mainnet_AssetBalance_orderBy>;
  orderDirection?: InputMaybe<mainnet_OrderDirection>;
  where?: InputMaybe<mainnet_AssetBalance_filter>;
};

export type mainnet_RouterDailyTVL = {
  id: Scalars['ID'];
  router: mainnet_Router;
  asset: mainnet_Asset;
  timestamp: Scalars['BigInt'];
  balance: Scalars['BigInt'];
};

export type mainnet_RouterDailyTVL_filter = {
  id?: InputMaybe<Scalars['ID']>;
  id_not?: InputMaybe<Scalars['ID']>;
  id_gt?: InputMaybe<Scalars['ID']>;
  id_lt?: InputMaybe<Scalars['ID']>;
  id_gte?: InputMaybe<Scalars['ID']>;
  id_lte?: InputMaybe<Scalars['ID']>;
  id_in?: InputMaybe<Array<Scalars['ID']>>;
  id_not_in?: InputMaybe<Array<Scalars['ID']>>;
  router?: InputMaybe<Scalars['String']>;
  router_not?: InputMaybe<Scalars['String']>;
  router_gt?: InputMaybe<Scalars['String']>;
  router_lt?: InputMaybe<Scalars['String']>;
  router_gte?: InputMaybe<Scalars['String']>;
  router_lte?: InputMaybe<Scalars['String']>;
  router_in?: InputMaybe<Array<Scalars['String']>>;
  router_not_in?: InputMaybe<Array<Scalars['String']>>;
  router_contains?: InputMaybe<Scalars['String']>;
  router_contains_nocase?: InputMaybe<Scalars['String']>;
  router_not_contains?: InputMaybe<Scalars['String']>;
  router_not_contains_nocase?: InputMaybe<Scalars['String']>;
  router_starts_with?: InputMaybe<Scalars['String']>;
  router_starts_with_nocase?: InputMaybe<Scalars['String']>;
  router_not_starts_with?: InputMaybe<Scalars['String']>;
  router_not_starts_with_nocase?: InputMaybe<Scalars['String']>;
  router_ends_with?: InputMaybe<Scalars['String']>;
  router_ends_with_nocase?: InputMaybe<Scalars['String']>;
  router_not_ends_with?: InputMaybe<Scalars['String']>;
  router_not_ends_with_nocase?: InputMaybe<Scalars['String']>;
  router_?: InputMaybe<mainnet_Router_filter>;
  asset?: InputMaybe<Scalars['String']>;
  asset_not?: InputMaybe<Scalars['String']>;
  asset_gt?: InputMaybe<Scalars['String']>;
  asset_lt?: InputMaybe<Scalars['String']>;
  asset_gte?: InputMaybe<Scalars['String']>;
  asset_lte?: InputMaybe<Scalars['String']>;
  asset_in?: InputMaybe<Array<Scalars['String']>>;
  asset_not_in?: InputMaybe<Array<Scalars['String']>>;
  asset_contains?: InputMaybe<Scalars['String']>;
  asset_contains_nocase?: InputMaybe<Scalars['String']>;
  asset_not_contains?: InputMaybe<Scalars['String']>;
  asset_not_contains_nocase?: InputMaybe<Scalars['String']>;
  asset_starts_with?: InputMaybe<Scalars['String']>;
  asset_starts_with_nocase?: InputMaybe<Scalars['String']>;
  asset_not_starts_with?: InputMaybe<Scalars['String']>;
  asset_not_starts_with_nocase?: InputMaybe<Scalars['String']>;
  asset_ends_with?: InputMaybe<Scalars['String']>;
  asset_ends_with_nocase?: InputMaybe<Scalars['String']>;
  asset_not_ends_with?: InputMaybe<Scalars['String']>;
  asset_not_ends_with_nocase?: InputMaybe<Scalars['String']>;
  asset_?: InputMaybe<mainnet_Asset_filter>;
  timestamp?: InputMaybe<Scalars['BigInt']>;
  timestamp_not?: InputMaybe<Scalars['BigInt']>;
  timestamp_gt?: InputMaybe<Scalars['BigInt']>;
  timestamp_lt?: InputMaybe<Scalars['BigInt']>;
  timestamp_gte?: InputMaybe<Scalars['BigInt']>;
  timestamp_lte?: InputMaybe<Scalars['BigInt']>;
  timestamp_in?: InputMaybe<Array<Scalars['BigInt']>>;
  timestamp_not_in?: InputMaybe<Array<Scalars['BigInt']>>;
  balance?: InputMaybe<Scalars['BigInt']>;
  balance_not?: InputMaybe<Scalars['BigInt']>;
  balance_gt?: InputMaybe<Scalars['BigInt']>;
  balance_lt?: InputMaybe<Scalars['BigInt']>;
  balance_gte?: InputMaybe<Scalars['BigInt']>;
  balance_lte?: InputMaybe<Scalars['BigInt']>;
  balance_in?: InputMaybe<Array<Scalars['BigInt']>>;
  balance_not_in?: InputMaybe<Array<Scalars['BigInt']>>;
  /** Filter for the block changed event. */
  _change_block?: InputMaybe<mainnet_BlockChangedFilter>;
};

export type mainnet_RouterDailyTVL_orderBy =
  | 'id'
  | 'router'
  | 'asset'
  | 'timestamp'
  | 'balance';

export type mainnet_RouterLiquidityEvent = {
  id: Scalars['ID'];
  type?: Maybe<mainnet_RouterLiquidityEventType>;
  router: mainnet_Router;
  asset: mainnet_Asset;
  amount: Scalars['BigInt'];
  balance: Scalars['BigInt'];
  caller?: Maybe<Scalars['mainnet_Bytes']>;
  blockNumber: Scalars['BigInt'];
  timestamp: Scalars['BigInt'];
  transactionHash: Scalars['mainnet_Bytes'];
  nonce: Scalars['BigInt'];
};

export type mainnet_RouterLiquidityEventType =
  | 'Add'
  | 'Remove';

export type mainnet_RouterLiquidityEvent_filter = {
  id?: InputMaybe<Scalars['ID']>;
  id_not?: InputMaybe<Scalars['ID']>;
  id_gt?: InputMaybe<Scalars['ID']>;
  id_lt?: InputMaybe<Scalars['ID']>;
  id_gte?: InputMaybe<Scalars['ID']>;
  id_lte?: InputMaybe<Scalars['ID']>;
  id_in?: InputMaybe<Array<Scalars['ID']>>;
  id_not_in?: InputMaybe<Array<Scalars['ID']>>;
  type?: InputMaybe<mainnet_RouterLiquidityEventType>;
  type_not?: InputMaybe<mainnet_RouterLiquidityEventType>;
  type_in?: InputMaybe<Array<mainnet_RouterLiquidityEventType>>;
  type_not_in?: InputMaybe<Array<mainnet_RouterLiquidityEventType>>;
  router?: InputMaybe<Scalars['String']>;
  router_not?: InputMaybe<Scalars['String']>;
  router_gt?: InputMaybe<Scalars['String']>;
  router_lt?: InputMaybe<Scalars['String']>;
  router_gte?: InputMaybe<Scalars['String']>;
  router_lte?: InputMaybe<Scalars['String']>;
  router_in?: InputMaybe<Array<Scalars['String']>>;
  router_not_in?: InputMaybe<Array<Scalars['String']>>;
  router_contains?: InputMaybe<Scalars['String']>;
  router_contains_nocase?: InputMaybe<Scalars['String']>;
  router_not_contains?: InputMaybe<Scalars['String']>;
  router_not_contains_nocase?: InputMaybe<Scalars['String']>;
  router_starts_with?: InputMaybe<Scalars['String']>;
  router_starts_with_nocase?: InputMaybe<Scalars['String']>;
  router_not_starts_with?: InputMaybe<Scalars['String']>;
  router_not_starts_with_nocase?: InputMaybe<Scalars['String']>;
  router_ends_with?: InputMaybe<Scalars['String']>;
  router_ends_with_nocase?: InputMaybe<Scalars['String']>;
  router_not_ends_with?: InputMaybe<Scalars['String']>;
  router_not_ends_with_nocase?: InputMaybe<Scalars['String']>;
  router_?: InputMaybe<mainnet_Router_filter>;
  asset?: InputMaybe<Scalars['String']>;
  asset_not?: InputMaybe<Scalars['String']>;
  asset_gt?: InputMaybe<Scalars['String']>;
  asset_lt?: InputMaybe<Scalars['String']>;
  asset_gte?: InputMaybe<Scalars['String']>;
  asset_lte?: InputMaybe<Scalars['String']>;
  asset_in?: InputMaybe<Array<Scalars['String']>>;
  asset_not_in?: InputMaybe<Array<Scalars['String']>>;
  asset_contains?: InputMaybe<Scalars['String']>;
  asset_contains_nocase?: InputMaybe<Scalars['String']>;
  asset_not_contains?: InputMaybe<Scalars['String']>;
  asset_not_contains_nocase?: InputMaybe<Scalars['String']>;
  asset_starts_with?: InputMaybe<Scalars['String']>;
  asset_starts_with_nocase?: InputMaybe<Scalars['String']>;
  asset_not_starts_with?: InputMaybe<Scalars['String']>;
  asset_not_starts_with_nocase?: InputMaybe<Scalars['String']>;
  asset_ends_with?: InputMaybe<Scalars['String']>;
  asset_ends_with_nocase?: InputMaybe<Scalars['String']>;
  asset_not_ends_with?: InputMaybe<Scalars['String']>;
  asset_not_ends_with_nocase?: InputMaybe<Scalars['String']>;
  asset_?: InputMaybe<mainnet_Asset_filter>;
  amount?: InputMaybe<Scalars['BigInt']>;
  amount_not?: InputMaybe<Scalars['BigInt']>;
  amount_gt?: InputMaybe<Scalars['BigInt']>;
  amount_lt?: InputMaybe<Scalars['BigInt']>;
  amount_gte?: InputMaybe<Scalars['BigInt']>;
  amount_lte?: InputMaybe<Scalars['BigInt']>;
  amount_in?: InputMaybe<Array<Scalars['BigInt']>>;
  amount_not_in?: InputMaybe<Array<Scalars['BigInt']>>;
  balance?: InputMaybe<Scalars['BigInt']>;
  balance_not?: InputMaybe<Scalars['BigInt']>;
  balance_gt?: InputMaybe<Scalars['BigInt']>;
  balance_lt?: InputMaybe<Scalars['BigInt']>;
  balance_gte?: InputMaybe<Scalars['BigInt']>;
  balance_lte?: InputMaybe<Scalars['BigInt']>;
  balance_in?: InputMaybe<Array<Scalars['BigInt']>>;
  balance_not_in?: InputMaybe<Array<Scalars['BigInt']>>;
  caller?: InputMaybe<Scalars['mainnet_Bytes']>;
  caller_not?: InputMaybe<Scalars['mainnet_Bytes']>;
  caller_in?: InputMaybe<Array<Scalars['mainnet_Bytes']>>;
  caller_not_in?: InputMaybe<Array<Scalars['mainnet_Bytes']>>;
  caller_contains?: InputMaybe<Scalars['mainnet_Bytes']>;
  caller_not_contains?: InputMaybe<Scalars['mainnet_Bytes']>;
  blockNumber?: InputMaybe<Scalars['BigInt']>;
  blockNumber_not?: InputMaybe<Scalars['BigInt']>;
  blockNumber_gt?: InputMaybe<Scalars['BigInt']>;
  blockNumber_lt?: InputMaybe<Scalars['BigInt']>;
  blockNumber_gte?: InputMaybe<Scalars['BigInt']>;
  blockNumber_lte?: InputMaybe<Scalars['BigInt']>;
  blockNumber_in?: InputMaybe<Array<Scalars['BigInt']>>;
  blockNumber_not_in?: InputMaybe<Array<Scalars['BigInt']>>;
  timestamp?: InputMaybe<Scalars['BigInt']>;
  timestamp_not?: InputMaybe<Scalars['BigInt']>;
  timestamp_gt?: InputMaybe<Scalars['BigInt']>;
  timestamp_lt?: InputMaybe<Scalars['BigInt']>;
  timestamp_gte?: InputMaybe<Scalars['BigInt']>;
  timestamp_lte?: InputMaybe<Scalars['BigInt']>;
  timestamp_in?: InputMaybe<Array<Scalars['BigInt']>>;
  timestamp_not_in?: InputMaybe<Array<Scalars['BigInt']>>;
  transactionHash?: InputMaybe<Scalars['mainnet_Bytes']>;
  transactionHash_not?: InputMaybe<Scalars['mainnet_Bytes']>;
  transactionHash_in?: InputMaybe<Array<Scalars['mainnet_Bytes']>>;
  transactionHash_not_in?: InputMaybe<Array<Scalars['mainnet_Bytes']>>;
  transactionHash_contains?: InputMaybe<Scalars['mainnet_Bytes']>;
  transactionHash_not_contains?: InputMaybe<Scalars['mainnet_Bytes']>;
  nonce?: InputMaybe<Scalars['BigInt']>;
  nonce_not?: InputMaybe<Scalars['BigInt']>;
  nonce_gt?: InputMaybe<Scalars['BigInt']>;
  nonce_lt?: InputMaybe<Scalars['BigInt']>;
  nonce_gte?: InputMaybe<Scalars['BigInt']>;
  nonce_lte?: InputMaybe<Scalars['BigInt']>;
  nonce_in?: InputMaybe<Array<Scalars['BigInt']>>;
  nonce_not_in?: InputMaybe<Array<Scalars['BigInt']>>;
  /** Filter for the block changed event. */
  _change_block?: InputMaybe<mainnet_BlockChangedFilter>;
};

export type mainnet_RouterLiquidityEvent_orderBy =
  | 'id'
  | 'type'
  | 'router'
  | 'asset'
  | 'amount'
  | 'balance'
  | 'caller'
  | 'blockNumber'
  | 'timestamp'
  | 'transactionHash'
  | 'nonce';

export type mainnet_Router_filter = {
  id?: InputMaybe<Scalars['ID']>;
  id_not?: InputMaybe<Scalars['ID']>;
  id_gt?: InputMaybe<Scalars['ID']>;
  id_lt?: InputMaybe<Scalars['ID']>;
  id_gte?: InputMaybe<Scalars['ID']>;
  id_lte?: InputMaybe<Scalars['ID']>;
  id_in?: InputMaybe<Array<Scalars['ID']>>;
  id_not_in?: InputMaybe<Array<Scalars['ID']>>;
  isActive?: InputMaybe<Scalars['Boolean']>;
  isActive_not?: InputMaybe<Scalars['Boolean']>;
  isActive_in?: InputMaybe<Array<Scalars['Boolean']>>;
  isActive_not_in?: InputMaybe<Array<Scalars['Boolean']>>;
  owner?: InputMaybe<Scalars['mainnet_Bytes']>;
  owner_not?: InputMaybe<Scalars['mainnet_Bytes']>;
  owner_in?: InputMaybe<Array<Scalars['mainnet_Bytes']>>;
  owner_not_in?: InputMaybe<Array<Scalars['mainnet_Bytes']>>;
  owner_contains?: InputMaybe<Scalars['mainnet_Bytes']>;
  owner_not_contains?: InputMaybe<Scalars['mainnet_Bytes']>;
  recipient?: InputMaybe<Scalars['mainnet_Bytes']>;
  recipient_not?: InputMaybe<Scalars['mainnet_Bytes']>;
  recipient_in?: InputMaybe<Array<Scalars['mainnet_Bytes']>>;
  recipient_not_in?: InputMaybe<Array<Scalars['mainnet_Bytes']>>;
  recipient_contains?: InputMaybe<Scalars['mainnet_Bytes']>;
  recipient_not_contains?: InputMaybe<Scalars['mainnet_Bytes']>;
  proposedOwner?: InputMaybe<Scalars['mainnet_Bytes']>;
  proposedOwner_not?: InputMaybe<Scalars['mainnet_Bytes']>;
  proposedOwner_in?: InputMaybe<Array<Scalars['mainnet_Bytes']>>;
  proposedOwner_not_in?: InputMaybe<Array<Scalars['mainnet_Bytes']>>;
  proposedOwner_contains?: InputMaybe<Scalars['mainnet_Bytes']>;
  proposedOwner_not_contains?: InputMaybe<Scalars['mainnet_Bytes']>;
  proposedTimestamp?: InputMaybe<Scalars['BigInt']>;
  proposedTimestamp_not?: InputMaybe<Scalars['BigInt']>;
  proposedTimestamp_gt?: InputMaybe<Scalars['BigInt']>;
  proposedTimestamp_lt?: InputMaybe<Scalars['BigInt']>;
  proposedTimestamp_gte?: InputMaybe<Scalars['BigInt']>;
  proposedTimestamp_lte?: InputMaybe<Scalars['BigInt']>;
  proposedTimestamp_in?: InputMaybe<Array<Scalars['BigInt']>>;
  proposedTimestamp_not_in?: InputMaybe<Array<Scalars['BigInt']>>;
  assetBalances_?: InputMaybe<mainnet_AssetBalance_filter>;
  /** Filter for the block changed event. */
  _change_block?: InputMaybe<mainnet_BlockChangedFilter>;
};

export type mainnet_Router_orderBy =
  | 'id'
  | 'isActive'
  | 'owner'
  | 'recipient'
  | 'proposedOwner'
  | 'proposedTimestamp'
  | 'assetBalances';

export type mainnet_Sequencer = {
  id: Scalars['ID'];
  isActive: Scalars['Boolean'];
  sequencer?: Maybe<Scalars['mainnet_Bytes']>;
};

export type mainnet_Sequencer_filter = {
  id?: InputMaybe<Scalars['ID']>;
  id_not?: InputMaybe<Scalars['ID']>;
  id_gt?: InputMaybe<Scalars['ID']>;
  id_lt?: InputMaybe<Scalars['ID']>;
  id_gte?: InputMaybe<Scalars['ID']>;
  id_lte?: InputMaybe<Scalars['ID']>;
  id_in?: InputMaybe<Array<Scalars['ID']>>;
  id_not_in?: InputMaybe<Array<Scalars['ID']>>;
  isActive?: InputMaybe<Scalars['Boolean']>;
  isActive_not?: InputMaybe<Scalars['Boolean']>;
  isActive_in?: InputMaybe<Array<Scalars['Boolean']>>;
  isActive_not_in?: InputMaybe<Array<Scalars['Boolean']>>;
  sequencer?: InputMaybe<Scalars['mainnet_Bytes']>;
  sequencer_not?: InputMaybe<Scalars['mainnet_Bytes']>;
  sequencer_in?: InputMaybe<Array<Scalars['mainnet_Bytes']>>;
  sequencer_not_in?: InputMaybe<Array<Scalars['mainnet_Bytes']>>;
  sequencer_contains?: InputMaybe<Scalars['mainnet_Bytes']>;
  sequencer_not_contains?: InputMaybe<Scalars['mainnet_Bytes']>;
  /** Filter for the block changed event. */
  _change_block?: InputMaybe<mainnet_BlockChangedFilter>;
};

export type mainnet_Sequencer_orderBy =
  | 'id'
  | 'isActive'
  | 'sequencer';

export type mainnet_Setting = {
  id: Scalars['ID'];
  maxRoutersPerTransfer: Scalars['BigInt'];
  caller: Scalars['mainnet_Bytes'];
};

export type mainnet_Setting_filter = {
  id?: InputMaybe<Scalars['ID']>;
  id_not?: InputMaybe<Scalars['ID']>;
  id_gt?: InputMaybe<Scalars['ID']>;
  id_lt?: InputMaybe<Scalars['ID']>;
  id_gte?: InputMaybe<Scalars['ID']>;
  id_lte?: InputMaybe<Scalars['ID']>;
  id_in?: InputMaybe<Array<Scalars['ID']>>;
  id_not_in?: InputMaybe<Array<Scalars['ID']>>;
  maxRoutersPerTransfer?: InputMaybe<Scalars['BigInt']>;
  maxRoutersPerTransfer_not?: InputMaybe<Scalars['BigInt']>;
  maxRoutersPerTransfer_gt?: InputMaybe<Scalars['BigInt']>;
  maxRoutersPerTransfer_lt?: InputMaybe<Scalars['BigInt']>;
  maxRoutersPerTransfer_gte?: InputMaybe<Scalars['BigInt']>;
  maxRoutersPerTransfer_lte?: InputMaybe<Scalars['BigInt']>;
  maxRoutersPerTransfer_in?: InputMaybe<Array<Scalars['BigInt']>>;
  maxRoutersPerTransfer_not_in?: InputMaybe<Array<Scalars['BigInt']>>;
  caller?: InputMaybe<Scalars['mainnet_Bytes']>;
  caller_not?: InputMaybe<Scalars['mainnet_Bytes']>;
  caller_in?: InputMaybe<Array<Scalars['mainnet_Bytes']>>;
  caller_not_in?: InputMaybe<Array<Scalars['mainnet_Bytes']>>;
  caller_contains?: InputMaybe<Scalars['mainnet_Bytes']>;
  caller_not_contains?: InputMaybe<Scalars['mainnet_Bytes']>;
  /** Filter for the block changed event. */
  _change_block?: InputMaybe<mainnet_BlockChangedFilter>;
};

export type mainnet_Setting_orderBy =
  | 'id'
  | 'maxRoutersPerTransfer'
  | 'caller';

export type mainnet_SlippageUpdate = {
  id: Scalars['ID'];
  transfer: mainnet_DestinationTransfer;
  slippage: Scalars['BigInt'];
  caller: Scalars['mainnet_Bytes'];
  transactionHash: Scalars['mainnet_Bytes'];
  timestamp: Scalars['BigInt'];
  gasPrice: Scalars['BigInt'];
  gasLimit: Scalars['BigInt'];
  blockNumber: Scalars['BigInt'];
};

export type mainnet_SlippageUpdate_filter = {
  id?: InputMaybe<Scalars['ID']>;
  id_not?: InputMaybe<Scalars['ID']>;
  id_gt?: InputMaybe<Scalars['ID']>;
  id_lt?: InputMaybe<Scalars['ID']>;
  id_gte?: InputMaybe<Scalars['ID']>;
  id_lte?: InputMaybe<Scalars['ID']>;
  id_in?: InputMaybe<Array<Scalars['ID']>>;
  id_not_in?: InputMaybe<Array<Scalars['ID']>>;
  transfer?: InputMaybe<Scalars['String']>;
  transfer_not?: InputMaybe<Scalars['String']>;
  transfer_gt?: InputMaybe<Scalars['String']>;
  transfer_lt?: InputMaybe<Scalars['String']>;
  transfer_gte?: InputMaybe<Scalars['String']>;
  transfer_lte?: InputMaybe<Scalars['String']>;
  transfer_in?: InputMaybe<Array<Scalars['String']>>;
  transfer_not_in?: InputMaybe<Array<Scalars['String']>>;
  transfer_contains?: InputMaybe<Scalars['String']>;
  transfer_contains_nocase?: InputMaybe<Scalars['String']>;
  transfer_not_contains?: InputMaybe<Scalars['String']>;
  transfer_not_contains_nocase?: InputMaybe<Scalars['String']>;
  transfer_starts_with?: InputMaybe<Scalars['String']>;
  transfer_starts_with_nocase?: InputMaybe<Scalars['String']>;
  transfer_not_starts_with?: InputMaybe<Scalars['String']>;
  transfer_not_starts_with_nocase?: InputMaybe<Scalars['String']>;
  transfer_ends_with?: InputMaybe<Scalars['String']>;
  transfer_ends_with_nocase?: InputMaybe<Scalars['String']>;
  transfer_not_ends_with?: InputMaybe<Scalars['String']>;
  transfer_not_ends_with_nocase?: InputMaybe<Scalars['String']>;
  transfer_?: InputMaybe<mainnet_DestinationTransfer_filter>;
  slippage?: InputMaybe<Scalars['BigInt']>;
  slippage_not?: InputMaybe<Scalars['BigInt']>;
  slippage_gt?: InputMaybe<Scalars['BigInt']>;
  slippage_lt?: InputMaybe<Scalars['BigInt']>;
  slippage_gte?: InputMaybe<Scalars['BigInt']>;
  slippage_lte?: InputMaybe<Scalars['BigInt']>;
  slippage_in?: InputMaybe<Array<Scalars['BigInt']>>;
  slippage_not_in?: InputMaybe<Array<Scalars['BigInt']>>;
  caller?: InputMaybe<Scalars['mainnet_Bytes']>;
  caller_not?: InputMaybe<Scalars['mainnet_Bytes']>;
  caller_in?: InputMaybe<Array<Scalars['mainnet_Bytes']>>;
  caller_not_in?: InputMaybe<Array<Scalars['mainnet_Bytes']>>;
  caller_contains?: InputMaybe<Scalars['mainnet_Bytes']>;
  caller_not_contains?: InputMaybe<Scalars['mainnet_Bytes']>;
  transactionHash?: InputMaybe<Scalars['mainnet_Bytes']>;
  transactionHash_not?: InputMaybe<Scalars['mainnet_Bytes']>;
  transactionHash_in?: InputMaybe<Array<Scalars['mainnet_Bytes']>>;
  transactionHash_not_in?: InputMaybe<Array<Scalars['mainnet_Bytes']>>;
  transactionHash_contains?: InputMaybe<Scalars['mainnet_Bytes']>;
  transactionHash_not_contains?: InputMaybe<Scalars['mainnet_Bytes']>;
  timestamp?: InputMaybe<Scalars['BigInt']>;
  timestamp_not?: InputMaybe<Scalars['BigInt']>;
  timestamp_gt?: InputMaybe<Scalars['BigInt']>;
  timestamp_lt?: InputMaybe<Scalars['BigInt']>;
  timestamp_gte?: InputMaybe<Scalars['BigInt']>;
  timestamp_lte?: InputMaybe<Scalars['BigInt']>;
  timestamp_in?: InputMaybe<Array<Scalars['BigInt']>>;
  timestamp_not_in?: InputMaybe<Array<Scalars['BigInt']>>;
  gasPrice?: InputMaybe<Scalars['BigInt']>;
  gasPrice_not?: InputMaybe<Scalars['BigInt']>;
  gasPrice_gt?: InputMaybe<Scalars['BigInt']>;
  gasPrice_lt?: InputMaybe<Scalars['BigInt']>;
  gasPrice_gte?: InputMaybe<Scalars['BigInt']>;
  gasPrice_lte?: InputMaybe<Scalars['BigInt']>;
  gasPrice_in?: InputMaybe<Array<Scalars['BigInt']>>;
  gasPrice_not_in?: InputMaybe<Array<Scalars['BigInt']>>;
  gasLimit?: InputMaybe<Scalars['BigInt']>;
  gasLimit_not?: InputMaybe<Scalars['BigInt']>;
  gasLimit_gt?: InputMaybe<Scalars['BigInt']>;
  gasLimit_lt?: InputMaybe<Scalars['BigInt']>;
  gasLimit_gte?: InputMaybe<Scalars['BigInt']>;
  gasLimit_lte?: InputMaybe<Scalars['BigInt']>;
  gasLimit_in?: InputMaybe<Array<Scalars['BigInt']>>;
  gasLimit_not_in?: InputMaybe<Array<Scalars['BigInt']>>;
  blockNumber?: InputMaybe<Scalars['BigInt']>;
  blockNumber_not?: InputMaybe<Scalars['BigInt']>;
  blockNumber_gt?: InputMaybe<Scalars['BigInt']>;
  blockNumber_lt?: InputMaybe<Scalars['BigInt']>;
  blockNumber_gte?: InputMaybe<Scalars['BigInt']>;
  blockNumber_lte?: InputMaybe<Scalars['BigInt']>;
  blockNumber_in?: InputMaybe<Array<Scalars['BigInt']>>;
  blockNumber_not_in?: InputMaybe<Array<Scalars['BigInt']>>;
  /** Filter for the block changed event. */
  _change_block?: InputMaybe<mainnet_BlockChangedFilter>;
};

export type mainnet_SlippageUpdate_orderBy =
  | 'id'
  | 'transfer'
  | 'slippage'
  | 'caller'
  | 'transactionHash'
  | 'timestamp'
  | 'gasPrice'
  | 'gasLimit'
  | 'blockNumber';

export type mainnet_SnapshotRoot = {
  id: Scalars['ID'];
  spokeDomain?: Maybe<Scalars['BigInt']>;
  root: Scalars['mainnet_Bytes'];
  count: Scalars['BigInt'];
  timestamp: Scalars['BigInt'];
  blockNumber: Scalars['BigInt'];
};

export type mainnet_SnapshotRoot_filter = {
  id?: InputMaybe<Scalars['ID']>;
  id_not?: InputMaybe<Scalars['ID']>;
  id_gt?: InputMaybe<Scalars['ID']>;
  id_lt?: InputMaybe<Scalars['ID']>;
  id_gte?: InputMaybe<Scalars['ID']>;
  id_lte?: InputMaybe<Scalars['ID']>;
  id_in?: InputMaybe<Array<Scalars['ID']>>;
  id_not_in?: InputMaybe<Array<Scalars['ID']>>;
  spokeDomain?: InputMaybe<Scalars['BigInt']>;
  spokeDomain_not?: InputMaybe<Scalars['BigInt']>;
  spokeDomain_gt?: InputMaybe<Scalars['BigInt']>;
  spokeDomain_lt?: InputMaybe<Scalars['BigInt']>;
  spokeDomain_gte?: InputMaybe<Scalars['BigInt']>;
  spokeDomain_lte?: InputMaybe<Scalars['BigInt']>;
  spokeDomain_in?: InputMaybe<Array<Scalars['BigInt']>>;
  spokeDomain_not_in?: InputMaybe<Array<Scalars['BigInt']>>;
  root?: InputMaybe<Scalars['mainnet_Bytes']>;
  root_not?: InputMaybe<Scalars['mainnet_Bytes']>;
  root_in?: InputMaybe<Array<Scalars['mainnet_Bytes']>>;
  root_not_in?: InputMaybe<Array<Scalars['mainnet_Bytes']>>;
  root_contains?: InputMaybe<Scalars['mainnet_Bytes']>;
  root_not_contains?: InputMaybe<Scalars['mainnet_Bytes']>;
  count?: InputMaybe<Scalars['BigInt']>;
  count_not?: InputMaybe<Scalars['BigInt']>;
  count_gt?: InputMaybe<Scalars['BigInt']>;
  count_lt?: InputMaybe<Scalars['BigInt']>;
  count_gte?: InputMaybe<Scalars['BigInt']>;
  count_lte?: InputMaybe<Scalars['BigInt']>;
  count_in?: InputMaybe<Array<Scalars['BigInt']>>;
  count_not_in?: InputMaybe<Array<Scalars['BigInt']>>;
  timestamp?: InputMaybe<Scalars['BigInt']>;
  timestamp_not?: InputMaybe<Scalars['BigInt']>;
  timestamp_gt?: InputMaybe<Scalars['BigInt']>;
  timestamp_lt?: InputMaybe<Scalars['BigInt']>;
  timestamp_gte?: InputMaybe<Scalars['BigInt']>;
  timestamp_lte?: InputMaybe<Scalars['BigInt']>;
  timestamp_in?: InputMaybe<Array<Scalars['BigInt']>>;
  timestamp_not_in?: InputMaybe<Array<Scalars['BigInt']>>;
  blockNumber?: InputMaybe<Scalars['BigInt']>;
  blockNumber_not?: InputMaybe<Scalars['BigInt']>;
  blockNumber_gt?: InputMaybe<Scalars['BigInt']>;
  blockNumber_lt?: InputMaybe<Scalars['BigInt']>;
  blockNumber_gte?: InputMaybe<Scalars['BigInt']>;
  blockNumber_lte?: InputMaybe<Scalars['BigInt']>;
  blockNumber_in?: InputMaybe<Array<Scalars['BigInt']>>;
  blockNumber_not_in?: InputMaybe<Array<Scalars['BigInt']>>;
  /** Filter for the block changed event. */
  _change_block?: InputMaybe<mainnet_BlockChangedFilter>;
};

export type mainnet_SnapshotRoot_orderBy =
  | 'id'
  | 'spokeDomain'
  | 'root'
  | 'count'
  | 'timestamp'
  | 'blockNumber';

export type mainnet_SpokeConnectorMode = {
  id: Scalars['ID'];
  mode: Scalars['String'];
};

export type mainnet_SpokeConnectorMode_filter = {
  id?: InputMaybe<Scalars['ID']>;
  id_not?: InputMaybe<Scalars['ID']>;
  id_gt?: InputMaybe<Scalars['ID']>;
  id_lt?: InputMaybe<Scalars['ID']>;
  id_gte?: InputMaybe<Scalars['ID']>;
  id_lte?: InputMaybe<Scalars['ID']>;
  id_in?: InputMaybe<Array<Scalars['ID']>>;
  id_not_in?: InputMaybe<Array<Scalars['ID']>>;
  mode?: InputMaybe<Scalars['String']>;
  mode_not?: InputMaybe<Scalars['String']>;
  mode_gt?: InputMaybe<Scalars['String']>;
  mode_lt?: InputMaybe<Scalars['String']>;
  mode_gte?: InputMaybe<Scalars['String']>;
  mode_lte?: InputMaybe<Scalars['String']>;
  mode_in?: InputMaybe<Array<Scalars['String']>>;
  mode_not_in?: InputMaybe<Array<Scalars['String']>>;
  mode_contains?: InputMaybe<Scalars['String']>;
  mode_contains_nocase?: InputMaybe<Scalars['String']>;
  mode_not_contains?: InputMaybe<Scalars['String']>;
  mode_not_contains_nocase?: InputMaybe<Scalars['String']>;
  mode_starts_with?: InputMaybe<Scalars['String']>;
  mode_starts_with_nocase?: InputMaybe<Scalars['String']>;
  mode_not_starts_with?: InputMaybe<Scalars['String']>;
  mode_not_starts_with_nocase?: InputMaybe<Scalars['String']>;
  mode_ends_with?: InputMaybe<Scalars['String']>;
  mode_ends_with_nocase?: InputMaybe<Scalars['String']>;
  mode_not_ends_with?: InputMaybe<Scalars['String']>;
  mode_not_ends_with_nocase?: InputMaybe<Scalars['String']>;
  /** Filter for the block changed event. */
  _change_block?: InputMaybe<mainnet_BlockChangedFilter>;
};

export type mainnet_SpokeConnectorMode_orderBy =
  | 'id'
  | 'mode';

export type Subscription = {
  mainnet_asset?: Maybe<mainnet_Asset>;
  mainnet_assets: Array<mainnet_Asset>;
  mainnet_assetStatus?: Maybe<mainnet_AssetStatus>;
  mainnet_assetStatuses: Array<mainnet_AssetStatus>;
  mainnet_assetBalance?: Maybe<mainnet_AssetBalance>;
  mainnet_assetBalances: Array<mainnet_AssetBalance>;
  mainnet_router?: Maybe<mainnet_Router>;
  mainnet_routers: Array<mainnet_Router>;
  mainnet_routerDailyTVL?: Maybe<mainnet_RouterDailyTVL>;
  mainnet_routerDailyTVLs: Array<mainnet_RouterDailyTVL>;
  mainnet_routerLiquidityEvent?: Maybe<mainnet_RouterLiquidityEvent>;
  mainnet_routerLiquidityEvents: Array<mainnet_RouterLiquidityEvent>;
  mainnet_setting?: Maybe<mainnet_Setting>;
  mainnet_settings: Array<mainnet_Setting>;
  mainnet_relayer?: Maybe<mainnet_Relayer>;
  mainnet_relayers: Array<mainnet_Relayer>;
  mainnet_sequencer?: Maybe<mainnet_Sequencer>;
  mainnet_sequencers: Array<mainnet_Sequencer>;
  mainnet_relayerFee?: Maybe<mainnet_RelayerFee>;
  mainnet_relayerFees: Array<mainnet_RelayerFee>;
  mainnet_originTransfer?: Maybe<mainnet_OriginTransfer>;
  mainnet_originTransfers: Array<mainnet_OriginTransfer>;
  mainnet_destinationTransfer?: Maybe<mainnet_DestinationTransfer>;
  mainnet_destinationTransfers: Array<mainnet_DestinationTransfer>;
  mainnet_originMessage?: Maybe<mainnet_OriginMessage>;
  mainnet_originMessages: Array<mainnet_OriginMessage>;
  mainnet_aggregateRoot?: Maybe<mainnet_AggregateRoot>;
  mainnet_aggregateRoots: Array<mainnet_AggregateRoot>;
  mainnet_connectorMeta?: Maybe<mainnet_ConnectorMeta>;
  mainnet_connectorMetas: Array<mainnet_ConnectorMeta>;
  mainnet_rootCount?: Maybe<mainnet_RootCount>;
  mainnet_rootCounts: Array<mainnet_RootCount>;
  mainnet_rootMessageSent?: Maybe<mainnet_RootMessageSent>;
  mainnet_rootMessageSents: Array<mainnet_RootMessageSent>;
  mainnet_relayerFeesIncrease?: Maybe<mainnet_RelayerFeesIncrease>;
  mainnet_relayerFeesIncreases: Array<mainnet_RelayerFeesIncrease>;
  mainnet_slippageUpdate?: Maybe<mainnet_SlippageUpdate>;
  mainnet_slippageUpdates: Array<mainnet_SlippageUpdate>;
  mainnet_snapshotRoot?: Maybe<mainnet_SnapshotRoot>;
  mainnet_snapshotRoots: Array<mainnet_SnapshotRoot>;
  mainnet_spokeConnectorMode?: Maybe<mainnet_SpokeConnectorMode>;
  mainnet_spokeConnectorModes: Array<mainnet_SpokeConnectorMode>;
  mainnet_aggregateRootProposed?: Maybe<mainnet_AggregateRootProposed>;
  mainnet_aggregateRootProposeds: Array<mainnet_AggregateRootProposed>;
  mainnet_optimisticRootFinalized?: Maybe<mainnet_OptimisticRootFinalized>;
  mainnet_optimisticRootFinalizeds: Array<mainnet_OptimisticRootFinalized>;
  /** Access to subgraph metadata */
  mainnet__meta?: Maybe<mainnet__Meta_>;
};


export type Subscriptionmainnet_assetArgs = {
  id: Scalars['ID'];
  block?: InputMaybe<mainnet_Block_height>;
  subgraphError?: _SubgraphErrorPolicy_;
};


export type Subscriptionmainnet_assetsArgs = {
  skip?: InputMaybe<Scalars['Int']>;
  first?: InputMaybe<Scalars['Int']>;
  orderBy?: InputMaybe<mainnet_Asset_orderBy>;
  orderDirection?: InputMaybe<mainnet_OrderDirection>;
  where?: InputMaybe<mainnet_Asset_filter>;
  block?: InputMaybe<mainnet_Block_height>;
  subgraphError?: _SubgraphErrorPolicy_;
};


export type Subscriptionmainnet_assetStatusArgs = {
  id: Scalars['ID'];
  block?: InputMaybe<mainnet_Block_height>;
  subgraphError?: _SubgraphErrorPolicy_;
};


export type Subscriptionmainnet_assetStatusesArgs = {
  skip?: InputMaybe<Scalars['Int']>;
  first?: InputMaybe<Scalars['Int']>;
  orderBy?: InputMaybe<mainnet_AssetStatus_orderBy>;
  orderDirection?: InputMaybe<mainnet_OrderDirection>;
  where?: InputMaybe<mainnet_AssetStatus_filter>;
  block?: InputMaybe<mainnet_Block_height>;
  subgraphError?: _SubgraphErrorPolicy_;
};


export type Subscriptionmainnet_assetBalanceArgs = {
  id: Scalars['ID'];
  block?: InputMaybe<mainnet_Block_height>;
  subgraphError?: _SubgraphErrorPolicy_;
};


export type Subscriptionmainnet_assetBalancesArgs = {
  skip?: InputMaybe<Scalars['Int']>;
  first?: InputMaybe<Scalars['Int']>;
  orderBy?: InputMaybe<mainnet_AssetBalance_orderBy>;
  orderDirection?: InputMaybe<mainnet_OrderDirection>;
  where?: InputMaybe<mainnet_AssetBalance_filter>;
  block?: InputMaybe<mainnet_Block_height>;
  subgraphError?: _SubgraphErrorPolicy_;
};


export type Subscriptionmainnet_routerArgs = {
  id: Scalars['ID'];
  block?: InputMaybe<mainnet_Block_height>;
  subgraphError?: _SubgraphErrorPolicy_;
};


export type Subscriptionmainnet_routersArgs = {
  skip?: InputMaybe<Scalars['Int']>;
  first?: InputMaybe<Scalars['Int']>;
  orderBy?: InputMaybe<mainnet_Router_orderBy>;
  orderDirection?: InputMaybe<mainnet_OrderDirection>;
  where?: InputMaybe<mainnet_Router_filter>;
  block?: InputMaybe<mainnet_Block_height>;
  subgraphError?: _SubgraphErrorPolicy_;
};


export type Subscriptionmainnet_routerDailyTVLArgs = {
  id: Scalars['ID'];
  block?: InputMaybe<mainnet_Block_height>;
  subgraphError?: _SubgraphErrorPolicy_;
};


export type Subscriptionmainnet_routerDailyTVLsArgs = {
  skip?: InputMaybe<Scalars['Int']>;
  first?: InputMaybe<Scalars['Int']>;
  orderBy?: InputMaybe<mainnet_RouterDailyTVL_orderBy>;
  orderDirection?: InputMaybe<mainnet_OrderDirection>;
  where?: InputMaybe<mainnet_RouterDailyTVL_filter>;
  block?: InputMaybe<mainnet_Block_height>;
  subgraphError?: _SubgraphErrorPolicy_;
};


export type Subscriptionmainnet_routerLiquidityEventArgs = {
  id: Scalars['ID'];
  block?: InputMaybe<mainnet_Block_height>;
  subgraphError?: _SubgraphErrorPolicy_;
};


export type Subscriptionmainnet_routerLiquidityEventsArgs = {
  skip?: InputMaybe<Scalars['Int']>;
  first?: InputMaybe<Scalars['Int']>;
  orderBy?: InputMaybe<mainnet_RouterLiquidityEvent_orderBy>;
  orderDirection?: InputMaybe<mainnet_OrderDirection>;
  where?: InputMaybe<mainnet_RouterLiquidityEvent_filter>;
  block?: InputMaybe<mainnet_Block_height>;
  subgraphError?: _SubgraphErrorPolicy_;
};


export type Subscriptionmainnet_settingArgs = {
  id: Scalars['ID'];
  block?: InputMaybe<mainnet_Block_height>;
  subgraphError?: _SubgraphErrorPolicy_;
};


export type Subscriptionmainnet_settingsArgs = {
  skip?: InputMaybe<Scalars['Int']>;
  first?: InputMaybe<Scalars['Int']>;
  orderBy?: InputMaybe<mainnet_Setting_orderBy>;
  orderDirection?: InputMaybe<mainnet_OrderDirection>;
  where?: InputMaybe<mainnet_Setting_filter>;
  block?: InputMaybe<mainnet_Block_height>;
  subgraphError?: _SubgraphErrorPolicy_;
};


export type Subscriptionmainnet_relayerArgs = {
  id: Scalars['ID'];
  block?: InputMaybe<mainnet_Block_height>;
  subgraphError?: _SubgraphErrorPolicy_;
};


export type Subscriptionmainnet_relayersArgs = {
  skip?: InputMaybe<Scalars['Int']>;
  first?: InputMaybe<Scalars['Int']>;
  orderBy?: InputMaybe<mainnet_Relayer_orderBy>;
  orderDirection?: InputMaybe<mainnet_OrderDirection>;
  where?: InputMaybe<mainnet_Relayer_filter>;
  block?: InputMaybe<mainnet_Block_height>;
  subgraphError?: _SubgraphErrorPolicy_;
};


export type Subscriptionmainnet_sequencerArgs = {
  id: Scalars['ID'];
  block?: InputMaybe<mainnet_Block_height>;
  subgraphError?: _SubgraphErrorPolicy_;
};


export type Subscriptionmainnet_sequencersArgs = {
  skip?: InputMaybe<Scalars['Int']>;
  first?: InputMaybe<Scalars['Int']>;
  orderBy?: InputMaybe<mainnet_Sequencer_orderBy>;
  orderDirection?: InputMaybe<mainnet_OrderDirection>;
  where?: InputMaybe<mainnet_Sequencer_filter>;
  block?: InputMaybe<mainnet_Block_height>;
  subgraphError?: _SubgraphErrorPolicy_;
};


export type Subscriptionmainnet_relayerFeeArgs = {
  id: Scalars['ID'];
  block?: InputMaybe<mainnet_Block_height>;
  subgraphError?: _SubgraphErrorPolicy_;
};


export type Subscriptionmainnet_relayerFeesArgs = {
  skip?: InputMaybe<Scalars['Int']>;
  first?: InputMaybe<Scalars['Int']>;
  orderBy?: InputMaybe<mainnet_RelayerFee_orderBy>;
  orderDirection?: InputMaybe<mainnet_OrderDirection>;
  where?: InputMaybe<mainnet_RelayerFee_filter>;
  block?: InputMaybe<mainnet_Block_height>;
  subgraphError?: _SubgraphErrorPolicy_;
};


export type Subscriptionmainnet_originTransferArgs = {
  id: Scalars['ID'];
  block?: InputMaybe<mainnet_Block_height>;
  subgraphError?: _SubgraphErrorPolicy_;
};


export type Subscriptionmainnet_originTransfersArgs = {
  skip?: InputMaybe<Scalars['Int']>;
  first?: InputMaybe<Scalars['Int']>;
  orderBy?: InputMaybe<mainnet_OriginTransfer_orderBy>;
  orderDirection?: InputMaybe<mainnet_OrderDirection>;
  where?: InputMaybe<mainnet_OriginTransfer_filter>;
  block?: InputMaybe<mainnet_Block_height>;
  subgraphError?: _SubgraphErrorPolicy_;
};


export type Subscriptionmainnet_destinationTransferArgs = {
  id: Scalars['ID'];
  block?: InputMaybe<mainnet_Block_height>;
  subgraphError?: _SubgraphErrorPolicy_;
};


export type Subscriptionmainnet_destinationTransfersArgs = {
  skip?: InputMaybe<Scalars['Int']>;
  first?: InputMaybe<Scalars['Int']>;
  orderBy?: InputMaybe<mainnet_DestinationTransfer_orderBy>;
  orderDirection?: InputMaybe<mainnet_OrderDirection>;
  where?: InputMaybe<mainnet_DestinationTransfer_filter>;
  block?: InputMaybe<mainnet_Block_height>;
  subgraphError?: _SubgraphErrorPolicy_;
};


export type Subscriptionmainnet_originMessageArgs = {
  id: Scalars['ID'];
  block?: InputMaybe<mainnet_Block_height>;
  subgraphError?: _SubgraphErrorPolicy_;
};


export type Subscriptionmainnet_originMessagesArgs = {
  skip?: InputMaybe<Scalars['Int']>;
  first?: InputMaybe<Scalars['Int']>;
  orderBy?: InputMaybe<mainnet_OriginMessage_orderBy>;
  orderDirection?: InputMaybe<mainnet_OrderDirection>;
  where?: InputMaybe<mainnet_OriginMessage_filter>;
  block?: InputMaybe<mainnet_Block_height>;
  subgraphError?: _SubgraphErrorPolicy_;
};


export type Subscriptionmainnet_aggregateRootArgs = {
  id: Scalars['ID'];
  block?: InputMaybe<mainnet_Block_height>;
  subgraphError?: _SubgraphErrorPolicy_;
};


export type Subscriptionmainnet_aggregateRootsArgs = {
  skip?: InputMaybe<Scalars['Int']>;
  first?: InputMaybe<Scalars['Int']>;
  orderBy?: InputMaybe<mainnet_AggregateRoot_orderBy>;
  orderDirection?: InputMaybe<mainnet_OrderDirection>;
  where?: InputMaybe<mainnet_AggregateRoot_filter>;
  block?: InputMaybe<mainnet_Block_height>;
  subgraphError?: _SubgraphErrorPolicy_;
};


export type Subscriptionmainnet_connectorMetaArgs = {
  id: Scalars['ID'];
  block?: InputMaybe<mainnet_Block_height>;
  subgraphError?: _SubgraphErrorPolicy_;
};


export type Subscriptionmainnet_connectorMetasArgs = {
  skip?: InputMaybe<Scalars['Int']>;
  first?: InputMaybe<Scalars['Int']>;
  orderBy?: InputMaybe<mainnet_ConnectorMeta_orderBy>;
  orderDirection?: InputMaybe<mainnet_OrderDirection>;
  where?: InputMaybe<mainnet_ConnectorMeta_filter>;
  block?: InputMaybe<mainnet_Block_height>;
  subgraphError?: _SubgraphErrorPolicy_;
};


export type Subscriptionmainnet_rootCountArgs = {
  id: Scalars['ID'];
  block?: InputMaybe<mainnet_Block_height>;
  subgraphError?: _SubgraphErrorPolicy_;
};


export type Subscriptionmainnet_rootCountsArgs = {
  skip?: InputMaybe<Scalars['Int']>;
  first?: InputMaybe<Scalars['Int']>;
  orderBy?: InputMaybe<mainnet_RootCount_orderBy>;
  orderDirection?: InputMaybe<mainnet_OrderDirection>;
  where?: InputMaybe<mainnet_RootCount_filter>;
  block?: InputMaybe<mainnet_Block_height>;
  subgraphError?: _SubgraphErrorPolicy_;
};


export type Subscriptionmainnet_rootMessageSentArgs = {
  id: Scalars['ID'];
  block?: InputMaybe<mainnet_Block_height>;
  subgraphError?: _SubgraphErrorPolicy_;
};


export type Subscriptionmainnet_rootMessageSentsArgs = {
  skip?: InputMaybe<Scalars['Int']>;
  first?: InputMaybe<Scalars['Int']>;
  orderBy?: InputMaybe<mainnet_RootMessageSent_orderBy>;
  orderDirection?: InputMaybe<mainnet_OrderDirection>;
  where?: InputMaybe<mainnet_RootMessageSent_filter>;
  block?: InputMaybe<mainnet_Block_height>;
  subgraphError?: _SubgraphErrorPolicy_;
};


export type Subscriptionmainnet_relayerFeesIncreaseArgs = {
  id: Scalars['ID'];
  block?: InputMaybe<mainnet_Block_height>;
  subgraphError?: _SubgraphErrorPolicy_;
};


export type Subscriptionmainnet_relayerFeesIncreasesArgs = {
  skip?: InputMaybe<Scalars['Int']>;
  first?: InputMaybe<Scalars['Int']>;
  orderBy?: InputMaybe<mainnet_RelayerFeesIncrease_orderBy>;
  orderDirection?: InputMaybe<mainnet_OrderDirection>;
  where?: InputMaybe<mainnet_RelayerFeesIncrease_filter>;
  block?: InputMaybe<mainnet_Block_height>;
  subgraphError?: _SubgraphErrorPolicy_;
};


export type Subscriptionmainnet_slippageUpdateArgs = {
  id: Scalars['ID'];
  block?: InputMaybe<mainnet_Block_height>;
  subgraphError?: _SubgraphErrorPolicy_;
};


export type Subscriptionmainnet_slippageUpdatesArgs = {
  skip?: InputMaybe<Scalars['Int']>;
  first?: InputMaybe<Scalars['Int']>;
  orderBy?: InputMaybe<mainnet_SlippageUpdate_orderBy>;
  orderDirection?: InputMaybe<mainnet_OrderDirection>;
  where?: InputMaybe<mainnet_SlippageUpdate_filter>;
  block?: InputMaybe<mainnet_Block_height>;
  subgraphError?: _SubgraphErrorPolicy_;
};


export type Subscriptionmainnet_snapshotRootArgs = {
  id: Scalars['ID'];
  block?: InputMaybe<mainnet_Block_height>;
  subgraphError?: _SubgraphErrorPolicy_;
};


export type Subscriptionmainnet_snapshotRootsArgs = {
  skip?: InputMaybe<Scalars['Int']>;
  first?: InputMaybe<Scalars['Int']>;
  orderBy?: InputMaybe<mainnet_SnapshotRoot_orderBy>;
  orderDirection?: InputMaybe<mainnet_OrderDirection>;
  where?: InputMaybe<mainnet_SnapshotRoot_filter>;
  block?: InputMaybe<mainnet_Block_height>;
  subgraphError?: _SubgraphErrorPolicy_;
};


export type Subscriptionmainnet_spokeConnectorModeArgs = {
  id: Scalars['ID'];
  block?: InputMaybe<mainnet_Block_height>;
  subgraphError?: _SubgraphErrorPolicy_;
};


export type Subscriptionmainnet_spokeConnectorModesArgs = {
  skip?: InputMaybe<Scalars['Int']>;
  first?: InputMaybe<Scalars['Int']>;
  orderBy?: InputMaybe<mainnet_SpokeConnectorMode_orderBy>;
  orderDirection?: InputMaybe<mainnet_OrderDirection>;
  where?: InputMaybe<mainnet_SpokeConnectorMode_filter>;
  block?: InputMaybe<mainnet_Block_height>;
  subgraphError?: _SubgraphErrorPolicy_;
};


export type Subscriptionmainnet_aggregateRootProposedArgs = {
  id: Scalars['ID'];
  block?: InputMaybe<mainnet_Block_height>;
  subgraphError?: _SubgraphErrorPolicy_;
};


export type Subscriptionmainnet_aggregateRootProposedsArgs = {
  skip?: InputMaybe<Scalars['Int']>;
  first?: InputMaybe<Scalars['Int']>;
  orderBy?: InputMaybe<mainnet_AggregateRootProposed_orderBy>;
  orderDirection?: InputMaybe<mainnet_OrderDirection>;
  where?: InputMaybe<mainnet_AggregateRootProposed_filter>;
  block?: InputMaybe<mainnet_Block_height>;
  subgraphError?: _SubgraphErrorPolicy_;
};


export type Subscriptionmainnet_optimisticRootFinalizedArgs = {
  id: Scalars['ID'];
  block?: InputMaybe<mainnet_Block_height>;
  subgraphError?: _SubgraphErrorPolicy_;
};


export type Subscriptionmainnet_optimisticRootFinalizedsArgs = {
  skip?: InputMaybe<Scalars['Int']>;
  first?: InputMaybe<Scalars['Int']>;
  orderBy?: InputMaybe<mainnet_OptimisticRootFinalized_orderBy>;
  orderDirection?: InputMaybe<mainnet_OrderDirection>;
  where?: InputMaybe<mainnet_OptimisticRootFinalized_filter>;
  block?: InputMaybe<mainnet_Block_height>;
  subgraphError?: _SubgraphErrorPolicy_;
};


export type Subscriptionmainnet__metaArgs = {
  block?: InputMaybe<mainnet_Block_height>;
};

export type mainnet_TransferStatus =
  | 'XCalled'
  | 'Executed'
  | 'Reconciled'
  | 'CompletedSlow'
  | 'CompletedFast';

export type mainnet__Block_ = {
  /** The hash of the block */
  hash?: Maybe<Scalars['mainnet_Bytes']>;
  /** The block number */
  number: Scalars['Int'];
  /** Integer representation of the timestamp stored in blocks for the chain */
  timestamp?: Maybe<Scalars['Int']>;
  /** The hash of the parent block */
  parentHash?: Maybe<Scalars['mainnet_Bytes']>;
};

/** The type for the top-level _meta field */
export type mainnet__Meta_ = {
  /**
   * Information about a specific subgraph block. The hash of the block
   * will be null if the _meta field has a block constraint that asks for
   * a block number. It will be filled if the _meta field has no block constraint
   * and therefore asks for the latest  block
   *
   */
  block: mainnet__Block_;
  /** The deployment ID */
  deployment: Scalars['String'];
  /** If `true`, the subgraph encountered indexing errors at some past block */
  hasIndexingErrors: Scalars['Boolean'];
};

export type _SubgraphErrorPolicy_ =
  /** Data will be returned even if the subgraph has indexing errors */
  | 'allow'
  /** If the subgraph has indexing errors, data will be omitted. The default. */
  | 'deny';

  export type QuerySdk = {
      /** null **/
  mainnet_asset: InContextSdkMethod<Query['mainnet_asset'], Querymainnet_assetArgs, MeshContext>,
  /** null **/
  mainnet_assets: InContextSdkMethod<Query['mainnet_assets'], Querymainnet_assetsArgs, MeshContext>,
  /** null **/
  mainnet_assetStatus: InContextSdkMethod<Query['mainnet_assetStatus'], Querymainnet_assetStatusArgs, MeshContext>,
  /** null **/
  mainnet_assetStatuses: InContextSdkMethod<Query['mainnet_assetStatuses'], Querymainnet_assetStatusesArgs, MeshContext>,
  /** null **/
  mainnet_assetBalance: InContextSdkMethod<Query['mainnet_assetBalance'], Querymainnet_assetBalanceArgs, MeshContext>,
  /** null **/
  mainnet_assetBalances: InContextSdkMethod<Query['mainnet_assetBalances'], Querymainnet_assetBalancesArgs, MeshContext>,
  /** null **/
  mainnet_router: InContextSdkMethod<Query['mainnet_router'], Querymainnet_routerArgs, MeshContext>,
  /** null **/
  mainnet_routers: InContextSdkMethod<Query['mainnet_routers'], Querymainnet_routersArgs, MeshContext>,
  /** null **/
  mainnet_routerDailyTVL: InContextSdkMethod<Query['mainnet_routerDailyTVL'], Querymainnet_routerDailyTVLArgs, MeshContext>,
  /** null **/
  mainnet_routerDailyTVLs: InContextSdkMethod<Query['mainnet_routerDailyTVLs'], Querymainnet_routerDailyTVLsArgs, MeshContext>,
  /** null **/
  mainnet_routerLiquidityEvent: InContextSdkMethod<Query['mainnet_routerLiquidityEvent'], Querymainnet_routerLiquidityEventArgs, MeshContext>,
  /** null **/
  mainnet_routerLiquidityEvents: InContextSdkMethod<Query['mainnet_routerLiquidityEvents'], Querymainnet_routerLiquidityEventsArgs, MeshContext>,
  /** null **/
  mainnet_setting: InContextSdkMethod<Query['mainnet_setting'], Querymainnet_settingArgs, MeshContext>,
  /** null **/
  mainnet_settings: InContextSdkMethod<Query['mainnet_settings'], Querymainnet_settingsArgs, MeshContext>,
  /** null **/
  mainnet_relayer: InContextSdkMethod<Query['mainnet_relayer'], Querymainnet_relayerArgs, MeshContext>,
  /** null **/
  mainnet_relayers: InContextSdkMethod<Query['mainnet_relayers'], Querymainnet_relayersArgs, MeshContext>,
  /** null **/
  mainnet_sequencer: InContextSdkMethod<Query['mainnet_sequencer'], Querymainnet_sequencerArgs, MeshContext>,
  /** null **/
  mainnet_sequencers: InContextSdkMethod<Query['mainnet_sequencers'], Querymainnet_sequencersArgs, MeshContext>,
  /** null **/
  mainnet_relayerFee: InContextSdkMethod<Query['mainnet_relayerFee'], Querymainnet_relayerFeeArgs, MeshContext>,
  /** null **/
  mainnet_relayerFees: InContextSdkMethod<Query['mainnet_relayerFees'], Querymainnet_relayerFeesArgs, MeshContext>,
  /** null **/
  mainnet_originTransfer: InContextSdkMethod<Query['mainnet_originTransfer'], Querymainnet_originTransferArgs, MeshContext>,
  /** null **/
  mainnet_originTransfers: InContextSdkMethod<Query['mainnet_originTransfers'], Querymainnet_originTransfersArgs, MeshContext>,
  /** null **/
  mainnet_destinationTransfer: InContextSdkMethod<Query['mainnet_destinationTransfer'], Querymainnet_destinationTransferArgs, MeshContext>,
  /** null **/
  mainnet_destinationTransfers: InContextSdkMethod<Query['mainnet_destinationTransfers'], Querymainnet_destinationTransfersArgs, MeshContext>,
  /** null **/
  mainnet_originMessage: InContextSdkMethod<Query['mainnet_originMessage'], Querymainnet_originMessageArgs, MeshContext>,
  /** null **/
  mainnet_originMessages: InContextSdkMethod<Query['mainnet_originMessages'], Querymainnet_originMessagesArgs, MeshContext>,
  /** null **/
  mainnet_aggregateRoot: InContextSdkMethod<Query['mainnet_aggregateRoot'], Querymainnet_aggregateRootArgs, MeshContext>,
  /** null **/
  mainnet_aggregateRoots: InContextSdkMethod<Query['mainnet_aggregateRoots'], Querymainnet_aggregateRootsArgs, MeshContext>,
  /** null **/
  mainnet_connectorMeta: InContextSdkMethod<Query['mainnet_connectorMeta'], Querymainnet_connectorMetaArgs, MeshContext>,
  /** null **/
  mainnet_connectorMetas: InContextSdkMethod<Query['mainnet_connectorMetas'], Querymainnet_connectorMetasArgs, MeshContext>,
  /** null **/
  mainnet_rootCount: InContextSdkMethod<Query['mainnet_rootCount'], Querymainnet_rootCountArgs, MeshContext>,
  /** null **/
  mainnet_rootCounts: InContextSdkMethod<Query['mainnet_rootCounts'], Querymainnet_rootCountsArgs, MeshContext>,
  /** null **/
  mainnet_rootMessageSent: InContextSdkMethod<Query['mainnet_rootMessageSent'], Querymainnet_rootMessageSentArgs, MeshContext>,
  /** null **/
  mainnet_rootMessageSents: InContextSdkMethod<Query['mainnet_rootMessageSents'], Querymainnet_rootMessageSentsArgs, MeshContext>,
  /** null **/
  mainnet_relayerFeesIncrease: InContextSdkMethod<Query['mainnet_relayerFeesIncrease'], Querymainnet_relayerFeesIncreaseArgs, MeshContext>,
  /** null **/
  mainnet_relayerFeesIncreases: InContextSdkMethod<Query['mainnet_relayerFeesIncreases'], Querymainnet_relayerFeesIncreasesArgs, MeshContext>,
  /** null **/
  mainnet_slippageUpdate: InContextSdkMethod<Query['mainnet_slippageUpdate'], Querymainnet_slippageUpdateArgs, MeshContext>,
  /** null **/
  mainnet_slippageUpdates: InContextSdkMethod<Query['mainnet_slippageUpdates'], Querymainnet_slippageUpdatesArgs, MeshContext>,
  /** null **/
  mainnet_snapshotRoot: InContextSdkMethod<Query['mainnet_snapshotRoot'], Querymainnet_snapshotRootArgs, MeshContext>,
  /** null **/
  mainnet_snapshotRoots: InContextSdkMethod<Query['mainnet_snapshotRoots'], Querymainnet_snapshotRootsArgs, MeshContext>,
  /** null **/
  mainnet_spokeConnectorMode: InContextSdkMethod<Query['mainnet_spokeConnectorMode'], Querymainnet_spokeConnectorModeArgs, MeshContext>,
  /** null **/
  mainnet_spokeConnectorModes: InContextSdkMethod<Query['mainnet_spokeConnectorModes'], Querymainnet_spokeConnectorModesArgs, MeshContext>,
  /** null **/
  mainnet_aggregateRootProposed: InContextSdkMethod<Query['mainnet_aggregateRootProposed'], Querymainnet_aggregateRootProposedArgs, MeshContext>,
  /** null **/
  mainnet_aggregateRootProposeds: InContextSdkMethod<Query['mainnet_aggregateRootProposeds'], Querymainnet_aggregateRootProposedsArgs, MeshContext>,
  /** null **/
  mainnet_optimisticRootFinalized: InContextSdkMethod<Query['mainnet_optimisticRootFinalized'], Querymainnet_optimisticRootFinalizedArgs, MeshContext>,
  /** null **/
  mainnet_optimisticRootFinalizeds: InContextSdkMethod<Query['mainnet_optimisticRootFinalizeds'], Querymainnet_optimisticRootFinalizedsArgs, MeshContext>,
  /** Access to subgraph metadata **/
  mainnet__meta: InContextSdkMethod<Query['mainnet__meta'], Querymainnet__metaArgs, MeshContext>
  };

  export type MutationSdk = {
    
  };

  export type SubscriptionSdk = {
      /** null **/
  mainnet_asset: InContextSdkMethod<Subscription['mainnet_asset'], Subscriptionmainnet_assetArgs, MeshContext>,
  /** null **/
  mainnet_assets: InContextSdkMethod<Subscription['mainnet_assets'], Subscriptionmainnet_assetsArgs, MeshContext>,
  /** null **/
  mainnet_assetStatus: InContextSdkMethod<Subscription['mainnet_assetStatus'], Subscriptionmainnet_assetStatusArgs, MeshContext>,
  /** null **/
  mainnet_assetStatuses: InContextSdkMethod<Subscription['mainnet_assetStatuses'], Subscriptionmainnet_assetStatusesArgs, MeshContext>,
  /** null **/
  mainnet_assetBalance: InContextSdkMethod<Subscription['mainnet_assetBalance'], Subscriptionmainnet_assetBalanceArgs, MeshContext>,
  /** null **/
  mainnet_assetBalances: InContextSdkMethod<Subscription['mainnet_assetBalances'], Subscriptionmainnet_assetBalancesArgs, MeshContext>,
  /** null **/
  mainnet_router: InContextSdkMethod<Subscription['mainnet_router'], Subscriptionmainnet_routerArgs, MeshContext>,
  /** null **/
  mainnet_routers: InContextSdkMethod<Subscription['mainnet_routers'], Subscriptionmainnet_routersArgs, MeshContext>,
  /** null **/
  mainnet_routerDailyTVL: InContextSdkMethod<Subscription['mainnet_routerDailyTVL'], Subscriptionmainnet_routerDailyTVLArgs, MeshContext>,
  /** null **/
  mainnet_routerDailyTVLs: InContextSdkMethod<Subscription['mainnet_routerDailyTVLs'], Subscriptionmainnet_routerDailyTVLsArgs, MeshContext>,
  /** null **/
  mainnet_routerLiquidityEvent: InContextSdkMethod<Subscription['mainnet_routerLiquidityEvent'], Subscriptionmainnet_routerLiquidityEventArgs, MeshContext>,
  /** null **/
  mainnet_routerLiquidityEvents: InContextSdkMethod<Subscription['mainnet_routerLiquidityEvents'], Subscriptionmainnet_routerLiquidityEventsArgs, MeshContext>,
  /** null **/
  mainnet_setting: InContextSdkMethod<Subscription['mainnet_setting'], Subscriptionmainnet_settingArgs, MeshContext>,
  /** null **/
  mainnet_settings: InContextSdkMethod<Subscription['mainnet_settings'], Subscriptionmainnet_settingsArgs, MeshContext>,
  /** null **/
  mainnet_relayer: InContextSdkMethod<Subscription['mainnet_relayer'], Subscriptionmainnet_relayerArgs, MeshContext>,
  /** null **/
  mainnet_relayers: InContextSdkMethod<Subscription['mainnet_relayers'], Subscriptionmainnet_relayersArgs, MeshContext>,
  /** null **/
  mainnet_sequencer: InContextSdkMethod<Subscription['mainnet_sequencer'], Subscriptionmainnet_sequencerArgs, MeshContext>,
  /** null **/
  mainnet_sequencers: InContextSdkMethod<Subscription['mainnet_sequencers'], Subscriptionmainnet_sequencersArgs, MeshContext>,
  /** null **/
  mainnet_relayerFee: InContextSdkMethod<Subscription['mainnet_relayerFee'], Subscriptionmainnet_relayerFeeArgs, MeshContext>,
  /** null **/
  mainnet_relayerFees: InContextSdkMethod<Subscription['mainnet_relayerFees'], Subscriptionmainnet_relayerFeesArgs, MeshContext>,
  /** null **/
  mainnet_originTransfer: InContextSdkMethod<Subscription['mainnet_originTransfer'], Subscriptionmainnet_originTransferArgs, MeshContext>,
  /** null **/
  mainnet_originTransfers: InContextSdkMethod<Subscription['mainnet_originTransfers'], Subscriptionmainnet_originTransfersArgs, MeshContext>,
  /** null **/
  mainnet_destinationTransfer: InContextSdkMethod<Subscription['mainnet_destinationTransfer'], Subscriptionmainnet_destinationTransferArgs, MeshContext>,
  /** null **/
  mainnet_destinationTransfers: InContextSdkMethod<Subscription['mainnet_destinationTransfers'], Subscriptionmainnet_destinationTransfersArgs, MeshContext>,
  /** null **/
  mainnet_originMessage: InContextSdkMethod<Subscription['mainnet_originMessage'], Subscriptionmainnet_originMessageArgs, MeshContext>,
  /** null **/
  mainnet_originMessages: InContextSdkMethod<Subscription['mainnet_originMessages'], Subscriptionmainnet_originMessagesArgs, MeshContext>,
  /** null **/
  mainnet_aggregateRoot: InContextSdkMethod<Subscription['mainnet_aggregateRoot'], Subscriptionmainnet_aggregateRootArgs, MeshContext>,
  /** null **/
  mainnet_aggregateRoots: InContextSdkMethod<Subscription['mainnet_aggregateRoots'], Subscriptionmainnet_aggregateRootsArgs, MeshContext>,
  /** null **/
  mainnet_connectorMeta: InContextSdkMethod<Subscription['mainnet_connectorMeta'], Subscriptionmainnet_connectorMetaArgs, MeshContext>,
  /** null **/
  mainnet_connectorMetas: InContextSdkMethod<Subscription['mainnet_connectorMetas'], Subscriptionmainnet_connectorMetasArgs, MeshContext>,
  /** null **/
  mainnet_rootCount: InContextSdkMethod<Subscription['mainnet_rootCount'], Subscriptionmainnet_rootCountArgs, MeshContext>,
  /** null **/
  mainnet_rootCounts: InContextSdkMethod<Subscription['mainnet_rootCounts'], Subscriptionmainnet_rootCountsArgs, MeshContext>,
  /** null **/
  mainnet_rootMessageSent: InContextSdkMethod<Subscription['mainnet_rootMessageSent'], Subscriptionmainnet_rootMessageSentArgs, MeshContext>,
  /** null **/
  mainnet_rootMessageSents: InContextSdkMethod<Subscription['mainnet_rootMessageSents'], Subscriptionmainnet_rootMessageSentsArgs, MeshContext>,
  /** null **/
  mainnet_relayerFeesIncrease: InContextSdkMethod<Subscription['mainnet_relayerFeesIncrease'], Subscriptionmainnet_relayerFeesIncreaseArgs, MeshContext>,
  /** null **/
  mainnet_relayerFeesIncreases: InContextSdkMethod<Subscription['mainnet_relayerFeesIncreases'], Subscriptionmainnet_relayerFeesIncreasesArgs, MeshContext>,
  /** null **/
  mainnet_slippageUpdate: InContextSdkMethod<Subscription['mainnet_slippageUpdate'], Subscriptionmainnet_slippageUpdateArgs, MeshContext>,
  /** null **/
  mainnet_slippageUpdates: InContextSdkMethod<Subscription['mainnet_slippageUpdates'], Subscriptionmainnet_slippageUpdatesArgs, MeshContext>,
  /** null **/
  mainnet_snapshotRoot: InContextSdkMethod<Subscription['mainnet_snapshotRoot'], Subscriptionmainnet_snapshotRootArgs, MeshContext>,
  /** null **/
  mainnet_snapshotRoots: InContextSdkMethod<Subscription['mainnet_snapshotRoots'], Subscriptionmainnet_snapshotRootsArgs, MeshContext>,
  /** null **/
  mainnet_spokeConnectorMode: InContextSdkMethod<Subscription['mainnet_spokeConnectorMode'], Subscriptionmainnet_spokeConnectorModeArgs, MeshContext>,
  /** null **/
  mainnet_spokeConnectorModes: InContextSdkMethod<Subscription['mainnet_spokeConnectorModes'], Subscriptionmainnet_spokeConnectorModesArgs, MeshContext>,
  /** null **/
  mainnet_aggregateRootProposed: InContextSdkMethod<Subscription['mainnet_aggregateRootProposed'], Subscriptionmainnet_aggregateRootProposedArgs, MeshContext>,
  /** null **/
  mainnet_aggregateRootProposeds: InContextSdkMethod<Subscription['mainnet_aggregateRootProposeds'], Subscriptionmainnet_aggregateRootProposedsArgs, MeshContext>,
  /** null **/
  mainnet_optimisticRootFinalized: InContextSdkMethod<Subscription['mainnet_optimisticRootFinalized'], Subscriptionmainnet_optimisticRootFinalizedArgs, MeshContext>,
  /** null **/
  mainnet_optimisticRootFinalizeds: InContextSdkMethod<Subscription['mainnet_optimisticRootFinalizeds'], Subscriptionmainnet_optimisticRootFinalizedsArgs, MeshContext>,
  /** Access to subgraph metadata **/
  mainnet__meta: InContextSdkMethod<Subscription['mainnet__meta'], Subscriptionmainnet__metaArgs, MeshContext>
  };

  export type Context = {
      ["Connext_Mainnet"]: { Query: QuerySdk, Mutation: MutationSdk, Subscription: SubscriptionSdk },
      
    };
}<|MERGE_RESOLUTION|>--- conflicted
+++ resolved
@@ -19,11 +19,6 @@
   mainnet_BigDecimal: any;
   BigInt: any;
   mainnet_Bytes: any;
-<<<<<<< HEAD
-  mainnet_Int8: any;
-  Timestamp: any;
-=======
->>>>>>> d2e9c3cb
 };
 
 export type mainnet_AggregateRoot = {
