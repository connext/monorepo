--- conflicted
+++ resolved
@@ -19,11 +19,6 @@
   mainnet_BigDecimal: any;
   BigInt: any;
   mainnet_Bytes: any;
-<<<<<<< HEAD
-  mainnet_Int8: any;
-  Timestamp: any;
-=======
->>>>>>> ed857385
 };
 
 export type mainnet_AggregateRoot = {
@@ -141,10 +136,6 @@
   | 'id'
   | 'root'
   | 'blockNumber';
-
-export type mainnet_Aggregation_interval =
-  | 'hour'
-  | 'day';
 
 export type mainnet_Asset = {
   id: Scalars['ID'];
@@ -3255,8 +3246,6 @@
   number: Scalars['Int'];
   /** Integer representation of the timestamp stored in blocks for the chain */
   timestamp?: Maybe<Scalars['Int']>;
-  /** The hash of the parent block */
-  parentHash?: Maybe<Scalars['mainnet_Bytes']>;
 };
 
 /** The type for the top-level _meta field */
