// @ts-nocheck

import { InContextSdkMethod } from '@graphql-mesh/types';
import { MeshContext } from '@graphql-mesh/runtime';

export namespace ConnextStagingGoerliTypes {
  export type Maybe<T> = T | null;
export type InputMaybe<T> = Maybe<T>;
export type Exact<T extends { [key: string]: unknown }> = { [K in keyof T]: T[K] };
export type MakeOptional<T, K extends keyof T> = Omit<T, K> & { [SubKey in K]?: Maybe<T[SubKey]> };
export type MakeMaybe<T, K extends keyof T> = Omit<T, K> & { [SubKey in K]: Maybe<T[SubKey]> };
/** All built-in and custom scalars, mapped to their actual values */
export type Scalars = {
  ID: string;
  String: string;
  Boolean: boolean;
  Int: number;
  Float: number;
  staginggoerli_BigDecimal: any;
  BigInt: any;
  staginggoerli_Bytes: any;
  staginggoerli_Int8: any;
};

export type staginggoerli_AggregateRoot = {
  id: Scalars['ID'];
  root: Scalars['staginggoerli_Bytes'];
  blockNumber: Scalars['BigInt'];
};

export type staginggoerli_AggregateRootProposed = {
  id: Scalars['ID'];
  aggregateRoot: Scalars['staginggoerli_Bytes'];
  rootTimestamp: Scalars['BigInt'];
  endOfDispute: Scalars['BigInt'];
  domain: Scalars['BigInt'];
<<<<<<< HEAD
=======
  timestamp: Scalars['BigInt'];
>>>>>>> 5e01d20f
};

export type staginggoerli_AggregateRootProposed_filter = {
  id?: InputMaybe<Scalars['ID']>;
  id_not?: InputMaybe<Scalars['ID']>;
  id_gt?: InputMaybe<Scalars['ID']>;
  id_lt?: InputMaybe<Scalars['ID']>;
  id_gte?: InputMaybe<Scalars['ID']>;
  id_lte?: InputMaybe<Scalars['ID']>;
  id_in?: InputMaybe<Array<Scalars['ID']>>;
  id_not_in?: InputMaybe<Array<Scalars['ID']>>;
  aggregateRoot?: InputMaybe<Scalars['staginggoerli_Bytes']>;
  aggregateRoot_not?: InputMaybe<Scalars['staginggoerli_Bytes']>;
  aggregateRoot_gt?: InputMaybe<Scalars['staginggoerli_Bytes']>;
  aggregateRoot_lt?: InputMaybe<Scalars['staginggoerli_Bytes']>;
  aggregateRoot_gte?: InputMaybe<Scalars['staginggoerli_Bytes']>;
  aggregateRoot_lte?: InputMaybe<Scalars['staginggoerli_Bytes']>;
  aggregateRoot_in?: InputMaybe<Array<Scalars['staginggoerli_Bytes']>>;
  aggregateRoot_not_in?: InputMaybe<Array<Scalars['staginggoerli_Bytes']>>;
  aggregateRoot_contains?: InputMaybe<Scalars['staginggoerli_Bytes']>;
  aggregateRoot_not_contains?: InputMaybe<Scalars['staginggoerli_Bytes']>;
  rootTimestamp?: InputMaybe<Scalars['BigInt']>;
  rootTimestamp_not?: InputMaybe<Scalars['BigInt']>;
  rootTimestamp_gt?: InputMaybe<Scalars['BigInt']>;
  rootTimestamp_lt?: InputMaybe<Scalars['BigInt']>;
  rootTimestamp_gte?: InputMaybe<Scalars['BigInt']>;
  rootTimestamp_lte?: InputMaybe<Scalars['BigInt']>;
  rootTimestamp_in?: InputMaybe<Array<Scalars['BigInt']>>;
  rootTimestamp_not_in?: InputMaybe<Array<Scalars['BigInt']>>;
  endOfDispute?: InputMaybe<Scalars['BigInt']>;
  endOfDispute_not?: InputMaybe<Scalars['BigInt']>;
  endOfDispute_gt?: InputMaybe<Scalars['BigInt']>;
  endOfDispute_lt?: InputMaybe<Scalars['BigInt']>;
  endOfDispute_gte?: InputMaybe<Scalars['BigInt']>;
  endOfDispute_lte?: InputMaybe<Scalars['BigInt']>;
  endOfDispute_in?: InputMaybe<Array<Scalars['BigInt']>>;
  endOfDispute_not_in?: InputMaybe<Array<Scalars['BigInt']>>;
  domain?: InputMaybe<Scalars['BigInt']>;
  domain_not?: InputMaybe<Scalars['BigInt']>;
  domain_gt?: InputMaybe<Scalars['BigInt']>;
  domain_lt?: InputMaybe<Scalars['BigInt']>;
  domain_gte?: InputMaybe<Scalars['BigInt']>;
  domain_lte?: InputMaybe<Scalars['BigInt']>;
  domain_in?: InputMaybe<Array<Scalars['BigInt']>>;
  domain_not_in?: InputMaybe<Array<Scalars['BigInt']>>;
<<<<<<< HEAD
=======
  timestamp?: InputMaybe<Scalars['BigInt']>;
  timestamp_not?: InputMaybe<Scalars['BigInt']>;
  timestamp_gt?: InputMaybe<Scalars['BigInt']>;
  timestamp_lt?: InputMaybe<Scalars['BigInt']>;
  timestamp_gte?: InputMaybe<Scalars['BigInt']>;
  timestamp_lte?: InputMaybe<Scalars['BigInt']>;
  timestamp_in?: InputMaybe<Array<Scalars['BigInt']>>;
  timestamp_not_in?: InputMaybe<Array<Scalars['BigInt']>>;
>>>>>>> 5e01d20f
  /** Filter for the block changed event. */
  _change_block?: InputMaybe<staginggoerli_BlockChangedFilter>;
  and?: InputMaybe<Array<InputMaybe<staginggoerli_AggregateRootProposed_filter>>>;
  or?: InputMaybe<Array<InputMaybe<staginggoerli_AggregateRootProposed_filter>>>;
};

export type staginggoerli_AggregateRootProposed_orderBy =
  | 'id'
  | 'aggregateRoot'
  | 'rootTimestamp'
  | 'endOfDispute'
<<<<<<< HEAD
  | 'domain';
=======
  | 'domain'
  | 'timestamp';
>>>>>>> 5e01d20f

export type staginggoerli_AggregateRoot_filter = {
  id?: InputMaybe<Scalars['ID']>;
  id_not?: InputMaybe<Scalars['ID']>;
  id_gt?: InputMaybe<Scalars['ID']>;
  id_lt?: InputMaybe<Scalars['ID']>;
  id_gte?: InputMaybe<Scalars['ID']>;
  id_lte?: InputMaybe<Scalars['ID']>;
  id_in?: InputMaybe<Array<Scalars['ID']>>;
  id_not_in?: InputMaybe<Array<Scalars['ID']>>;
  root?: InputMaybe<Scalars['staginggoerli_Bytes']>;
  root_not?: InputMaybe<Scalars['staginggoerli_Bytes']>;
  root_gt?: InputMaybe<Scalars['staginggoerli_Bytes']>;
  root_lt?: InputMaybe<Scalars['staginggoerli_Bytes']>;
  root_gte?: InputMaybe<Scalars['staginggoerli_Bytes']>;
  root_lte?: InputMaybe<Scalars['staginggoerli_Bytes']>;
  root_in?: InputMaybe<Array<Scalars['staginggoerli_Bytes']>>;
  root_not_in?: InputMaybe<Array<Scalars['staginggoerli_Bytes']>>;
  root_contains?: InputMaybe<Scalars['staginggoerli_Bytes']>;
  root_not_contains?: InputMaybe<Scalars['staginggoerli_Bytes']>;
  blockNumber?: InputMaybe<Scalars['BigInt']>;
  blockNumber_not?: InputMaybe<Scalars['BigInt']>;
  blockNumber_gt?: InputMaybe<Scalars['BigInt']>;
  blockNumber_lt?: InputMaybe<Scalars['BigInt']>;
  blockNumber_gte?: InputMaybe<Scalars['BigInt']>;
  blockNumber_lte?: InputMaybe<Scalars['BigInt']>;
  blockNumber_in?: InputMaybe<Array<Scalars['BigInt']>>;
  blockNumber_not_in?: InputMaybe<Array<Scalars['BigInt']>>;
  /** Filter for the block changed event. */
  _change_block?: InputMaybe<staginggoerli_BlockChangedFilter>;
  and?: InputMaybe<Array<InputMaybe<staginggoerli_AggregateRoot_filter>>>;
  or?: InputMaybe<Array<InputMaybe<staginggoerli_AggregateRoot_filter>>>;
};

export type staginggoerli_AggregateRoot_orderBy =
  | 'id'
  | 'root'
  | 'blockNumber';

export type staginggoerli_Asset = {
  id: Scalars['ID'];
  key?: Maybe<Scalars['staginggoerli_Bytes']>;
  decimal?: Maybe<Scalars['BigInt']>;
  canonicalId?: Maybe<Scalars['staginggoerli_Bytes']>;
  canonicalDomain?: Maybe<Scalars['BigInt']>;
  adoptedAsset?: Maybe<Scalars['staginggoerli_Bytes']>;
  localAsset?: Maybe<Scalars['staginggoerli_Bytes']>;
  blockNumber?: Maybe<Scalars['BigInt']>;
  status?: Maybe<staginggoerli_AssetStatus>;
};

export type staginggoerli_AssetBalance = {
  id: Scalars['ID'];
  amount: Scalars['BigInt'];
  locked: Scalars['BigInt'];
  supplied: Scalars['BigInt'];
  removed: Scalars['BigInt'];
  router: staginggoerli_Router;
  asset: staginggoerli_Asset;
  feesEarned: Scalars['BigInt'];
};

export type staginggoerli_AssetBalance_filter = {
  id?: InputMaybe<Scalars['ID']>;
  id_not?: InputMaybe<Scalars['ID']>;
  id_gt?: InputMaybe<Scalars['ID']>;
  id_lt?: InputMaybe<Scalars['ID']>;
  id_gte?: InputMaybe<Scalars['ID']>;
  id_lte?: InputMaybe<Scalars['ID']>;
  id_in?: InputMaybe<Array<Scalars['ID']>>;
  id_not_in?: InputMaybe<Array<Scalars['ID']>>;
  amount?: InputMaybe<Scalars['BigInt']>;
  amount_not?: InputMaybe<Scalars['BigInt']>;
  amount_gt?: InputMaybe<Scalars['BigInt']>;
  amount_lt?: InputMaybe<Scalars['BigInt']>;
  amount_gte?: InputMaybe<Scalars['BigInt']>;
  amount_lte?: InputMaybe<Scalars['BigInt']>;
  amount_in?: InputMaybe<Array<Scalars['BigInt']>>;
  amount_not_in?: InputMaybe<Array<Scalars['BigInt']>>;
  locked?: InputMaybe<Scalars['BigInt']>;
  locked_not?: InputMaybe<Scalars['BigInt']>;
  locked_gt?: InputMaybe<Scalars['BigInt']>;
  locked_lt?: InputMaybe<Scalars['BigInt']>;
  locked_gte?: InputMaybe<Scalars['BigInt']>;
  locked_lte?: InputMaybe<Scalars['BigInt']>;
  locked_in?: InputMaybe<Array<Scalars['BigInt']>>;
  locked_not_in?: InputMaybe<Array<Scalars['BigInt']>>;
  supplied?: InputMaybe<Scalars['BigInt']>;
  supplied_not?: InputMaybe<Scalars['BigInt']>;
  supplied_gt?: InputMaybe<Scalars['BigInt']>;
  supplied_lt?: InputMaybe<Scalars['BigInt']>;
  supplied_gte?: InputMaybe<Scalars['BigInt']>;
  supplied_lte?: InputMaybe<Scalars['BigInt']>;
  supplied_in?: InputMaybe<Array<Scalars['BigInt']>>;
  supplied_not_in?: InputMaybe<Array<Scalars['BigInt']>>;
  removed?: InputMaybe<Scalars['BigInt']>;
  removed_not?: InputMaybe<Scalars['BigInt']>;
  removed_gt?: InputMaybe<Scalars['BigInt']>;
  removed_lt?: InputMaybe<Scalars['BigInt']>;
  removed_gte?: InputMaybe<Scalars['BigInt']>;
  removed_lte?: InputMaybe<Scalars['BigInt']>;
  removed_in?: InputMaybe<Array<Scalars['BigInt']>>;
  removed_not_in?: InputMaybe<Array<Scalars['BigInt']>>;
  router?: InputMaybe<Scalars['String']>;
  router_not?: InputMaybe<Scalars['String']>;
  router_gt?: InputMaybe<Scalars['String']>;
  router_lt?: InputMaybe<Scalars['String']>;
  router_gte?: InputMaybe<Scalars['String']>;
  router_lte?: InputMaybe<Scalars['String']>;
  router_in?: InputMaybe<Array<Scalars['String']>>;
  router_not_in?: InputMaybe<Array<Scalars['String']>>;
  router_contains?: InputMaybe<Scalars['String']>;
  router_contains_nocase?: InputMaybe<Scalars['String']>;
  router_not_contains?: InputMaybe<Scalars['String']>;
  router_not_contains_nocase?: InputMaybe<Scalars['String']>;
  router_starts_with?: InputMaybe<Scalars['String']>;
  router_starts_with_nocase?: InputMaybe<Scalars['String']>;
  router_not_starts_with?: InputMaybe<Scalars['String']>;
  router_not_starts_with_nocase?: InputMaybe<Scalars['String']>;
  router_ends_with?: InputMaybe<Scalars['String']>;
  router_ends_with_nocase?: InputMaybe<Scalars['String']>;
  router_not_ends_with?: InputMaybe<Scalars['String']>;
  router_not_ends_with_nocase?: InputMaybe<Scalars['String']>;
  router_?: InputMaybe<staginggoerli_Router_filter>;
  asset?: InputMaybe<Scalars['String']>;
  asset_not?: InputMaybe<Scalars['String']>;
  asset_gt?: InputMaybe<Scalars['String']>;
  asset_lt?: InputMaybe<Scalars['String']>;
  asset_gte?: InputMaybe<Scalars['String']>;
  asset_lte?: InputMaybe<Scalars['String']>;
  asset_in?: InputMaybe<Array<Scalars['String']>>;
  asset_not_in?: InputMaybe<Array<Scalars['String']>>;
  asset_contains?: InputMaybe<Scalars['String']>;
  asset_contains_nocase?: InputMaybe<Scalars['String']>;
  asset_not_contains?: InputMaybe<Scalars['String']>;
  asset_not_contains_nocase?: InputMaybe<Scalars['String']>;
  asset_starts_with?: InputMaybe<Scalars['String']>;
  asset_starts_with_nocase?: InputMaybe<Scalars['String']>;
  asset_not_starts_with?: InputMaybe<Scalars['String']>;
  asset_not_starts_with_nocase?: InputMaybe<Scalars['String']>;
  asset_ends_with?: InputMaybe<Scalars['String']>;
  asset_ends_with_nocase?: InputMaybe<Scalars['String']>;
  asset_not_ends_with?: InputMaybe<Scalars['String']>;
  asset_not_ends_with_nocase?: InputMaybe<Scalars['String']>;
  asset_?: InputMaybe<staginggoerli_Asset_filter>;
  feesEarned?: InputMaybe<Scalars['BigInt']>;
  feesEarned_not?: InputMaybe<Scalars['BigInt']>;
  feesEarned_gt?: InputMaybe<Scalars['BigInt']>;
  feesEarned_lt?: InputMaybe<Scalars['BigInt']>;
  feesEarned_gte?: InputMaybe<Scalars['BigInt']>;
  feesEarned_lte?: InputMaybe<Scalars['BigInt']>;
  feesEarned_in?: InputMaybe<Array<Scalars['BigInt']>>;
  feesEarned_not_in?: InputMaybe<Array<Scalars['BigInt']>>;
  /** Filter for the block changed event. */
  _change_block?: InputMaybe<staginggoerli_BlockChangedFilter>;
  and?: InputMaybe<Array<InputMaybe<staginggoerli_AssetBalance_filter>>>;
  or?: InputMaybe<Array<InputMaybe<staginggoerli_AssetBalance_filter>>>;
};

export type staginggoerli_AssetBalance_orderBy =
  | 'id'
  | 'amount'
  | 'locked'
  | 'supplied'
  | 'removed'
  | 'router'
  | 'router__id'
  | 'router__isActive'
  | 'router__owner'
  | 'router__recipient'
  | 'router__proposedOwner'
  | 'router__proposedTimestamp'
  | 'asset'
  | 'asset__id'
  | 'asset__key'
  | 'asset__decimal'
  | 'asset__canonicalId'
  | 'asset__canonicalDomain'
  | 'asset__adoptedAsset'
  | 'asset__localAsset'
  | 'asset__blockNumber'
  | 'feesEarned';

export type staginggoerli_AssetStatus = {
  id: Scalars['ID'];
  status?: Maybe<Scalars['Boolean']>;
};

export type staginggoerli_AssetStatus_filter = {
  id?: InputMaybe<Scalars['ID']>;
  id_not?: InputMaybe<Scalars['ID']>;
  id_gt?: InputMaybe<Scalars['ID']>;
  id_lt?: InputMaybe<Scalars['ID']>;
  id_gte?: InputMaybe<Scalars['ID']>;
  id_lte?: InputMaybe<Scalars['ID']>;
  id_in?: InputMaybe<Array<Scalars['ID']>>;
  id_not_in?: InputMaybe<Array<Scalars['ID']>>;
  status?: InputMaybe<Scalars['Boolean']>;
  status_not?: InputMaybe<Scalars['Boolean']>;
  status_in?: InputMaybe<Array<Scalars['Boolean']>>;
  status_not_in?: InputMaybe<Array<Scalars['Boolean']>>;
  /** Filter for the block changed event. */
  _change_block?: InputMaybe<staginggoerli_BlockChangedFilter>;
  and?: InputMaybe<Array<InputMaybe<staginggoerli_AssetStatus_filter>>>;
  or?: InputMaybe<Array<InputMaybe<staginggoerli_AssetStatus_filter>>>;
};

export type staginggoerli_AssetStatus_orderBy =
  | 'id'
  | 'status';

export type staginggoerli_Asset_filter = {
  id?: InputMaybe<Scalars['ID']>;
  id_not?: InputMaybe<Scalars['ID']>;
  id_gt?: InputMaybe<Scalars['ID']>;
  id_lt?: InputMaybe<Scalars['ID']>;
  id_gte?: InputMaybe<Scalars['ID']>;
  id_lte?: InputMaybe<Scalars['ID']>;
  id_in?: InputMaybe<Array<Scalars['ID']>>;
  id_not_in?: InputMaybe<Array<Scalars['ID']>>;
  key?: InputMaybe<Scalars['staginggoerli_Bytes']>;
  key_not?: InputMaybe<Scalars['staginggoerli_Bytes']>;
  key_gt?: InputMaybe<Scalars['staginggoerli_Bytes']>;
  key_lt?: InputMaybe<Scalars['staginggoerli_Bytes']>;
  key_gte?: InputMaybe<Scalars['staginggoerli_Bytes']>;
  key_lte?: InputMaybe<Scalars['staginggoerli_Bytes']>;
  key_in?: InputMaybe<Array<Scalars['staginggoerli_Bytes']>>;
  key_not_in?: InputMaybe<Array<Scalars['staginggoerli_Bytes']>>;
  key_contains?: InputMaybe<Scalars['staginggoerli_Bytes']>;
  key_not_contains?: InputMaybe<Scalars['staginggoerli_Bytes']>;
  decimal?: InputMaybe<Scalars['BigInt']>;
  decimal_not?: InputMaybe<Scalars['BigInt']>;
  decimal_gt?: InputMaybe<Scalars['BigInt']>;
  decimal_lt?: InputMaybe<Scalars['BigInt']>;
  decimal_gte?: InputMaybe<Scalars['BigInt']>;
  decimal_lte?: InputMaybe<Scalars['BigInt']>;
  decimal_in?: InputMaybe<Array<Scalars['BigInt']>>;
  decimal_not_in?: InputMaybe<Array<Scalars['BigInt']>>;
  canonicalId?: InputMaybe<Scalars['staginggoerli_Bytes']>;
  canonicalId_not?: InputMaybe<Scalars['staginggoerli_Bytes']>;
  canonicalId_gt?: InputMaybe<Scalars['staginggoerli_Bytes']>;
  canonicalId_lt?: InputMaybe<Scalars['staginggoerli_Bytes']>;
  canonicalId_gte?: InputMaybe<Scalars['staginggoerli_Bytes']>;
  canonicalId_lte?: InputMaybe<Scalars['staginggoerli_Bytes']>;
  canonicalId_in?: InputMaybe<Array<Scalars['staginggoerli_Bytes']>>;
  canonicalId_not_in?: InputMaybe<Array<Scalars['staginggoerli_Bytes']>>;
  canonicalId_contains?: InputMaybe<Scalars['staginggoerli_Bytes']>;
  canonicalId_not_contains?: InputMaybe<Scalars['staginggoerli_Bytes']>;
  canonicalDomain?: InputMaybe<Scalars['BigInt']>;
  canonicalDomain_not?: InputMaybe<Scalars['BigInt']>;
  canonicalDomain_gt?: InputMaybe<Scalars['BigInt']>;
  canonicalDomain_lt?: InputMaybe<Scalars['BigInt']>;
  canonicalDomain_gte?: InputMaybe<Scalars['BigInt']>;
  canonicalDomain_lte?: InputMaybe<Scalars['BigInt']>;
  canonicalDomain_in?: InputMaybe<Array<Scalars['BigInt']>>;
  canonicalDomain_not_in?: InputMaybe<Array<Scalars['BigInt']>>;
  adoptedAsset?: InputMaybe<Scalars['staginggoerli_Bytes']>;
  adoptedAsset_not?: InputMaybe<Scalars['staginggoerli_Bytes']>;
  adoptedAsset_gt?: InputMaybe<Scalars['staginggoerli_Bytes']>;
  adoptedAsset_lt?: InputMaybe<Scalars['staginggoerli_Bytes']>;
  adoptedAsset_gte?: InputMaybe<Scalars['staginggoerli_Bytes']>;
  adoptedAsset_lte?: InputMaybe<Scalars['staginggoerli_Bytes']>;
  adoptedAsset_in?: InputMaybe<Array<Scalars['staginggoerli_Bytes']>>;
  adoptedAsset_not_in?: InputMaybe<Array<Scalars['staginggoerli_Bytes']>>;
  adoptedAsset_contains?: InputMaybe<Scalars['staginggoerli_Bytes']>;
  adoptedAsset_not_contains?: InputMaybe<Scalars['staginggoerli_Bytes']>;
  localAsset?: InputMaybe<Scalars['staginggoerli_Bytes']>;
  localAsset_not?: InputMaybe<Scalars['staginggoerli_Bytes']>;
  localAsset_gt?: InputMaybe<Scalars['staginggoerli_Bytes']>;
  localAsset_lt?: InputMaybe<Scalars['staginggoerli_Bytes']>;
  localAsset_gte?: InputMaybe<Scalars['staginggoerli_Bytes']>;
  localAsset_lte?: InputMaybe<Scalars['staginggoerli_Bytes']>;
  localAsset_in?: InputMaybe<Array<Scalars['staginggoerli_Bytes']>>;
  localAsset_not_in?: InputMaybe<Array<Scalars['staginggoerli_Bytes']>>;
  localAsset_contains?: InputMaybe<Scalars['staginggoerli_Bytes']>;
  localAsset_not_contains?: InputMaybe<Scalars['staginggoerli_Bytes']>;
  blockNumber?: InputMaybe<Scalars['BigInt']>;
  blockNumber_not?: InputMaybe<Scalars['BigInt']>;
  blockNumber_gt?: InputMaybe<Scalars['BigInt']>;
  blockNumber_lt?: InputMaybe<Scalars['BigInt']>;
  blockNumber_gte?: InputMaybe<Scalars['BigInt']>;
  blockNumber_lte?: InputMaybe<Scalars['BigInt']>;
  blockNumber_in?: InputMaybe<Array<Scalars['BigInt']>>;
  blockNumber_not_in?: InputMaybe<Array<Scalars['BigInt']>>;
  status?: InputMaybe<Scalars['String']>;
  status_not?: InputMaybe<Scalars['String']>;
  status_gt?: InputMaybe<Scalars['String']>;
  status_lt?: InputMaybe<Scalars['String']>;
  status_gte?: InputMaybe<Scalars['String']>;
  status_lte?: InputMaybe<Scalars['String']>;
  status_in?: InputMaybe<Array<Scalars['String']>>;
  status_not_in?: InputMaybe<Array<Scalars['String']>>;
  status_contains?: InputMaybe<Scalars['String']>;
  status_contains_nocase?: InputMaybe<Scalars['String']>;
  status_not_contains?: InputMaybe<Scalars['String']>;
  status_not_contains_nocase?: InputMaybe<Scalars['String']>;
  status_starts_with?: InputMaybe<Scalars['String']>;
  status_starts_with_nocase?: InputMaybe<Scalars['String']>;
  status_not_starts_with?: InputMaybe<Scalars['String']>;
  status_not_starts_with_nocase?: InputMaybe<Scalars['String']>;
  status_ends_with?: InputMaybe<Scalars['String']>;
  status_ends_with_nocase?: InputMaybe<Scalars['String']>;
  status_not_ends_with?: InputMaybe<Scalars['String']>;
  status_not_ends_with_nocase?: InputMaybe<Scalars['String']>;
  status_?: InputMaybe<staginggoerli_AssetStatus_filter>;
  /** Filter for the block changed event. */
  _change_block?: InputMaybe<staginggoerli_BlockChangedFilter>;
  and?: InputMaybe<Array<InputMaybe<staginggoerli_Asset_filter>>>;
  or?: InputMaybe<Array<InputMaybe<staginggoerli_Asset_filter>>>;
};

export type staginggoerli_Asset_orderBy =
  | 'id'
  | 'key'
  | 'decimal'
  | 'canonicalId'
  | 'canonicalDomain'
  | 'adoptedAsset'
  | 'localAsset'
  | 'blockNumber'
  | 'status'
  | 'status__id'
  | 'status__status';

export type staginggoerli_BlockChangedFilter = {
  number_gte: Scalars['Int'];
};

export type staginggoerli_Block_height = {
  hash?: InputMaybe<Scalars['staginggoerli_Bytes']>;
  number?: InputMaybe<Scalars['Int']>;
  number_gte?: InputMaybe<Scalars['Int']>;
};

export type staginggoerli_ConnectorMeta = {
  id: Scalars['ID'];
  spokeDomain?: Maybe<Scalars['BigInt']>;
  hubDomain?: Maybe<Scalars['BigInt']>;
  amb?: Maybe<Scalars['staginggoerli_Bytes']>;
  rootManager?: Maybe<Scalars['staginggoerli_Bytes']>;
  mirrorConnector?: Maybe<Scalars['staginggoerli_Bytes']>;
};

export type staginggoerli_ConnectorMeta_filter = {
  id?: InputMaybe<Scalars['ID']>;
  id_not?: InputMaybe<Scalars['ID']>;
  id_gt?: InputMaybe<Scalars['ID']>;
  id_lt?: InputMaybe<Scalars['ID']>;
  id_gte?: InputMaybe<Scalars['ID']>;
  id_lte?: InputMaybe<Scalars['ID']>;
  id_in?: InputMaybe<Array<Scalars['ID']>>;
  id_not_in?: InputMaybe<Array<Scalars['ID']>>;
  spokeDomain?: InputMaybe<Scalars['BigInt']>;
  spokeDomain_not?: InputMaybe<Scalars['BigInt']>;
  spokeDomain_gt?: InputMaybe<Scalars['BigInt']>;
  spokeDomain_lt?: InputMaybe<Scalars['BigInt']>;
  spokeDomain_gte?: InputMaybe<Scalars['BigInt']>;
  spokeDomain_lte?: InputMaybe<Scalars['BigInt']>;
  spokeDomain_in?: InputMaybe<Array<Scalars['BigInt']>>;
  spokeDomain_not_in?: InputMaybe<Array<Scalars['BigInt']>>;
  hubDomain?: InputMaybe<Scalars['BigInt']>;
  hubDomain_not?: InputMaybe<Scalars['BigInt']>;
  hubDomain_gt?: InputMaybe<Scalars['BigInt']>;
  hubDomain_lt?: InputMaybe<Scalars['BigInt']>;
  hubDomain_gte?: InputMaybe<Scalars['BigInt']>;
  hubDomain_lte?: InputMaybe<Scalars['BigInt']>;
  hubDomain_in?: InputMaybe<Array<Scalars['BigInt']>>;
  hubDomain_not_in?: InputMaybe<Array<Scalars['BigInt']>>;
  amb?: InputMaybe<Scalars['staginggoerli_Bytes']>;
  amb_not?: InputMaybe<Scalars['staginggoerli_Bytes']>;
  amb_gt?: InputMaybe<Scalars['staginggoerli_Bytes']>;
  amb_lt?: InputMaybe<Scalars['staginggoerli_Bytes']>;
  amb_gte?: InputMaybe<Scalars['staginggoerli_Bytes']>;
  amb_lte?: InputMaybe<Scalars['staginggoerli_Bytes']>;
  amb_in?: InputMaybe<Array<Scalars['staginggoerli_Bytes']>>;
  amb_not_in?: InputMaybe<Array<Scalars['staginggoerli_Bytes']>>;
  amb_contains?: InputMaybe<Scalars['staginggoerli_Bytes']>;
  amb_not_contains?: InputMaybe<Scalars['staginggoerli_Bytes']>;
  rootManager?: InputMaybe<Scalars['staginggoerli_Bytes']>;
  rootManager_not?: InputMaybe<Scalars['staginggoerli_Bytes']>;
  rootManager_gt?: InputMaybe<Scalars['staginggoerli_Bytes']>;
  rootManager_lt?: InputMaybe<Scalars['staginggoerli_Bytes']>;
  rootManager_gte?: InputMaybe<Scalars['staginggoerli_Bytes']>;
  rootManager_lte?: InputMaybe<Scalars['staginggoerli_Bytes']>;
  rootManager_in?: InputMaybe<Array<Scalars['staginggoerli_Bytes']>>;
  rootManager_not_in?: InputMaybe<Array<Scalars['staginggoerli_Bytes']>>;
  rootManager_contains?: InputMaybe<Scalars['staginggoerli_Bytes']>;
  rootManager_not_contains?: InputMaybe<Scalars['staginggoerli_Bytes']>;
  mirrorConnector?: InputMaybe<Scalars['staginggoerli_Bytes']>;
  mirrorConnector_not?: InputMaybe<Scalars['staginggoerli_Bytes']>;
  mirrorConnector_gt?: InputMaybe<Scalars['staginggoerli_Bytes']>;
  mirrorConnector_lt?: InputMaybe<Scalars['staginggoerli_Bytes']>;
  mirrorConnector_gte?: InputMaybe<Scalars['staginggoerli_Bytes']>;
  mirrorConnector_lte?: InputMaybe<Scalars['staginggoerli_Bytes']>;
  mirrorConnector_in?: InputMaybe<Array<Scalars['staginggoerli_Bytes']>>;
  mirrorConnector_not_in?: InputMaybe<Array<Scalars['staginggoerli_Bytes']>>;
  mirrorConnector_contains?: InputMaybe<Scalars['staginggoerli_Bytes']>;
  mirrorConnector_not_contains?: InputMaybe<Scalars['staginggoerli_Bytes']>;
  /** Filter for the block changed event. */
  _change_block?: InputMaybe<staginggoerli_BlockChangedFilter>;
  and?: InputMaybe<Array<InputMaybe<staginggoerli_ConnectorMeta_filter>>>;
  or?: InputMaybe<Array<InputMaybe<staginggoerli_ConnectorMeta_filter>>>;
};

export type staginggoerli_ConnectorMeta_orderBy =
  | 'id'
  | 'spokeDomain'
  | 'hubDomain'
  | 'amb'
  | 'rootManager'
  | 'mirrorConnector';

export type staginggoerli_DestinationTransfer = {
  id: Scalars['ID'];
  chainId?: Maybe<Scalars['BigInt']>;
  transferId?: Maybe<Scalars['staginggoerli_Bytes']>;
  nonce?: Maybe<Scalars['BigInt']>;
  status?: Maybe<staginggoerli_TransferStatus>;
  routers?: Maybe<Array<staginggoerli_Router>>;
  originDomain?: Maybe<Scalars['BigInt']>;
  destinationDomain?: Maybe<Scalars['BigInt']>;
  canonicalDomain?: Maybe<Scalars['BigInt']>;
  to?: Maybe<Scalars['staginggoerli_Bytes']>;
  delegate?: Maybe<Scalars['staginggoerli_Bytes']>;
  receiveLocal?: Maybe<Scalars['Boolean']>;
  callData?: Maybe<Scalars['staginggoerli_Bytes']>;
  slippage?: Maybe<Scalars['BigInt']>;
  bumpSlippageCount?: Maybe<Scalars['BigInt']>;
  originSender?: Maybe<Scalars['staginggoerli_Bytes']>;
  bridgedAmt?: Maybe<Scalars['BigInt']>;
  normalizedIn?: Maybe<Scalars['BigInt']>;
  canonicalId?: Maybe<Scalars['staginggoerli_Bytes']>;
  asset?: Maybe<staginggoerli_Asset>;
  amount?: Maybe<Scalars['BigInt']>;
  routersFee?: Maybe<Scalars['BigInt']>;
  executedCaller?: Maybe<Scalars['staginggoerli_Bytes']>;
  executedTransactionHash?: Maybe<Scalars['staginggoerli_Bytes']>;
  executedTimestamp?: Maybe<Scalars['BigInt']>;
  executedGasPrice?: Maybe<Scalars['BigInt']>;
  executedGasLimit?: Maybe<Scalars['BigInt']>;
  executedBlockNumber?: Maybe<Scalars['BigInt']>;
  executedTxOrigin?: Maybe<Scalars['staginggoerli_Bytes']>;
  executedTxNonce?: Maybe<Scalars['BigInt']>;
  reconciledCaller?: Maybe<Scalars['staginggoerli_Bytes']>;
  reconciledTransactionHash?: Maybe<Scalars['staginggoerli_Bytes']>;
  reconciledTimestamp?: Maybe<Scalars['BigInt']>;
  reconciledGasPrice?: Maybe<Scalars['BigInt']>;
  reconciledGasLimit?: Maybe<Scalars['BigInt']>;
  reconciledBlockNumber?: Maybe<Scalars['BigInt']>;
  reconciledTxOrigin?: Maybe<Scalars['staginggoerli_Bytes']>;
  reconciledTxNonce?: Maybe<Scalars['BigInt']>;
};


export type staginggoerli_DestinationTransferroutersArgs = {
  skip?: InputMaybe<Scalars['Int']>;
  first?: InputMaybe<Scalars['Int']>;
  orderBy?: InputMaybe<staginggoerli_Router_orderBy>;
  orderDirection?: InputMaybe<staginggoerli_OrderDirection>;
  where?: InputMaybe<staginggoerli_Router_filter>;
};

export type staginggoerli_DestinationTransfer_filter = {
  id?: InputMaybe<Scalars['ID']>;
  id_not?: InputMaybe<Scalars['ID']>;
  id_gt?: InputMaybe<Scalars['ID']>;
  id_lt?: InputMaybe<Scalars['ID']>;
  id_gte?: InputMaybe<Scalars['ID']>;
  id_lte?: InputMaybe<Scalars['ID']>;
  id_in?: InputMaybe<Array<Scalars['ID']>>;
  id_not_in?: InputMaybe<Array<Scalars['ID']>>;
  chainId?: InputMaybe<Scalars['BigInt']>;
  chainId_not?: InputMaybe<Scalars['BigInt']>;
  chainId_gt?: InputMaybe<Scalars['BigInt']>;
  chainId_lt?: InputMaybe<Scalars['BigInt']>;
  chainId_gte?: InputMaybe<Scalars['BigInt']>;
  chainId_lte?: InputMaybe<Scalars['BigInt']>;
  chainId_in?: InputMaybe<Array<Scalars['BigInt']>>;
  chainId_not_in?: InputMaybe<Array<Scalars['BigInt']>>;
  transferId?: InputMaybe<Scalars['staginggoerli_Bytes']>;
  transferId_not?: InputMaybe<Scalars['staginggoerli_Bytes']>;
  transferId_gt?: InputMaybe<Scalars['staginggoerli_Bytes']>;
  transferId_lt?: InputMaybe<Scalars['staginggoerli_Bytes']>;
  transferId_gte?: InputMaybe<Scalars['staginggoerli_Bytes']>;
  transferId_lte?: InputMaybe<Scalars['staginggoerli_Bytes']>;
  transferId_in?: InputMaybe<Array<Scalars['staginggoerli_Bytes']>>;
  transferId_not_in?: InputMaybe<Array<Scalars['staginggoerli_Bytes']>>;
  transferId_contains?: InputMaybe<Scalars['staginggoerli_Bytes']>;
  transferId_not_contains?: InputMaybe<Scalars['staginggoerli_Bytes']>;
  nonce?: InputMaybe<Scalars['BigInt']>;
  nonce_not?: InputMaybe<Scalars['BigInt']>;
  nonce_gt?: InputMaybe<Scalars['BigInt']>;
  nonce_lt?: InputMaybe<Scalars['BigInt']>;
  nonce_gte?: InputMaybe<Scalars['BigInt']>;
  nonce_lte?: InputMaybe<Scalars['BigInt']>;
  nonce_in?: InputMaybe<Array<Scalars['BigInt']>>;
  nonce_not_in?: InputMaybe<Array<Scalars['BigInt']>>;
  status?: InputMaybe<staginggoerli_TransferStatus>;
  status_not?: InputMaybe<staginggoerli_TransferStatus>;
  status_in?: InputMaybe<Array<staginggoerli_TransferStatus>>;
  status_not_in?: InputMaybe<Array<staginggoerli_TransferStatus>>;
  routers?: InputMaybe<Array<Scalars['String']>>;
  routers_not?: InputMaybe<Array<Scalars['String']>>;
  routers_contains?: InputMaybe<Array<Scalars['String']>>;
  routers_contains_nocase?: InputMaybe<Array<Scalars['String']>>;
  routers_not_contains?: InputMaybe<Array<Scalars['String']>>;
  routers_not_contains_nocase?: InputMaybe<Array<Scalars['String']>>;
  routers_?: InputMaybe<staginggoerli_Router_filter>;
  originDomain?: InputMaybe<Scalars['BigInt']>;
  originDomain_not?: InputMaybe<Scalars['BigInt']>;
  originDomain_gt?: InputMaybe<Scalars['BigInt']>;
  originDomain_lt?: InputMaybe<Scalars['BigInt']>;
  originDomain_gte?: InputMaybe<Scalars['BigInt']>;
  originDomain_lte?: InputMaybe<Scalars['BigInt']>;
  originDomain_in?: InputMaybe<Array<Scalars['BigInt']>>;
  originDomain_not_in?: InputMaybe<Array<Scalars['BigInt']>>;
  destinationDomain?: InputMaybe<Scalars['BigInt']>;
  destinationDomain_not?: InputMaybe<Scalars['BigInt']>;
  destinationDomain_gt?: InputMaybe<Scalars['BigInt']>;
  destinationDomain_lt?: InputMaybe<Scalars['BigInt']>;
  destinationDomain_gte?: InputMaybe<Scalars['BigInt']>;
  destinationDomain_lte?: InputMaybe<Scalars['BigInt']>;
  destinationDomain_in?: InputMaybe<Array<Scalars['BigInt']>>;
  destinationDomain_not_in?: InputMaybe<Array<Scalars['BigInt']>>;
  canonicalDomain?: InputMaybe<Scalars['BigInt']>;
  canonicalDomain_not?: InputMaybe<Scalars['BigInt']>;
  canonicalDomain_gt?: InputMaybe<Scalars['BigInt']>;
  canonicalDomain_lt?: InputMaybe<Scalars['BigInt']>;
  canonicalDomain_gte?: InputMaybe<Scalars['BigInt']>;
  canonicalDomain_lte?: InputMaybe<Scalars['BigInt']>;
  canonicalDomain_in?: InputMaybe<Array<Scalars['BigInt']>>;
  canonicalDomain_not_in?: InputMaybe<Array<Scalars['BigInt']>>;
  to?: InputMaybe<Scalars['staginggoerli_Bytes']>;
  to_not?: InputMaybe<Scalars['staginggoerli_Bytes']>;
  to_gt?: InputMaybe<Scalars['staginggoerli_Bytes']>;
  to_lt?: InputMaybe<Scalars['staginggoerli_Bytes']>;
  to_gte?: InputMaybe<Scalars['staginggoerli_Bytes']>;
  to_lte?: InputMaybe<Scalars['staginggoerli_Bytes']>;
  to_in?: InputMaybe<Array<Scalars['staginggoerli_Bytes']>>;
  to_not_in?: InputMaybe<Array<Scalars['staginggoerli_Bytes']>>;
  to_contains?: InputMaybe<Scalars['staginggoerli_Bytes']>;
  to_not_contains?: InputMaybe<Scalars['staginggoerli_Bytes']>;
  delegate?: InputMaybe<Scalars['staginggoerli_Bytes']>;
  delegate_not?: InputMaybe<Scalars['staginggoerli_Bytes']>;
  delegate_gt?: InputMaybe<Scalars['staginggoerli_Bytes']>;
  delegate_lt?: InputMaybe<Scalars['staginggoerli_Bytes']>;
  delegate_gte?: InputMaybe<Scalars['staginggoerli_Bytes']>;
  delegate_lte?: InputMaybe<Scalars['staginggoerli_Bytes']>;
  delegate_in?: InputMaybe<Array<Scalars['staginggoerli_Bytes']>>;
  delegate_not_in?: InputMaybe<Array<Scalars['staginggoerli_Bytes']>>;
  delegate_contains?: InputMaybe<Scalars['staginggoerli_Bytes']>;
  delegate_not_contains?: InputMaybe<Scalars['staginggoerli_Bytes']>;
  receiveLocal?: InputMaybe<Scalars['Boolean']>;
  receiveLocal_not?: InputMaybe<Scalars['Boolean']>;
  receiveLocal_in?: InputMaybe<Array<Scalars['Boolean']>>;
  receiveLocal_not_in?: InputMaybe<Array<Scalars['Boolean']>>;
  callData?: InputMaybe<Scalars['staginggoerli_Bytes']>;
  callData_not?: InputMaybe<Scalars['staginggoerli_Bytes']>;
  callData_gt?: InputMaybe<Scalars['staginggoerli_Bytes']>;
  callData_lt?: InputMaybe<Scalars['staginggoerli_Bytes']>;
  callData_gte?: InputMaybe<Scalars['staginggoerli_Bytes']>;
  callData_lte?: InputMaybe<Scalars['staginggoerli_Bytes']>;
  callData_in?: InputMaybe<Array<Scalars['staginggoerli_Bytes']>>;
  callData_not_in?: InputMaybe<Array<Scalars['staginggoerli_Bytes']>>;
  callData_contains?: InputMaybe<Scalars['staginggoerli_Bytes']>;
  callData_not_contains?: InputMaybe<Scalars['staginggoerli_Bytes']>;
  slippage?: InputMaybe<Scalars['BigInt']>;
  slippage_not?: InputMaybe<Scalars['BigInt']>;
  slippage_gt?: InputMaybe<Scalars['BigInt']>;
  slippage_lt?: InputMaybe<Scalars['BigInt']>;
  slippage_gte?: InputMaybe<Scalars['BigInt']>;
  slippage_lte?: InputMaybe<Scalars['BigInt']>;
  slippage_in?: InputMaybe<Array<Scalars['BigInt']>>;
  slippage_not_in?: InputMaybe<Array<Scalars['BigInt']>>;
  bumpSlippageCount?: InputMaybe<Scalars['BigInt']>;
  bumpSlippageCount_not?: InputMaybe<Scalars['BigInt']>;
  bumpSlippageCount_gt?: InputMaybe<Scalars['BigInt']>;
  bumpSlippageCount_lt?: InputMaybe<Scalars['BigInt']>;
  bumpSlippageCount_gte?: InputMaybe<Scalars['BigInt']>;
  bumpSlippageCount_lte?: InputMaybe<Scalars['BigInt']>;
  bumpSlippageCount_in?: InputMaybe<Array<Scalars['BigInt']>>;
  bumpSlippageCount_not_in?: InputMaybe<Array<Scalars['BigInt']>>;
  originSender?: InputMaybe<Scalars['staginggoerli_Bytes']>;
  originSender_not?: InputMaybe<Scalars['staginggoerli_Bytes']>;
  originSender_gt?: InputMaybe<Scalars['staginggoerli_Bytes']>;
  originSender_lt?: InputMaybe<Scalars['staginggoerli_Bytes']>;
  originSender_gte?: InputMaybe<Scalars['staginggoerli_Bytes']>;
  originSender_lte?: InputMaybe<Scalars['staginggoerli_Bytes']>;
  originSender_in?: InputMaybe<Array<Scalars['staginggoerli_Bytes']>>;
  originSender_not_in?: InputMaybe<Array<Scalars['staginggoerli_Bytes']>>;
  originSender_contains?: InputMaybe<Scalars['staginggoerli_Bytes']>;
  originSender_not_contains?: InputMaybe<Scalars['staginggoerli_Bytes']>;
  bridgedAmt?: InputMaybe<Scalars['BigInt']>;
  bridgedAmt_not?: InputMaybe<Scalars['BigInt']>;
  bridgedAmt_gt?: InputMaybe<Scalars['BigInt']>;
  bridgedAmt_lt?: InputMaybe<Scalars['BigInt']>;
  bridgedAmt_gte?: InputMaybe<Scalars['BigInt']>;
  bridgedAmt_lte?: InputMaybe<Scalars['BigInt']>;
  bridgedAmt_in?: InputMaybe<Array<Scalars['BigInt']>>;
  bridgedAmt_not_in?: InputMaybe<Array<Scalars['BigInt']>>;
  normalizedIn?: InputMaybe<Scalars['BigInt']>;
  normalizedIn_not?: InputMaybe<Scalars['BigInt']>;
  normalizedIn_gt?: InputMaybe<Scalars['BigInt']>;
  normalizedIn_lt?: InputMaybe<Scalars['BigInt']>;
  normalizedIn_gte?: InputMaybe<Scalars['BigInt']>;
  normalizedIn_lte?: InputMaybe<Scalars['BigInt']>;
  normalizedIn_in?: InputMaybe<Array<Scalars['BigInt']>>;
  normalizedIn_not_in?: InputMaybe<Array<Scalars['BigInt']>>;
  canonicalId?: InputMaybe<Scalars['staginggoerli_Bytes']>;
  canonicalId_not?: InputMaybe<Scalars['staginggoerli_Bytes']>;
  canonicalId_gt?: InputMaybe<Scalars['staginggoerli_Bytes']>;
  canonicalId_lt?: InputMaybe<Scalars['staginggoerli_Bytes']>;
  canonicalId_gte?: InputMaybe<Scalars['staginggoerli_Bytes']>;
  canonicalId_lte?: InputMaybe<Scalars['staginggoerli_Bytes']>;
  canonicalId_in?: InputMaybe<Array<Scalars['staginggoerli_Bytes']>>;
  canonicalId_not_in?: InputMaybe<Array<Scalars['staginggoerli_Bytes']>>;
  canonicalId_contains?: InputMaybe<Scalars['staginggoerli_Bytes']>;
  canonicalId_not_contains?: InputMaybe<Scalars['staginggoerli_Bytes']>;
  asset?: InputMaybe<Scalars['String']>;
  asset_not?: InputMaybe<Scalars['String']>;
  asset_gt?: InputMaybe<Scalars['String']>;
  asset_lt?: InputMaybe<Scalars['String']>;
  asset_gte?: InputMaybe<Scalars['String']>;
  asset_lte?: InputMaybe<Scalars['String']>;
  asset_in?: InputMaybe<Array<Scalars['String']>>;
  asset_not_in?: InputMaybe<Array<Scalars['String']>>;
  asset_contains?: InputMaybe<Scalars['String']>;
  asset_contains_nocase?: InputMaybe<Scalars['String']>;
  asset_not_contains?: InputMaybe<Scalars['String']>;
  asset_not_contains_nocase?: InputMaybe<Scalars['String']>;
  asset_starts_with?: InputMaybe<Scalars['String']>;
  asset_starts_with_nocase?: InputMaybe<Scalars['String']>;
  asset_not_starts_with?: InputMaybe<Scalars['String']>;
  asset_not_starts_with_nocase?: InputMaybe<Scalars['String']>;
  asset_ends_with?: InputMaybe<Scalars['String']>;
  asset_ends_with_nocase?: InputMaybe<Scalars['String']>;
  asset_not_ends_with?: InputMaybe<Scalars['String']>;
  asset_not_ends_with_nocase?: InputMaybe<Scalars['String']>;
  asset_?: InputMaybe<staginggoerli_Asset_filter>;
  amount?: InputMaybe<Scalars['BigInt']>;
  amount_not?: InputMaybe<Scalars['BigInt']>;
  amount_gt?: InputMaybe<Scalars['BigInt']>;
  amount_lt?: InputMaybe<Scalars['BigInt']>;
  amount_gte?: InputMaybe<Scalars['BigInt']>;
  amount_lte?: InputMaybe<Scalars['BigInt']>;
  amount_in?: InputMaybe<Array<Scalars['BigInt']>>;
  amount_not_in?: InputMaybe<Array<Scalars['BigInt']>>;
  routersFee?: InputMaybe<Scalars['BigInt']>;
  routersFee_not?: InputMaybe<Scalars['BigInt']>;
  routersFee_gt?: InputMaybe<Scalars['BigInt']>;
  routersFee_lt?: InputMaybe<Scalars['BigInt']>;
  routersFee_gte?: InputMaybe<Scalars['BigInt']>;
  routersFee_lte?: InputMaybe<Scalars['BigInt']>;
  routersFee_in?: InputMaybe<Array<Scalars['BigInt']>>;
  routersFee_not_in?: InputMaybe<Array<Scalars['BigInt']>>;
  executedCaller?: InputMaybe<Scalars['staginggoerli_Bytes']>;
  executedCaller_not?: InputMaybe<Scalars['staginggoerli_Bytes']>;
  executedCaller_gt?: InputMaybe<Scalars['staginggoerli_Bytes']>;
  executedCaller_lt?: InputMaybe<Scalars['staginggoerli_Bytes']>;
  executedCaller_gte?: InputMaybe<Scalars['staginggoerli_Bytes']>;
  executedCaller_lte?: InputMaybe<Scalars['staginggoerli_Bytes']>;
  executedCaller_in?: InputMaybe<Array<Scalars['staginggoerli_Bytes']>>;
  executedCaller_not_in?: InputMaybe<Array<Scalars['staginggoerli_Bytes']>>;
  executedCaller_contains?: InputMaybe<Scalars['staginggoerli_Bytes']>;
  executedCaller_not_contains?: InputMaybe<Scalars['staginggoerli_Bytes']>;
  executedTransactionHash?: InputMaybe<Scalars['staginggoerli_Bytes']>;
  executedTransactionHash_not?: InputMaybe<Scalars['staginggoerli_Bytes']>;
  executedTransactionHash_gt?: InputMaybe<Scalars['staginggoerli_Bytes']>;
  executedTransactionHash_lt?: InputMaybe<Scalars['staginggoerli_Bytes']>;
  executedTransactionHash_gte?: InputMaybe<Scalars['staginggoerli_Bytes']>;
  executedTransactionHash_lte?: InputMaybe<Scalars['staginggoerli_Bytes']>;
  executedTransactionHash_in?: InputMaybe<Array<Scalars['staginggoerli_Bytes']>>;
  executedTransactionHash_not_in?: InputMaybe<Array<Scalars['staginggoerli_Bytes']>>;
  executedTransactionHash_contains?: InputMaybe<Scalars['staginggoerli_Bytes']>;
  executedTransactionHash_not_contains?: InputMaybe<Scalars['staginggoerli_Bytes']>;
  executedTimestamp?: InputMaybe<Scalars['BigInt']>;
  executedTimestamp_not?: InputMaybe<Scalars['BigInt']>;
  executedTimestamp_gt?: InputMaybe<Scalars['BigInt']>;
  executedTimestamp_lt?: InputMaybe<Scalars['BigInt']>;
  executedTimestamp_gte?: InputMaybe<Scalars['BigInt']>;
  executedTimestamp_lte?: InputMaybe<Scalars['BigInt']>;
  executedTimestamp_in?: InputMaybe<Array<Scalars['BigInt']>>;
  executedTimestamp_not_in?: InputMaybe<Array<Scalars['BigInt']>>;
  executedGasPrice?: InputMaybe<Scalars['BigInt']>;
  executedGasPrice_not?: InputMaybe<Scalars['BigInt']>;
  executedGasPrice_gt?: InputMaybe<Scalars['BigInt']>;
  executedGasPrice_lt?: InputMaybe<Scalars['BigInt']>;
  executedGasPrice_gte?: InputMaybe<Scalars['BigInt']>;
  executedGasPrice_lte?: InputMaybe<Scalars['BigInt']>;
  executedGasPrice_in?: InputMaybe<Array<Scalars['BigInt']>>;
  executedGasPrice_not_in?: InputMaybe<Array<Scalars['BigInt']>>;
  executedGasLimit?: InputMaybe<Scalars['BigInt']>;
  executedGasLimit_not?: InputMaybe<Scalars['BigInt']>;
  executedGasLimit_gt?: InputMaybe<Scalars['BigInt']>;
  executedGasLimit_lt?: InputMaybe<Scalars['BigInt']>;
  executedGasLimit_gte?: InputMaybe<Scalars['BigInt']>;
  executedGasLimit_lte?: InputMaybe<Scalars['BigInt']>;
  executedGasLimit_in?: InputMaybe<Array<Scalars['BigInt']>>;
  executedGasLimit_not_in?: InputMaybe<Array<Scalars['BigInt']>>;
  executedBlockNumber?: InputMaybe<Scalars['BigInt']>;
  executedBlockNumber_not?: InputMaybe<Scalars['BigInt']>;
  executedBlockNumber_gt?: InputMaybe<Scalars['BigInt']>;
  executedBlockNumber_lt?: InputMaybe<Scalars['BigInt']>;
  executedBlockNumber_gte?: InputMaybe<Scalars['BigInt']>;
  executedBlockNumber_lte?: InputMaybe<Scalars['BigInt']>;
  executedBlockNumber_in?: InputMaybe<Array<Scalars['BigInt']>>;
  executedBlockNumber_not_in?: InputMaybe<Array<Scalars['BigInt']>>;
  executedTxOrigin?: InputMaybe<Scalars['staginggoerli_Bytes']>;
  executedTxOrigin_not?: InputMaybe<Scalars['staginggoerli_Bytes']>;
  executedTxOrigin_gt?: InputMaybe<Scalars['staginggoerli_Bytes']>;
  executedTxOrigin_lt?: InputMaybe<Scalars['staginggoerli_Bytes']>;
  executedTxOrigin_gte?: InputMaybe<Scalars['staginggoerli_Bytes']>;
  executedTxOrigin_lte?: InputMaybe<Scalars['staginggoerli_Bytes']>;
  executedTxOrigin_in?: InputMaybe<Array<Scalars['staginggoerli_Bytes']>>;
  executedTxOrigin_not_in?: InputMaybe<Array<Scalars['staginggoerli_Bytes']>>;
  executedTxOrigin_contains?: InputMaybe<Scalars['staginggoerli_Bytes']>;
  executedTxOrigin_not_contains?: InputMaybe<Scalars['staginggoerli_Bytes']>;
  executedTxNonce?: InputMaybe<Scalars['BigInt']>;
  executedTxNonce_not?: InputMaybe<Scalars['BigInt']>;
  executedTxNonce_gt?: InputMaybe<Scalars['BigInt']>;
  executedTxNonce_lt?: InputMaybe<Scalars['BigInt']>;
  executedTxNonce_gte?: InputMaybe<Scalars['BigInt']>;
  executedTxNonce_lte?: InputMaybe<Scalars['BigInt']>;
  executedTxNonce_in?: InputMaybe<Array<Scalars['BigInt']>>;
  executedTxNonce_not_in?: InputMaybe<Array<Scalars['BigInt']>>;
  reconciledCaller?: InputMaybe<Scalars['staginggoerli_Bytes']>;
  reconciledCaller_not?: InputMaybe<Scalars['staginggoerli_Bytes']>;
  reconciledCaller_gt?: InputMaybe<Scalars['staginggoerli_Bytes']>;
  reconciledCaller_lt?: InputMaybe<Scalars['staginggoerli_Bytes']>;
  reconciledCaller_gte?: InputMaybe<Scalars['staginggoerli_Bytes']>;
  reconciledCaller_lte?: InputMaybe<Scalars['staginggoerli_Bytes']>;
  reconciledCaller_in?: InputMaybe<Array<Scalars['staginggoerli_Bytes']>>;
  reconciledCaller_not_in?: InputMaybe<Array<Scalars['staginggoerli_Bytes']>>;
  reconciledCaller_contains?: InputMaybe<Scalars['staginggoerli_Bytes']>;
  reconciledCaller_not_contains?: InputMaybe<Scalars['staginggoerli_Bytes']>;
  reconciledTransactionHash?: InputMaybe<Scalars['staginggoerli_Bytes']>;
  reconciledTransactionHash_not?: InputMaybe<Scalars['staginggoerli_Bytes']>;
  reconciledTransactionHash_gt?: InputMaybe<Scalars['staginggoerli_Bytes']>;
  reconciledTransactionHash_lt?: InputMaybe<Scalars['staginggoerli_Bytes']>;
  reconciledTransactionHash_gte?: InputMaybe<Scalars['staginggoerli_Bytes']>;
  reconciledTransactionHash_lte?: InputMaybe<Scalars['staginggoerli_Bytes']>;
  reconciledTransactionHash_in?: InputMaybe<Array<Scalars['staginggoerli_Bytes']>>;
  reconciledTransactionHash_not_in?: InputMaybe<Array<Scalars['staginggoerli_Bytes']>>;
  reconciledTransactionHash_contains?: InputMaybe<Scalars['staginggoerli_Bytes']>;
  reconciledTransactionHash_not_contains?: InputMaybe<Scalars['staginggoerli_Bytes']>;
  reconciledTimestamp?: InputMaybe<Scalars['BigInt']>;
  reconciledTimestamp_not?: InputMaybe<Scalars['BigInt']>;
  reconciledTimestamp_gt?: InputMaybe<Scalars['BigInt']>;
  reconciledTimestamp_lt?: InputMaybe<Scalars['BigInt']>;
  reconciledTimestamp_gte?: InputMaybe<Scalars['BigInt']>;
  reconciledTimestamp_lte?: InputMaybe<Scalars['BigInt']>;
  reconciledTimestamp_in?: InputMaybe<Array<Scalars['BigInt']>>;
  reconciledTimestamp_not_in?: InputMaybe<Array<Scalars['BigInt']>>;
  reconciledGasPrice?: InputMaybe<Scalars['BigInt']>;
  reconciledGasPrice_not?: InputMaybe<Scalars['BigInt']>;
  reconciledGasPrice_gt?: InputMaybe<Scalars['BigInt']>;
  reconciledGasPrice_lt?: InputMaybe<Scalars['BigInt']>;
  reconciledGasPrice_gte?: InputMaybe<Scalars['BigInt']>;
  reconciledGasPrice_lte?: InputMaybe<Scalars['BigInt']>;
  reconciledGasPrice_in?: InputMaybe<Array<Scalars['BigInt']>>;
  reconciledGasPrice_not_in?: InputMaybe<Array<Scalars['BigInt']>>;
  reconciledGasLimit?: InputMaybe<Scalars['BigInt']>;
  reconciledGasLimit_not?: InputMaybe<Scalars['BigInt']>;
  reconciledGasLimit_gt?: InputMaybe<Scalars['BigInt']>;
  reconciledGasLimit_lt?: InputMaybe<Scalars['BigInt']>;
  reconciledGasLimit_gte?: InputMaybe<Scalars['BigInt']>;
  reconciledGasLimit_lte?: InputMaybe<Scalars['BigInt']>;
  reconciledGasLimit_in?: InputMaybe<Array<Scalars['BigInt']>>;
  reconciledGasLimit_not_in?: InputMaybe<Array<Scalars['BigInt']>>;
  reconciledBlockNumber?: InputMaybe<Scalars['BigInt']>;
  reconciledBlockNumber_not?: InputMaybe<Scalars['BigInt']>;
  reconciledBlockNumber_gt?: InputMaybe<Scalars['BigInt']>;
  reconciledBlockNumber_lt?: InputMaybe<Scalars['BigInt']>;
  reconciledBlockNumber_gte?: InputMaybe<Scalars['BigInt']>;
  reconciledBlockNumber_lte?: InputMaybe<Scalars['BigInt']>;
  reconciledBlockNumber_in?: InputMaybe<Array<Scalars['BigInt']>>;
  reconciledBlockNumber_not_in?: InputMaybe<Array<Scalars['BigInt']>>;
  reconciledTxOrigin?: InputMaybe<Scalars['staginggoerli_Bytes']>;
  reconciledTxOrigin_not?: InputMaybe<Scalars['staginggoerli_Bytes']>;
  reconciledTxOrigin_gt?: InputMaybe<Scalars['staginggoerli_Bytes']>;
  reconciledTxOrigin_lt?: InputMaybe<Scalars['staginggoerli_Bytes']>;
  reconciledTxOrigin_gte?: InputMaybe<Scalars['staginggoerli_Bytes']>;
  reconciledTxOrigin_lte?: InputMaybe<Scalars['staginggoerli_Bytes']>;
  reconciledTxOrigin_in?: InputMaybe<Array<Scalars['staginggoerli_Bytes']>>;
  reconciledTxOrigin_not_in?: InputMaybe<Array<Scalars['staginggoerli_Bytes']>>;
  reconciledTxOrigin_contains?: InputMaybe<Scalars['staginggoerli_Bytes']>;
  reconciledTxOrigin_not_contains?: InputMaybe<Scalars['staginggoerli_Bytes']>;
  reconciledTxNonce?: InputMaybe<Scalars['BigInt']>;
  reconciledTxNonce_not?: InputMaybe<Scalars['BigInt']>;
  reconciledTxNonce_gt?: InputMaybe<Scalars['BigInt']>;
  reconciledTxNonce_lt?: InputMaybe<Scalars['BigInt']>;
  reconciledTxNonce_gte?: InputMaybe<Scalars['BigInt']>;
  reconciledTxNonce_lte?: InputMaybe<Scalars['BigInt']>;
  reconciledTxNonce_in?: InputMaybe<Array<Scalars['BigInt']>>;
  reconciledTxNonce_not_in?: InputMaybe<Array<Scalars['BigInt']>>;
  /** Filter for the block changed event. */
  _change_block?: InputMaybe<staginggoerli_BlockChangedFilter>;
  and?: InputMaybe<Array<InputMaybe<staginggoerli_DestinationTransfer_filter>>>;
  or?: InputMaybe<Array<InputMaybe<staginggoerli_DestinationTransfer_filter>>>;
};

export type staginggoerli_DestinationTransfer_orderBy =
  | 'id'
  | 'chainId'
  | 'transferId'
  | 'nonce'
  | 'status'
  | 'routers'
  | 'originDomain'
  | 'destinationDomain'
  | 'canonicalDomain'
  | 'to'
  | 'delegate'
  | 'receiveLocal'
  | 'callData'
  | 'slippage'
  | 'bumpSlippageCount'
  | 'originSender'
  | 'bridgedAmt'
  | 'normalizedIn'
  | 'canonicalId'
  | 'asset'
  | 'asset__id'
  | 'asset__key'
  | 'asset__decimal'
  | 'asset__canonicalId'
  | 'asset__canonicalDomain'
  | 'asset__adoptedAsset'
  | 'asset__localAsset'
  | 'asset__blockNumber'
  | 'amount'
  | 'routersFee'
  | 'executedCaller'
  | 'executedTransactionHash'
  | 'executedTimestamp'
  | 'executedGasPrice'
  | 'executedGasLimit'
  | 'executedBlockNumber'
  | 'executedTxOrigin'
  | 'executedTxNonce'
  | 'reconciledCaller'
  | 'reconciledTransactionHash'
  | 'reconciledTimestamp'
  | 'reconciledGasPrice'
  | 'reconciledGasLimit'
  | 'reconciledBlockNumber'
  | 'reconciledTxOrigin'
  | 'reconciledTxNonce';

export type staginggoerli_OptimisticRootFinalized = {
  id: Scalars['ID'];
  aggregateRoot: Scalars['staginggoerli_Bytes'];
  timestamp: Scalars['BigInt'];
};

export type staginggoerli_OptimisticRootFinalized_filter = {
  id?: InputMaybe<Scalars['ID']>;
  id_not?: InputMaybe<Scalars['ID']>;
  id_gt?: InputMaybe<Scalars['ID']>;
  id_lt?: InputMaybe<Scalars['ID']>;
  id_gte?: InputMaybe<Scalars['ID']>;
  id_lte?: InputMaybe<Scalars['ID']>;
  id_in?: InputMaybe<Array<Scalars['ID']>>;
  id_not_in?: InputMaybe<Array<Scalars['ID']>>;
  aggregateRoot?: InputMaybe<Scalars['staginggoerli_Bytes']>;
  aggregateRoot_not?: InputMaybe<Scalars['staginggoerli_Bytes']>;
  aggregateRoot_gt?: InputMaybe<Scalars['staginggoerli_Bytes']>;
  aggregateRoot_lt?: InputMaybe<Scalars['staginggoerli_Bytes']>;
  aggregateRoot_gte?: InputMaybe<Scalars['staginggoerli_Bytes']>;
  aggregateRoot_lte?: InputMaybe<Scalars['staginggoerli_Bytes']>;
  aggregateRoot_in?: InputMaybe<Array<Scalars['staginggoerli_Bytes']>>;
  aggregateRoot_not_in?: InputMaybe<Array<Scalars['staginggoerli_Bytes']>>;
  aggregateRoot_contains?: InputMaybe<Scalars['staginggoerli_Bytes']>;
  aggregateRoot_not_contains?: InputMaybe<Scalars['staginggoerli_Bytes']>;
  timestamp?: InputMaybe<Scalars['BigInt']>;
  timestamp_not?: InputMaybe<Scalars['BigInt']>;
  timestamp_gt?: InputMaybe<Scalars['BigInt']>;
  timestamp_lt?: InputMaybe<Scalars['BigInt']>;
  timestamp_gte?: InputMaybe<Scalars['BigInt']>;
  timestamp_lte?: InputMaybe<Scalars['BigInt']>;
  timestamp_in?: InputMaybe<Array<Scalars['BigInt']>>;
  timestamp_not_in?: InputMaybe<Array<Scalars['BigInt']>>;
  /** Filter for the block changed event. */
  _change_block?: InputMaybe<staginggoerli_BlockChangedFilter>;
  and?: InputMaybe<Array<InputMaybe<staginggoerli_OptimisticRootFinalized_filter>>>;
  or?: InputMaybe<Array<InputMaybe<staginggoerli_OptimisticRootFinalized_filter>>>;
};

export type staginggoerli_OptimisticRootFinalized_orderBy =
  | 'id'
  | 'aggregateRoot'
  | 'timestamp';

/** Defines the order direction, either ascending or descending */
export type staginggoerli_OrderDirection =
  | 'asc'
  | 'desc';

export type staginggoerli_OriginMessage = {
  id: Scalars['ID'];
  transferId?: Maybe<Scalars['staginggoerli_Bytes']>;
  destinationDomain?: Maybe<Scalars['BigInt']>;
  leaf?: Maybe<Scalars['staginggoerli_Bytes']>;
  index?: Maybe<Scalars['BigInt']>;
  message?: Maybe<Scalars['staginggoerli_Bytes']>;
  root?: Maybe<Scalars['staginggoerli_Bytes']>;
  transactionHash?: Maybe<Scalars['staginggoerli_Bytes']>;
  blockNumber?: Maybe<Scalars['BigInt']>;
  rootCount?: Maybe<staginggoerli_RootCount>;
};

export type staginggoerli_OriginMessage_filter = {
  id?: InputMaybe<Scalars['ID']>;
  id_not?: InputMaybe<Scalars['ID']>;
  id_gt?: InputMaybe<Scalars['ID']>;
  id_lt?: InputMaybe<Scalars['ID']>;
  id_gte?: InputMaybe<Scalars['ID']>;
  id_lte?: InputMaybe<Scalars['ID']>;
  id_in?: InputMaybe<Array<Scalars['ID']>>;
  id_not_in?: InputMaybe<Array<Scalars['ID']>>;
  transferId?: InputMaybe<Scalars['staginggoerli_Bytes']>;
  transferId_not?: InputMaybe<Scalars['staginggoerli_Bytes']>;
  transferId_gt?: InputMaybe<Scalars['staginggoerli_Bytes']>;
  transferId_lt?: InputMaybe<Scalars['staginggoerli_Bytes']>;
  transferId_gte?: InputMaybe<Scalars['staginggoerli_Bytes']>;
  transferId_lte?: InputMaybe<Scalars['staginggoerli_Bytes']>;
  transferId_in?: InputMaybe<Array<Scalars['staginggoerli_Bytes']>>;
  transferId_not_in?: InputMaybe<Array<Scalars['staginggoerli_Bytes']>>;
  transferId_contains?: InputMaybe<Scalars['staginggoerli_Bytes']>;
  transferId_not_contains?: InputMaybe<Scalars['staginggoerli_Bytes']>;
  destinationDomain?: InputMaybe<Scalars['BigInt']>;
  destinationDomain_not?: InputMaybe<Scalars['BigInt']>;
  destinationDomain_gt?: InputMaybe<Scalars['BigInt']>;
  destinationDomain_lt?: InputMaybe<Scalars['BigInt']>;
  destinationDomain_gte?: InputMaybe<Scalars['BigInt']>;
  destinationDomain_lte?: InputMaybe<Scalars['BigInt']>;
  destinationDomain_in?: InputMaybe<Array<Scalars['BigInt']>>;
  destinationDomain_not_in?: InputMaybe<Array<Scalars['BigInt']>>;
  leaf?: InputMaybe<Scalars['staginggoerli_Bytes']>;
  leaf_not?: InputMaybe<Scalars['staginggoerli_Bytes']>;
  leaf_gt?: InputMaybe<Scalars['staginggoerli_Bytes']>;
  leaf_lt?: InputMaybe<Scalars['staginggoerli_Bytes']>;
  leaf_gte?: InputMaybe<Scalars['staginggoerli_Bytes']>;
  leaf_lte?: InputMaybe<Scalars['staginggoerli_Bytes']>;
  leaf_in?: InputMaybe<Array<Scalars['staginggoerli_Bytes']>>;
  leaf_not_in?: InputMaybe<Array<Scalars['staginggoerli_Bytes']>>;
  leaf_contains?: InputMaybe<Scalars['staginggoerli_Bytes']>;
  leaf_not_contains?: InputMaybe<Scalars['staginggoerli_Bytes']>;
  index?: InputMaybe<Scalars['BigInt']>;
  index_not?: InputMaybe<Scalars['BigInt']>;
  index_gt?: InputMaybe<Scalars['BigInt']>;
  index_lt?: InputMaybe<Scalars['BigInt']>;
  index_gte?: InputMaybe<Scalars['BigInt']>;
  index_lte?: InputMaybe<Scalars['BigInt']>;
  index_in?: InputMaybe<Array<Scalars['BigInt']>>;
  index_not_in?: InputMaybe<Array<Scalars['BigInt']>>;
  message?: InputMaybe<Scalars['staginggoerli_Bytes']>;
  message_not?: InputMaybe<Scalars['staginggoerli_Bytes']>;
  message_gt?: InputMaybe<Scalars['staginggoerli_Bytes']>;
  message_lt?: InputMaybe<Scalars['staginggoerli_Bytes']>;
  message_gte?: InputMaybe<Scalars['staginggoerli_Bytes']>;
  message_lte?: InputMaybe<Scalars['staginggoerli_Bytes']>;
  message_in?: InputMaybe<Array<Scalars['staginggoerli_Bytes']>>;
  message_not_in?: InputMaybe<Array<Scalars['staginggoerli_Bytes']>>;
  message_contains?: InputMaybe<Scalars['staginggoerli_Bytes']>;
  message_not_contains?: InputMaybe<Scalars['staginggoerli_Bytes']>;
  root?: InputMaybe<Scalars['staginggoerli_Bytes']>;
  root_not?: InputMaybe<Scalars['staginggoerli_Bytes']>;
  root_gt?: InputMaybe<Scalars['staginggoerli_Bytes']>;
  root_lt?: InputMaybe<Scalars['staginggoerli_Bytes']>;
  root_gte?: InputMaybe<Scalars['staginggoerli_Bytes']>;
  root_lte?: InputMaybe<Scalars['staginggoerli_Bytes']>;
  root_in?: InputMaybe<Array<Scalars['staginggoerli_Bytes']>>;
  root_not_in?: InputMaybe<Array<Scalars['staginggoerli_Bytes']>>;
  root_contains?: InputMaybe<Scalars['staginggoerli_Bytes']>;
  root_not_contains?: InputMaybe<Scalars['staginggoerli_Bytes']>;
  transactionHash?: InputMaybe<Scalars['staginggoerli_Bytes']>;
  transactionHash_not?: InputMaybe<Scalars['staginggoerli_Bytes']>;
  transactionHash_gt?: InputMaybe<Scalars['staginggoerli_Bytes']>;
  transactionHash_lt?: InputMaybe<Scalars['staginggoerli_Bytes']>;
  transactionHash_gte?: InputMaybe<Scalars['staginggoerli_Bytes']>;
  transactionHash_lte?: InputMaybe<Scalars['staginggoerli_Bytes']>;
  transactionHash_in?: InputMaybe<Array<Scalars['staginggoerli_Bytes']>>;
  transactionHash_not_in?: InputMaybe<Array<Scalars['staginggoerli_Bytes']>>;
  transactionHash_contains?: InputMaybe<Scalars['staginggoerli_Bytes']>;
  transactionHash_not_contains?: InputMaybe<Scalars['staginggoerli_Bytes']>;
  blockNumber?: InputMaybe<Scalars['BigInt']>;
  blockNumber_not?: InputMaybe<Scalars['BigInt']>;
  blockNumber_gt?: InputMaybe<Scalars['BigInt']>;
  blockNumber_lt?: InputMaybe<Scalars['BigInt']>;
  blockNumber_gte?: InputMaybe<Scalars['BigInt']>;
  blockNumber_lte?: InputMaybe<Scalars['BigInt']>;
  blockNumber_in?: InputMaybe<Array<Scalars['BigInt']>>;
  blockNumber_not_in?: InputMaybe<Array<Scalars['BigInt']>>;
  rootCount?: InputMaybe<Scalars['String']>;
  rootCount_not?: InputMaybe<Scalars['String']>;
  rootCount_gt?: InputMaybe<Scalars['String']>;
  rootCount_lt?: InputMaybe<Scalars['String']>;
  rootCount_gte?: InputMaybe<Scalars['String']>;
  rootCount_lte?: InputMaybe<Scalars['String']>;
  rootCount_in?: InputMaybe<Array<Scalars['String']>>;
  rootCount_not_in?: InputMaybe<Array<Scalars['String']>>;
  rootCount_contains?: InputMaybe<Scalars['String']>;
  rootCount_contains_nocase?: InputMaybe<Scalars['String']>;
  rootCount_not_contains?: InputMaybe<Scalars['String']>;
  rootCount_not_contains_nocase?: InputMaybe<Scalars['String']>;
  rootCount_starts_with?: InputMaybe<Scalars['String']>;
  rootCount_starts_with_nocase?: InputMaybe<Scalars['String']>;
  rootCount_not_starts_with?: InputMaybe<Scalars['String']>;
  rootCount_not_starts_with_nocase?: InputMaybe<Scalars['String']>;
  rootCount_ends_with?: InputMaybe<Scalars['String']>;
  rootCount_ends_with_nocase?: InputMaybe<Scalars['String']>;
  rootCount_not_ends_with?: InputMaybe<Scalars['String']>;
  rootCount_not_ends_with_nocase?: InputMaybe<Scalars['String']>;
  rootCount_?: InputMaybe<staginggoerli_RootCount_filter>;
  /** Filter for the block changed event. */
  _change_block?: InputMaybe<staginggoerli_BlockChangedFilter>;
  and?: InputMaybe<Array<InputMaybe<staginggoerli_OriginMessage_filter>>>;
  or?: InputMaybe<Array<InputMaybe<staginggoerli_OriginMessage_filter>>>;
};

export type staginggoerli_OriginMessage_orderBy =
  | 'id'
  | 'transferId'
  | 'destinationDomain'
  | 'leaf'
  | 'index'
  | 'message'
  | 'root'
  | 'transactionHash'
  | 'blockNumber'
  | 'rootCount'
  | 'rootCount__id'
  | 'rootCount__count';

export type staginggoerli_OriginTransfer = {
  id: Scalars['ID'];
  chainId?: Maybe<Scalars['BigInt']>;
  transferId?: Maybe<Scalars['staginggoerli_Bytes']>;
  nonce?: Maybe<Scalars['BigInt']>;
  status?: Maybe<staginggoerli_TransferStatus>;
  messageHash?: Maybe<Scalars['staginggoerli_Bytes']>;
  originDomain?: Maybe<Scalars['BigInt']>;
  destinationDomain?: Maybe<Scalars['BigInt']>;
  canonicalDomain?: Maybe<Scalars['BigInt']>;
  to?: Maybe<Scalars['staginggoerli_Bytes']>;
  delegate?: Maybe<Scalars['staginggoerli_Bytes']>;
  receiveLocal?: Maybe<Scalars['Boolean']>;
  callData?: Maybe<Scalars['staginggoerli_Bytes']>;
  slippage?: Maybe<Scalars['BigInt']>;
  originSender?: Maybe<Scalars['staginggoerli_Bytes']>;
  bridgedAmt?: Maybe<Scalars['BigInt']>;
  normalizedIn?: Maybe<Scalars['BigInt']>;
  canonicalId?: Maybe<Scalars['staginggoerli_Bytes']>;
  asset?: Maybe<staginggoerli_Asset>;
  transactingAsset?: Maybe<Scalars['staginggoerli_Bytes']>;
  message?: Maybe<staginggoerli_OriginMessage>;
  bumpRelayerFeeCount?: Maybe<Scalars['BigInt']>;
  relayerFees?: Maybe<Array<staginggoerli_RelayerFee>>;
  initialRelayerFeeAsset?: Maybe<Scalars['staginggoerli_Bytes']>;
  caller?: Maybe<Scalars['staginggoerli_Bytes']>;
  transactionHash?: Maybe<Scalars['staginggoerli_Bytes']>;
  timestamp?: Maybe<Scalars['BigInt']>;
  gasPrice?: Maybe<Scalars['BigInt']>;
  gasLimit?: Maybe<Scalars['BigInt']>;
  blockNumber?: Maybe<Scalars['BigInt']>;
  txOrigin?: Maybe<Scalars['staginggoerli_Bytes']>;
  txNonce?: Maybe<Scalars['BigInt']>;
};


export type staginggoerli_OriginTransferrelayerFeesArgs = {
  skip?: InputMaybe<Scalars['Int']>;
  first?: InputMaybe<Scalars['Int']>;
  orderBy?: InputMaybe<staginggoerli_RelayerFee_orderBy>;
  orderDirection?: InputMaybe<staginggoerli_OrderDirection>;
  where?: InputMaybe<staginggoerli_RelayerFee_filter>;
};

export type staginggoerli_OriginTransfer_filter = {
  id?: InputMaybe<Scalars['ID']>;
  id_not?: InputMaybe<Scalars['ID']>;
  id_gt?: InputMaybe<Scalars['ID']>;
  id_lt?: InputMaybe<Scalars['ID']>;
  id_gte?: InputMaybe<Scalars['ID']>;
  id_lte?: InputMaybe<Scalars['ID']>;
  id_in?: InputMaybe<Array<Scalars['ID']>>;
  id_not_in?: InputMaybe<Array<Scalars['ID']>>;
  chainId?: InputMaybe<Scalars['BigInt']>;
  chainId_not?: InputMaybe<Scalars['BigInt']>;
  chainId_gt?: InputMaybe<Scalars['BigInt']>;
  chainId_lt?: InputMaybe<Scalars['BigInt']>;
  chainId_gte?: InputMaybe<Scalars['BigInt']>;
  chainId_lte?: InputMaybe<Scalars['BigInt']>;
  chainId_in?: InputMaybe<Array<Scalars['BigInt']>>;
  chainId_not_in?: InputMaybe<Array<Scalars['BigInt']>>;
  transferId?: InputMaybe<Scalars['staginggoerli_Bytes']>;
  transferId_not?: InputMaybe<Scalars['staginggoerli_Bytes']>;
  transferId_gt?: InputMaybe<Scalars['staginggoerli_Bytes']>;
  transferId_lt?: InputMaybe<Scalars['staginggoerli_Bytes']>;
  transferId_gte?: InputMaybe<Scalars['staginggoerli_Bytes']>;
  transferId_lte?: InputMaybe<Scalars['staginggoerli_Bytes']>;
  transferId_in?: InputMaybe<Array<Scalars['staginggoerli_Bytes']>>;
  transferId_not_in?: InputMaybe<Array<Scalars['staginggoerli_Bytes']>>;
  transferId_contains?: InputMaybe<Scalars['staginggoerli_Bytes']>;
  transferId_not_contains?: InputMaybe<Scalars['staginggoerli_Bytes']>;
  nonce?: InputMaybe<Scalars['BigInt']>;
  nonce_not?: InputMaybe<Scalars['BigInt']>;
  nonce_gt?: InputMaybe<Scalars['BigInt']>;
  nonce_lt?: InputMaybe<Scalars['BigInt']>;
  nonce_gte?: InputMaybe<Scalars['BigInt']>;
  nonce_lte?: InputMaybe<Scalars['BigInt']>;
  nonce_in?: InputMaybe<Array<Scalars['BigInt']>>;
  nonce_not_in?: InputMaybe<Array<Scalars['BigInt']>>;
  status?: InputMaybe<staginggoerli_TransferStatus>;
  status_not?: InputMaybe<staginggoerli_TransferStatus>;
  status_in?: InputMaybe<Array<staginggoerli_TransferStatus>>;
  status_not_in?: InputMaybe<Array<staginggoerli_TransferStatus>>;
  messageHash?: InputMaybe<Scalars['staginggoerli_Bytes']>;
  messageHash_not?: InputMaybe<Scalars['staginggoerli_Bytes']>;
  messageHash_gt?: InputMaybe<Scalars['staginggoerli_Bytes']>;
  messageHash_lt?: InputMaybe<Scalars['staginggoerli_Bytes']>;
  messageHash_gte?: InputMaybe<Scalars['staginggoerli_Bytes']>;
  messageHash_lte?: InputMaybe<Scalars['staginggoerli_Bytes']>;
  messageHash_in?: InputMaybe<Array<Scalars['staginggoerli_Bytes']>>;
  messageHash_not_in?: InputMaybe<Array<Scalars['staginggoerli_Bytes']>>;
  messageHash_contains?: InputMaybe<Scalars['staginggoerli_Bytes']>;
  messageHash_not_contains?: InputMaybe<Scalars['staginggoerli_Bytes']>;
  originDomain?: InputMaybe<Scalars['BigInt']>;
  originDomain_not?: InputMaybe<Scalars['BigInt']>;
  originDomain_gt?: InputMaybe<Scalars['BigInt']>;
  originDomain_lt?: InputMaybe<Scalars['BigInt']>;
  originDomain_gte?: InputMaybe<Scalars['BigInt']>;
  originDomain_lte?: InputMaybe<Scalars['BigInt']>;
  originDomain_in?: InputMaybe<Array<Scalars['BigInt']>>;
  originDomain_not_in?: InputMaybe<Array<Scalars['BigInt']>>;
  destinationDomain?: InputMaybe<Scalars['BigInt']>;
  destinationDomain_not?: InputMaybe<Scalars['BigInt']>;
  destinationDomain_gt?: InputMaybe<Scalars['BigInt']>;
  destinationDomain_lt?: InputMaybe<Scalars['BigInt']>;
  destinationDomain_gte?: InputMaybe<Scalars['BigInt']>;
  destinationDomain_lte?: InputMaybe<Scalars['BigInt']>;
  destinationDomain_in?: InputMaybe<Array<Scalars['BigInt']>>;
  destinationDomain_not_in?: InputMaybe<Array<Scalars['BigInt']>>;
  canonicalDomain?: InputMaybe<Scalars['BigInt']>;
  canonicalDomain_not?: InputMaybe<Scalars['BigInt']>;
  canonicalDomain_gt?: InputMaybe<Scalars['BigInt']>;
  canonicalDomain_lt?: InputMaybe<Scalars['BigInt']>;
  canonicalDomain_gte?: InputMaybe<Scalars['BigInt']>;
  canonicalDomain_lte?: InputMaybe<Scalars['BigInt']>;
  canonicalDomain_in?: InputMaybe<Array<Scalars['BigInt']>>;
  canonicalDomain_not_in?: InputMaybe<Array<Scalars['BigInt']>>;
  to?: InputMaybe<Scalars['staginggoerli_Bytes']>;
  to_not?: InputMaybe<Scalars['staginggoerli_Bytes']>;
  to_gt?: InputMaybe<Scalars['staginggoerli_Bytes']>;
  to_lt?: InputMaybe<Scalars['staginggoerli_Bytes']>;
  to_gte?: InputMaybe<Scalars['staginggoerli_Bytes']>;
  to_lte?: InputMaybe<Scalars['staginggoerli_Bytes']>;
  to_in?: InputMaybe<Array<Scalars['staginggoerli_Bytes']>>;
  to_not_in?: InputMaybe<Array<Scalars['staginggoerli_Bytes']>>;
  to_contains?: InputMaybe<Scalars['staginggoerli_Bytes']>;
  to_not_contains?: InputMaybe<Scalars['staginggoerli_Bytes']>;
  delegate?: InputMaybe<Scalars['staginggoerli_Bytes']>;
  delegate_not?: InputMaybe<Scalars['staginggoerli_Bytes']>;
  delegate_gt?: InputMaybe<Scalars['staginggoerli_Bytes']>;
  delegate_lt?: InputMaybe<Scalars['staginggoerli_Bytes']>;
  delegate_gte?: InputMaybe<Scalars['staginggoerli_Bytes']>;
  delegate_lte?: InputMaybe<Scalars['staginggoerli_Bytes']>;
  delegate_in?: InputMaybe<Array<Scalars['staginggoerli_Bytes']>>;
  delegate_not_in?: InputMaybe<Array<Scalars['staginggoerli_Bytes']>>;
  delegate_contains?: InputMaybe<Scalars['staginggoerli_Bytes']>;
  delegate_not_contains?: InputMaybe<Scalars['staginggoerli_Bytes']>;
  receiveLocal?: InputMaybe<Scalars['Boolean']>;
  receiveLocal_not?: InputMaybe<Scalars['Boolean']>;
  receiveLocal_in?: InputMaybe<Array<Scalars['Boolean']>>;
  receiveLocal_not_in?: InputMaybe<Array<Scalars['Boolean']>>;
  callData?: InputMaybe<Scalars['staginggoerli_Bytes']>;
  callData_not?: InputMaybe<Scalars['staginggoerli_Bytes']>;
  callData_gt?: InputMaybe<Scalars['staginggoerli_Bytes']>;
  callData_lt?: InputMaybe<Scalars['staginggoerli_Bytes']>;
  callData_gte?: InputMaybe<Scalars['staginggoerli_Bytes']>;
  callData_lte?: InputMaybe<Scalars['staginggoerli_Bytes']>;
  callData_in?: InputMaybe<Array<Scalars['staginggoerli_Bytes']>>;
  callData_not_in?: InputMaybe<Array<Scalars['staginggoerli_Bytes']>>;
  callData_contains?: InputMaybe<Scalars['staginggoerli_Bytes']>;
  callData_not_contains?: InputMaybe<Scalars['staginggoerli_Bytes']>;
  slippage?: InputMaybe<Scalars['BigInt']>;
  slippage_not?: InputMaybe<Scalars['BigInt']>;
  slippage_gt?: InputMaybe<Scalars['BigInt']>;
  slippage_lt?: InputMaybe<Scalars['BigInt']>;
  slippage_gte?: InputMaybe<Scalars['BigInt']>;
  slippage_lte?: InputMaybe<Scalars['BigInt']>;
  slippage_in?: InputMaybe<Array<Scalars['BigInt']>>;
  slippage_not_in?: InputMaybe<Array<Scalars['BigInt']>>;
  originSender?: InputMaybe<Scalars['staginggoerli_Bytes']>;
  originSender_not?: InputMaybe<Scalars['staginggoerli_Bytes']>;
  originSender_gt?: InputMaybe<Scalars['staginggoerli_Bytes']>;
  originSender_lt?: InputMaybe<Scalars['staginggoerli_Bytes']>;
  originSender_gte?: InputMaybe<Scalars['staginggoerli_Bytes']>;
  originSender_lte?: InputMaybe<Scalars['staginggoerli_Bytes']>;
  originSender_in?: InputMaybe<Array<Scalars['staginggoerli_Bytes']>>;
  originSender_not_in?: InputMaybe<Array<Scalars['staginggoerli_Bytes']>>;
  originSender_contains?: InputMaybe<Scalars['staginggoerli_Bytes']>;
  originSender_not_contains?: InputMaybe<Scalars['staginggoerli_Bytes']>;
  bridgedAmt?: InputMaybe<Scalars['BigInt']>;
  bridgedAmt_not?: InputMaybe<Scalars['BigInt']>;
  bridgedAmt_gt?: InputMaybe<Scalars['BigInt']>;
  bridgedAmt_lt?: InputMaybe<Scalars['BigInt']>;
  bridgedAmt_gte?: InputMaybe<Scalars['BigInt']>;
  bridgedAmt_lte?: InputMaybe<Scalars['BigInt']>;
  bridgedAmt_in?: InputMaybe<Array<Scalars['BigInt']>>;
  bridgedAmt_not_in?: InputMaybe<Array<Scalars['BigInt']>>;
  normalizedIn?: InputMaybe<Scalars['BigInt']>;
  normalizedIn_not?: InputMaybe<Scalars['BigInt']>;
  normalizedIn_gt?: InputMaybe<Scalars['BigInt']>;
  normalizedIn_lt?: InputMaybe<Scalars['BigInt']>;
  normalizedIn_gte?: InputMaybe<Scalars['BigInt']>;
  normalizedIn_lte?: InputMaybe<Scalars['BigInt']>;
  normalizedIn_in?: InputMaybe<Array<Scalars['BigInt']>>;
  normalizedIn_not_in?: InputMaybe<Array<Scalars['BigInt']>>;
  canonicalId?: InputMaybe<Scalars['staginggoerli_Bytes']>;
  canonicalId_not?: InputMaybe<Scalars['staginggoerli_Bytes']>;
  canonicalId_gt?: InputMaybe<Scalars['staginggoerli_Bytes']>;
  canonicalId_lt?: InputMaybe<Scalars['staginggoerli_Bytes']>;
  canonicalId_gte?: InputMaybe<Scalars['staginggoerli_Bytes']>;
  canonicalId_lte?: InputMaybe<Scalars['staginggoerli_Bytes']>;
  canonicalId_in?: InputMaybe<Array<Scalars['staginggoerli_Bytes']>>;
  canonicalId_not_in?: InputMaybe<Array<Scalars['staginggoerli_Bytes']>>;
  canonicalId_contains?: InputMaybe<Scalars['staginggoerli_Bytes']>;
  canonicalId_not_contains?: InputMaybe<Scalars['staginggoerli_Bytes']>;
  asset?: InputMaybe<Scalars['String']>;
  asset_not?: InputMaybe<Scalars['String']>;
  asset_gt?: InputMaybe<Scalars['String']>;
  asset_lt?: InputMaybe<Scalars['String']>;
  asset_gte?: InputMaybe<Scalars['String']>;
  asset_lte?: InputMaybe<Scalars['String']>;
  asset_in?: InputMaybe<Array<Scalars['String']>>;
  asset_not_in?: InputMaybe<Array<Scalars['String']>>;
  asset_contains?: InputMaybe<Scalars['String']>;
  asset_contains_nocase?: InputMaybe<Scalars['String']>;
  asset_not_contains?: InputMaybe<Scalars['String']>;
  asset_not_contains_nocase?: InputMaybe<Scalars['String']>;
  asset_starts_with?: InputMaybe<Scalars['String']>;
  asset_starts_with_nocase?: InputMaybe<Scalars['String']>;
  asset_not_starts_with?: InputMaybe<Scalars['String']>;
  asset_not_starts_with_nocase?: InputMaybe<Scalars['String']>;
  asset_ends_with?: InputMaybe<Scalars['String']>;
  asset_ends_with_nocase?: InputMaybe<Scalars['String']>;
  asset_not_ends_with?: InputMaybe<Scalars['String']>;
  asset_not_ends_with_nocase?: InputMaybe<Scalars['String']>;
  asset_?: InputMaybe<staginggoerli_Asset_filter>;
  transactingAsset?: InputMaybe<Scalars['staginggoerli_Bytes']>;
  transactingAsset_not?: InputMaybe<Scalars['staginggoerli_Bytes']>;
  transactingAsset_gt?: InputMaybe<Scalars['staginggoerli_Bytes']>;
  transactingAsset_lt?: InputMaybe<Scalars['staginggoerli_Bytes']>;
  transactingAsset_gte?: InputMaybe<Scalars['staginggoerli_Bytes']>;
  transactingAsset_lte?: InputMaybe<Scalars['staginggoerli_Bytes']>;
  transactingAsset_in?: InputMaybe<Array<Scalars['staginggoerli_Bytes']>>;
  transactingAsset_not_in?: InputMaybe<Array<Scalars['staginggoerli_Bytes']>>;
  transactingAsset_contains?: InputMaybe<Scalars['staginggoerli_Bytes']>;
  transactingAsset_not_contains?: InputMaybe<Scalars['staginggoerli_Bytes']>;
  message?: InputMaybe<Scalars['String']>;
  message_not?: InputMaybe<Scalars['String']>;
  message_gt?: InputMaybe<Scalars['String']>;
  message_lt?: InputMaybe<Scalars['String']>;
  message_gte?: InputMaybe<Scalars['String']>;
  message_lte?: InputMaybe<Scalars['String']>;
  message_in?: InputMaybe<Array<Scalars['String']>>;
  message_not_in?: InputMaybe<Array<Scalars['String']>>;
  message_contains?: InputMaybe<Scalars['String']>;
  message_contains_nocase?: InputMaybe<Scalars['String']>;
  message_not_contains?: InputMaybe<Scalars['String']>;
  message_not_contains_nocase?: InputMaybe<Scalars['String']>;
  message_starts_with?: InputMaybe<Scalars['String']>;
  message_starts_with_nocase?: InputMaybe<Scalars['String']>;
  message_not_starts_with?: InputMaybe<Scalars['String']>;
  message_not_starts_with_nocase?: InputMaybe<Scalars['String']>;
  message_ends_with?: InputMaybe<Scalars['String']>;
  message_ends_with_nocase?: InputMaybe<Scalars['String']>;
  message_not_ends_with?: InputMaybe<Scalars['String']>;
  message_not_ends_with_nocase?: InputMaybe<Scalars['String']>;
  message_?: InputMaybe<staginggoerli_OriginMessage_filter>;
  bumpRelayerFeeCount?: InputMaybe<Scalars['BigInt']>;
  bumpRelayerFeeCount_not?: InputMaybe<Scalars['BigInt']>;
  bumpRelayerFeeCount_gt?: InputMaybe<Scalars['BigInt']>;
  bumpRelayerFeeCount_lt?: InputMaybe<Scalars['BigInt']>;
  bumpRelayerFeeCount_gte?: InputMaybe<Scalars['BigInt']>;
  bumpRelayerFeeCount_lte?: InputMaybe<Scalars['BigInt']>;
  bumpRelayerFeeCount_in?: InputMaybe<Array<Scalars['BigInt']>>;
  bumpRelayerFeeCount_not_in?: InputMaybe<Array<Scalars['BigInt']>>;
  relayerFees?: InputMaybe<Array<Scalars['String']>>;
  relayerFees_not?: InputMaybe<Array<Scalars['String']>>;
  relayerFees_contains?: InputMaybe<Array<Scalars['String']>>;
  relayerFees_contains_nocase?: InputMaybe<Array<Scalars['String']>>;
  relayerFees_not_contains?: InputMaybe<Array<Scalars['String']>>;
  relayerFees_not_contains_nocase?: InputMaybe<Array<Scalars['String']>>;
  relayerFees_?: InputMaybe<staginggoerli_RelayerFee_filter>;
  initialRelayerFeeAsset?: InputMaybe<Scalars['staginggoerli_Bytes']>;
  initialRelayerFeeAsset_not?: InputMaybe<Scalars['staginggoerli_Bytes']>;
  initialRelayerFeeAsset_gt?: InputMaybe<Scalars['staginggoerli_Bytes']>;
  initialRelayerFeeAsset_lt?: InputMaybe<Scalars['staginggoerli_Bytes']>;
  initialRelayerFeeAsset_gte?: InputMaybe<Scalars['staginggoerli_Bytes']>;
  initialRelayerFeeAsset_lte?: InputMaybe<Scalars['staginggoerli_Bytes']>;
  initialRelayerFeeAsset_in?: InputMaybe<Array<Scalars['staginggoerli_Bytes']>>;
  initialRelayerFeeAsset_not_in?: InputMaybe<Array<Scalars['staginggoerli_Bytes']>>;
  initialRelayerFeeAsset_contains?: InputMaybe<Scalars['staginggoerli_Bytes']>;
  initialRelayerFeeAsset_not_contains?: InputMaybe<Scalars['staginggoerli_Bytes']>;
  caller?: InputMaybe<Scalars['staginggoerli_Bytes']>;
  caller_not?: InputMaybe<Scalars['staginggoerli_Bytes']>;
  caller_gt?: InputMaybe<Scalars['staginggoerli_Bytes']>;
  caller_lt?: InputMaybe<Scalars['staginggoerli_Bytes']>;
  caller_gte?: InputMaybe<Scalars['staginggoerli_Bytes']>;
  caller_lte?: InputMaybe<Scalars['staginggoerli_Bytes']>;
  caller_in?: InputMaybe<Array<Scalars['staginggoerli_Bytes']>>;
  caller_not_in?: InputMaybe<Array<Scalars['staginggoerli_Bytes']>>;
  caller_contains?: InputMaybe<Scalars['staginggoerli_Bytes']>;
  caller_not_contains?: InputMaybe<Scalars['staginggoerli_Bytes']>;
  transactionHash?: InputMaybe<Scalars['staginggoerli_Bytes']>;
  transactionHash_not?: InputMaybe<Scalars['staginggoerli_Bytes']>;
  transactionHash_gt?: InputMaybe<Scalars['staginggoerli_Bytes']>;
  transactionHash_lt?: InputMaybe<Scalars['staginggoerli_Bytes']>;
  transactionHash_gte?: InputMaybe<Scalars['staginggoerli_Bytes']>;
  transactionHash_lte?: InputMaybe<Scalars['staginggoerli_Bytes']>;
  transactionHash_in?: InputMaybe<Array<Scalars['staginggoerli_Bytes']>>;
  transactionHash_not_in?: InputMaybe<Array<Scalars['staginggoerli_Bytes']>>;
  transactionHash_contains?: InputMaybe<Scalars['staginggoerli_Bytes']>;
  transactionHash_not_contains?: InputMaybe<Scalars['staginggoerli_Bytes']>;
  timestamp?: InputMaybe<Scalars['BigInt']>;
  timestamp_not?: InputMaybe<Scalars['BigInt']>;
  timestamp_gt?: InputMaybe<Scalars['BigInt']>;
  timestamp_lt?: InputMaybe<Scalars['BigInt']>;
  timestamp_gte?: InputMaybe<Scalars['BigInt']>;
  timestamp_lte?: InputMaybe<Scalars['BigInt']>;
  timestamp_in?: InputMaybe<Array<Scalars['BigInt']>>;
  timestamp_not_in?: InputMaybe<Array<Scalars['BigInt']>>;
  gasPrice?: InputMaybe<Scalars['BigInt']>;
  gasPrice_not?: InputMaybe<Scalars['BigInt']>;
  gasPrice_gt?: InputMaybe<Scalars['BigInt']>;
  gasPrice_lt?: InputMaybe<Scalars['BigInt']>;
  gasPrice_gte?: InputMaybe<Scalars['BigInt']>;
  gasPrice_lte?: InputMaybe<Scalars['BigInt']>;
  gasPrice_in?: InputMaybe<Array<Scalars['BigInt']>>;
  gasPrice_not_in?: InputMaybe<Array<Scalars['BigInt']>>;
  gasLimit?: InputMaybe<Scalars['BigInt']>;
  gasLimit_not?: InputMaybe<Scalars['BigInt']>;
  gasLimit_gt?: InputMaybe<Scalars['BigInt']>;
  gasLimit_lt?: InputMaybe<Scalars['BigInt']>;
  gasLimit_gte?: InputMaybe<Scalars['BigInt']>;
  gasLimit_lte?: InputMaybe<Scalars['BigInt']>;
  gasLimit_in?: InputMaybe<Array<Scalars['BigInt']>>;
  gasLimit_not_in?: InputMaybe<Array<Scalars['BigInt']>>;
  blockNumber?: InputMaybe<Scalars['BigInt']>;
  blockNumber_not?: InputMaybe<Scalars['BigInt']>;
  blockNumber_gt?: InputMaybe<Scalars['BigInt']>;
  blockNumber_lt?: InputMaybe<Scalars['BigInt']>;
  blockNumber_gte?: InputMaybe<Scalars['BigInt']>;
  blockNumber_lte?: InputMaybe<Scalars['BigInt']>;
  blockNumber_in?: InputMaybe<Array<Scalars['BigInt']>>;
  blockNumber_not_in?: InputMaybe<Array<Scalars['BigInt']>>;
  txOrigin?: InputMaybe<Scalars['staginggoerli_Bytes']>;
  txOrigin_not?: InputMaybe<Scalars['staginggoerli_Bytes']>;
  txOrigin_gt?: InputMaybe<Scalars['staginggoerli_Bytes']>;
  txOrigin_lt?: InputMaybe<Scalars['staginggoerli_Bytes']>;
  txOrigin_gte?: InputMaybe<Scalars['staginggoerli_Bytes']>;
  txOrigin_lte?: InputMaybe<Scalars['staginggoerli_Bytes']>;
  txOrigin_in?: InputMaybe<Array<Scalars['staginggoerli_Bytes']>>;
  txOrigin_not_in?: InputMaybe<Array<Scalars['staginggoerli_Bytes']>>;
  txOrigin_contains?: InputMaybe<Scalars['staginggoerli_Bytes']>;
  txOrigin_not_contains?: InputMaybe<Scalars['staginggoerli_Bytes']>;
  txNonce?: InputMaybe<Scalars['BigInt']>;
  txNonce_not?: InputMaybe<Scalars['BigInt']>;
  txNonce_gt?: InputMaybe<Scalars['BigInt']>;
  txNonce_lt?: InputMaybe<Scalars['BigInt']>;
  txNonce_gte?: InputMaybe<Scalars['BigInt']>;
  txNonce_lte?: InputMaybe<Scalars['BigInt']>;
  txNonce_in?: InputMaybe<Array<Scalars['BigInt']>>;
  txNonce_not_in?: InputMaybe<Array<Scalars['BigInt']>>;
  /** Filter for the block changed event. */
  _change_block?: InputMaybe<staginggoerli_BlockChangedFilter>;
  and?: InputMaybe<Array<InputMaybe<staginggoerli_OriginTransfer_filter>>>;
  or?: InputMaybe<Array<InputMaybe<staginggoerli_OriginTransfer_filter>>>;
};

export type staginggoerli_OriginTransfer_orderBy =
  | 'id'
  | 'chainId'
  | 'transferId'
  | 'nonce'
  | 'status'
  | 'messageHash'
  | 'originDomain'
  | 'destinationDomain'
  | 'canonicalDomain'
  | 'to'
  | 'delegate'
  | 'receiveLocal'
  | 'callData'
  | 'slippage'
  | 'originSender'
  | 'bridgedAmt'
  | 'normalizedIn'
  | 'canonicalId'
  | 'asset'
  | 'asset__id'
  | 'asset__key'
  | 'asset__decimal'
  | 'asset__canonicalId'
  | 'asset__canonicalDomain'
  | 'asset__adoptedAsset'
  | 'asset__localAsset'
  | 'asset__blockNumber'
  | 'transactingAsset'
  | 'message'
  | 'message__id'
  | 'message__transferId'
  | 'message__destinationDomain'
  | 'message__leaf'
  | 'message__index'
  | 'message__message'
  | 'message__root'
  | 'message__transactionHash'
  | 'message__blockNumber'
  | 'bumpRelayerFeeCount'
  | 'relayerFees'
  | 'initialRelayerFeeAsset'
  | 'caller'
  | 'transactionHash'
  | 'timestamp'
  | 'gasPrice'
  | 'gasLimit'
  | 'blockNumber'
  | 'txOrigin'
  | 'txNonce';

export type Query = {
  staginggoerli_asset?: Maybe<staginggoerli_Asset>;
  staginggoerli_assets: Array<staginggoerli_Asset>;
  staginggoerli_assetStatus?: Maybe<staginggoerli_AssetStatus>;
  staginggoerli_assetStatuses: Array<staginggoerli_AssetStatus>;
  staginggoerli_assetBalance?: Maybe<staginggoerli_AssetBalance>;
  staginggoerli_assetBalances: Array<staginggoerli_AssetBalance>;
  staginggoerli_router?: Maybe<staginggoerli_Router>;
  staginggoerli_routers: Array<staginggoerli_Router>;
  staginggoerli_routerDailyTVL?: Maybe<staginggoerli_RouterDailyTVL>;
  staginggoerli_routerDailyTVLs: Array<staginggoerli_RouterDailyTVL>;
  staginggoerli_setting?: Maybe<staginggoerli_Setting>;
  staginggoerli_settings: Array<staginggoerli_Setting>;
  staginggoerli_relayer?: Maybe<staginggoerli_Relayer>;
  staginggoerli_relayers: Array<staginggoerli_Relayer>;
  staginggoerli_sequencer?: Maybe<staginggoerli_Sequencer>;
  staginggoerli_sequencers: Array<staginggoerli_Sequencer>;
  staginggoerli_relayerFee?: Maybe<staginggoerli_RelayerFee>;
  staginggoerli_relayerFees: Array<staginggoerli_RelayerFee>;
  staginggoerli_originTransfer?: Maybe<staginggoerli_OriginTransfer>;
  staginggoerli_originTransfers: Array<staginggoerli_OriginTransfer>;
  staginggoerli_destinationTransfer?: Maybe<staginggoerli_DestinationTransfer>;
  staginggoerli_destinationTransfers: Array<staginggoerli_DestinationTransfer>;
  staginggoerli_originMessage?: Maybe<staginggoerli_OriginMessage>;
  staginggoerli_originMessages: Array<staginggoerli_OriginMessage>;
  staginggoerli_aggregateRoot?: Maybe<staginggoerli_AggregateRoot>;
  staginggoerli_aggregateRoots: Array<staginggoerli_AggregateRoot>;
  staginggoerli_connectorMeta?: Maybe<staginggoerli_ConnectorMeta>;
  staginggoerli_connectorMetas: Array<staginggoerli_ConnectorMeta>;
  staginggoerli_rootCount?: Maybe<staginggoerli_RootCount>;
  staginggoerli_rootCounts: Array<staginggoerli_RootCount>;
  staginggoerli_rootMessageSent?: Maybe<staginggoerli_RootMessageSent>;
  staginggoerli_rootMessageSents: Array<staginggoerli_RootMessageSent>;
  staginggoerli_relayerFeesIncrease?: Maybe<staginggoerli_RelayerFeesIncrease>;
  staginggoerli_relayerFeesIncreases: Array<staginggoerli_RelayerFeesIncrease>;
  staginggoerli_slippageUpdate?: Maybe<staginggoerli_SlippageUpdate>;
  staginggoerli_slippageUpdates: Array<staginggoerli_SlippageUpdate>;
  staginggoerli_snapshotRoot?: Maybe<staginggoerli_SnapshotRoot>;
  staginggoerli_snapshotRoots: Array<staginggoerli_SnapshotRoot>;
  staginggoerli_spokeConnectorMode?: Maybe<staginggoerli_SpokeConnectorMode>;
  staginggoerli_spokeConnectorModes: Array<staginggoerli_SpokeConnectorMode>;
  staginggoerli_aggregateRootProposed?: Maybe<staginggoerli_AggregateRootProposed>;
  staginggoerli_aggregateRootProposeds: Array<staginggoerli_AggregateRootProposed>;
  staginggoerli_optimisticRootFinalized?: Maybe<staginggoerli_OptimisticRootFinalized>;
  staginggoerli_optimisticRootFinalizeds: Array<staginggoerli_OptimisticRootFinalized>;
  /** Access to subgraph metadata */
  staginggoerli__meta?: Maybe<staginggoerli__Meta_>;
};


export type Querystaginggoerli_assetArgs = {
  id: Scalars['ID'];
  block?: InputMaybe<staginggoerli_Block_height>;
  subgraphError?: _SubgraphErrorPolicy_;
};


export type Querystaginggoerli_assetsArgs = {
  skip?: InputMaybe<Scalars['Int']>;
  first?: InputMaybe<Scalars['Int']>;
  orderBy?: InputMaybe<staginggoerli_Asset_orderBy>;
  orderDirection?: InputMaybe<staginggoerli_OrderDirection>;
  where?: InputMaybe<staginggoerli_Asset_filter>;
  block?: InputMaybe<staginggoerli_Block_height>;
  subgraphError?: _SubgraphErrorPolicy_;
};


export type Querystaginggoerli_assetStatusArgs = {
  id: Scalars['ID'];
  block?: InputMaybe<staginggoerli_Block_height>;
  subgraphError?: _SubgraphErrorPolicy_;
};


export type Querystaginggoerli_assetStatusesArgs = {
  skip?: InputMaybe<Scalars['Int']>;
  first?: InputMaybe<Scalars['Int']>;
  orderBy?: InputMaybe<staginggoerli_AssetStatus_orderBy>;
  orderDirection?: InputMaybe<staginggoerli_OrderDirection>;
  where?: InputMaybe<staginggoerli_AssetStatus_filter>;
  block?: InputMaybe<staginggoerli_Block_height>;
  subgraphError?: _SubgraphErrorPolicy_;
};


export type Querystaginggoerli_assetBalanceArgs = {
  id: Scalars['ID'];
  block?: InputMaybe<staginggoerli_Block_height>;
  subgraphError?: _SubgraphErrorPolicy_;
};


export type Querystaginggoerli_assetBalancesArgs = {
  skip?: InputMaybe<Scalars['Int']>;
  first?: InputMaybe<Scalars['Int']>;
  orderBy?: InputMaybe<staginggoerli_AssetBalance_orderBy>;
  orderDirection?: InputMaybe<staginggoerli_OrderDirection>;
  where?: InputMaybe<staginggoerli_AssetBalance_filter>;
  block?: InputMaybe<staginggoerli_Block_height>;
  subgraphError?: _SubgraphErrorPolicy_;
};


export type Querystaginggoerli_routerArgs = {
  id: Scalars['ID'];
  block?: InputMaybe<staginggoerli_Block_height>;
  subgraphError?: _SubgraphErrorPolicy_;
};


export type Querystaginggoerli_routersArgs = {
  skip?: InputMaybe<Scalars['Int']>;
  first?: InputMaybe<Scalars['Int']>;
  orderBy?: InputMaybe<staginggoerli_Router_orderBy>;
  orderDirection?: InputMaybe<staginggoerli_OrderDirection>;
  where?: InputMaybe<staginggoerli_Router_filter>;
  block?: InputMaybe<staginggoerli_Block_height>;
  subgraphError?: _SubgraphErrorPolicy_;
};


export type Querystaginggoerli_routerDailyTVLArgs = {
  id: Scalars['ID'];
  block?: InputMaybe<staginggoerli_Block_height>;
  subgraphError?: _SubgraphErrorPolicy_;
};


export type Querystaginggoerli_routerDailyTVLsArgs = {
  skip?: InputMaybe<Scalars['Int']>;
  first?: InputMaybe<Scalars['Int']>;
  orderBy?: InputMaybe<staginggoerli_RouterDailyTVL_orderBy>;
  orderDirection?: InputMaybe<staginggoerli_OrderDirection>;
  where?: InputMaybe<staginggoerli_RouterDailyTVL_filter>;
  block?: InputMaybe<staginggoerli_Block_height>;
  subgraphError?: _SubgraphErrorPolicy_;
};


export type Querystaginggoerli_settingArgs = {
  id: Scalars['ID'];
  block?: InputMaybe<staginggoerli_Block_height>;
  subgraphError?: _SubgraphErrorPolicy_;
};


export type Querystaginggoerli_settingsArgs = {
  skip?: InputMaybe<Scalars['Int']>;
  first?: InputMaybe<Scalars['Int']>;
  orderBy?: InputMaybe<staginggoerli_Setting_orderBy>;
  orderDirection?: InputMaybe<staginggoerli_OrderDirection>;
  where?: InputMaybe<staginggoerli_Setting_filter>;
  block?: InputMaybe<staginggoerli_Block_height>;
  subgraphError?: _SubgraphErrorPolicy_;
};


export type Querystaginggoerli_relayerArgs = {
  id: Scalars['ID'];
  block?: InputMaybe<staginggoerli_Block_height>;
  subgraphError?: _SubgraphErrorPolicy_;
};


export type Querystaginggoerli_relayersArgs = {
  skip?: InputMaybe<Scalars['Int']>;
  first?: InputMaybe<Scalars['Int']>;
  orderBy?: InputMaybe<staginggoerli_Relayer_orderBy>;
  orderDirection?: InputMaybe<staginggoerli_OrderDirection>;
  where?: InputMaybe<staginggoerli_Relayer_filter>;
  block?: InputMaybe<staginggoerli_Block_height>;
  subgraphError?: _SubgraphErrorPolicy_;
};


export type Querystaginggoerli_sequencerArgs = {
  id: Scalars['ID'];
  block?: InputMaybe<staginggoerli_Block_height>;
  subgraphError?: _SubgraphErrorPolicy_;
};


export type Querystaginggoerli_sequencersArgs = {
  skip?: InputMaybe<Scalars['Int']>;
  first?: InputMaybe<Scalars['Int']>;
  orderBy?: InputMaybe<staginggoerli_Sequencer_orderBy>;
  orderDirection?: InputMaybe<staginggoerli_OrderDirection>;
  where?: InputMaybe<staginggoerli_Sequencer_filter>;
  block?: InputMaybe<staginggoerli_Block_height>;
  subgraphError?: _SubgraphErrorPolicy_;
};


export type Querystaginggoerli_relayerFeeArgs = {
  id: Scalars['ID'];
  block?: InputMaybe<staginggoerli_Block_height>;
  subgraphError?: _SubgraphErrorPolicy_;
};


export type Querystaginggoerli_relayerFeesArgs = {
  skip?: InputMaybe<Scalars['Int']>;
  first?: InputMaybe<Scalars['Int']>;
  orderBy?: InputMaybe<staginggoerli_RelayerFee_orderBy>;
  orderDirection?: InputMaybe<staginggoerli_OrderDirection>;
  where?: InputMaybe<staginggoerli_RelayerFee_filter>;
  block?: InputMaybe<staginggoerli_Block_height>;
  subgraphError?: _SubgraphErrorPolicy_;
};


export type Querystaginggoerli_originTransferArgs = {
  id: Scalars['ID'];
  block?: InputMaybe<staginggoerli_Block_height>;
  subgraphError?: _SubgraphErrorPolicy_;
};


export type Querystaginggoerli_originTransfersArgs = {
  skip?: InputMaybe<Scalars['Int']>;
  first?: InputMaybe<Scalars['Int']>;
  orderBy?: InputMaybe<staginggoerli_OriginTransfer_orderBy>;
  orderDirection?: InputMaybe<staginggoerli_OrderDirection>;
  where?: InputMaybe<staginggoerli_OriginTransfer_filter>;
  block?: InputMaybe<staginggoerli_Block_height>;
  subgraphError?: _SubgraphErrorPolicy_;
};


export type Querystaginggoerli_destinationTransferArgs = {
  id: Scalars['ID'];
  block?: InputMaybe<staginggoerli_Block_height>;
  subgraphError?: _SubgraphErrorPolicy_;
};


export type Querystaginggoerli_destinationTransfersArgs = {
  skip?: InputMaybe<Scalars['Int']>;
  first?: InputMaybe<Scalars['Int']>;
  orderBy?: InputMaybe<staginggoerli_DestinationTransfer_orderBy>;
  orderDirection?: InputMaybe<staginggoerli_OrderDirection>;
  where?: InputMaybe<staginggoerli_DestinationTransfer_filter>;
  block?: InputMaybe<staginggoerli_Block_height>;
  subgraphError?: _SubgraphErrorPolicy_;
};


export type Querystaginggoerli_originMessageArgs = {
  id: Scalars['ID'];
  block?: InputMaybe<staginggoerli_Block_height>;
  subgraphError?: _SubgraphErrorPolicy_;
};


export type Querystaginggoerli_originMessagesArgs = {
  skip?: InputMaybe<Scalars['Int']>;
  first?: InputMaybe<Scalars['Int']>;
  orderBy?: InputMaybe<staginggoerli_OriginMessage_orderBy>;
  orderDirection?: InputMaybe<staginggoerli_OrderDirection>;
  where?: InputMaybe<staginggoerli_OriginMessage_filter>;
  block?: InputMaybe<staginggoerli_Block_height>;
  subgraphError?: _SubgraphErrorPolicy_;
};


export type Querystaginggoerli_aggregateRootArgs = {
  id: Scalars['ID'];
  block?: InputMaybe<staginggoerli_Block_height>;
  subgraphError?: _SubgraphErrorPolicy_;
};


export type Querystaginggoerli_aggregateRootsArgs = {
  skip?: InputMaybe<Scalars['Int']>;
  first?: InputMaybe<Scalars['Int']>;
  orderBy?: InputMaybe<staginggoerli_AggregateRoot_orderBy>;
  orderDirection?: InputMaybe<staginggoerli_OrderDirection>;
  where?: InputMaybe<staginggoerli_AggregateRoot_filter>;
  block?: InputMaybe<staginggoerli_Block_height>;
  subgraphError?: _SubgraphErrorPolicy_;
};


export type Querystaginggoerli_connectorMetaArgs = {
  id: Scalars['ID'];
  block?: InputMaybe<staginggoerli_Block_height>;
  subgraphError?: _SubgraphErrorPolicy_;
};


export type Querystaginggoerli_connectorMetasArgs = {
  skip?: InputMaybe<Scalars['Int']>;
  first?: InputMaybe<Scalars['Int']>;
  orderBy?: InputMaybe<staginggoerli_ConnectorMeta_orderBy>;
  orderDirection?: InputMaybe<staginggoerli_OrderDirection>;
  where?: InputMaybe<staginggoerli_ConnectorMeta_filter>;
  block?: InputMaybe<staginggoerli_Block_height>;
  subgraphError?: _SubgraphErrorPolicy_;
};


export type Querystaginggoerli_rootCountArgs = {
  id: Scalars['ID'];
  block?: InputMaybe<staginggoerli_Block_height>;
  subgraphError?: _SubgraphErrorPolicy_;
};


export type Querystaginggoerli_rootCountsArgs = {
  skip?: InputMaybe<Scalars['Int']>;
  first?: InputMaybe<Scalars['Int']>;
  orderBy?: InputMaybe<staginggoerli_RootCount_orderBy>;
  orderDirection?: InputMaybe<staginggoerli_OrderDirection>;
  where?: InputMaybe<staginggoerli_RootCount_filter>;
  block?: InputMaybe<staginggoerli_Block_height>;
  subgraphError?: _SubgraphErrorPolicy_;
};


export type Querystaginggoerli_rootMessageSentArgs = {
  id: Scalars['ID'];
  block?: InputMaybe<staginggoerli_Block_height>;
  subgraphError?: _SubgraphErrorPolicy_;
};


export type Querystaginggoerli_rootMessageSentsArgs = {
  skip?: InputMaybe<Scalars['Int']>;
  first?: InputMaybe<Scalars['Int']>;
  orderBy?: InputMaybe<staginggoerli_RootMessageSent_orderBy>;
  orderDirection?: InputMaybe<staginggoerli_OrderDirection>;
  where?: InputMaybe<staginggoerli_RootMessageSent_filter>;
  block?: InputMaybe<staginggoerli_Block_height>;
  subgraphError?: _SubgraphErrorPolicy_;
};


export type Querystaginggoerli_relayerFeesIncreaseArgs = {
  id: Scalars['ID'];
  block?: InputMaybe<staginggoerli_Block_height>;
  subgraphError?: _SubgraphErrorPolicy_;
};


export type Querystaginggoerli_relayerFeesIncreasesArgs = {
  skip?: InputMaybe<Scalars['Int']>;
  first?: InputMaybe<Scalars['Int']>;
  orderBy?: InputMaybe<staginggoerli_RelayerFeesIncrease_orderBy>;
  orderDirection?: InputMaybe<staginggoerli_OrderDirection>;
  where?: InputMaybe<staginggoerli_RelayerFeesIncrease_filter>;
  block?: InputMaybe<staginggoerli_Block_height>;
  subgraphError?: _SubgraphErrorPolicy_;
};


export type Querystaginggoerli_slippageUpdateArgs = {
  id: Scalars['ID'];
  block?: InputMaybe<staginggoerli_Block_height>;
  subgraphError?: _SubgraphErrorPolicy_;
};


export type Querystaginggoerli_slippageUpdatesArgs = {
  skip?: InputMaybe<Scalars['Int']>;
  first?: InputMaybe<Scalars['Int']>;
  orderBy?: InputMaybe<staginggoerli_SlippageUpdate_orderBy>;
  orderDirection?: InputMaybe<staginggoerli_OrderDirection>;
  where?: InputMaybe<staginggoerli_SlippageUpdate_filter>;
  block?: InputMaybe<staginggoerli_Block_height>;
  subgraphError?: _SubgraphErrorPolicy_;
};


export type Querystaginggoerli_snapshotRootArgs = {
  id: Scalars['ID'];
  block?: InputMaybe<staginggoerli_Block_height>;
  subgraphError?: _SubgraphErrorPolicy_;
};


export type Querystaginggoerli_snapshotRootsArgs = {
  skip?: InputMaybe<Scalars['Int']>;
  first?: InputMaybe<Scalars['Int']>;
  orderBy?: InputMaybe<staginggoerli_SnapshotRoot_orderBy>;
  orderDirection?: InputMaybe<staginggoerli_OrderDirection>;
  where?: InputMaybe<staginggoerli_SnapshotRoot_filter>;
  block?: InputMaybe<staginggoerli_Block_height>;
  subgraphError?: _SubgraphErrorPolicy_;
};


export type Querystaginggoerli_spokeConnectorModeArgs = {
  id: Scalars['ID'];
  block?: InputMaybe<staginggoerli_Block_height>;
  subgraphError?: _SubgraphErrorPolicy_;
};


export type Querystaginggoerli_spokeConnectorModesArgs = {
  skip?: InputMaybe<Scalars['Int']>;
  first?: InputMaybe<Scalars['Int']>;
  orderBy?: InputMaybe<staginggoerli_SpokeConnectorMode_orderBy>;
  orderDirection?: InputMaybe<staginggoerli_OrderDirection>;
  where?: InputMaybe<staginggoerli_SpokeConnectorMode_filter>;
  block?: InputMaybe<staginggoerli_Block_height>;
  subgraphError?: _SubgraphErrorPolicy_;
};


export type Querystaginggoerli_aggregateRootProposedArgs = {
  id: Scalars['ID'];
  block?: InputMaybe<staginggoerli_Block_height>;
  subgraphError?: _SubgraphErrorPolicy_;
};


export type Querystaginggoerli_aggregateRootProposedsArgs = {
  skip?: InputMaybe<Scalars['Int']>;
  first?: InputMaybe<Scalars['Int']>;
  orderBy?: InputMaybe<staginggoerli_AggregateRootProposed_orderBy>;
  orderDirection?: InputMaybe<staginggoerli_OrderDirection>;
  where?: InputMaybe<staginggoerli_AggregateRootProposed_filter>;
  block?: InputMaybe<staginggoerli_Block_height>;
  subgraphError?: _SubgraphErrorPolicy_;
};


export type Querystaginggoerli_optimisticRootFinalizedArgs = {
  id: Scalars['ID'];
  block?: InputMaybe<staginggoerli_Block_height>;
  subgraphError?: _SubgraphErrorPolicy_;
};


export type Querystaginggoerli_optimisticRootFinalizedsArgs = {
  skip?: InputMaybe<Scalars['Int']>;
  first?: InputMaybe<Scalars['Int']>;
  orderBy?: InputMaybe<staginggoerli_OptimisticRootFinalized_orderBy>;
  orderDirection?: InputMaybe<staginggoerli_OrderDirection>;
  where?: InputMaybe<staginggoerli_OptimisticRootFinalized_filter>;
  block?: InputMaybe<staginggoerli_Block_height>;
  subgraphError?: _SubgraphErrorPolicy_;
};


export type Querystaginggoerli__metaArgs = {
  block?: InputMaybe<staginggoerli_Block_height>;
};

export type staginggoerli_Relayer = {
  id: Scalars['ID'];
  isActive: Scalars['Boolean'];
  relayer?: Maybe<Scalars['staginggoerli_Bytes']>;
};

export type staginggoerli_RelayerFee = {
  id: Scalars['ID'];
  transfer: staginggoerli_OriginTransfer;
  fee: Scalars['BigInt'];
  asset: Scalars['staginggoerli_Bytes'];
};

export type staginggoerli_RelayerFee_filter = {
  id?: InputMaybe<Scalars['ID']>;
  id_not?: InputMaybe<Scalars['ID']>;
  id_gt?: InputMaybe<Scalars['ID']>;
  id_lt?: InputMaybe<Scalars['ID']>;
  id_gte?: InputMaybe<Scalars['ID']>;
  id_lte?: InputMaybe<Scalars['ID']>;
  id_in?: InputMaybe<Array<Scalars['ID']>>;
  id_not_in?: InputMaybe<Array<Scalars['ID']>>;
  transfer?: InputMaybe<Scalars['String']>;
  transfer_not?: InputMaybe<Scalars['String']>;
  transfer_gt?: InputMaybe<Scalars['String']>;
  transfer_lt?: InputMaybe<Scalars['String']>;
  transfer_gte?: InputMaybe<Scalars['String']>;
  transfer_lte?: InputMaybe<Scalars['String']>;
  transfer_in?: InputMaybe<Array<Scalars['String']>>;
  transfer_not_in?: InputMaybe<Array<Scalars['String']>>;
  transfer_contains?: InputMaybe<Scalars['String']>;
  transfer_contains_nocase?: InputMaybe<Scalars['String']>;
  transfer_not_contains?: InputMaybe<Scalars['String']>;
  transfer_not_contains_nocase?: InputMaybe<Scalars['String']>;
  transfer_starts_with?: InputMaybe<Scalars['String']>;
  transfer_starts_with_nocase?: InputMaybe<Scalars['String']>;
  transfer_not_starts_with?: InputMaybe<Scalars['String']>;
  transfer_not_starts_with_nocase?: InputMaybe<Scalars['String']>;
  transfer_ends_with?: InputMaybe<Scalars['String']>;
  transfer_ends_with_nocase?: InputMaybe<Scalars['String']>;
  transfer_not_ends_with?: InputMaybe<Scalars['String']>;
  transfer_not_ends_with_nocase?: InputMaybe<Scalars['String']>;
  transfer_?: InputMaybe<staginggoerli_OriginTransfer_filter>;
  fee?: InputMaybe<Scalars['BigInt']>;
  fee_not?: InputMaybe<Scalars['BigInt']>;
  fee_gt?: InputMaybe<Scalars['BigInt']>;
  fee_lt?: InputMaybe<Scalars['BigInt']>;
  fee_gte?: InputMaybe<Scalars['BigInt']>;
  fee_lte?: InputMaybe<Scalars['BigInt']>;
  fee_in?: InputMaybe<Array<Scalars['BigInt']>>;
  fee_not_in?: InputMaybe<Array<Scalars['BigInt']>>;
  asset?: InputMaybe<Scalars['staginggoerli_Bytes']>;
  asset_not?: InputMaybe<Scalars['staginggoerli_Bytes']>;
  asset_gt?: InputMaybe<Scalars['staginggoerli_Bytes']>;
  asset_lt?: InputMaybe<Scalars['staginggoerli_Bytes']>;
  asset_gte?: InputMaybe<Scalars['staginggoerli_Bytes']>;
  asset_lte?: InputMaybe<Scalars['staginggoerli_Bytes']>;
  asset_in?: InputMaybe<Array<Scalars['staginggoerli_Bytes']>>;
  asset_not_in?: InputMaybe<Array<Scalars['staginggoerli_Bytes']>>;
  asset_contains?: InputMaybe<Scalars['staginggoerli_Bytes']>;
  asset_not_contains?: InputMaybe<Scalars['staginggoerli_Bytes']>;
  /** Filter for the block changed event. */
  _change_block?: InputMaybe<staginggoerli_BlockChangedFilter>;
  and?: InputMaybe<Array<InputMaybe<staginggoerli_RelayerFee_filter>>>;
  or?: InputMaybe<Array<InputMaybe<staginggoerli_RelayerFee_filter>>>;
};

export type staginggoerli_RelayerFee_orderBy =
  | 'id'
  | 'transfer'
  | 'transfer__id'
  | 'transfer__chainId'
  | 'transfer__transferId'
  | 'transfer__nonce'
  | 'transfer__status'
  | 'transfer__messageHash'
  | 'transfer__originDomain'
  | 'transfer__destinationDomain'
  | 'transfer__canonicalDomain'
  | 'transfer__to'
  | 'transfer__delegate'
  | 'transfer__receiveLocal'
  | 'transfer__callData'
  | 'transfer__slippage'
  | 'transfer__originSender'
  | 'transfer__bridgedAmt'
  | 'transfer__normalizedIn'
  | 'transfer__canonicalId'
  | 'transfer__transactingAsset'
  | 'transfer__bumpRelayerFeeCount'
  | 'transfer__initialRelayerFeeAsset'
  | 'transfer__caller'
  | 'transfer__transactionHash'
  | 'transfer__timestamp'
  | 'transfer__gasPrice'
  | 'transfer__gasLimit'
  | 'transfer__blockNumber'
  | 'transfer__txOrigin'
  | 'transfer__txNonce'
  | 'fee'
  | 'asset';

export type staginggoerli_RelayerFeesIncrease = {
  id: Scalars['ID'];
  transfer: staginggoerli_OriginTransfer;
  increase?: Maybe<Scalars['BigInt']>;
  asset?: Maybe<Scalars['staginggoerli_Bytes']>;
  caller: Scalars['staginggoerli_Bytes'];
  transactionHash: Scalars['staginggoerli_Bytes'];
  timestamp: Scalars['BigInt'];
  gasPrice: Scalars['BigInt'];
  gasLimit: Scalars['BigInt'];
  blockNumber: Scalars['BigInt'];
};

export type staginggoerli_RelayerFeesIncrease_filter = {
  id?: InputMaybe<Scalars['ID']>;
  id_not?: InputMaybe<Scalars['ID']>;
  id_gt?: InputMaybe<Scalars['ID']>;
  id_lt?: InputMaybe<Scalars['ID']>;
  id_gte?: InputMaybe<Scalars['ID']>;
  id_lte?: InputMaybe<Scalars['ID']>;
  id_in?: InputMaybe<Array<Scalars['ID']>>;
  id_not_in?: InputMaybe<Array<Scalars['ID']>>;
  transfer?: InputMaybe<Scalars['String']>;
  transfer_not?: InputMaybe<Scalars['String']>;
  transfer_gt?: InputMaybe<Scalars['String']>;
  transfer_lt?: InputMaybe<Scalars['String']>;
  transfer_gte?: InputMaybe<Scalars['String']>;
  transfer_lte?: InputMaybe<Scalars['String']>;
  transfer_in?: InputMaybe<Array<Scalars['String']>>;
  transfer_not_in?: InputMaybe<Array<Scalars['String']>>;
  transfer_contains?: InputMaybe<Scalars['String']>;
  transfer_contains_nocase?: InputMaybe<Scalars['String']>;
  transfer_not_contains?: InputMaybe<Scalars['String']>;
  transfer_not_contains_nocase?: InputMaybe<Scalars['String']>;
  transfer_starts_with?: InputMaybe<Scalars['String']>;
  transfer_starts_with_nocase?: InputMaybe<Scalars['String']>;
  transfer_not_starts_with?: InputMaybe<Scalars['String']>;
  transfer_not_starts_with_nocase?: InputMaybe<Scalars['String']>;
  transfer_ends_with?: InputMaybe<Scalars['String']>;
  transfer_ends_with_nocase?: InputMaybe<Scalars['String']>;
  transfer_not_ends_with?: InputMaybe<Scalars['String']>;
  transfer_not_ends_with_nocase?: InputMaybe<Scalars['String']>;
  transfer_?: InputMaybe<staginggoerli_OriginTransfer_filter>;
  increase?: InputMaybe<Scalars['BigInt']>;
  increase_not?: InputMaybe<Scalars['BigInt']>;
  increase_gt?: InputMaybe<Scalars['BigInt']>;
  increase_lt?: InputMaybe<Scalars['BigInt']>;
  increase_gte?: InputMaybe<Scalars['BigInt']>;
  increase_lte?: InputMaybe<Scalars['BigInt']>;
  increase_in?: InputMaybe<Array<Scalars['BigInt']>>;
  increase_not_in?: InputMaybe<Array<Scalars['BigInt']>>;
  asset?: InputMaybe<Scalars['staginggoerli_Bytes']>;
  asset_not?: InputMaybe<Scalars['staginggoerli_Bytes']>;
  asset_gt?: InputMaybe<Scalars['staginggoerli_Bytes']>;
  asset_lt?: InputMaybe<Scalars['staginggoerli_Bytes']>;
  asset_gte?: InputMaybe<Scalars['staginggoerli_Bytes']>;
  asset_lte?: InputMaybe<Scalars['staginggoerli_Bytes']>;
  asset_in?: InputMaybe<Array<Scalars['staginggoerli_Bytes']>>;
  asset_not_in?: InputMaybe<Array<Scalars['staginggoerli_Bytes']>>;
  asset_contains?: InputMaybe<Scalars['staginggoerli_Bytes']>;
  asset_not_contains?: InputMaybe<Scalars['staginggoerli_Bytes']>;
  caller?: InputMaybe<Scalars['staginggoerli_Bytes']>;
  caller_not?: InputMaybe<Scalars['staginggoerli_Bytes']>;
  caller_gt?: InputMaybe<Scalars['staginggoerli_Bytes']>;
  caller_lt?: InputMaybe<Scalars['staginggoerli_Bytes']>;
  caller_gte?: InputMaybe<Scalars['staginggoerli_Bytes']>;
  caller_lte?: InputMaybe<Scalars['staginggoerli_Bytes']>;
  caller_in?: InputMaybe<Array<Scalars['staginggoerli_Bytes']>>;
  caller_not_in?: InputMaybe<Array<Scalars['staginggoerli_Bytes']>>;
  caller_contains?: InputMaybe<Scalars['staginggoerli_Bytes']>;
  caller_not_contains?: InputMaybe<Scalars['staginggoerli_Bytes']>;
  transactionHash?: InputMaybe<Scalars['staginggoerli_Bytes']>;
  transactionHash_not?: InputMaybe<Scalars['staginggoerli_Bytes']>;
  transactionHash_gt?: InputMaybe<Scalars['staginggoerli_Bytes']>;
  transactionHash_lt?: InputMaybe<Scalars['staginggoerli_Bytes']>;
  transactionHash_gte?: InputMaybe<Scalars['staginggoerli_Bytes']>;
  transactionHash_lte?: InputMaybe<Scalars['staginggoerli_Bytes']>;
  transactionHash_in?: InputMaybe<Array<Scalars['staginggoerli_Bytes']>>;
  transactionHash_not_in?: InputMaybe<Array<Scalars['staginggoerli_Bytes']>>;
  transactionHash_contains?: InputMaybe<Scalars['staginggoerli_Bytes']>;
  transactionHash_not_contains?: InputMaybe<Scalars['staginggoerli_Bytes']>;
  timestamp?: InputMaybe<Scalars['BigInt']>;
  timestamp_not?: InputMaybe<Scalars['BigInt']>;
  timestamp_gt?: InputMaybe<Scalars['BigInt']>;
  timestamp_lt?: InputMaybe<Scalars['BigInt']>;
  timestamp_gte?: InputMaybe<Scalars['BigInt']>;
  timestamp_lte?: InputMaybe<Scalars['BigInt']>;
  timestamp_in?: InputMaybe<Array<Scalars['BigInt']>>;
  timestamp_not_in?: InputMaybe<Array<Scalars['BigInt']>>;
  gasPrice?: InputMaybe<Scalars['BigInt']>;
  gasPrice_not?: InputMaybe<Scalars['BigInt']>;
  gasPrice_gt?: InputMaybe<Scalars['BigInt']>;
  gasPrice_lt?: InputMaybe<Scalars['BigInt']>;
  gasPrice_gte?: InputMaybe<Scalars['BigInt']>;
  gasPrice_lte?: InputMaybe<Scalars['BigInt']>;
  gasPrice_in?: InputMaybe<Array<Scalars['BigInt']>>;
  gasPrice_not_in?: InputMaybe<Array<Scalars['BigInt']>>;
  gasLimit?: InputMaybe<Scalars['BigInt']>;
  gasLimit_not?: InputMaybe<Scalars['BigInt']>;
  gasLimit_gt?: InputMaybe<Scalars['BigInt']>;
  gasLimit_lt?: InputMaybe<Scalars['BigInt']>;
  gasLimit_gte?: InputMaybe<Scalars['BigInt']>;
  gasLimit_lte?: InputMaybe<Scalars['BigInt']>;
  gasLimit_in?: InputMaybe<Array<Scalars['BigInt']>>;
  gasLimit_not_in?: InputMaybe<Array<Scalars['BigInt']>>;
  blockNumber?: InputMaybe<Scalars['BigInt']>;
  blockNumber_not?: InputMaybe<Scalars['BigInt']>;
  blockNumber_gt?: InputMaybe<Scalars['BigInt']>;
  blockNumber_lt?: InputMaybe<Scalars['BigInt']>;
  blockNumber_gte?: InputMaybe<Scalars['BigInt']>;
  blockNumber_lte?: InputMaybe<Scalars['BigInt']>;
  blockNumber_in?: InputMaybe<Array<Scalars['BigInt']>>;
  blockNumber_not_in?: InputMaybe<Array<Scalars['BigInt']>>;
  /** Filter for the block changed event. */
  _change_block?: InputMaybe<staginggoerli_BlockChangedFilter>;
  and?: InputMaybe<Array<InputMaybe<staginggoerli_RelayerFeesIncrease_filter>>>;
  or?: InputMaybe<Array<InputMaybe<staginggoerli_RelayerFeesIncrease_filter>>>;
};

export type staginggoerli_RelayerFeesIncrease_orderBy =
  | 'id'
  | 'transfer'
  | 'transfer__id'
  | 'transfer__chainId'
  | 'transfer__transferId'
  | 'transfer__nonce'
  | 'transfer__status'
  | 'transfer__messageHash'
  | 'transfer__originDomain'
  | 'transfer__destinationDomain'
  | 'transfer__canonicalDomain'
  | 'transfer__to'
  | 'transfer__delegate'
  | 'transfer__receiveLocal'
  | 'transfer__callData'
  | 'transfer__slippage'
  | 'transfer__originSender'
  | 'transfer__bridgedAmt'
  | 'transfer__normalizedIn'
  | 'transfer__canonicalId'
  | 'transfer__transactingAsset'
  | 'transfer__bumpRelayerFeeCount'
  | 'transfer__initialRelayerFeeAsset'
  | 'transfer__caller'
  | 'transfer__transactionHash'
  | 'transfer__timestamp'
  | 'transfer__gasPrice'
  | 'transfer__gasLimit'
  | 'transfer__blockNumber'
  | 'transfer__txOrigin'
  | 'transfer__txNonce'
  | 'increase'
  | 'asset'
  | 'caller'
  | 'transactionHash'
  | 'timestamp'
  | 'gasPrice'
  | 'gasLimit'
  | 'blockNumber';

export type staginggoerli_Relayer_filter = {
  id?: InputMaybe<Scalars['ID']>;
  id_not?: InputMaybe<Scalars['ID']>;
  id_gt?: InputMaybe<Scalars['ID']>;
  id_lt?: InputMaybe<Scalars['ID']>;
  id_gte?: InputMaybe<Scalars['ID']>;
  id_lte?: InputMaybe<Scalars['ID']>;
  id_in?: InputMaybe<Array<Scalars['ID']>>;
  id_not_in?: InputMaybe<Array<Scalars['ID']>>;
  isActive?: InputMaybe<Scalars['Boolean']>;
  isActive_not?: InputMaybe<Scalars['Boolean']>;
  isActive_in?: InputMaybe<Array<Scalars['Boolean']>>;
  isActive_not_in?: InputMaybe<Array<Scalars['Boolean']>>;
  relayer?: InputMaybe<Scalars['staginggoerli_Bytes']>;
  relayer_not?: InputMaybe<Scalars['staginggoerli_Bytes']>;
  relayer_gt?: InputMaybe<Scalars['staginggoerli_Bytes']>;
  relayer_lt?: InputMaybe<Scalars['staginggoerli_Bytes']>;
  relayer_gte?: InputMaybe<Scalars['staginggoerli_Bytes']>;
  relayer_lte?: InputMaybe<Scalars['staginggoerli_Bytes']>;
  relayer_in?: InputMaybe<Array<Scalars['staginggoerli_Bytes']>>;
  relayer_not_in?: InputMaybe<Array<Scalars['staginggoerli_Bytes']>>;
  relayer_contains?: InputMaybe<Scalars['staginggoerli_Bytes']>;
  relayer_not_contains?: InputMaybe<Scalars['staginggoerli_Bytes']>;
  /** Filter for the block changed event. */
  _change_block?: InputMaybe<staginggoerli_BlockChangedFilter>;
  and?: InputMaybe<Array<InputMaybe<staginggoerli_Relayer_filter>>>;
  or?: InputMaybe<Array<InputMaybe<staginggoerli_Relayer_filter>>>;
};

export type staginggoerli_Relayer_orderBy =
  | 'id'
  | 'isActive'
  | 'relayer';

export type staginggoerli_RootCount = {
  id: Scalars['ID'];
  count?: Maybe<Scalars['BigInt']>;
};

export type staginggoerli_RootCount_filter = {
  id?: InputMaybe<Scalars['ID']>;
  id_not?: InputMaybe<Scalars['ID']>;
  id_gt?: InputMaybe<Scalars['ID']>;
  id_lt?: InputMaybe<Scalars['ID']>;
  id_gte?: InputMaybe<Scalars['ID']>;
  id_lte?: InputMaybe<Scalars['ID']>;
  id_in?: InputMaybe<Array<Scalars['ID']>>;
  id_not_in?: InputMaybe<Array<Scalars['ID']>>;
  count?: InputMaybe<Scalars['BigInt']>;
  count_not?: InputMaybe<Scalars['BigInt']>;
  count_gt?: InputMaybe<Scalars['BigInt']>;
  count_lt?: InputMaybe<Scalars['BigInt']>;
  count_gte?: InputMaybe<Scalars['BigInt']>;
  count_lte?: InputMaybe<Scalars['BigInt']>;
  count_in?: InputMaybe<Array<Scalars['BigInt']>>;
  count_not_in?: InputMaybe<Array<Scalars['BigInt']>>;
  /** Filter for the block changed event. */
  _change_block?: InputMaybe<staginggoerli_BlockChangedFilter>;
  and?: InputMaybe<Array<InputMaybe<staginggoerli_RootCount_filter>>>;
  or?: InputMaybe<Array<InputMaybe<staginggoerli_RootCount_filter>>>;
};

export type staginggoerli_RootCount_orderBy =
  | 'id'
  | 'count';

export type staginggoerli_RootMessageSent = {
  id: Scalars['ID'];
  spokeDomain?: Maybe<Scalars['BigInt']>;
  hubDomain?: Maybe<Scalars['BigInt']>;
  root?: Maybe<Scalars['staginggoerli_Bytes']>;
  count?: Maybe<Scalars['BigInt']>;
  caller?: Maybe<Scalars['staginggoerli_Bytes']>;
  transactionHash?: Maybe<Scalars['staginggoerli_Bytes']>;
  timestamp?: Maybe<Scalars['BigInt']>;
  gasPrice?: Maybe<Scalars['BigInt']>;
  gasLimit?: Maybe<Scalars['BigInt']>;
  blockNumber?: Maybe<Scalars['BigInt']>;
};

export type staginggoerli_RootMessageSent_filter = {
  id?: InputMaybe<Scalars['ID']>;
  id_not?: InputMaybe<Scalars['ID']>;
  id_gt?: InputMaybe<Scalars['ID']>;
  id_lt?: InputMaybe<Scalars['ID']>;
  id_gte?: InputMaybe<Scalars['ID']>;
  id_lte?: InputMaybe<Scalars['ID']>;
  id_in?: InputMaybe<Array<Scalars['ID']>>;
  id_not_in?: InputMaybe<Array<Scalars['ID']>>;
  spokeDomain?: InputMaybe<Scalars['BigInt']>;
  spokeDomain_not?: InputMaybe<Scalars['BigInt']>;
  spokeDomain_gt?: InputMaybe<Scalars['BigInt']>;
  spokeDomain_lt?: InputMaybe<Scalars['BigInt']>;
  spokeDomain_gte?: InputMaybe<Scalars['BigInt']>;
  spokeDomain_lte?: InputMaybe<Scalars['BigInt']>;
  spokeDomain_in?: InputMaybe<Array<Scalars['BigInt']>>;
  spokeDomain_not_in?: InputMaybe<Array<Scalars['BigInt']>>;
  hubDomain?: InputMaybe<Scalars['BigInt']>;
  hubDomain_not?: InputMaybe<Scalars['BigInt']>;
  hubDomain_gt?: InputMaybe<Scalars['BigInt']>;
  hubDomain_lt?: InputMaybe<Scalars['BigInt']>;
  hubDomain_gte?: InputMaybe<Scalars['BigInt']>;
  hubDomain_lte?: InputMaybe<Scalars['BigInt']>;
  hubDomain_in?: InputMaybe<Array<Scalars['BigInt']>>;
  hubDomain_not_in?: InputMaybe<Array<Scalars['BigInt']>>;
  root?: InputMaybe<Scalars['staginggoerli_Bytes']>;
  root_not?: InputMaybe<Scalars['staginggoerli_Bytes']>;
  root_gt?: InputMaybe<Scalars['staginggoerli_Bytes']>;
  root_lt?: InputMaybe<Scalars['staginggoerli_Bytes']>;
  root_gte?: InputMaybe<Scalars['staginggoerli_Bytes']>;
  root_lte?: InputMaybe<Scalars['staginggoerli_Bytes']>;
  root_in?: InputMaybe<Array<Scalars['staginggoerli_Bytes']>>;
  root_not_in?: InputMaybe<Array<Scalars['staginggoerli_Bytes']>>;
  root_contains?: InputMaybe<Scalars['staginggoerli_Bytes']>;
  root_not_contains?: InputMaybe<Scalars['staginggoerli_Bytes']>;
  count?: InputMaybe<Scalars['BigInt']>;
  count_not?: InputMaybe<Scalars['BigInt']>;
  count_gt?: InputMaybe<Scalars['BigInt']>;
  count_lt?: InputMaybe<Scalars['BigInt']>;
  count_gte?: InputMaybe<Scalars['BigInt']>;
  count_lte?: InputMaybe<Scalars['BigInt']>;
  count_in?: InputMaybe<Array<Scalars['BigInt']>>;
  count_not_in?: InputMaybe<Array<Scalars['BigInt']>>;
  caller?: InputMaybe<Scalars['staginggoerli_Bytes']>;
  caller_not?: InputMaybe<Scalars['staginggoerli_Bytes']>;
  caller_gt?: InputMaybe<Scalars['staginggoerli_Bytes']>;
  caller_lt?: InputMaybe<Scalars['staginggoerli_Bytes']>;
  caller_gte?: InputMaybe<Scalars['staginggoerli_Bytes']>;
  caller_lte?: InputMaybe<Scalars['staginggoerli_Bytes']>;
  caller_in?: InputMaybe<Array<Scalars['staginggoerli_Bytes']>>;
  caller_not_in?: InputMaybe<Array<Scalars['staginggoerli_Bytes']>>;
  caller_contains?: InputMaybe<Scalars['staginggoerli_Bytes']>;
  caller_not_contains?: InputMaybe<Scalars['staginggoerli_Bytes']>;
  transactionHash?: InputMaybe<Scalars['staginggoerli_Bytes']>;
  transactionHash_not?: InputMaybe<Scalars['staginggoerli_Bytes']>;
  transactionHash_gt?: InputMaybe<Scalars['staginggoerli_Bytes']>;
  transactionHash_lt?: InputMaybe<Scalars['staginggoerli_Bytes']>;
  transactionHash_gte?: InputMaybe<Scalars['staginggoerli_Bytes']>;
  transactionHash_lte?: InputMaybe<Scalars['staginggoerli_Bytes']>;
  transactionHash_in?: InputMaybe<Array<Scalars['staginggoerli_Bytes']>>;
  transactionHash_not_in?: InputMaybe<Array<Scalars['staginggoerli_Bytes']>>;
  transactionHash_contains?: InputMaybe<Scalars['staginggoerli_Bytes']>;
  transactionHash_not_contains?: InputMaybe<Scalars['staginggoerli_Bytes']>;
  timestamp?: InputMaybe<Scalars['BigInt']>;
  timestamp_not?: InputMaybe<Scalars['BigInt']>;
  timestamp_gt?: InputMaybe<Scalars['BigInt']>;
  timestamp_lt?: InputMaybe<Scalars['BigInt']>;
  timestamp_gte?: InputMaybe<Scalars['BigInt']>;
  timestamp_lte?: InputMaybe<Scalars['BigInt']>;
  timestamp_in?: InputMaybe<Array<Scalars['BigInt']>>;
  timestamp_not_in?: InputMaybe<Array<Scalars['BigInt']>>;
  gasPrice?: InputMaybe<Scalars['BigInt']>;
  gasPrice_not?: InputMaybe<Scalars['BigInt']>;
  gasPrice_gt?: InputMaybe<Scalars['BigInt']>;
  gasPrice_lt?: InputMaybe<Scalars['BigInt']>;
  gasPrice_gte?: InputMaybe<Scalars['BigInt']>;
  gasPrice_lte?: InputMaybe<Scalars['BigInt']>;
  gasPrice_in?: InputMaybe<Array<Scalars['BigInt']>>;
  gasPrice_not_in?: InputMaybe<Array<Scalars['BigInt']>>;
  gasLimit?: InputMaybe<Scalars['BigInt']>;
  gasLimit_not?: InputMaybe<Scalars['BigInt']>;
  gasLimit_gt?: InputMaybe<Scalars['BigInt']>;
  gasLimit_lt?: InputMaybe<Scalars['BigInt']>;
  gasLimit_gte?: InputMaybe<Scalars['BigInt']>;
  gasLimit_lte?: InputMaybe<Scalars['BigInt']>;
  gasLimit_in?: InputMaybe<Array<Scalars['BigInt']>>;
  gasLimit_not_in?: InputMaybe<Array<Scalars['BigInt']>>;
  blockNumber?: InputMaybe<Scalars['BigInt']>;
  blockNumber_not?: InputMaybe<Scalars['BigInt']>;
  blockNumber_gt?: InputMaybe<Scalars['BigInt']>;
  blockNumber_lt?: InputMaybe<Scalars['BigInt']>;
  blockNumber_gte?: InputMaybe<Scalars['BigInt']>;
  blockNumber_lte?: InputMaybe<Scalars['BigInt']>;
  blockNumber_in?: InputMaybe<Array<Scalars['BigInt']>>;
  blockNumber_not_in?: InputMaybe<Array<Scalars['BigInt']>>;
  /** Filter for the block changed event. */
  _change_block?: InputMaybe<staginggoerli_BlockChangedFilter>;
  and?: InputMaybe<Array<InputMaybe<staginggoerli_RootMessageSent_filter>>>;
  or?: InputMaybe<Array<InputMaybe<staginggoerli_RootMessageSent_filter>>>;
};

export type staginggoerli_RootMessageSent_orderBy =
  | 'id'
  | 'spokeDomain'
  | 'hubDomain'
  | 'root'
  | 'count'
  | 'caller'
  | 'transactionHash'
  | 'timestamp'
  | 'gasPrice'
  | 'gasLimit'
  | 'blockNumber';

export type staginggoerli_Router = {
  id: Scalars['ID'];
  isActive: Scalars['Boolean'];
  owner?: Maybe<Scalars['staginggoerli_Bytes']>;
  recipient?: Maybe<Scalars['staginggoerli_Bytes']>;
  proposedOwner?: Maybe<Scalars['staginggoerli_Bytes']>;
  proposedTimestamp?: Maybe<Scalars['BigInt']>;
  assetBalances: Array<staginggoerli_AssetBalance>;
};


export type staginggoerli_RouterassetBalancesArgs = {
  skip?: InputMaybe<Scalars['Int']>;
  first?: InputMaybe<Scalars['Int']>;
  orderBy?: InputMaybe<staginggoerli_AssetBalance_orderBy>;
  orderDirection?: InputMaybe<staginggoerli_OrderDirection>;
  where?: InputMaybe<staginggoerli_AssetBalance_filter>;
};

export type staginggoerli_RouterDailyTVL = {
  id: Scalars['ID'];
  router: staginggoerli_Router;
  asset: staginggoerli_Asset;
  timestamp: Scalars['BigInt'];
  balance: Scalars['BigInt'];
};

export type staginggoerli_RouterDailyTVL_filter = {
  id?: InputMaybe<Scalars['ID']>;
  id_not?: InputMaybe<Scalars['ID']>;
  id_gt?: InputMaybe<Scalars['ID']>;
  id_lt?: InputMaybe<Scalars['ID']>;
  id_gte?: InputMaybe<Scalars['ID']>;
  id_lte?: InputMaybe<Scalars['ID']>;
  id_in?: InputMaybe<Array<Scalars['ID']>>;
  id_not_in?: InputMaybe<Array<Scalars['ID']>>;
  router?: InputMaybe<Scalars['String']>;
  router_not?: InputMaybe<Scalars['String']>;
  router_gt?: InputMaybe<Scalars['String']>;
  router_lt?: InputMaybe<Scalars['String']>;
  router_gte?: InputMaybe<Scalars['String']>;
  router_lte?: InputMaybe<Scalars['String']>;
  router_in?: InputMaybe<Array<Scalars['String']>>;
  router_not_in?: InputMaybe<Array<Scalars['String']>>;
  router_contains?: InputMaybe<Scalars['String']>;
  router_contains_nocase?: InputMaybe<Scalars['String']>;
  router_not_contains?: InputMaybe<Scalars['String']>;
  router_not_contains_nocase?: InputMaybe<Scalars['String']>;
  router_starts_with?: InputMaybe<Scalars['String']>;
  router_starts_with_nocase?: InputMaybe<Scalars['String']>;
  router_not_starts_with?: InputMaybe<Scalars['String']>;
  router_not_starts_with_nocase?: InputMaybe<Scalars['String']>;
  router_ends_with?: InputMaybe<Scalars['String']>;
  router_ends_with_nocase?: InputMaybe<Scalars['String']>;
  router_not_ends_with?: InputMaybe<Scalars['String']>;
  router_not_ends_with_nocase?: InputMaybe<Scalars['String']>;
  router_?: InputMaybe<staginggoerli_Router_filter>;
  asset?: InputMaybe<Scalars['String']>;
  asset_not?: InputMaybe<Scalars['String']>;
  asset_gt?: InputMaybe<Scalars['String']>;
  asset_lt?: InputMaybe<Scalars['String']>;
  asset_gte?: InputMaybe<Scalars['String']>;
  asset_lte?: InputMaybe<Scalars['String']>;
  asset_in?: InputMaybe<Array<Scalars['String']>>;
  asset_not_in?: InputMaybe<Array<Scalars['String']>>;
  asset_contains?: InputMaybe<Scalars['String']>;
  asset_contains_nocase?: InputMaybe<Scalars['String']>;
  asset_not_contains?: InputMaybe<Scalars['String']>;
  asset_not_contains_nocase?: InputMaybe<Scalars['String']>;
  asset_starts_with?: InputMaybe<Scalars['String']>;
  asset_starts_with_nocase?: InputMaybe<Scalars['String']>;
  asset_not_starts_with?: InputMaybe<Scalars['String']>;
  asset_not_starts_with_nocase?: InputMaybe<Scalars['String']>;
  asset_ends_with?: InputMaybe<Scalars['String']>;
  asset_ends_with_nocase?: InputMaybe<Scalars['String']>;
  asset_not_ends_with?: InputMaybe<Scalars['String']>;
  asset_not_ends_with_nocase?: InputMaybe<Scalars['String']>;
  asset_?: InputMaybe<staginggoerli_Asset_filter>;
  timestamp?: InputMaybe<Scalars['BigInt']>;
  timestamp_not?: InputMaybe<Scalars['BigInt']>;
  timestamp_gt?: InputMaybe<Scalars['BigInt']>;
  timestamp_lt?: InputMaybe<Scalars['BigInt']>;
  timestamp_gte?: InputMaybe<Scalars['BigInt']>;
  timestamp_lte?: InputMaybe<Scalars['BigInt']>;
  timestamp_in?: InputMaybe<Array<Scalars['BigInt']>>;
  timestamp_not_in?: InputMaybe<Array<Scalars['BigInt']>>;
  balance?: InputMaybe<Scalars['BigInt']>;
  balance_not?: InputMaybe<Scalars['BigInt']>;
  balance_gt?: InputMaybe<Scalars['BigInt']>;
  balance_lt?: InputMaybe<Scalars['BigInt']>;
  balance_gte?: InputMaybe<Scalars['BigInt']>;
  balance_lte?: InputMaybe<Scalars['BigInt']>;
  balance_in?: InputMaybe<Array<Scalars['BigInt']>>;
  balance_not_in?: InputMaybe<Array<Scalars['BigInt']>>;
  /** Filter for the block changed event. */
  _change_block?: InputMaybe<staginggoerli_BlockChangedFilter>;
  and?: InputMaybe<Array<InputMaybe<staginggoerli_RouterDailyTVL_filter>>>;
  or?: InputMaybe<Array<InputMaybe<staginggoerli_RouterDailyTVL_filter>>>;
};

export type staginggoerli_RouterDailyTVL_orderBy =
  | 'id'
  | 'router'
  | 'router__id'
  | 'router__isActive'
  | 'router__owner'
  | 'router__recipient'
  | 'router__proposedOwner'
  | 'router__proposedTimestamp'
  | 'asset'
  | 'asset__id'
  | 'asset__key'
  | 'asset__decimal'
  | 'asset__canonicalId'
  | 'asset__canonicalDomain'
  | 'asset__adoptedAsset'
  | 'asset__localAsset'
  | 'asset__blockNumber'
  | 'timestamp'
  | 'balance';

export type staginggoerli_Router_filter = {
  id?: InputMaybe<Scalars['ID']>;
  id_not?: InputMaybe<Scalars['ID']>;
  id_gt?: InputMaybe<Scalars['ID']>;
  id_lt?: InputMaybe<Scalars['ID']>;
  id_gte?: InputMaybe<Scalars['ID']>;
  id_lte?: InputMaybe<Scalars['ID']>;
  id_in?: InputMaybe<Array<Scalars['ID']>>;
  id_not_in?: InputMaybe<Array<Scalars['ID']>>;
  isActive?: InputMaybe<Scalars['Boolean']>;
  isActive_not?: InputMaybe<Scalars['Boolean']>;
  isActive_in?: InputMaybe<Array<Scalars['Boolean']>>;
  isActive_not_in?: InputMaybe<Array<Scalars['Boolean']>>;
  owner?: InputMaybe<Scalars['staginggoerli_Bytes']>;
  owner_not?: InputMaybe<Scalars['staginggoerli_Bytes']>;
  owner_gt?: InputMaybe<Scalars['staginggoerli_Bytes']>;
  owner_lt?: InputMaybe<Scalars['staginggoerli_Bytes']>;
  owner_gte?: InputMaybe<Scalars['staginggoerli_Bytes']>;
  owner_lte?: InputMaybe<Scalars['staginggoerli_Bytes']>;
  owner_in?: InputMaybe<Array<Scalars['staginggoerli_Bytes']>>;
  owner_not_in?: InputMaybe<Array<Scalars['staginggoerli_Bytes']>>;
  owner_contains?: InputMaybe<Scalars['staginggoerli_Bytes']>;
  owner_not_contains?: InputMaybe<Scalars['staginggoerli_Bytes']>;
  recipient?: InputMaybe<Scalars['staginggoerli_Bytes']>;
  recipient_not?: InputMaybe<Scalars['staginggoerli_Bytes']>;
  recipient_gt?: InputMaybe<Scalars['staginggoerli_Bytes']>;
  recipient_lt?: InputMaybe<Scalars['staginggoerli_Bytes']>;
  recipient_gte?: InputMaybe<Scalars['staginggoerli_Bytes']>;
  recipient_lte?: InputMaybe<Scalars['staginggoerli_Bytes']>;
  recipient_in?: InputMaybe<Array<Scalars['staginggoerli_Bytes']>>;
  recipient_not_in?: InputMaybe<Array<Scalars['staginggoerli_Bytes']>>;
  recipient_contains?: InputMaybe<Scalars['staginggoerli_Bytes']>;
  recipient_not_contains?: InputMaybe<Scalars['staginggoerli_Bytes']>;
  proposedOwner?: InputMaybe<Scalars['staginggoerli_Bytes']>;
  proposedOwner_not?: InputMaybe<Scalars['staginggoerli_Bytes']>;
  proposedOwner_gt?: InputMaybe<Scalars['staginggoerli_Bytes']>;
  proposedOwner_lt?: InputMaybe<Scalars['staginggoerli_Bytes']>;
  proposedOwner_gte?: InputMaybe<Scalars['staginggoerli_Bytes']>;
  proposedOwner_lte?: InputMaybe<Scalars['staginggoerli_Bytes']>;
  proposedOwner_in?: InputMaybe<Array<Scalars['staginggoerli_Bytes']>>;
  proposedOwner_not_in?: InputMaybe<Array<Scalars['staginggoerli_Bytes']>>;
  proposedOwner_contains?: InputMaybe<Scalars['staginggoerli_Bytes']>;
  proposedOwner_not_contains?: InputMaybe<Scalars['staginggoerli_Bytes']>;
  proposedTimestamp?: InputMaybe<Scalars['BigInt']>;
  proposedTimestamp_not?: InputMaybe<Scalars['BigInt']>;
  proposedTimestamp_gt?: InputMaybe<Scalars['BigInt']>;
  proposedTimestamp_lt?: InputMaybe<Scalars['BigInt']>;
  proposedTimestamp_gte?: InputMaybe<Scalars['BigInt']>;
  proposedTimestamp_lte?: InputMaybe<Scalars['BigInt']>;
  proposedTimestamp_in?: InputMaybe<Array<Scalars['BigInt']>>;
  proposedTimestamp_not_in?: InputMaybe<Array<Scalars['BigInt']>>;
  assetBalances_?: InputMaybe<staginggoerli_AssetBalance_filter>;
  /** Filter for the block changed event. */
  _change_block?: InputMaybe<staginggoerli_BlockChangedFilter>;
  and?: InputMaybe<Array<InputMaybe<staginggoerli_Router_filter>>>;
  or?: InputMaybe<Array<InputMaybe<staginggoerli_Router_filter>>>;
};

export type staginggoerli_Router_orderBy =
  | 'id'
  | 'isActive'
  | 'owner'
  | 'recipient'
  | 'proposedOwner'
  | 'proposedTimestamp'
  | 'assetBalances';

export type staginggoerli_Sequencer = {
  id: Scalars['ID'];
  isActive: Scalars['Boolean'];
  sequencer?: Maybe<Scalars['staginggoerli_Bytes']>;
};

export type staginggoerli_Sequencer_filter = {
  id?: InputMaybe<Scalars['ID']>;
  id_not?: InputMaybe<Scalars['ID']>;
  id_gt?: InputMaybe<Scalars['ID']>;
  id_lt?: InputMaybe<Scalars['ID']>;
  id_gte?: InputMaybe<Scalars['ID']>;
  id_lte?: InputMaybe<Scalars['ID']>;
  id_in?: InputMaybe<Array<Scalars['ID']>>;
  id_not_in?: InputMaybe<Array<Scalars['ID']>>;
  isActive?: InputMaybe<Scalars['Boolean']>;
  isActive_not?: InputMaybe<Scalars['Boolean']>;
  isActive_in?: InputMaybe<Array<Scalars['Boolean']>>;
  isActive_not_in?: InputMaybe<Array<Scalars['Boolean']>>;
  sequencer?: InputMaybe<Scalars['staginggoerli_Bytes']>;
  sequencer_not?: InputMaybe<Scalars['staginggoerli_Bytes']>;
  sequencer_gt?: InputMaybe<Scalars['staginggoerli_Bytes']>;
  sequencer_lt?: InputMaybe<Scalars['staginggoerli_Bytes']>;
  sequencer_gte?: InputMaybe<Scalars['staginggoerli_Bytes']>;
  sequencer_lte?: InputMaybe<Scalars['staginggoerli_Bytes']>;
  sequencer_in?: InputMaybe<Array<Scalars['staginggoerli_Bytes']>>;
  sequencer_not_in?: InputMaybe<Array<Scalars['staginggoerli_Bytes']>>;
  sequencer_contains?: InputMaybe<Scalars['staginggoerli_Bytes']>;
  sequencer_not_contains?: InputMaybe<Scalars['staginggoerli_Bytes']>;
  /** Filter for the block changed event. */
  _change_block?: InputMaybe<staginggoerli_BlockChangedFilter>;
  and?: InputMaybe<Array<InputMaybe<staginggoerli_Sequencer_filter>>>;
  or?: InputMaybe<Array<InputMaybe<staginggoerli_Sequencer_filter>>>;
};

export type staginggoerli_Sequencer_orderBy =
  | 'id'
  | 'isActive'
  | 'sequencer';

export type staginggoerli_Setting = {
  id: Scalars['ID'];
  maxRoutersPerTransfer: Scalars['BigInt'];
  caller: Scalars['staginggoerli_Bytes'];
};

export type staginggoerli_Setting_filter = {
  id?: InputMaybe<Scalars['ID']>;
  id_not?: InputMaybe<Scalars['ID']>;
  id_gt?: InputMaybe<Scalars['ID']>;
  id_lt?: InputMaybe<Scalars['ID']>;
  id_gte?: InputMaybe<Scalars['ID']>;
  id_lte?: InputMaybe<Scalars['ID']>;
  id_in?: InputMaybe<Array<Scalars['ID']>>;
  id_not_in?: InputMaybe<Array<Scalars['ID']>>;
  maxRoutersPerTransfer?: InputMaybe<Scalars['BigInt']>;
  maxRoutersPerTransfer_not?: InputMaybe<Scalars['BigInt']>;
  maxRoutersPerTransfer_gt?: InputMaybe<Scalars['BigInt']>;
  maxRoutersPerTransfer_lt?: InputMaybe<Scalars['BigInt']>;
  maxRoutersPerTransfer_gte?: InputMaybe<Scalars['BigInt']>;
  maxRoutersPerTransfer_lte?: InputMaybe<Scalars['BigInt']>;
  maxRoutersPerTransfer_in?: InputMaybe<Array<Scalars['BigInt']>>;
  maxRoutersPerTransfer_not_in?: InputMaybe<Array<Scalars['BigInt']>>;
  caller?: InputMaybe<Scalars['staginggoerli_Bytes']>;
  caller_not?: InputMaybe<Scalars['staginggoerli_Bytes']>;
  caller_gt?: InputMaybe<Scalars['staginggoerli_Bytes']>;
  caller_lt?: InputMaybe<Scalars['staginggoerli_Bytes']>;
  caller_gte?: InputMaybe<Scalars['staginggoerli_Bytes']>;
  caller_lte?: InputMaybe<Scalars['staginggoerli_Bytes']>;
  caller_in?: InputMaybe<Array<Scalars['staginggoerli_Bytes']>>;
  caller_not_in?: InputMaybe<Array<Scalars['staginggoerli_Bytes']>>;
  caller_contains?: InputMaybe<Scalars['staginggoerli_Bytes']>;
  caller_not_contains?: InputMaybe<Scalars['staginggoerli_Bytes']>;
  /** Filter for the block changed event. */
  _change_block?: InputMaybe<staginggoerli_BlockChangedFilter>;
  and?: InputMaybe<Array<InputMaybe<staginggoerli_Setting_filter>>>;
  or?: InputMaybe<Array<InputMaybe<staginggoerli_Setting_filter>>>;
};

export type staginggoerli_Setting_orderBy =
  | 'id'
  | 'maxRoutersPerTransfer'
  | 'caller';

export type staginggoerli_SlippageUpdate = {
  id: Scalars['ID'];
  transfer: staginggoerli_DestinationTransfer;
  slippage: Scalars['BigInt'];
  caller: Scalars['staginggoerli_Bytes'];
  transactionHash: Scalars['staginggoerli_Bytes'];
  timestamp: Scalars['BigInt'];
  gasPrice: Scalars['BigInt'];
  gasLimit: Scalars['BigInt'];
  blockNumber: Scalars['BigInt'];
};

export type staginggoerli_SlippageUpdate_filter = {
  id?: InputMaybe<Scalars['ID']>;
  id_not?: InputMaybe<Scalars['ID']>;
  id_gt?: InputMaybe<Scalars['ID']>;
  id_lt?: InputMaybe<Scalars['ID']>;
  id_gte?: InputMaybe<Scalars['ID']>;
  id_lte?: InputMaybe<Scalars['ID']>;
  id_in?: InputMaybe<Array<Scalars['ID']>>;
  id_not_in?: InputMaybe<Array<Scalars['ID']>>;
  transfer?: InputMaybe<Scalars['String']>;
  transfer_not?: InputMaybe<Scalars['String']>;
  transfer_gt?: InputMaybe<Scalars['String']>;
  transfer_lt?: InputMaybe<Scalars['String']>;
  transfer_gte?: InputMaybe<Scalars['String']>;
  transfer_lte?: InputMaybe<Scalars['String']>;
  transfer_in?: InputMaybe<Array<Scalars['String']>>;
  transfer_not_in?: InputMaybe<Array<Scalars['String']>>;
  transfer_contains?: InputMaybe<Scalars['String']>;
  transfer_contains_nocase?: InputMaybe<Scalars['String']>;
  transfer_not_contains?: InputMaybe<Scalars['String']>;
  transfer_not_contains_nocase?: InputMaybe<Scalars['String']>;
  transfer_starts_with?: InputMaybe<Scalars['String']>;
  transfer_starts_with_nocase?: InputMaybe<Scalars['String']>;
  transfer_not_starts_with?: InputMaybe<Scalars['String']>;
  transfer_not_starts_with_nocase?: InputMaybe<Scalars['String']>;
  transfer_ends_with?: InputMaybe<Scalars['String']>;
  transfer_ends_with_nocase?: InputMaybe<Scalars['String']>;
  transfer_not_ends_with?: InputMaybe<Scalars['String']>;
  transfer_not_ends_with_nocase?: InputMaybe<Scalars['String']>;
  transfer_?: InputMaybe<staginggoerli_DestinationTransfer_filter>;
  slippage?: InputMaybe<Scalars['BigInt']>;
  slippage_not?: InputMaybe<Scalars['BigInt']>;
  slippage_gt?: InputMaybe<Scalars['BigInt']>;
  slippage_lt?: InputMaybe<Scalars['BigInt']>;
  slippage_gte?: InputMaybe<Scalars['BigInt']>;
  slippage_lte?: InputMaybe<Scalars['BigInt']>;
  slippage_in?: InputMaybe<Array<Scalars['BigInt']>>;
  slippage_not_in?: InputMaybe<Array<Scalars['BigInt']>>;
  caller?: InputMaybe<Scalars['staginggoerli_Bytes']>;
  caller_not?: InputMaybe<Scalars['staginggoerli_Bytes']>;
  caller_gt?: InputMaybe<Scalars['staginggoerli_Bytes']>;
  caller_lt?: InputMaybe<Scalars['staginggoerli_Bytes']>;
  caller_gte?: InputMaybe<Scalars['staginggoerli_Bytes']>;
  caller_lte?: InputMaybe<Scalars['staginggoerli_Bytes']>;
  caller_in?: InputMaybe<Array<Scalars['staginggoerli_Bytes']>>;
  caller_not_in?: InputMaybe<Array<Scalars['staginggoerli_Bytes']>>;
  caller_contains?: InputMaybe<Scalars['staginggoerli_Bytes']>;
  caller_not_contains?: InputMaybe<Scalars['staginggoerli_Bytes']>;
  transactionHash?: InputMaybe<Scalars['staginggoerli_Bytes']>;
  transactionHash_not?: InputMaybe<Scalars['staginggoerli_Bytes']>;
  transactionHash_gt?: InputMaybe<Scalars['staginggoerli_Bytes']>;
  transactionHash_lt?: InputMaybe<Scalars['staginggoerli_Bytes']>;
  transactionHash_gte?: InputMaybe<Scalars['staginggoerli_Bytes']>;
  transactionHash_lte?: InputMaybe<Scalars['staginggoerli_Bytes']>;
  transactionHash_in?: InputMaybe<Array<Scalars['staginggoerli_Bytes']>>;
  transactionHash_not_in?: InputMaybe<Array<Scalars['staginggoerli_Bytes']>>;
  transactionHash_contains?: InputMaybe<Scalars['staginggoerli_Bytes']>;
  transactionHash_not_contains?: InputMaybe<Scalars['staginggoerli_Bytes']>;
  timestamp?: InputMaybe<Scalars['BigInt']>;
  timestamp_not?: InputMaybe<Scalars['BigInt']>;
  timestamp_gt?: InputMaybe<Scalars['BigInt']>;
  timestamp_lt?: InputMaybe<Scalars['BigInt']>;
  timestamp_gte?: InputMaybe<Scalars['BigInt']>;
  timestamp_lte?: InputMaybe<Scalars['BigInt']>;
  timestamp_in?: InputMaybe<Array<Scalars['BigInt']>>;
  timestamp_not_in?: InputMaybe<Array<Scalars['BigInt']>>;
  gasPrice?: InputMaybe<Scalars['BigInt']>;
  gasPrice_not?: InputMaybe<Scalars['BigInt']>;
  gasPrice_gt?: InputMaybe<Scalars['BigInt']>;
  gasPrice_lt?: InputMaybe<Scalars['BigInt']>;
  gasPrice_gte?: InputMaybe<Scalars['BigInt']>;
  gasPrice_lte?: InputMaybe<Scalars['BigInt']>;
  gasPrice_in?: InputMaybe<Array<Scalars['BigInt']>>;
  gasPrice_not_in?: InputMaybe<Array<Scalars['BigInt']>>;
  gasLimit?: InputMaybe<Scalars['BigInt']>;
  gasLimit_not?: InputMaybe<Scalars['BigInt']>;
  gasLimit_gt?: InputMaybe<Scalars['BigInt']>;
  gasLimit_lt?: InputMaybe<Scalars['BigInt']>;
  gasLimit_gte?: InputMaybe<Scalars['BigInt']>;
  gasLimit_lte?: InputMaybe<Scalars['BigInt']>;
  gasLimit_in?: InputMaybe<Array<Scalars['BigInt']>>;
  gasLimit_not_in?: InputMaybe<Array<Scalars['BigInt']>>;
  blockNumber?: InputMaybe<Scalars['BigInt']>;
  blockNumber_not?: InputMaybe<Scalars['BigInt']>;
  blockNumber_gt?: InputMaybe<Scalars['BigInt']>;
  blockNumber_lt?: InputMaybe<Scalars['BigInt']>;
  blockNumber_gte?: InputMaybe<Scalars['BigInt']>;
  blockNumber_lte?: InputMaybe<Scalars['BigInt']>;
  blockNumber_in?: InputMaybe<Array<Scalars['BigInt']>>;
  blockNumber_not_in?: InputMaybe<Array<Scalars['BigInt']>>;
  /** Filter for the block changed event. */
  _change_block?: InputMaybe<staginggoerli_BlockChangedFilter>;
  and?: InputMaybe<Array<InputMaybe<staginggoerli_SlippageUpdate_filter>>>;
  or?: InputMaybe<Array<InputMaybe<staginggoerli_SlippageUpdate_filter>>>;
};

export type staginggoerli_SlippageUpdate_orderBy =
  | 'id'
  | 'transfer'
  | 'transfer__id'
  | 'transfer__chainId'
  | 'transfer__transferId'
  | 'transfer__nonce'
  | 'transfer__status'
  | 'transfer__originDomain'
  | 'transfer__destinationDomain'
  | 'transfer__canonicalDomain'
  | 'transfer__to'
  | 'transfer__delegate'
  | 'transfer__receiveLocal'
  | 'transfer__callData'
  | 'transfer__slippage'
  | 'transfer__bumpSlippageCount'
  | 'transfer__originSender'
  | 'transfer__bridgedAmt'
  | 'transfer__normalizedIn'
  | 'transfer__canonicalId'
  | 'transfer__amount'
  | 'transfer__routersFee'
  | 'transfer__executedCaller'
  | 'transfer__executedTransactionHash'
  | 'transfer__executedTimestamp'
  | 'transfer__executedGasPrice'
  | 'transfer__executedGasLimit'
  | 'transfer__executedBlockNumber'
  | 'transfer__executedTxOrigin'
  | 'transfer__executedTxNonce'
  | 'transfer__reconciledCaller'
  | 'transfer__reconciledTransactionHash'
  | 'transfer__reconciledTimestamp'
  | 'transfer__reconciledGasPrice'
  | 'transfer__reconciledGasLimit'
  | 'transfer__reconciledBlockNumber'
  | 'transfer__reconciledTxOrigin'
  | 'transfer__reconciledTxNonce'
  | 'slippage'
  | 'caller'
  | 'transactionHash'
  | 'timestamp'
  | 'gasPrice'
  | 'gasLimit'
  | 'blockNumber';

export type staginggoerli_SnapshotRoot = {
  id: Scalars['ID'];
  spokeDomain?: Maybe<Scalars['BigInt']>;
  root: Scalars['staginggoerli_Bytes'];
  count: Scalars['BigInt'];
  timestamp: Scalars['BigInt'];
  blockNumber: Scalars['BigInt'];
};

export type staginggoerli_SnapshotRoot_filter = {
  id?: InputMaybe<Scalars['ID']>;
  id_not?: InputMaybe<Scalars['ID']>;
  id_gt?: InputMaybe<Scalars['ID']>;
  id_lt?: InputMaybe<Scalars['ID']>;
  id_gte?: InputMaybe<Scalars['ID']>;
  id_lte?: InputMaybe<Scalars['ID']>;
  id_in?: InputMaybe<Array<Scalars['ID']>>;
  id_not_in?: InputMaybe<Array<Scalars['ID']>>;
  spokeDomain?: InputMaybe<Scalars['BigInt']>;
  spokeDomain_not?: InputMaybe<Scalars['BigInt']>;
  spokeDomain_gt?: InputMaybe<Scalars['BigInt']>;
  spokeDomain_lt?: InputMaybe<Scalars['BigInt']>;
  spokeDomain_gte?: InputMaybe<Scalars['BigInt']>;
  spokeDomain_lte?: InputMaybe<Scalars['BigInt']>;
  spokeDomain_in?: InputMaybe<Array<Scalars['BigInt']>>;
  spokeDomain_not_in?: InputMaybe<Array<Scalars['BigInt']>>;
  root?: InputMaybe<Scalars['staginggoerli_Bytes']>;
  root_not?: InputMaybe<Scalars['staginggoerli_Bytes']>;
  root_gt?: InputMaybe<Scalars['staginggoerli_Bytes']>;
  root_lt?: InputMaybe<Scalars['staginggoerli_Bytes']>;
  root_gte?: InputMaybe<Scalars['staginggoerli_Bytes']>;
  root_lte?: InputMaybe<Scalars['staginggoerli_Bytes']>;
  root_in?: InputMaybe<Array<Scalars['staginggoerli_Bytes']>>;
  root_not_in?: InputMaybe<Array<Scalars['staginggoerli_Bytes']>>;
  root_contains?: InputMaybe<Scalars['staginggoerli_Bytes']>;
  root_not_contains?: InputMaybe<Scalars['staginggoerli_Bytes']>;
  count?: InputMaybe<Scalars['BigInt']>;
  count_not?: InputMaybe<Scalars['BigInt']>;
  count_gt?: InputMaybe<Scalars['BigInt']>;
  count_lt?: InputMaybe<Scalars['BigInt']>;
  count_gte?: InputMaybe<Scalars['BigInt']>;
  count_lte?: InputMaybe<Scalars['BigInt']>;
  count_in?: InputMaybe<Array<Scalars['BigInt']>>;
  count_not_in?: InputMaybe<Array<Scalars['BigInt']>>;
  timestamp?: InputMaybe<Scalars['BigInt']>;
  timestamp_not?: InputMaybe<Scalars['BigInt']>;
  timestamp_gt?: InputMaybe<Scalars['BigInt']>;
  timestamp_lt?: InputMaybe<Scalars['BigInt']>;
  timestamp_gte?: InputMaybe<Scalars['BigInt']>;
  timestamp_lte?: InputMaybe<Scalars['BigInt']>;
  timestamp_in?: InputMaybe<Array<Scalars['BigInt']>>;
  timestamp_not_in?: InputMaybe<Array<Scalars['BigInt']>>;
  blockNumber?: InputMaybe<Scalars['BigInt']>;
  blockNumber_not?: InputMaybe<Scalars['BigInt']>;
  blockNumber_gt?: InputMaybe<Scalars['BigInt']>;
  blockNumber_lt?: InputMaybe<Scalars['BigInt']>;
  blockNumber_gte?: InputMaybe<Scalars['BigInt']>;
  blockNumber_lte?: InputMaybe<Scalars['BigInt']>;
  blockNumber_in?: InputMaybe<Array<Scalars['BigInt']>>;
  blockNumber_not_in?: InputMaybe<Array<Scalars['BigInt']>>;
  /** Filter for the block changed event. */
  _change_block?: InputMaybe<staginggoerli_BlockChangedFilter>;
  and?: InputMaybe<Array<InputMaybe<staginggoerli_SnapshotRoot_filter>>>;
  or?: InputMaybe<Array<InputMaybe<staginggoerli_SnapshotRoot_filter>>>;
};

export type staginggoerli_SnapshotRoot_orderBy =
  | 'id'
  | 'spokeDomain'
  | 'root'
  | 'count'
  | 'timestamp'
  | 'blockNumber';

export type staginggoerli_SpokeConnectorMode = {
  id: Scalars['ID'];
  mode: Scalars['String'];
};

export type staginggoerli_SpokeConnectorMode_filter = {
  id?: InputMaybe<Scalars['ID']>;
  id_not?: InputMaybe<Scalars['ID']>;
  id_gt?: InputMaybe<Scalars['ID']>;
  id_lt?: InputMaybe<Scalars['ID']>;
  id_gte?: InputMaybe<Scalars['ID']>;
  id_lte?: InputMaybe<Scalars['ID']>;
  id_in?: InputMaybe<Array<Scalars['ID']>>;
  id_not_in?: InputMaybe<Array<Scalars['ID']>>;
  mode?: InputMaybe<Scalars['String']>;
  mode_not?: InputMaybe<Scalars['String']>;
  mode_gt?: InputMaybe<Scalars['String']>;
  mode_lt?: InputMaybe<Scalars['String']>;
  mode_gte?: InputMaybe<Scalars['String']>;
  mode_lte?: InputMaybe<Scalars['String']>;
  mode_in?: InputMaybe<Array<Scalars['String']>>;
  mode_not_in?: InputMaybe<Array<Scalars['String']>>;
  mode_contains?: InputMaybe<Scalars['String']>;
  mode_contains_nocase?: InputMaybe<Scalars['String']>;
  mode_not_contains?: InputMaybe<Scalars['String']>;
  mode_not_contains_nocase?: InputMaybe<Scalars['String']>;
  mode_starts_with?: InputMaybe<Scalars['String']>;
  mode_starts_with_nocase?: InputMaybe<Scalars['String']>;
  mode_not_starts_with?: InputMaybe<Scalars['String']>;
  mode_not_starts_with_nocase?: InputMaybe<Scalars['String']>;
  mode_ends_with?: InputMaybe<Scalars['String']>;
  mode_ends_with_nocase?: InputMaybe<Scalars['String']>;
  mode_not_ends_with?: InputMaybe<Scalars['String']>;
  mode_not_ends_with_nocase?: InputMaybe<Scalars['String']>;
  /** Filter for the block changed event. */
  _change_block?: InputMaybe<staginggoerli_BlockChangedFilter>;
  and?: InputMaybe<Array<InputMaybe<staginggoerli_SpokeConnectorMode_filter>>>;
  or?: InputMaybe<Array<InputMaybe<staginggoerli_SpokeConnectorMode_filter>>>;
};

export type staginggoerli_SpokeConnectorMode_orderBy =
  | 'id'
  | 'mode';

export type Subscription = {
  staginggoerli_asset?: Maybe<staginggoerli_Asset>;
  staginggoerli_assets: Array<staginggoerli_Asset>;
  staginggoerli_assetStatus?: Maybe<staginggoerli_AssetStatus>;
  staginggoerli_assetStatuses: Array<staginggoerli_AssetStatus>;
  staginggoerli_assetBalance?: Maybe<staginggoerli_AssetBalance>;
  staginggoerli_assetBalances: Array<staginggoerli_AssetBalance>;
  staginggoerli_router?: Maybe<staginggoerli_Router>;
  staginggoerli_routers: Array<staginggoerli_Router>;
  staginggoerli_routerDailyTVL?: Maybe<staginggoerli_RouterDailyTVL>;
  staginggoerli_routerDailyTVLs: Array<staginggoerli_RouterDailyTVL>;
  staginggoerli_setting?: Maybe<staginggoerli_Setting>;
  staginggoerli_settings: Array<staginggoerli_Setting>;
  staginggoerli_relayer?: Maybe<staginggoerli_Relayer>;
  staginggoerli_relayers: Array<staginggoerli_Relayer>;
  staginggoerli_sequencer?: Maybe<staginggoerli_Sequencer>;
  staginggoerli_sequencers: Array<staginggoerli_Sequencer>;
  staginggoerli_relayerFee?: Maybe<staginggoerli_RelayerFee>;
  staginggoerli_relayerFees: Array<staginggoerli_RelayerFee>;
  staginggoerli_originTransfer?: Maybe<staginggoerli_OriginTransfer>;
  staginggoerli_originTransfers: Array<staginggoerli_OriginTransfer>;
  staginggoerli_destinationTransfer?: Maybe<staginggoerli_DestinationTransfer>;
  staginggoerli_destinationTransfers: Array<staginggoerli_DestinationTransfer>;
  staginggoerli_originMessage?: Maybe<staginggoerli_OriginMessage>;
  staginggoerli_originMessages: Array<staginggoerli_OriginMessage>;
  staginggoerli_aggregateRoot?: Maybe<staginggoerli_AggregateRoot>;
  staginggoerli_aggregateRoots: Array<staginggoerli_AggregateRoot>;
  staginggoerli_connectorMeta?: Maybe<staginggoerli_ConnectorMeta>;
  staginggoerli_connectorMetas: Array<staginggoerli_ConnectorMeta>;
  staginggoerli_rootCount?: Maybe<staginggoerli_RootCount>;
  staginggoerli_rootCounts: Array<staginggoerli_RootCount>;
  staginggoerli_rootMessageSent?: Maybe<staginggoerli_RootMessageSent>;
  staginggoerli_rootMessageSents: Array<staginggoerli_RootMessageSent>;
  staginggoerli_relayerFeesIncrease?: Maybe<staginggoerli_RelayerFeesIncrease>;
  staginggoerli_relayerFeesIncreases: Array<staginggoerli_RelayerFeesIncrease>;
  staginggoerli_slippageUpdate?: Maybe<staginggoerli_SlippageUpdate>;
  staginggoerli_slippageUpdates: Array<staginggoerli_SlippageUpdate>;
  staginggoerli_snapshotRoot?: Maybe<staginggoerli_SnapshotRoot>;
  staginggoerli_snapshotRoots: Array<staginggoerli_SnapshotRoot>;
  staginggoerli_spokeConnectorMode?: Maybe<staginggoerli_SpokeConnectorMode>;
  staginggoerli_spokeConnectorModes: Array<staginggoerli_SpokeConnectorMode>;
  staginggoerli_aggregateRootProposed?: Maybe<staginggoerli_AggregateRootProposed>;
  staginggoerli_aggregateRootProposeds: Array<staginggoerli_AggregateRootProposed>;
  staginggoerli_optimisticRootFinalized?: Maybe<staginggoerli_OptimisticRootFinalized>;
  staginggoerli_optimisticRootFinalizeds: Array<staginggoerli_OptimisticRootFinalized>;
  /** Access to subgraph metadata */
  staginggoerli__meta?: Maybe<staginggoerli__Meta_>;
};


export type Subscriptionstaginggoerli_assetArgs = {
  id: Scalars['ID'];
  block?: InputMaybe<staginggoerli_Block_height>;
  subgraphError?: _SubgraphErrorPolicy_;
};


export type Subscriptionstaginggoerli_assetsArgs = {
  skip?: InputMaybe<Scalars['Int']>;
  first?: InputMaybe<Scalars['Int']>;
  orderBy?: InputMaybe<staginggoerli_Asset_orderBy>;
  orderDirection?: InputMaybe<staginggoerli_OrderDirection>;
  where?: InputMaybe<staginggoerli_Asset_filter>;
  block?: InputMaybe<staginggoerli_Block_height>;
  subgraphError?: _SubgraphErrorPolicy_;
};


export type Subscriptionstaginggoerli_assetStatusArgs = {
  id: Scalars['ID'];
  block?: InputMaybe<staginggoerli_Block_height>;
  subgraphError?: _SubgraphErrorPolicy_;
};


export type Subscriptionstaginggoerli_assetStatusesArgs = {
  skip?: InputMaybe<Scalars['Int']>;
  first?: InputMaybe<Scalars['Int']>;
  orderBy?: InputMaybe<staginggoerli_AssetStatus_orderBy>;
  orderDirection?: InputMaybe<staginggoerli_OrderDirection>;
  where?: InputMaybe<staginggoerli_AssetStatus_filter>;
  block?: InputMaybe<staginggoerli_Block_height>;
  subgraphError?: _SubgraphErrorPolicy_;
};


export type Subscriptionstaginggoerli_assetBalanceArgs = {
  id: Scalars['ID'];
  block?: InputMaybe<staginggoerli_Block_height>;
  subgraphError?: _SubgraphErrorPolicy_;
};


export type Subscriptionstaginggoerli_assetBalancesArgs = {
  skip?: InputMaybe<Scalars['Int']>;
  first?: InputMaybe<Scalars['Int']>;
  orderBy?: InputMaybe<staginggoerli_AssetBalance_orderBy>;
  orderDirection?: InputMaybe<staginggoerli_OrderDirection>;
  where?: InputMaybe<staginggoerli_AssetBalance_filter>;
  block?: InputMaybe<staginggoerli_Block_height>;
  subgraphError?: _SubgraphErrorPolicy_;
};


export type Subscriptionstaginggoerli_routerArgs = {
  id: Scalars['ID'];
  block?: InputMaybe<staginggoerli_Block_height>;
  subgraphError?: _SubgraphErrorPolicy_;
};


export type Subscriptionstaginggoerli_routersArgs = {
  skip?: InputMaybe<Scalars['Int']>;
  first?: InputMaybe<Scalars['Int']>;
  orderBy?: InputMaybe<staginggoerli_Router_orderBy>;
  orderDirection?: InputMaybe<staginggoerli_OrderDirection>;
  where?: InputMaybe<staginggoerli_Router_filter>;
  block?: InputMaybe<staginggoerli_Block_height>;
  subgraphError?: _SubgraphErrorPolicy_;
};


export type Subscriptionstaginggoerli_routerDailyTVLArgs = {
  id: Scalars['ID'];
  block?: InputMaybe<staginggoerli_Block_height>;
  subgraphError?: _SubgraphErrorPolicy_;
};


export type Subscriptionstaginggoerli_routerDailyTVLsArgs = {
  skip?: InputMaybe<Scalars['Int']>;
  first?: InputMaybe<Scalars['Int']>;
  orderBy?: InputMaybe<staginggoerli_RouterDailyTVL_orderBy>;
  orderDirection?: InputMaybe<staginggoerli_OrderDirection>;
  where?: InputMaybe<staginggoerli_RouterDailyTVL_filter>;
  block?: InputMaybe<staginggoerli_Block_height>;
  subgraphError?: _SubgraphErrorPolicy_;
};


export type Subscriptionstaginggoerli_settingArgs = {
  id: Scalars['ID'];
  block?: InputMaybe<staginggoerli_Block_height>;
  subgraphError?: _SubgraphErrorPolicy_;
};


export type Subscriptionstaginggoerli_settingsArgs = {
  skip?: InputMaybe<Scalars['Int']>;
  first?: InputMaybe<Scalars['Int']>;
  orderBy?: InputMaybe<staginggoerli_Setting_orderBy>;
  orderDirection?: InputMaybe<staginggoerli_OrderDirection>;
  where?: InputMaybe<staginggoerli_Setting_filter>;
  block?: InputMaybe<staginggoerli_Block_height>;
  subgraphError?: _SubgraphErrorPolicy_;
};


export type Subscriptionstaginggoerli_relayerArgs = {
  id: Scalars['ID'];
  block?: InputMaybe<staginggoerli_Block_height>;
  subgraphError?: _SubgraphErrorPolicy_;
};


export type Subscriptionstaginggoerli_relayersArgs = {
  skip?: InputMaybe<Scalars['Int']>;
  first?: InputMaybe<Scalars['Int']>;
  orderBy?: InputMaybe<staginggoerli_Relayer_orderBy>;
  orderDirection?: InputMaybe<staginggoerli_OrderDirection>;
  where?: InputMaybe<staginggoerli_Relayer_filter>;
  block?: InputMaybe<staginggoerli_Block_height>;
  subgraphError?: _SubgraphErrorPolicy_;
};


export type Subscriptionstaginggoerli_sequencerArgs = {
  id: Scalars['ID'];
  block?: InputMaybe<staginggoerli_Block_height>;
  subgraphError?: _SubgraphErrorPolicy_;
};


export type Subscriptionstaginggoerli_sequencersArgs = {
  skip?: InputMaybe<Scalars['Int']>;
  first?: InputMaybe<Scalars['Int']>;
  orderBy?: InputMaybe<staginggoerli_Sequencer_orderBy>;
  orderDirection?: InputMaybe<staginggoerli_OrderDirection>;
  where?: InputMaybe<staginggoerli_Sequencer_filter>;
  block?: InputMaybe<staginggoerli_Block_height>;
  subgraphError?: _SubgraphErrorPolicy_;
};


export type Subscriptionstaginggoerli_relayerFeeArgs = {
  id: Scalars['ID'];
  block?: InputMaybe<staginggoerli_Block_height>;
  subgraphError?: _SubgraphErrorPolicy_;
};


export type Subscriptionstaginggoerli_relayerFeesArgs = {
  skip?: InputMaybe<Scalars['Int']>;
  first?: InputMaybe<Scalars['Int']>;
  orderBy?: InputMaybe<staginggoerli_RelayerFee_orderBy>;
  orderDirection?: InputMaybe<staginggoerli_OrderDirection>;
  where?: InputMaybe<staginggoerli_RelayerFee_filter>;
  block?: InputMaybe<staginggoerli_Block_height>;
  subgraphError?: _SubgraphErrorPolicy_;
};


export type Subscriptionstaginggoerli_originTransferArgs = {
  id: Scalars['ID'];
  block?: InputMaybe<staginggoerli_Block_height>;
  subgraphError?: _SubgraphErrorPolicy_;
};


export type Subscriptionstaginggoerli_originTransfersArgs = {
  skip?: InputMaybe<Scalars['Int']>;
  first?: InputMaybe<Scalars['Int']>;
  orderBy?: InputMaybe<staginggoerli_OriginTransfer_orderBy>;
  orderDirection?: InputMaybe<staginggoerli_OrderDirection>;
  where?: InputMaybe<staginggoerli_OriginTransfer_filter>;
  block?: InputMaybe<staginggoerli_Block_height>;
  subgraphError?: _SubgraphErrorPolicy_;
};


export type Subscriptionstaginggoerli_destinationTransferArgs = {
  id: Scalars['ID'];
  block?: InputMaybe<staginggoerli_Block_height>;
  subgraphError?: _SubgraphErrorPolicy_;
};


export type Subscriptionstaginggoerli_destinationTransfersArgs = {
  skip?: InputMaybe<Scalars['Int']>;
  first?: InputMaybe<Scalars['Int']>;
  orderBy?: InputMaybe<staginggoerli_DestinationTransfer_orderBy>;
  orderDirection?: InputMaybe<staginggoerli_OrderDirection>;
  where?: InputMaybe<staginggoerli_DestinationTransfer_filter>;
  block?: InputMaybe<staginggoerli_Block_height>;
  subgraphError?: _SubgraphErrorPolicy_;
};


export type Subscriptionstaginggoerli_originMessageArgs = {
  id: Scalars['ID'];
  block?: InputMaybe<staginggoerli_Block_height>;
  subgraphError?: _SubgraphErrorPolicy_;
};


export type Subscriptionstaginggoerli_originMessagesArgs = {
  skip?: InputMaybe<Scalars['Int']>;
  first?: InputMaybe<Scalars['Int']>;
  orderBy?: InputMaybe<staginggoerli_OriginMessage_orderBy>;
  orderDirection?: InputMaybe<staginggoerli_OrderDirection>;
  where?: InputMaybe<staginggoerli_OriginMessage_filter>;
  block?: InputMaybe<staginggoerli_Block_height>;
  subgraphError?: _SubgraphErrorPolicy_;
};


export type Subscriptionstaginggoerli_aggregateRootArgs = {
  id: Scalars['ID'];
  block?: InputMaybe<staginggoerli_Block_height>;
  subgraphError?: _SubgraphErrorPolicy_;
};


export type Subscriptionstaginggoerli_aggregateRootsArgs = {
  skip?: InputMaybe<Scalars['Int']>;
  first?: InputMaybe<Scalars['Int']>;
  orderBy?: InputMaybe<staginggoerli_AggregateRoot_orderBy>;
  orderDirection?: InputMaybe<staginggoerli_OrderDirection>;
  where?: InputMaybe<staginggoerli_AggregateRoot_filter>;
  block?: InputMaybe<staginggoerli_Block_height>;
  subgraphError?: _SubgraphErrorPolicy_;
};


export type Subscriptionstaginggoerli_connectorMetaArgs = {
  id: Scalars['ID'];
  block?: InputMaybe<staginggoerli_Block_height>;
  subgraphError?: _SubgraphErrorPolicy_;
};


export type Subscriptionstaginggoerli_connectorMetasArgs = {
  skip?: InputMaybe<Scalars['Int']>;
  first?: InputMaybe<Scalars['Int']>;
  orderBy?: InputMaybe<staginggoerli_ConnectorMeta_orderBy>;
  orderDirection?: InputMaybe<staginggoerli_OrderDirection>;
  where?: InputMaybe<staginggoerli_ConnectorMeta_filter>;
  block?: InputMaybe<staginggoerli_Block_height>;
  subgraphError?: _SubgraphErrorPolicy_;
};


export type Subscriptionstaginggoerli_rootCountArgs = {
  id: Scalars['ID'];
  block?: InputMaybe<staginggoerli_Block_height>;
  subgraphError?: _SubgraphErrorPolicy_;
};


export type Subscriptionstaginggoerli_rootCountsArgs = {
  skip?: InputMaybe<Scalars['Int']>;
  first?: InputMaybe<Scalars['Int']>;
  orderBy?: InputMaybe<staginggoerli_RootCount_orderBy>;
  orderDirection?: InputMaybe<staginggoerli_OrderDirection>;
  where?: InputMaybe<staginggoerli_RootCount_filter>;
  block?: InputMaybe<staginggoerli_Block_height>;
  subgraphError?: _SubgraphErrorPolicy_;
};


export type Subscriptionstaginggoerli_rootMessageSentArgs = {
  id: Scalars['ID'];
  block?: InputMaybe<staginggoerli_Block_height>;
  subgraphError?: _SubgraphErrorPolicy_;
};


export type Subscriptionstaginggoerli_rootMessageSentsArgs = {
  skip?: InputMaybe<Scalars['Int']>;
  first?: InputMaybe<Scalars['Int']>;
  orderBy?: InputMaybe<staginggoerli_RootMessageSent_orderBy>;
  orderDirection?: InputMaybe<staginggoerli_OrderDirection>;
  where?: InputMaybe<staginggoerli_RootMessageSent_filter>;
  block?: InputMaybe<staginggoerli_Block_height>;
  subgraphError?: _SubgraphErrorPolicy_;
};


export type Subscriptionstaginggoerli_relayerFeesIncreaseArgs = {
  id: Scalars['ID'];
  block?: InputMaybe<staginggoerli_Block_height>;
  subgraphError?: _SubgraphErrorPolicy_;
};


export type Subscriptionstaginggoerli_relayerFeesIncreasesArgs = {
  skip?: InputMaybe<Scalars['Int']>;
  first?: InputMaybe<Scalars['Int']>;
  orderBy?: InputMaybe<staginggoerli_RelayerFeesIncrease_orderBy>;
  orderDirection?: InputMaybe<staginggoerli_OrderDirection>;
  where?: InputMaybe<staginggoerli_RelayerFeesIncrease_filter>;
  block?: InputMaybe<staginggoerli_Block_height>;
  subgraphError?: _SubgraphErrorPolicy_;
};


export type Subscriptionstaginggoerli_slippageUpdateArgs = {
  id: Scalars['ID'];
  block?: InputMaybe<staginggoerli_Block_height>;
  subgraphError?: _SubgraphErrorPolicy_;
};


export type Subscriptionstaginggoerli_slippageUpdatesArgs = {
  skip?: InputMaybe<Scalars['Int']>;
  first?: InputMaybe<Scalars['Int']>;
  orderBy?: InputMaybe<staginggoerli_SlippageUpdate_orderBy>;
  orderDirection?: InputMaybe<staginggoerli_OrderDirection>;
  where?: InputMaybe<staginggoerli_SlippageUpdate_filter>;
  block?: InputMaybe<staginggoerli_Block_height>;
  subgraphError?: _SubgraphErrorPolicy_;
};


export type Subscriptionstaginggoerli_snapshotRootArgs = {
  id: Scalars['ID'];
  block?: InputMaybe<staginggoerli_Block_height>;
  subgraphError?: _SubgraphErrorPolicy_;
};


export type Subscriptionstaginggoerli_snapshotRootsArgs = {
  skip?: InputMaybe<Scalars['Int']>;
  first?: InputMaybe<Scalars['Int']>;
  orderBy?: InputMaybe<staginggoerli_SnapshotRoot_orderBy>;
  orderDirection?: InputMaybe<staginggoerli_OrderDirection>;
  where?: InputMaybe<staginggoerli_SnapshotRoot_filter>;
  block?: InputMaybe<staginggoerli_Block_height>;
  subgraphError?: _SubgraphErrorPolicy_;
};


export type Subscriptionstaginggoerli_spokeConnectorModeArgs = {
  id: Scalars['ID'];
  block?: InputMaybe<staginggoerli_Block_height>;
  subgraphError?: _SubgraphErrorPolicy_;
};


export type Subscriptionstaginggoerli_spokeConnectorModesArgs = {
  skip?: InputMaybe<Scalars['Int']>;
  first?: InputMaybe<Scalars['Int']>;
  orderBy?: InputMaybe<staginggoerli_SpokeConnectorMode_orderBy>;
  orderDirection?: InputMaybe<staginggoerli_OrderDirection>;
  where?: InputMaybe<staginggoerli_SpokeConnectorMode_filter>;
  block?: InputMaybe<staginggoerli_Block_height>;
  subgraphError?: _SubgraphErrorPolicy_;
};


export type Subscriptionstaginggoerli_aggregateRootProposedArgs = {
  id: Scalars['ID'];
  block?: InputMaybe<staginggoerli_Block_height>;
  subgraphError?: _SubgraphErrorPolicy_;
};


export type Subscriptionstaginggoerli_aggregateRootProposedsArgs = {
  skip?: InputMaybe<Scalars['Int']>;
  first?: InputMaybe<Scalars['Int']>;
  orderBy?: InputMaybe<staginggoerli_AggregateRootProposed_orderBy>;
  orderDirection?: InputMaybe<staginggoerli_OrderDirection>;
  where?: InputMaybe<staginggoerli_AggregateRootProposed_filter>;
  block?: InputMaybe<staginggoerli_Block_height>;
  subgraphError?: _SubgraphErrorPolicy_;
};


export type Subscriptionstaginggoerli_optimisticRootFinalizedArgs = {
  id: Scalars['ID'];
  block?: InputMaybe<staginggoerli_Block_height>;
  subgraphError?: _SubgraphErrorPolicy_;
};


export type Subscriptionstaginggoerli_optimisticRootFinalizedsArgs = {
  skip?: InputMaybe<Scalars['Int']>;
  first?: InputMaybe<Scalars['Int']>;
  orderBy?: InputMaybe<staginggoerli_OptimisticRootFinalized_orderBy>;
  orderDirection?: InputMaybe<staginggoerli_OrderDirection>;
  where?: InputMaybe<staginggoerli_OptimisticRootFinalized_filter>;
  block?: InputMaybe<staginggoerli_Block_height>;
  subgraphError?: _SubgraphErrorPolicy_;
};


export type Subscriptionstaginggoerli__metaArgs = {
  block?: InputMaybe<staginggoerli_Block_height>;
};

export type staginggoerli_TransferStatus =
  | 'XCalled'
  | 'Executed'
  | 'Reconciled'
  | 'CompletedSlow'
  | 'CompletedFast';

export type staginggoerli__Block_ = {
  /** The hash of the block */
  hash?: Maybe<Scalars['staginggoerli_Bytes']>;
  /** The block number */
  number: Scalars['Int'];
  /** Integer representation of the timestamp stored in blocks for the chain */
  timestamp?: Maybe<Scalars['Int']>;
};

/** The type for the top-level _meta field */
export type staginggoerli__Meta_ = {
  /**
   * Information about a specific subgraph block. The hash of the block
   * will be null if the _meta field has a block constraint that asks for
   * a block number. It will be filled if the _meta field has no block constraint
   * and therefore asks for the latest  block
   *
   */
  block: staginggoerli__Block_;
  /** The deployment ID */
  deployment: Scalars['String'];
  /** If `true`, the subgraph encountered indexing errors at some past block */
  hasIndexingErrors: Scalars['Boolean'];
};

export type _SubgraphErrorPolicy_ =
  /** Data will be returned even if the subgraph has indexing errors */
  | 'allow'
  /** If the subgraph has indexing errors, data will be omitted. The default. */
  | 'deny';

  export type QuerySdk = {
      /** null **/
  staginggoerli_asset: InContextSdkMethod<Query['staginggoerli_asset'], Querystaginggoerli_assetArgs, MeshContext>,
  /** null **/
  staginggoerli_assets: InContextSdkMethod<Query['staginggoerli_assets'], Querystaginggoerli_assetsArgs, MeshContext>,
  /** null **/
  staginggoerli_assetStatus: InContextSdkMethod<Query['staginggoerli_assetStatus'], Querystaginggoerli_assetStatusArgs, MeshContext>,
  /** null **/
  staginggoerli_assetStatuses: InContextSdkMethod<Query['staginggoerli_assetStatuses'], Querystaginggoerli_assetStatusesArgs, MeshContext>,
  /** null **/
  staginggoerli_assetBalance: InContextSdkMethod<Query['staginggoerli_assetBalance'], Querystaginggoerli_assetBalanceArgs, MeshContext>,
  /** null **/
  staginggoerli_assetBalances: InContextSdkMethod<Query['staginggoerli_assetBalances'], Querystaginggoerli_assetBalancesArgs, MeshContext>,
  /** null **/
  staginggoerli_router: InContextSdkMethod<Query['staginggoerli_router'], Querystaginggoerli_routerArgs, MeshContext>,
  /** null **/
  staginggoerli_routers: InContextSdkMethod<Query['staginggoerli_routers'], Querystaginggoerli_routersArgs, MeshContext>,
  /** null **/
  staginggoerli_routerDailyTVL: InContextSdkMethod<Query['staginggoerli_routerDailyTVL'], Querystaginggoerli_routerDailyTVLArgs, MeshContext>,
  /** null **/
  staginggoerli_routerDailyTVLs: InContextSdkMethod<Query['staginggoerli_routerDailyTVLs'], Querystaginggoerli_routerDailyTVLsArgs, MeshContext>,
  /** null **/
  staginggoerli_setting: InContextSdkMethod<Query['staginggoerli_setting'], Querystaginggoerli_settingArgs, MeshContext>,
  /** null **/
  staginggoerli_settings: InContextSdkMethod<Query['staginggoerli_settings'], Querystaginggoerli_settingsArgs, MeshContext>,
  /** null **/
  staginggoerli_relayer: InContextSdkMethod<Query['staginggoerli_relayer'], Querystaginggoerli_relayerArgs, MeshContext>,
  /** null **/
  staginggoerli_relayers: InContextSdkMethod<Query['staginggoerli_relayers'], Querystaginggoerli_relayersArgs, MeshContext>,
  /** null **/
  staginggoerli_sequencer: InContextSdkMethod<Query['staginggoerli_sequencer'], Querystaginggoerli_sequencerArgs, MeshContext>,
  /** null **/
  staginggoerli_sequencers: InContextSdkMethod<Query['staginggoerli_sequencers'], Querystaginggoerli_sequencersArgs, MeshContext>,
  /** null **/
  staginggoerli_relayerFee: InContextSdkMethod<Query['staginggoerli_relayerFee'], Querystaginggoerli_relayerFeeArgs, MeshContext>,
  /** null **/
  staginggoerli_relayerFees: InContextSdkMethod<Query['staginggoerli_relayerFees'], Querystaginggoerli_relayerFeesArgs, MeshContext>,
  /** null **/
  staginggoerli_originTransfer: InContextSdkMethod<Query['staginggoerli_originTransfer'], Querystaginggoerli_originTransferArgs, MeshContext>,
  /** null **/
  staginggoerli_originTransfers: InContextSdkMethod<Query['staginggoerli_originTransfers'], Querystaginggoerli_originTransfersArgs, MeshContext>,
  /** null **/
  staginggoerli_destinationTransfer: InContextSdkMethod<Query['staginggoerli_destinationTransfer'], Querystaginggoerli_destinationTransferArgs, MeshContext>,
  /** null **/
  staginggoerli_destinationTransfers: InContextSdkMethod<Query['staginggoerli_destinationTransfers'], Querystaginggoerli_destinationTransfersArgs, MeshContext>,
  /** null **/
  staginggoerli_originMessage: InContextSdkMethod<Query['staginggoerli_originMessage'], Querystaginggoerli_originMessageArgs, MeshContext>,
  /** null **/
  staginggoerli_originMessages: InContextSdkMethod<Query['staginggoerli_originMessages'], Querystaginggoerli_originMessagesArgs, MeshContext>,
  /** null **/
  staginggoerli_aggregateRoot: InContextSdkMethod<Query['staginggoerli_aggregateRoot'], Querystaginggoerli_aggregateRootArgs, MeshContext>,
  /** null **/
  staginggoerli_aggregateRoots: InContextSdkMethod<Query['staginggoerli_aggregateRoots'], Querystaginggoerli_aggregateRootsArgs, MeshContext>,
  /** null **/
  staginggoerli_connectorMeta: InContextSdkMethod<Query['staginggoerli_connectorMeta'], Querystaginggoerli_connectorMetaArgs, MeshContext>,
  /** null **/
  staginggoerli_connectorMetas: InContextSdkMethod<Query['staginggoerli_connectorMetas'], Querystaginggoerli_connectorMetasArgs, MeshContext>,
  /** null **/
  staginggoerli_rootCount: InContextSdkMethod<Query['staginggoerli_rootCount'], Querystaginggoerli_rootCountArgs, MeshContext>,
  /** null **/
  staginggoerli_rootCounts: InContextSdkMethod<Query['staginggoerli_rootCounts'], Querystaginggoerli_rootCountsArgs, MeshContext>,
  /** null **/
  staginggoerli_rootMessageSent: InContextSdkMethod<Query['staginggoerli_rootMessageSent'], Querystaginggoerli_rootMessageSentArgs, MeshContext>,
  /** null **/
  staginggoerli_rootMessageSents: InContextSdkMethod<Query['staginggoerli_rootMessageSents'], Querystaginggoerli_rootMessageSentsArgs, MeshContext>,
  /** null **/
  staginggoerli_relayerFeesIncrease: InContextSdkMethod<Query['staginggoerli_relayerFeesIncrease'], Querystaginggoerli_relayerFeesIncreaseArgs, MeshContext>,
  /** null **/
  staginggoerli_relayerFeesIncreases: InContextSdkMethod<Query['staginggoerli_relayerFeesIncreases'], Querystaginggoerli_relayerFeesIncreasesArgs, MeshContext>,
  /** null **/
  staginggoerli_slippageUpdate: InContextSdkMethod<Query['staginggoerli_slippageUpdate'], Querystaginggoerli_slippageUpdateArgs, MeshContext>,
  /** null **/
  staginggoerli_slippageUpdates: InContextSdkMethod<Query['staginggoerli_slippageUpdates'], Querystaginggoerli_slippageUpdatesArgs, MeshContext>,
  /** null **/
  staginggoerli_snapshotRoot: InContextSdkMethod<Query['staginggoerli_snapshotRoot'], Querystaginggoerli_snapshotRootArgs, MeshContext>,
  /** null **/
  staginggoerli_snapshotRoots: InContextSdkMethod<Query['staginggoerli_snapshotRoots'], Querystaginggoerli_snapshotRootsArgs, MeshContext>,
  /** null **/
  staginggoerli_spokeConnectorMode: InContextSdkMethod<Query['staginggoerli_spokeConnectorMode'], Querystaginggoerli_spokeConnectorModeArgs, MeshContext>,
  /** null **/
  staginggoerli_spokeConnectorModes: InContextSdkMethod<Query['staginggoerli_spokeConnectorModes'], Querystaginggoerli_spokeConnectorModesArgs, MeshContext>,
  /** null **/
  staginggoerli_aggregateRootProposed: InContextSdkMethod<Query['staginggoerli_aggregateRootProposed'], Querystaginggoerli_aggregateRootProposedArgs, MeshContext>,
  /** null **/
  staginggoerli_aggregateRootProposeds: InContextSdkMethod<Query['staginggoerli_aggregateRootProposeds'], Querystaginggoerli_aggregateRootProposedsArgs, MeshContext>,
  /** null **/
  staginggoerli_optimisticRootFinalized: InContextSdkMethod<Query['staginggoerli_optimisticRootFinalized'], Querystaginggoerli_optimisticRootFinalizedArgs, MeshContext>,
  /** null **/
  staginggoerli_optimisticRootFinalizeds: InContextSdkMethod<Query['staginggoerli_optimisticRootFinalizeds'], Querystaginggoerli_optimisticRootFinalizedsArgs, MeshContext>,
  /** Access to subgraph metadata **/
  staginggoerli__meta: InContextSdkMethod<Query['staginggoerli__meta'], Querystaginggoerli__metaArgs, MeshContext>
  };

  export type MutationSdk = {
    
  };

  export type SubscriptionSdk = {
      /** null **/
  staginggoerli_asset: InContextSdkMethod<Subscription['staginggoerli_asset'], Subscriptionstaginggoerli_assetArgs, MeshContext>,
  /** null **/
  staginggoerli_assets: InContextSdkMethod<Subscription['staginggoerli_assets'], Subscriptionstaginggoerli_assetsArgs, MeshContext>,
  /** null **/
  staginggoerli_assetStatus: InContextSdkMethod<Subscription['staginggoerli_assetStatus'], Subscriptionstaginggoerli_assetStatusArgs, MeshContext>,
  /** null **/
  staginggoerli_assetStatuses: InContextSdkMethod<Subscription['staginggoerli_assetStatuses'], Subscriptionstaginggoerli_assetStatusesArgs, MeshContext>,
  /** null **/
  staginggoerli_assetBalance: InContextSdkMethod<Subscription['staginggoerli_assetBalance'], Subscriptionstaginggoerli_assetBalanceArgs, MeshContext>,
  /** null **/
  staginggoerli_assetBalances: InContextSdkMethod<Subscription['staginggoerli_assetBalances'], Subscriptionstaginggoerli_assetBalancesArgs, MeshContext>,
  /** null **/
  staginggoerli_router: InContextSdkMethod<Subscription['staginggoerli_router'], Subscriptionstaginggoerli_routerArgs, MeshContext>,
  /** null **/
  staginggoerli_routers: InContextSdkMethod<Subscription['staginggoerli_routers'], Subscriptionstaginggoerli_routersArgs, MeshContext>,
  /** null **/
  staginggoerli_routerDailyTVL: InContextSdkMethod<Subscription['staginggoerli_routerDailyTVL'], Subscriptionstaginggoerli_routerDailyTVLArgs, MeshContext>,
  /** null **/
  staginggoerli_routerDailyTVLs: InContextSdkMethod<Subscription['staginggoerli_routerDailyTVLs'], Subscriptionstaginggoerli_routerDailyTVLsArgs, MeshContext>,
  /** null **/
  staginggoerli_setting: InContextSdkMethod<Subscription['staginggoerli_setting'], Subscriptionstaginggoerli_settingArgs, MeshContext>,
  /** null **/
  staginggoerli_settings: InContextSdkMethod<Subscription['staginggoerli_settings'], Subscriptionstaginggoerli_settingsArgs, MeshContext>,
  /** null **/
  staginggoerli_relayer: InContextSdkMethod<Subscription['staginggoerli_relayer'], Subscriptionstaginggoerli_relayerArgs, MeshContext>,
  /** null **/
  staginggoerli_relayers: InContextSdkMethod<Subscription['staginggoerli_relayers'], Subscriptionstaginggoerli_relayersArgs, MeshContext>,
  /** null **/
  staginggoerli_sequencer: InContextSdkMethod<Subscription['staginggoerli_sequencer'], Subscriptionstaginggoerli_sequencerArgs, MeshContext>,
  /** null **/
  staginggoerli_sequencers: InContextSdkMethod<Subscription['staginggoerli_sequencers'], Subscriptionstaginggoerli_sequencersArgs, MeshContext>,
  /** null **/
  staginggoerli_relayerFee: InContextSdkMethod<Subscription['staginggoerli_relayerFee'], Subscriptionstaginggoerli_relayerFeeArgs, MeshContext>,
  /** null **/
  staginggoerli_relayerFees: InContextSdkMethod<Subscription['staginggoerli_relayerFees'], Subscriptionstaginggoerli_relayerFeesArgs, MeshContext>,
  /** null **/
  staginggoerli_originTransfer: InContextSdkMethod<Subscription['staginggoerli_originTransfer'], Subscriptionstaginggoerli_originTransferArgs, MeshContext>,
  /** null **/
  staginggoerli_originTransfers: InContextSdkMethod<Subscription['staginggoerli_originTransfers'], Subscriptionstaginggoerli_originTransfersArgs, MeshContext>,
  /** null **/
  staginggoerli_destinationTransfer: InContextSdkMethod<Subscription['staginggoerli_destinationTransfer'], Subscriptionstaginggoerli_destinationTransferArgs, MeshContext>,
  /** null **/
  staginggoerli_destinationTransfers: InContextSdkMethod<Subscription['staginggoerli_destinationTransfers'], Subscriptionstaginggoerli_destinationTransfersArgs, MeshContext>,
  /** null **/
  staginggoerli_originMessage: InContextSdkMethod<Subscription['staginggoerli_originMessage'], Subscriptionstaginggoerli_originMessageArgs, MeshContext>,
  /** null **/
  staginggoerli_originMessages: InContextSdkMethod<Subscription['staginggoerli_originMessages'], Subscriptionstaginggoerli_originMessagesArgs, MeshContext>,
  /** null **/
  staginggoerli_aggregateRoot: InContextSdkMethod<Subscription['staginggoerli_aggregateRoot'], Subscriptionstaginggoerli_aggregateRootArgs, MeshContext>,
  /** null **/
  staginggoerli_aggregateRoots: InContextSdkMethod<Subscription['staginggoerli_aggregateRoots'], Subscriptionstaginggoerli_aggregateRootsArgs, MeshContext>,
  /** null **/
  staginggoerli_connectorMeta: InContextSdkMethod<Subscription['staginggoerli_connectorMeta'], Subscriptionstaginggoerli_connectorMetaArgs, MeshContext>,
  /** null **/
  staginggoerli_connectorMetas: InContextSdkMethod<Subscription['staginggoerli_connectorMetas'], Subscriptionstaginggoerli_connectorMetasArgs, MeshContext>,
  /** null **/
  staginggoerli_rootCount: InContextSdkMethod<Subscription['staginggoerli_rootCount'], Subscriptionstaginggoerli_rootCountArgs, MeshContext>,
  /** null **/
  staginggoerli_rootCounts: InContextSdkMethod<Subscription['staginggoerli_rootCounts'], Subscriptionstaginggoerli_rootCountsArgs, MeshContext>,
  /** null **/
  staginggoerli_rootMessageSent: InContextSdkMethod<Subscription['staginggoerli_rootMessageSent'], Subscriptionstaginggoerli_rootMessageSentArgs, MeshContext>,
  /** null **/
  staginggoerli_rootMessageSents: InContextSdkMethod<Subscription['staginggoerli_rootMessageSents'], Subscriptionstaginggoerli_rootMessageSentsArgs, MeshContext>,
  /** null **/
  staginggoerli_relayerFeesIncrease: InContextSdkMethod<Subscription['staginggoerli_relayerFeesIncrease'], Subscriptionstaginggoerli_relayerFeesIncreaseArgs, MeshContext>,
  /** null **/
  staginggoerli_relayerFeesIncreases: InContextSdkMethod<Subscription['staginggoerli_relayerFeesIncreases'], Subscriptionstaginggoerli_relayerFeesIncreasesArgs, MeshContext>,
  /** null **/
  staginggoerli_slippageUpdate: InContextSdkMethod<Subscription['staginggoerli_slippageUpdate'], Subscriptionstaginggoerli_slippageUpdateArgs, MeshContext>,
  /** null **/
  staginggoerli_slippageUpdates: InContextSdkMethod<Subscription['staginggoerli_slippageUpdates'], Subscriptionstaginggoerli_slippageUpdatesArgs, MeshContext>,
  /** null **/
  staginggoerli_snapshotRoot: InContextSdkMethod<Subscription['staginggoerli_snapshotRoot'], Subscriptionstaginggoerli_snapshotRootArgs, MeshContext>,
  /** null **/
  staginggoerli_snapshotRoots: InContextSdkMethod<Subscription['staginggoerli_snapshotRoots'], Subscriptionstaginggoerli_snapshotRootsArgs, MeshContext>,
  /** null **/
  staginggoerli_spokeConnectorMode: InContextSdkMethod<Subscription['staginggoerli_spokeConnectorMode'], Subscriptionstaginggoerli_spokeConnectorModeArgs, MeshContext>,
  /** null **/
  staginggoerli_spokeConnectorModes: InContextSdkMethod<Subscription['staginggoerli_spokeConnectorModes'], Subscriptionstaginggoerli_spokeConnectorModesArgs, MeshContext>,
  /** null **/
  staginggoerli_aggregateRootProposed: InContextSdkMethod<Subscription['staginggoerli_aggregateRootProposed'], Subscriptionstaginggoerli_aggregateRootProposedArgs, MeshContext>,
  /** null **/
  staginggoerli_aggregateRootProposeds: InContextSdkMethod<Subscription['staginggoerli_aggregateRootProposeds'], Subscriptionstaginggoerli_aggregateRootProposedsArgs, MeshContext>,
  /** null **/
  staginggoerli_optimisticRootFinalized: InContextSdkMethod<Subscription['staginggoerli_optimisticRootFinalized'], Subscriptionstaginggoerli_optimisticRootFinalizedArgs, MeshContext>,
  /** null **/
  staginggoerli_optimisticRootFinalizeds: InContextSdkMethod<Subscription['staginggoerli_optimisticRootFinalizeds'], Subscriptionstaginggoerli_optimisticRootFinalizedsArgs, MeshContext>,
  /** Access to subgraph metadata **/
  staginggoerli__meta: InContextSdkMethod<Subscription['staginggoerli__meta'], Subscriptionstaginggoerli__metaArgs, MeshContext>
  };

  export type Context = {
      ["Connext_Staging_Goerli"]: { Query: QuerySdk, Mutation: MutationSdk, Subscription: SubscriptionSdk },
      
    };
}<|MERGE_RESOLUTION|>--- conflicted
+++ resolved
@@ -34,10 +34,7 @@
   rootTimestamp: Scalars['BigInt'];
   endOfDispute: Scalars['BigInt'];
   domain: Scalars['BigInt'];
-<<<<<<< HEAD
-=======
   timestamp: Scalars['BigInt'];
->>>>>>> 5e01d20f
 };
 
 export type staginggoerli_AggregateRootProposed_filter = {
@@ -83,8 +80,6 @@
   domain_lte?: InputMaybe<Scalars['BigInt']>;
   domain_in?: InputMaybe<Array<Scalars['BigInt']>>;
   domain_not_in?: InputMaybe<Array<Scalars['BigInt']>>;
-<<<<<<< HEAD
-=======
   timestamp?: InputMaybe<Scalars['BigInt']>;
   timestamp_not?: InputMaybe<Scalars['BigInt']>;
   timestamp_gt?: InputMaybe<Scalars['BigInt']>;
@@ -93,7 +88,6 @@
   timestamp_lte?: InputMaybe<Scalars['BigInt']>;
   timestamp_in?: InputMaybe<Array<Scalars['BigInt']>>;
   timestamp_not_in?: InputMaybe<Array<Scalars['BigInt']>>;
->>>>>>> 5e01d20f
   /** Filter for the block changed event. */
   _change_block?: InputMaybe<staginggoerli_BlockChangedFilter>;
   and?: InputMaybe<Array<InputMaybe<staginggoerli_AggregateRootProposed_filter>>>;
@@ -105,12 +99,8 @@
   | 'aggregateRoot'
   | 'rootTimestamp'
   | 'endOfDispute'
-<<<<<<< HEAD
-  | 'domain';
-=======
   | 'domain'
   | 'timestamp';
->>>>>>> 5e01d20f
 
 export type staginggoerli_AggregateRoot_filter = {
   id?: InputMaybe<Scalars['ID']>;
