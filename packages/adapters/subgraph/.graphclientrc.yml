--- conflicted
+++ resolved
@@ -181,30 +181,6 @@
       - autoPagination:
           validateSchema: true
           limitOfRecords: 250
-<<<<<<< HEAD
-  # TODO: Restore this when we have a new subgraph for the zkevm testnet
-  # - name: Connext_ConsensysTest
-  #   handler:
-  #     graphql:
-  #       endpoint: https://thegraph.goerli.zkevm.consensys.net/subgraphs/name/connext/amarok-runtime-v0-consensys-test
-  #       retry: 5
-  #       timeout: 30000 # 30 seconds
-  #   transforms:
-  #     - prefix:
-  #         value: consensystest_
-  #         includeRootOperations: true
-  #         ignore:
-  #           - _SubgraphErrorPolicy_
-  #     - autoPagination:
-  #         validateSchema: true
-  #         limitOfRecords: 250
-  - name: Connext_ZkSync2Test
-    handler:
-      graphql:
-        endpoint: https://api.thegraph.com/subgraphs/name/connext/runtime-v0-zksynct
-        retry: 5
-        timeout: 30000 # 30 seconds
-=======
   - name: Connext_LineaGoerli
     handler:
       graphql:
@@ -216,7 +192,6 @@
           - endpoint: https://connext.bwarelabs.com/subgraphs/name/connext/amarok-runtime-v0-linea-goerli
             retry: 5
             timeout: 30000 # 30 seconds
->>>>>>> e1c026df
     transforms:
       - prefix:
           value: lineagoerli_
