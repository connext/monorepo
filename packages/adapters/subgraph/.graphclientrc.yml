sources:
  #####################################################
  # TESTNETS
  - name: Connext_Sepolia
    handler:
      graphql:
        endpoint: https://api.thegraph.com/subgraphs/name/connext/runtime-v1-sepolia
        retry: 5
        timeout: 30000 # 30 seconds
    transforms:
      - prefix:
          value: sepolia_
          includeRootOperations: true
          ignore:
            - _SubgraphErrorPolicy_
      - autoPagination:
          validateSchema: true
          limitOfRecords: 250
  - name: Connext_Staging_Goerli
    handler:
      graphql:
        endpoint: https://api.thegraph.com/subgraphs/name/connext/nxtp-amarok-runtime-staging-goerli
        retry: 5
        timeout: 30000 # 30 seconds
    transforms:
      - prefix:
          value: staginggoerli_
          includeRootOperations: true
          ignore:
            - _SubgraphErrorPolicy_
      - autoPagination:
          validateSchema: true
          limitOfRecords: 250
  - name: Hub_Staging_Goerli
    handler:
      graphql:
        endpoint: https://api.thegraph.com/subgraphs/name/connext/nxtp-amarok-hub-staging-goerli
        retry: 5
        timeout: 30000 # 30 seconds
    transforms:
      - prefix:
          value: staginggoerli_
          includeRootOperations: true
          ignore:
            - _SubgraphErrorPolicy_
      - autoPagination:
          validateSchema: true
          limitOfRecords: 250
  - name: Hub_Sepolia
    handler:
      graphql:
        endpoint: https://api.thegraph.com/subgraphs/name/connext/hub-v1-sepolia
        retry: 5
        timeout: 30000 # 30 seconds
    transforms:
      - prefix:
          value: sepolia_
          includeRootOperations: true
          ignore:
            - _SubgraphErrorPolicy_
      - autoPagination:
          validateSchema: true
          limitOfRecords: 250
  - name: Connext_Test_Goerli
    handler:
      graphql:
        endpoint: https://api.thegraph.com/subgraphs/name/connext/nxtp-amarok-runtime-test-goerli
        retry: 5
        timeout: 30000 # 30 seconds
    transforms:
      - prefix:
          value: testgoerli_
          includeRootOperations: true
          ignore:
            - _SubgraphErrorPolicy_
      - autoPagination:
          validateSchema: true
          limitOfRecords: 250
  - name: Connext_OptimismSepolia
    handler:
      graphql:
        endpoint: https://api.studio.thegraph.com/query/60851/optimism-sepolia/version/latest
        retry: 5
        timeout: 30000 # 30 seconds
    transforms:
      - prefix:
          value: optimismsepolia_
          includeRootOperations: true
          ignore:
            - _SubgraphErrorPolicy_
      - autoPagination:
          validateSchema: true
          limitOfRecords: 250
  - name: Connext_Test_OptimismGoerli
    handler:
      graphql:
        endpoint: https://api.thegraph.com/subgraphs/name/connext/runtime-v0-opt-goerli-test
        retry: 5
        timeout: 30000 # 30 seconds
    transforms:
      - prefix:
          value: testoptimismgoerli_
          includeRootOperations: true
          ignore:
            - _SubgraphErrorPolicy_
      - autoPagination:
          validateSchema: true
          limitOfRecords: 250
  - name: Connext_Staging_OptimismGoerli
    handler:
      graphql:
        endpoint: https://api.thegraph.com/subgraphs/name/connext/runtime-v0-opt-goerli-staging
        retry: 5
        timeout: 30000 # 30 seconds
    transforms:
      - prefix:
          value: stagingoptimismgoerli_
          includeRootOperations: true
          ignore:
            - _SubgraphErrorPolicy_
      - autoPagination:
          validateSchema: true
          limitOfRecords: 250
  - name: Connext_Staging_Mumbai
    handler:
      graphql:
        endpoint: https://api.thegraph.com/subgraphs/name/connext/nxtp-amarok-runtime-staging-mumbai
        retry: 5
        timeout: 30000 # 30 seconds
    transforms:
      - prefix:
          value: stagingmumbai_
          includeRootOperations: true
          ignore:
            - _SubgraphErrorPolicy_
      - autoPagination:
          validateSchema: true
          limitOfRecords: 250
  - name: Connext_ArbitrumSepolia
    handler:
      graphql:
        endpoint: https://api.thegraph.com/subgraphs/name/connext/runtime-v1-arb-sepolia
        retry: 5
        timeout: 30000 # 30 seconds
    transforms:
      - prefix:
<<<<<<< HEAD
          value: arbitrumsepolia_
=======
          value: basegoerli_
          includeRootOperations: true
          ignore:
            - _SubgraphErrorPolicy_
      - autoPagination:
          validateSchema: true
          limitOfRecords: 250

  - name: Connext_X1Testnet
    handler:
      graphql:
        strategy: highestValue
        strategyConfig:
          selectionSet: |
            {
              _meta {
                block {
                  number
                }
              }
            }
          value: "_meta.block.number"
        sources:
          - endpoint: "https://www.okx.com/api/v1/x1-testnet/index/subgraphs/name/connext/amarok-runtime-v3-x1-testnet/graphql"
            retry: 2
            timeout: 30000 # 30 seconds
          - endpoint: https://connext.bwarelabs.com/subgraphs/name/connext/amarok-runtime-v0-x1-testnet
            retry: 5
            timeout: 30000 # 30 seconds
    transforms:
      - prefix:
          value: x1testnet_
>>>>>>> bfbffa3c
          includeRootOperations: true
          ignore:
            - _SubgraphErrorPolicy_
      - autoPagination:
          validateSchema: true
          limitOfRecords: 250

  - name: StableSwap_Sepolia
    handler:
      graphql:
        endpoint: https://api.thegraph.com/subgraphs/name/connext/stableswap-v1-sepolia
        retry: 5
        timeout: 30000 # 30 seconds
    transforms:
      - prefix:
          value: sepolia_swap_
          includeRootOperations: true
          ignore:
            - _SubgraphErrorPolicy_
      - autoPagination:
          validateSchema: true
          limitOfRecords: 250
  - name: StableSwap_Staging_Goerli
    handler:
      graphql:
        endpoint: https://api.thegraph.com/subgraphs/name/connext/stableswap-staging-goerli
        retry: 5
        timeout: 30000 # 30 seconds
    transforms:
      - prefix:
          value: staginggoerli_swap_
          includeRootOperations: true
          ignore:
            - _SubgraphErrorPolicy_
      - autoPagination:
          validateSchema: true
          limitOfRecords: 250
  - name: StableSwap_OptimismSepolia
    handler:
      graphql:
        endpoint: https://api.studio.thegraph.com/query/60851/stableswap-optimism-sepolia/version/latest
        retry: 5
        timeout: 30000 # 30 seconds
    transforms:
      - prefix:
          value: optimismsepolia_swap_
          includeRootOperations: true
          ignore:
            - _SubgraphErrorPolicy_
      - autoPagination:
          validateSchema: true
          limitOfRecords: 250
  - name: StableSwap_Staging_OptimismGoerli
    handler:
      graphql:
        endpoint: https://api.thegraph.com/subgraphs/name/connext/stableswap-staging-opt-goerli
        retry: 5
        timeout: 30000 # 30 seconds
    transforms:
      - prefix:
          value: stagingoptimismgoerli_swap_
          includeRootOperations: true
          ignore:
            - _SubgraphErrorPolicy_
      - autoPagination:
          validateSchema: true
          limitOfRecords: 250
  - name: StableSwap_Staging_Mumbai
    handler:
      graphql:
        endpoint: https://api.thegraph.com/subgraphs/name/connext/stableswap-staging-mumbai
        retry: 5
        timeout: 30000 # 30 seconds
    transforms:
      - prefix:
          value: stagingmumbai_swap_
          includeRootOperations: true
          ignore:
            - _SubgraphErrorPolicy_
      - autoPagination:
          validateSchema: true
          limitOfRecords: 250
  - name: StableSwap_ArbitrumSepolia
    handler:
      graphql:
        endpoint: https://api.thegraph.com/subgraphs/name/connext/stableswap-v1-arb-sepolia
        retry: 5
        timeout: 30000 # 30 seconds
    transforms:
      - prefix:
          value: arbitrumsepolia_swap_
          includeRootOperations: true
          ignore:
            - _SubgraphErrorPolicy_
      - autoPagination:
          validateSchema: true
          limitOfRecords: 250

  #####################################################
  # MAINNETS
  - name: Hub_Mainnet
    handler:
      graphql:
        strategy: highestValue
        strategyConfig:
          selectionSet: |
            {
              _meta {
                block {
                  number
                }
              }
            }
          value: "_meta.block.number"
        sources:
          - endpoint: "https://gateway-arbitrum.network.thegraph.com/api/{env.GRAPH_API_KEY}/subgraphs/id/5CyM1dx63qdRyBb64PX6Pf7CAZxuAVdx6gQUzCevVR8S"
            retry: 2
            timeout: 30000 # 30 seconds
          - endpoint: https://api.thegraph.com/subgraphs/name/connext/amarok-hub-v1-mainnet
            retry: 5
            timeout: 30000 # 30 seconds
    transforms:
      - prefix:
          value: mainnet_
          includeRootOperations: true
          ignore:
            - _SubgraphErrorPolicy_
      - autoPagination:
          validateSchema: true
          limitOfRecords: 250
  - name: Connext_Mainnet
    handler:
      graphql:
        strategy: highestValue
        strategyConfig:
          selectionSet: |
            {
              _meta {
                block {
                  number
                }
              }
            }
          value: "_meta.block.number"
        sources:
          - endpoint: "https://gateway-arbitrum.network.thegraph.com/api/{env.GRAPH_API_KEY}/subgraphs/id/FfTxiY98LJG6zoiAjCXdT34pAmCKDEP8vZRVuC8D5Gf"
            retry: 2
            timeout: 30000 # 30 seconds
          - endpoint: https://api.thegraph.com/subgraphs/name/connext/amarok-runtime-v1-mainnet
            retry: 5
            timeout: 30000 # 30 seconds
    transforms:
      - prefix:
          value: mainnet_
          includeRootOperations: true
          ignore:
            - _SubgraphErrorPolicy_
      - autoPagination:
          validateSchema: true
          limitOfRecords: 250
  - name: Connext_Optimism
    handler:
      graphql:
        strategy: highestValue
        strategyConfig:
          selectionSet: |
            {
              _meta {
                block {
                  number
                }
              }
            }
          value: "_meta.block.number"
        sources:
          - endpoint: https://gateway-arbitrum.network.thegraph.com/api/{env.GRAPH_API_KEY}/subgraphs/id/3115xfkzXPrYzbqDHTiWGtzRDYNXBxs8dyitva6J18jf
            retry: 2
            timeout: 30000 # 30 seconds
          - endpoint: https://api.thegraph.com/subgraphs/name/connext/amarok-runtime-v1-optimism
            retry: 5
            timeout: 30000 # 30 seconds
    transforms:
      - prefix:
          value: optimism_
          includeRootOperations: true
          ignore:
            - _SubgraphErrorPolicy_
      - autoPagination:
          validateSchema: true
          limitOfRecords: 250
  - name: Connext_Polygon
    handler:
      graphql:
        strategy: highestValue
        strategyConfig:
          selectionSet: |
            {
              _meta {
                block {
                  number
                }
              }
            }
          value: "_meta.block.number"
        sources:
          - endpoint: "https://gateway-arbitrum.network.thegraph.com/api/{env.GRAPH_API_KEY}/subgraphs/id/7mDXK2K6UfkVXiJMhXU8VEFuh7qi2TwdYxeyaRjkmexo"
            retry: 2
            timeout: 30000 # 30 seconds
          - endpoint: https://api.thegraph.com/subgraphs/name/connext/amarok-runtime-v1-polygon
            retry: 5
            timeout: 30000 # 30 seconds
    transforms:
      - prefix:
          value: polygon_
          includeRootOperations: true
          ignore:
            - _SubgraphErrorPolicy_
      - autoPagination:
          validateSchema: true
          limitOfRecords: 250
  - name: Connext_ArbitrumOne
    handler:
      graphql:
        strategy: highestValue
        strategyConfig:
          selectionSet: |
            {
              _meta {
                block {
                  number
                }
              }
            }
          value: "_meta.block.number"
        sources:
          - endpoint: "https://gateway-arbitrum.network.thegraph.com/api/{env.GRAPH_API_KEY}/subgraphs/id/F325dMRiLVCJpX8EUFHg3SX8LE3kXBUmrsLRASisPEQ3"
            retry: 2
            timeout: 30000 # 30 seconds
          - endpoint: https://api.thegraph.com/subgraphs/name/connext/amarok-runtime-v1-arbitrum-one
            retry: 5
            timeout: 30000 # 30 seconds
    transforms:
      - prefix:
          value: arbitrumone_
          includeRootOperations: true
          ignore:
            - _SubgraphErrorPolicy_
      - autoPagination:
          validateSchema: true
          limitOfRecords: 250
  - name: Connext_Bnb
    handler:
      graphql:
        strategy: highestValue
        strategyConfig:
          selectionSet: |
            {
              _meta {
                block {
                  number
                }
              }
            }
          value: "_meta.block.number"
        sources:
          - endpoint: https://api.thegraph.com/subgraphs/name/connext/amarok-runtime-v0-bnb
            retry: 2
            timeout: 30000 # 30 seconds
          - endpoint: "https://connext.bwarelabs.com/subgraphs/name/connext/amarok-runtime-v1-bnb"
            retry: 5
            timeout: 30000 # 30 seconds
    transforms:
      - prefix:
          value: bnb_
          includeRootOperations: true
          ignore:
            - _SubgraphErrorPolicy_
      - autoPagination:
          validateSchema: true
          limitOfRecords: 250
  - name: Connext_Xdai
    handler:
      graphql:
        strategy: highestValue
        strategyConfig:
          selectionSet: |
            {
              _meta {
                block {
                  number
                }
              }
            }
          value: "_meta.block.number"
        sources:
          - endpoint: "https://api.thegraph.com/subgraphs/name/connext/amarok-runtime-v0-gnosis"
            retry: 5
            timeout: 30000 # 30 seconds
          - endpoint: "https://gateway-arbitrum.network.thegraph.com/api/{env.GRAPH_API_KEY}/subgraphs/id/6oJrPk9YJEU9rWU4DAizjZdALSccxe5ZahBsTtFaGksU"
            retry: 2
            timeout: 30000 # 30 seconds
          - endpoint: "https://api.thegraph.com/subgraphs/name/connext/amarok-runtime-v1-gnosis"
            retry: 5
            timeout: 30000 # 30 seconds
    transforms:
      - prefix:
          value: xdai_
          includeRootOperations: true
          ignore:
            - _SubgraphErrorPolicy_
      - autoPagination:
          validateSchema: true
          limitOfRecords: 250
  - name: Connext_Linea
    handler:
      graphql:
        strategy: highestValue
        strategyConfig:
          selectionSet: |
            {
              _meta {
                block {
                  number
                }
              }
            }
          value: "_meta.block.number"
        sources:
          - endpoint: "https://graph-query.linea.build/subgraphs/name/connext/amarok-runtime-v1-linea"
            retry: 2
            timeout: 30000 # 30 seconds
          - endpoint: "https://connext.bwarelabs.com/subgraphs/name/connext/amarok-runtime-v1-linea"
            retry: 5
            timeout: 30000 # 30 seconds
    transforms:
      - prefix:
          value: linea_
          includeRootOperations: true
          ignore:
            - _SubgraphErrorPolicy_
      - autoPagination:
          validateSchema: true
          limitOfRecords: 250

  - name: Connext_Base
    handler:
      graphql:
        strategy: highestValue
        strategyConfig:
          selectionSet: |
            {
              _meta {
                block {
                  number
                }
              }
            }
          value: "_meta.block.number"
        sources:
          - endpoint: "https://api.goldsky.com/api/public/project_clssc64y57n5r010yeoly05up/subgraphs/proxima/runtime-v1-base/gn"
            retry: 5
            timeout: 30000 # 30 seconds
          - endpoint: "https://gateway-arbitrum.network.thegraph.com/api/{env.GRAPH_API_KEY}/subgraphs/id/4YtEYNhpX6x1G21wra23DQF871yNs62D6H2E98EY3uCd"
            retry: 2
            timeout: 30000 # 30 seconds
    transforms:
      - prefix:
          value: base_
          includeRootOperations: true
          ignore:
            - _SubgraphErrorPolicy_
      - autoPagination:
          validateSchema: true
          limitOfRecords: 250

  - name: Connext_PolygonZkEVM
    handler:
      graphql:
        strategy: highestValue
        strategyConfig:
          selectionSet: |
            {
              _meta {
                block {
                  number
                }
              }
            }
          value: "_meta.block.number"
        sources:
          - endpoint: "https://api.goldsky.com/api/public/project_clssc64y57n5r010yeoly05up/subgraphs/proxima/runtime-v1-polygonzkevm/gn"
            retry: 5
            timeout: 30000 # 30 seconds
          - endpoint: "https://gateway-arbitrum.network.thegraph.com/api/{env.GRAPH_API_KEY}/subgraphs/id/HoMRKh7XucTwnXEXKptrsdbesEHwnVNMkdYWqEp5V9GR"
            retry: 2
            timeout: 30000 # 30 seconds
    transforms:
      - prefix:
          value: polygonzkevm_
          includeRootOperations: true
          ignore:
            - _SubgraphErrorPolicy_
      - autoPagination:
          validateSchema: true
          limitOfRecords: 250

  - name: Connext_ZkSync
    handler:
      graphql:
        strategy: highestValue
        strategyConfig:
          selectionSet: |
            {
              _meta {
                block {
                  number
                }
              }
            }
          value: "_meta.block.number"
        sources:
          - endpoint: "https://api.goldsky.com/api/public/project_clssc64y57n5r010yeoly05up/subgraphs/proxima/runtime-v1-zksync/gn"
            retry: 5
            timeout: 30000 # 30 seconds
          - endpoint: "https://gateway-arbitrum.network.thegraph.com/api/{env.GRAPH_API_KEY}/subgraphs/id/9cfvpKf98sFNxHKqJnSbGiPqFS9LB9uyeykUKy4Q9B23"
            retry: 2
            timeout: 30000 # 30 seconds
    transforms:
      - prefix:
          value: zksync_
          includeRootOperations: true
          ignore:
            - _SubgraphErrorPolicy_
      - autoPagination:
          validateSchema: true
          limitOfRecords: 250
  - name: Connext_Mantle
    handler:
      graphql:
        strategy: highestValue
        strategyConfig:
          selectionSet: |
            {
              _meta {
                block {
                  number
                }
              }
            }
          value: "_meta.block.number"
        sources:
          - endpoint: "https://connext.bwarelabs.com/subgraphs/name/connext/amarok-runtime-v0-mantle"
            retry: 2
            timeout: 30000 # 30 seconds
    transforms:
      - prefix:
          value: mantle_
          includeRootOperations: true
          ignore:
            - _SubgraphErrorPolicy_
      - autoPagination:
          validateSchema: true
          limitOfRecords: 250
  - name: Connext_Metis
    handler:
      graphql:
        strategy: highestValue
        strategyConfig:
          selectionSet: |
            {
              _meta {
                block {
                  number
                }
              }
            }
          value: "_meta.block.number"
        sources:
          - endpoint: "https://connext.bwarelabs.com/subgraphs/name/connext/amarok-runtime-v0-metis"
            retry: 2
            timeout: 30000 # 30 seconds
    transforms:
      - prefix:
          value: metis_
          includeRootOperations: true
          ignore:
            - _SubgraphErrorPolicy_
      - autoPagination:
          validateSchema: true
          limitOfRecords: 250
  - name: Connext_Mode
    handler:
      graphql:
        strategy: highestValue
        strategyConfig:
          selectionSet: |
            {
              _meta {
                block {
                  number
                }
              }
            }
          value: "_meta.block.number"
        sources:
          - endpoint: "https://api.goldsky.com/api/public/project_clssc64y57n5r010yeoly05up/subgraphs/connext/amarok-runtime-v1-mode/gn"
            retry: 2
            timeout: 30000 # 30 seconds
    transforms:
      - prefix:
          value: mode_
          includeRootOperations: true
          ignore:
            - _SubgraphErrorPolicy_
      - autoPagination:
          validateSchema: true
          limitOfRecords: 250

  - name: Connext_Avalanche
    handler:
      graphql:
        strategy: highestValue
        strategyConfig:
          selectionSet: |
            {
              _meta {
                block {
                  number
                }
              }
            }
          value: "_meta.block.number"
        sources:
          - endpoint: https://api.thegraph.com/subgraphs/name/connext/amarok-runtime-v0-avalanche
            retry: 5
            timeout: 30000 # 30 seconds
    transforms:
      - prefix:
          value: avalanche_
          includeRootOperations: true
          ignore:
            - _SubgraphErrorPolicy_
      - autoPagination:
          validateSchema: true
          limitOfRecords: 250

  - name: StableSwap_Optimism
    handler:
      graphql:
        endpoint: https://api.thegraph.com/subgraphs/name/connext/stableswap-v0-optimism
        retry: 5
        timeout: 30000 # 30 seconds
    transforms:
      - prefix:
          value: optimism_swap_
          includeRootOperations: true
          ignore:
            - _SubgraphErrorPolicy_
      - autoPagination:
          validateSchema: true
          limitOfRecords: 250
  - name: StableSwap_Polygon
    handler:
      graphql:
        endpoint: https://api.thegraph.com/subgraphs/name/connext/stableswap-v0-polygon
        retry: 5
        timeout: 30000 # 30 seconds
    transforms:
      - prefix:
          value: polygon_swap_
          includeRootOperations: true
          ignore:
            - _SubgraphErrorPolicy_
      - autoPagination:
          validateSchema: true
          limitOfRecords: 250
  - name: StableSwap_ArbitrumOne
    handler:
      graphql:
        endpoint: https://api.thegraph.com/subgraphs/name/connext/stableswap-v0-arbitrum-one
        retry: 5
        timeout: 30000 # 30 seconds
    transforms:
      - prefix:
          value: arbitrumone_swap_
          includeRootOperations: true
          ignore:
            - _SubgraphErrorPolicy_
      - autoPagination:
          validateSchema: true
          limitOfRecords: 250
  - name: StableSwap_Bnb
    handler:
      graphql:
        endpoint: https://api.thegraph.com/subgraphs/name/connext/stableswap-v0-bnb
        retry: 5
        timeout: 30000 # 30 seconds
    transforms:
      - prefix:
          value: bnb_swap_
          includeRootOperations: true
          ignore:
            - _SubgraphErrorPolicy_
      - autoPagination:
          validateSchema: true
          limitOfRecords: 250
  - name: StableSwap_Xdai
    handler:
      graphql:
        endpoint: https://api.thegraph.com/subgraphs/name/connext/stableswap-v0-gnosis
        retry: 5
        timeout: 30000 # 30 seconds
    transforms:
      - prefix:
          value: xdai_swap_
          includeRootOperations: true
          ignore:
            - _SubgraphErrorPolicy_
      - autoPagination:
          validateSchema: true
          limitOfRecords: 250
  - name: StableSwap_Linea
    handler:
      graphql:
        endpoint: https://graph-query.linea.build/subgraphs/name/connext/stableswap-v0-linea
        retry: 5
        timeout: 30000 # 30 seconds
    transforms:
      - prefix:
          value: linea_swap_
          includeRootOperations: true
          ignore:
            - _SubgraphErrorPolicy_
      - autoPagination:
          validateSchema: true
          limitOfRecords: 250
  - name: StableSwap_Base
    handler:
      graphql:
        strategy: highestValue
        strategyConfig:
          selectionSet: |
            {
              _meta {
                block {
                  number
                }
              }
            }
          value: "_meta.block.number"
        sources:
          - endpoint: https://api.goldsky.com/api/public/project_clssc64y57n5r010yeoly05up/subgraphs/proxima/stableswap-v1-base/gn
            retry: 5
            timeout: 30000 # 30 seconds
          - endpoint: "https://gateway-arbitrum.network.thegraph.com/api/{env.GRAPH_API_KEY}/subgraphs/id/CN95pNYUyxcQn4NVMFA5qLXdiFRVV5WnfFEfgFPExUz"
            retry: 5
            timeout: 30000 # 30 seconds
    transforms:
      - prefix:
          value: base_swap_
          includeRootOperations: true
          ignore:
            - _SubgraphErrorPolicy_
      - autoPagination:
          validateSchema: true
          limitOfRecords: 250
  - name: StableSwap_PolygonZkEvm
    handler:
      graphql:
        strategy: highestValue
        strategyConfig:
          selectionSet: |
            {
              _meta {
                block {
                  number
                }
              }
            }
          value: "_meta.block.number"
        sources:
          - endpoint: https://api.goldsky.com/api/public/project_clssc64y57n5r010yeoly05up/subgraphs/proxima/runtime-v1-polygonzkevm/gn
            retry: 5
            timeout: 30000 # 30 seconds
          - endpoint: "https://gateway-arbitrum.network.thegraph.com/api/{env.GRAPH_API_KEY}/subgraphs/id/Xz7Xan1tEb7mzeD4G38LjyhpD9iuvipP53YKXR8LBzt"
            retry: 5
            timeout: 30000 # 30 seconds
    transforms:
      - prefix:
          value: polygonzkevm_swap_
          includeRootOperations: true
          ignore:
            - _SubgraphErrorPolicy_
      - autoPagination:
          validateSchema: true
          limitOfRecords: 250
  - name: StableSwap_ZkSyncEra
    handler:
      graphql:
        strategy: highestValue
        strategyConfig:
          selectionSet: |
            {
              _meta {
                block {
                  number
                }
              }
            }
          value: "_meta.block.number"
        sources:
          - endpoint: https://api.goldsky.com/api/public/project_clssc64y57n5r010yeoly05up/subgraphs/proxima/stableswap-v1-zksync/gn
            retry: 5
            timeout: 30000 # 30 seconds
          - endpoint: "https://gateway-arbitrum.network.thegraph.com/api/{env.GRAPH_API_KEY}/subgraphs/id/9MukGP8oU2zTbGKUwZAJEYSJJ8eWkUdYGNo3AM7cuUZN"
            retry: 5
            timeout: 30000 # 30 seconds
    transforms:
      - prefix:
          value: zksync_swap_
          includeRootOperations: true
          ignore:
            - _SubgraphErrorPolicy_
      - autoPagination:
          validateSchema: true
          limitOfRecords: 250
  - name: StableSwap_Mantle
    handler:
      graphql:
        endpoint: "https://connext.bwarelabs.com/subgraphs/name/connext/stableswap-v0-mantle"
        retry: 5
        timeout: 30000 # 30 seconds
    transforms:
      - prefix:
          value: mantle_swap_
          includeRootOperations: true
          ignore:
            - _SubgraphErrorPolicy_
      - autoPagination:
          validateSchema: true
          limitOfRecords: 250
  - name: StableSwap_Metis
    handler:
      graphql:
        endpoint: "https://connext.bwarelabs.com/subgraphs/name/connext/stableswap-v0-metis"
        retry: 5
        timeout: 30000 # 30 seconds
    transforms:
      - prefix:
          value: metis_swap_
          includeRootOperations: true
          ignore:
            - _SubgraphErrorPolicy_
      - autoPagination:
          validateSchema: true
          limitOfRecords: 250
  - name: StableSwap_Mode
    handler:
      graphql:
        endpoint: "https://api.goldsky.com/api/public/project_clssc64y57n5r010yeoly05up/subgraphs/connext/stableswap-v1-mode/gn"
        retry: 5
        timeout: 30000 # 30 seconds
    transforms:
      - prefix:
          value: mode_swap_
          includeRootOperations: true
          ignore:
            - _SubgraphErrorPolicy_
      - autoPagination:
          validateSchema: true
          limitOfRecords: 250
  - name: StableSwap_Avalanche
    handler:
      graphql:
        endpoint: https://api.thegraph.com/subgraphs/name/connext/stableswap-v0-avalanche
        retry: 5
        timeout: 30000 # 30 seconds
    transforms:
      - prefix:
          value: avalanche_swap_
          includeRootOperations: true
          ignore:
            - _SubgraphErrorPolicy_
      - autoPagination:
          validateSchema: true
          limitOfRecords: 250

  # STAGING MAINNETS
  - name: Hub_Staging_Mainnet
    handler:
      graphql:
        strategy: highestValue
        strategyConfig:
          selectionSet: |
            {
              _meta {
                block {
                  number
                }
              }
            }
          value: "_meta.block.number"
        sources:
          - endpoint: https://api.thegraph.com/subgraphs/name/connext/hub-v1-staging-mainnet
            retry: 5
            timeout: 30000 # 30 seconds
    transforms:
      - prefix:
          value: stagingmainnet_
          includeRootOperations: true
          ignore:
            - _SubgraphErrorPolicy_
      - autoPagination:
          validateSchema: true
          limitOfRecords: 250
  - name: Connext_Staging_Mainnet
    handler:
      graphql:
        strategy: highestValue
        strategyConfig:
          selectionSet: |
            {
              _meta {
                block {
                  number
                }
              }
            }
          value: "_meta.block.number"
        sources:
          - endpoint: https://api.thegraph.com/subgraphs/name/connext/runtime-v1-staging-mainnet
            retry: 5
            timeout: 30000 # 30 seconds
    transforms:
      - prefix:
          value: stagingmainnet_
          includeRootOperations: true
          ignore:
            - _SubgraphErrorPolicy_
      - autoPagination:
          validateSchema: true
          limitOfRecords: 250
  - name: Connext_Staging_Optimism
    handler:
      graphql:
        strategy: highestValue
        strategyConfig:
          selectionSet: |
            {
              _meta {
                block {
                  number
                }
              }
            }
          value: "_meta.block.number"
        sources:
          - endpoint: https://api.thegraph.com/subgraphs/name/connext/runtime-v1-staging-optimism
            retry: 5
            timeout: 30000 # 30 seconds
    transforms:
      - prefix:
          value: stagingoptimism_
          includeRootOperations: true
          ignore:
            - _SubgraphErrorPolicy_
      - autoPagination:
          validateSchema: true
          limitOfRecords: 250
  - name: Connext_Staging_Polygon
    handler:
      graphql:
        strategy: highestValue
        strategyConfig:
          selectionSet: |
            {
              _meta {
                block {
                  number
                }
              }
            }
          value: "_meta.block.number"
        sources:
          - endpoint: https://api.thegraph.com/subgraphs/name/connext/runtime-v1-staging-polygon
            retry: 5
            timeout: 30000 # 30 seconds
    transforms:
      - prefix:
          value: stagingpolygon_
          includeRootOperations: true
          ignore:
            - _SubgraphErrorPolicy_
      - autoPagination:
          validateSchema: true
          limitOfRecords: 250
  - name: Connext_Staging_ArbitrumOne
    handler:
      graphql:
        strategy: highestValue
        strategyConfig:
          selectionSet: |
            {
              _meta {
                block {
                  number
                }
              }
            }
          value: "_meta.block.number"
        sources:
          - endpoint: https://api.thegraph.com/subgraphs/name/connext/amarok-runtime-v1-staging-arb1
            retry: 5
            timeout: 30000 # 30 seconds
    transforms:
      - prefix:
          value: stagingarbitrumone_
          includeRootOperations: true
          ignore:
            - _SubgraphErrorPolicy_
      - autoPagination:
          validateSchema: true
          limitOfRecords: 250
  - name: Connext_Staging_Bnb
    handler:
      graphql:
        strategy: highestValue
        strategyConfig:
          selectionSet: |
            {
              _meta {
                block {
                  number
                }
              }
            }
          value: "_meta.block.number"
        sources:
          - endpoint: https://api.thegraph.com/subgraphs/name/connext/runtime-v1-staging-bnb
            retry: 2
            timeout: 30000 # 30 seconds
    transforms:
      - prefix:
          value: stagingbnb_
          includeRootOperations: true
          ignore:
            - _SubgraphErrorPolicy_
      - autoPagination:
          validateSchema: true
          limitOfRecords: 250
  - name: Connext_Staging_Xdai
    handler:
      graphql:
        strategy: highestValue
        strategyConfig:
          selectionSet: |
            {
              _meta {
                block {
                  number
                }
              }
            }
          value: "_meta.block.number"
        sources:
          - endpoint: "https://api.thegraph.com/subgraphs/name/connext/runtime-v1-staging-gnosis"
            retry: 5
            timeout: 30000 # 30 seconds
    transforms:
      - prefix:
          value: stagingxdai_
          includeRootOperations: true
          ignore:
            - _SubgraphErrorPolicy_
      - autoPagination:
          validateSchema: true
          limitOfRecords: 250
  - name: Connext_Staging_Linea
    handler:
      graphql:
        strategy: highestValue
        strategyConfig:
          selectionSet: |
            {
              _meta {
                block {
                  number
                }
              }
            }
          value: "_meta.block.number"
        sources:
          - endpoint: "https://graph-query.linea.build/subgraphs/name/connext/runtime-v1-staging-linea"
            retry: 2
            timeout: 30000 # 30 seconds
    transforms:
      - prefix:
          value: staginglinea_
          includeRootOperations: true
          ignore:
            - _SubgraphErrorPolicy_
      - autoPagination:
          validateSchema: true
          limitOfRecords: 250
  - name: Connext_Staging_Base
    handler:
      graphql:
        strategy: highestValue
        strategyConfig:
          selectionSet: |
            {
              _meta {
                block {
                  number
                }
              }
            }
          value: "_meta.block.number"
        sources:
          - endpoint: "https://gateway-arbitrum.network.thegraph.com/api/{env.GRAPH_API_KEY}/subgraphs/id/C6v86fi3KkJoNgeETLyB2rbXVpfiMjs8GgKL2iQfRR2T"
            retry: 5
            timeout: 30000 # 30 seconds
    transforms:
      - prefix:
          value: stagingbase_
          includeRootOperations: true
          ignore:
            - _SubgraphErrorPolicy_
      - autoPagination:
          validateSchema: true
          limitOfRecords: 250
  - name: Connext_Staging_zkSync
    handler:
      graphql:
        strategy: highestValue
        strategyConfig:
          selectionSet: |
            {
              _meta {
                block {
                  number
                }
              }
            }
          value: "_meta.block.number"
        sources:
          - endpoint: "https://gateway-arbitrum.network.thegraph.com/api/{env.GRAPH_API_KEY}/subgraphs/id/2xYBBuGeEkALo5GUvyZzV6jR2MQQbTcgDVBxpLjVjEDG"
            retry: 5
            timeout: 30000 # 30 seconds
    transforms:
      - prefix:
          value: stagingzksync_
          includeRootOperations: true
          ignore:
            - _SubgraphErrorPolicy_
      - autoPagination:
          validateSchema: true
          limitOfRecords: 250
  - name: Connext_Staging_PolygonZkEVM
    handler:
      graphql:
        strategy: highestValue
        strategyConfig:
          selectionSet: |
            {
              _meta {
                block {
                  number
                }
              }
            }
          value: "_meta.block.number"
        sources:
          - endpoint: "https://gateway-arbitrum.network.thegraph.com/api/{env.GRAPH_API_KEY}/subgraphs/id/FyYv48LNGAH2Th2ti4Qvg8RzjZFENWUkETRPKsRQXpWP"
            retry: 5
            timeout: 30000 # 30 seconds
    transforms:
      - prefix:
          value: stagingpolygonzkevm_
          includeRootOperations: true
          ignore:
            - _SubgraphErrorPolicy_
      - autoPagination:
          validateSchema: true
          limitOfRecords: 250
  - name: Connext_Staging_Mantle
    handler:
      graphql:
        strategy: highestValue
        strategyConfig:
          selectionSet: |
            {
              _meta {
                block {
                  number
                }
              }
            }
          value: "_meta.block.number"
        sources:
          - endpoint: https://connext.bwarelabs.com/subgraphs/name/connext/runtime-staging-mantle
            retry: 5
            timeout: 30000 # 30 seconds
    transforms:
      - prefix:
          value: stagingmantle_
          includeRootOperations: true
          ignore:
            - _SubgraphErrorPolicy_
      - autoPagination:
          validateSchema: true
          limitOfRecords: 250

  - name: Connext_Staging_Metis
    handler:
      graphql:
        strategy: highestValue
        strategyConfig:
          selectionSet: |
            {
              _meta {
                block {
                  number
                }
              }
            }
          value: "_meta.block.number"
        sources:
          - endpoint: https://connext.bwarelabs.com/subgraphs/name/connext/runtime-staging-metis
            retry: 5
            timeout: 30000 # 30 seconds
    transforms:
      - prefix:
          value: stagingmetis_
          includeRootOperations: true
          ignore:
            - _SubgraphErrorPolicy_
      - autoPagination:
          validateSchema: true
          limitOfRecords: 250

  - name: Connext_Staging_Avalanche
    handler:
      graphql:
        strategy: highestValue
        strategyConfig:
          selectionSet: |
            {
              _meta {
                block {
                  number
                }
              }
            }
          value: "_meta.block.number"
        sources:
          - endpoint: https://api.thegraph.com/subgraphs/name/connext/runtime-v1-staging-avalanche
            retry: 5
            timeout: 30000 # 30 seconds
    transforms:
      - prefix:
          value: stagingavalanche_
          includeRootOperations: true
          ignore:
            - _SubgraphErrorPolicy_
      - autoPagination:
          validateSchema: true
          limitOfRecords: 250

  - name: Connext_Staging_Mode
    handler:
      graphql:
        strategy: highestValue
        strategyConfig:
          selectionSet: |
            {
              _meta {
                block {
                  number
                }
              }
            }
          value: "_meta.block.number"
        sources:
          - endpoint: https://api.goldsky.com/api/public/project_clssc64y57n5r010yeoly05up/subgraphs/connext/runtime-staging-mode/gn
            retry: 2
            timeout: 30000 # 30 seconds
          - endpoint: https://connext.bwarelabs.com/subgraphs/name/connext/runtime-staging-mode
            retry: 2
            timeout: 30000 # 30 seconds
    transforms:
      - prefix:
          value: stagingmode_
          includeRootOperations: true
          ignore:
            - _SubgraphErrorPolicy_
      - autoPagination:
          validateSchema: true
          limitOfRecords: 250
  - name: Connext_Staging_Scroll
    handler:
      graphql:
        strategy: highestValue
        strategyConfig:
          selectionSet: |
            {
              _meta {
                block {
                  number
                }
              }
            }
          value: "_meta.block.number"
        sources:
          - endpoint: https://api.goldsky.com/api/public/project_clssc64y57n5r010yeoly05up/subgraphs/connext/runtime-staging-scroll/gn
            retry: 5
            timeout: 30000 # 30 seconds
    transforms:
      - prefix:
          value: stagingscroll_
          includeRootOperations: true
          ignore:
            - _SubgraphErrorPolicy_
      - autoPagination:
          validateSchema: true
          limitOfRecords: 250

  # - name: StableSwap_Staging_Optimism
  #   handler:
  #     graphql:
  #       endpoint: https://api.thegraph.com/subgraphs/name/connext/stableswap-v0-staging-optimism
  #       retry: 5
  #       timeout: 30000 # 30 seconds
  #   transforms:
  #     - prefix:
  #         value: stagingoptimism_swap_
  #         includeRootOperations: true
  #         ignore:
  #           - _SubgraphErrorPolicy_
  #     - autoPagination:
  #         validateSchema: true
  #         limitOfRecords: 250
  # - name: StableSwap_Staging_Polygon
  #   handler:
  #     graphql:
  #       endpoint: https://api.thegraph.com/subgraphs/name/connext/stableswap-v0-staging-polygon
  #       retry: 5
  #       timeout: 30000 # 30 seconds
  #   transforms:
  #     - prefix:
  #         value: stagingpolygon_swap_
  #         includeRootOperations: true
  #         ignore:
  #           - _SubgraphErrorPolicy_
  #     - autoPagination:
  #         validateSchema: true
  #         limitOfRecords: 250
  # - name: StableSwap_Staging_ArbitrumOne
  #   handler:
  #     graphql:
  #       endpoint: https://api.thegraph.com/subgraphs/name/connext/stableswap-v0-staging-arbitrum-one
  #       retry: 5
  #       timeout: 30000 # 30 seconds
  #   transforms:
  #     - prefix:
  #         value: stagingarbitrumone_swap_
  #         includeRootOperations: true
  #         ignore:
  #           - _SubgraphErrorPolicy_
  #     - autoPagination:
  #         validateSchema: true
  #         limitOfRecords: 250
  # - name: StableSwap_Staging_Bnb
  #   handler:
  #     graphql:
  #       endpoint: https://api.thegraph.com/subgraphs/name/connext/stableswap-v0-staging-bnb
  #       retry: 5
  #       timeout: 30000 # 30 seconds
  #   transforms:
  #     - prefix:
  #         value: stagingbnb_swap_
  #         includeRootOperations: true
  #         ignore:
  #           - _SubgraphErrorPolicy_
  #     - autoPagination:
  #         validateSchema: true
  #         limitOfRecords: 250
  # - name: StableSwap_Staging_Xdai
  #   handler:
  #     graphql:
  #       endpoint: https://api.thegraph.com/subgraphs/name/connext/stableswap-v0-staging-gnosis
  #       retry: 5
  #       timeout: 30000 # 30 seconds
  #   transforms:
  #     - prefix:
  #         value: stagingxdai_swap_
  #         includeRootOperations: true
  #         ignore:
  #           - _SubgraphErrorPolicy_
  #     - autoPagination:
  #         validateSchema: true
  #         limitOfRecords: 250
  # - name: StableSwap_Staging_Linea
  #   handler:
  #     graphql:
  #       endpoint: https://graph-query.linea.build/subgraphs/name/connext/stableswap-v0-staging-linea
  #       retry: 5
  #       timeout: 30000 # 30 seconds
  #   transforms:
  #     - prefix:
  #         value: staginglinea_swap_
  #         includeRootOperations: true
  #         ignore:
  #           - _SubgraphErrorPolicy_
  #     - autoPagination:
  #         validateSchema: true
  #         limitOfRecords: 250
  # - name: StableSwap_Staging_Base
  #   handler:
  #     graphql:
  #       endpoint: https://api.thegraph.com/subgraphs/name/connext/stableswap-v0-staging-base
  #       retry: 5
  #       timeout: 30000 # 30 seconds
  #   transforms:
  #     - prefix:
  #         value: stagingbase_swap_
  #         includeRootOperations: true
  #         ignore:
  #           - _SubgraphErrorPolicy_
  #     - autoPagination:
  #         validateSchema: true
  #         limitOfRecords: 250
  # - name: StableSwap_Staging_zkSync
  #   handler:
  #     graphql:
  #       endpoint: https://api.thegraph.com/subgraphs/name/connext/stableswap-v0-staging-zksync
  #       retry: 5
  #       timeout: 30000 # 30 seconds
  #   transforms:
  #     - prefix:
  #         value: stagingzksync_swap_
  #         includeRootOperations: true
  #         ignore:
  #           - _SubgraphErrorPolicy_
  #     - autoPagination:
  #         validateSchema: true
  #         limitOfRecords: 250
  # - name: StableSwap_Staging_Polygon_zkEVM
  #   handler:
  #     graphql:
  #       endpoint: https://api.thegraph.com/subgraphs/name/connext/stableswap-v0-staging-poly-zk
  #       retry: 5
  #       timeout: 30000 # 30 seconds
  #   transforms:
  #     - prefix:
  #         value: stagingpolygon_zkevm_swap_
  #         includeRootOperations: true
  #         ignore:
  #           - _SubgraphErrorPolicy_
  #     - autoPagination:
  #         validateSchema: true
  #         limitOfRecords: 250
  # - name: StableSwap_Staging_Mantle
  #   handler:
  #     graphql:
  #       endpoint: https://connext.bwarelabs.com/subgraphs/name/connext/stableswap-v0-staging-mantle
  #       retry: 5
  #       timeout: 30000 # 30 seconds
  #   transforms:
  #     - prefix:
  #         value: stagingmantle_swap_
  #         includeRootOperations: true
  #         ignore:
  #           - _SubgraphErrorPolicy_
  #     - autoPagination:
  #         validateSchema: true
  #         limitOfRecords: 250

  #####################################################
  # LOCAL
  - name: Hub_LocalMainnet
    handler:
      graphql:
        endpoint: "{env.GRAPH_LOCAL_HUB_MAINNET}"
        retry: 5
        timeout: 30000 # 30 seconds
    transforms:
      - prefix:
          value: localmainnet_
          includeRootOperations: true
          ignore:
            - _SubgraphErrorPolicy_
      - autoPagination:
          validateSchema: true
          limitOfRecords: 250
  - name: Connext_LocalMainnet
    handler:
      graphql:
        endpoint: "{env.GRAPH_LOCAL_SPOKE_MAINNET}"
        retry: 5
        timeout: 30000 # 30 seconds
    transforms:
      - prefix:
          value: localmainnet_
          includeRootOperations: true
          ignore:
            - _SubgraphErrorPolicy_
      - autoPagination:
          validateSchema: true
          limitOfRecords: 250
  - name: Connext_LocalOptimism
    handler:
      graphql:
        endpoint: "{env.GRAPH_LOCAL_SPOKE_OPTIMISM}"
        retry: 5
        timeout: 30000 # 30 seconds
    transforms:
      - prefix:
          value: localoptimism_
          includeRootOperations: true
          ignore:
            - _SubgraphErrorPolicy_
      - autoPagination:
          validateSchema: true
          limitOfRecords: 250
  - name: Connext_LocalArbitrumOne
    handler:
      graphql:
        endpoint: "{env.GRAPH_LOCAL_SPOKE_ARBITRUM}"
        retry: 5
        timeout: 30000 # 30 seconds
    transforms:
      - prefix:
          value: localarbitrumone_
          includeRootOperations: true
          ignore:
            - _SubgraphErrorPolicy_
      - autoPagination:
          validateSchema: true
          limitOfRecords: 250<|MERGE_RESOLUTION|>--- conflicted
+++ resolved
@@ -144,42 +144,7 @@
         timeout: 30000 # 30 seconds
     transforms:
       - prefix:
-<<<<<<< HEAD
           value: arbitrumsepolia_
-=======
-          value: basegoerli_
-          includeRootOperations: true
-          ignore:
-            - _SubgraphErrorPolicy_
-      - autoPagination:
-          validateSchema: true
-          limitOfRecords: 250
-
-  - name: Connext_X1Testnet
-    handler:
-      graphql:
-        strategy: highestValue
-        strategyConfig:
-          selectionSet: |
-            {
-              _meta {
-                block {
-                  number
-                }
-              }
-            }
-          value: "_meta.block.number"
-        sources:
-          - endpoint: "https://www.okx.com/api/v1/x1-testnet/index/subgraphs/name/connext/amarok-runtime-v3-x1-testnet/graphql"
-            retry: 2
-            timeout: 30000 # 30 seconds
-          - endpoint: https://connext.bwarelabs.com/subgraphs/name/connext/amarok-runtime-v0-x1-testnet
-            retry: 5
-            timeout: 30000 # 30 seconds
-    transforms:
-      - prefix:
-          value: x1testnet_
->>>>>>> bfbffa3c
           includeRootOperations: true
           ignore:
             - _SubgraphErrorPolicy_
