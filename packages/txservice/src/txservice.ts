import { Signer, providers, BigNumber } from "ethers";
import { Evt } from "evt";
<<<<<<< HEAD
import { createLoggingContext, Logger, RequestContext } from "@connext/nxtp-utils";

import { TransactionServiceConfig, validateTransactionServiceConfig, DEFAULT_CONFIG, ChainConfig } from "./config";
import { ReadTransaction, WriteTransaction } from "./types";
import { TransactionError, TransactionServiceFailure } from "./error";
import { TransactionDispatch } from "./dispatch";
=======
import { createLoggingContext, jsonifyError, Logger, NxtpError, RequestContext } from "@connext/nxtp-utils";

import { TransactionServiceConfig, validateTransactionServiceConfig, DEFAULT_CONFIG, ChainConfig } from "./config";
import { ReadTransaction, WriteTransaction } from "./types";
import { BadNonce, TimeoutError, TransactionError, TransactionServiceFailure } from "./error";
import { TransactionDispatch, TransactionInterface } from "./dispatch";
>>>>>>> 8b97ff22

export type TxServiceSubmittedEvent = {
  response: providers.TransactionResponse;
};

export type TxServiceConfirmedEvent = {
  receipt: providers.TransactionReceipt;
};

export type TxServiceFailedEvent = {
  error: TransactionError;
  receipt?: providers.TransactionReceipt;
};

export const NxtpTxServiceEvents = {
  TransactionAttemptSubmitted: "TransactionAttemptSubmitted",
  TransactionConfirmed: "TransactionConfirmed",
  TransactionFailed: "TransactionFailed",
} as const;
export type NxtpTxServiceEvent = typeof NxtpTxServiceEvents[keyof typeof NxtpTxServiceEvents];

export interface NxtpTxServiceEventPayloads {
  [NxtpTxServiceEvents.TransactionAttemptSubmitted]: TxServiceSubmittedEvent;
  [NxtpTxServiceEvents.TransactionConfirmed]: TxServiceConfirmedEvent;
  [NxtpTxServiceEvents.TransactionFailed]: TxServiceFailedEvent;
}

/**
 * @classdesc Handles submitting, confirming, and bumping gas of arbitrary transactions onchain. Also performs onchain reads with embedded retries
 */
export class TransactionService {
  // TODO: #152 Add an object/dictionary statically to the class prototype mapping the
  // signer to a flag indicating whether there is an instance using that signer.
  // This will prevent two queue instances using the same signer and therefore colliding.
  // Idea is to have essentially a modified 'singleton'-like pattern.
  // private static _instances: Map<string, TransactionService> = new Map();
  private static instance?: TransactionService;

  private readonly logger: Logger;

  /// Events emitted in lifecycle of TransactionService's sendTx.
  private evts: { [K in NxtpTxServiceEvent]: Evt<NxtpTxServiceEventPayloads[K]> } = {
    [NxtpTxServiceEvents.TransactionAttemptSubmitted]: Evt.create<TxServiceSubmittedEvent>(),
    [NxtpTxServiceEvents.TransactionConfirmed]: Evt.create<TxServiceConfirmedEvent>(),
    [NxtpTxServiceEvents.TransactionFailed]: Evt.create<TxServiceFailedEvent>(),
  };

  private config: TransactionServiceConfig;
  private providers: Map<number, TransactionDispatch> = new Map();

  /**
   * A singleton-like interface for handling all logic related to conducting on-chain transactions.
   *
   * @remarks
   * Using the Signer instance passed into this constructor outside of the context of this
   * class is not recommended, and may cause issues with nonce being tracked improperly
   * due to the caching mechanisms used here.
   *
   * @param logger The Logger used for logging.
   * @param signer The Signer or Wallet instance, or private key, for signing transactions.
   * @param config At least a partial configuration used by TransactionService for chains,
   * providers, etc.
   */
  constructor(logger: Logger, signer: string | Signer, config: Partial<TransactionServiceConfig>) {
    const { requestContext, methodContext } = createLoggingContext("TransactionService.constructor");
    // TODO: #152 See above TODO. Should we have a getInstance() method and make constructor private ??
    // const _signer: string = typeof signer === "string" ? signer : signer.getAddress();
    // if (TransactionService._instances.has(_signer)) {}
    if (TransactionService.instance) {
      const msg = "CRITICAL: TransactionService.constructor was called twice! Please report this incident.";
      const error = new NxtpError(msg);
      logger.error(msg, requestContext, methodContext, error, {
        instance: TransactionService.instance.toString(),
      });
      throw error;
    }

    this.logger = logger;
    // Set up the config.
    this.config = Object.assign(DEFAULT_CONFIG, config);
    validateTransactionServiceConfig(this.config);
    // For each chain ID / provider, map out all the utils needed for each chain.
    const chains = this.config.chains;
    Object.keys(chains).forEach((chainId) => {
      // Get this chain's config.
      const chain: ChainConfig = chains[chainId];
      // Ensure at least one provider is configured.
      if (chain.providers.length === 0) {
        const error = new TransactionServiceFailure(`Provider configurations not found for chainID: ${chainId}`);
        this.logger.error("Failed to create transaction service", requestContext, methodContext, error.toJson(), {
          chainId,
          providers,
        });
        throw error;
      }
      const chainIdNumber = parseInt(chainId);
      const provider = new TransactionDispatch(this.logger, signer, chainIdNumber, chain, this.config);
      this.providers.set(chainIdNumber, provider);
    });
    // Set the singleton instance.
    TransactionService.instance = this;
  }

  /**
   * Send specified transaction on specified chain and wait for the configured number of confirmations.
   * Will emit events throughout its lifecycle.
   *
   * @param txs - Txs to send
   * @param tx.chainId - Chain to send transaction on
   * @param tx.to - Address to send tx to
   * @param tx.value - Value to send tx with
   * @param tx.data - Calldata to execute
   * @param tx.from - (optional) Account to send tx from
   *
   * @returns TransactionReceipt once the tx is mined if the transaction was successful.
   *
   * @throws TransactionError with one of the reasons specified in ValidSendErrors. If another error occurs,
   * something went wrong within TransactionService process.
   * @throws TransactionServiceFailure, which indicates something went wrong with the service logic.
   */
<<<<<<< HEAD
  public async sendTxBatch(txs: WriteTransaction[], context: RequestContext): Promise<providers.TransactionReceipt[]> {
    // TODO: buffer -> batch
    // const { requestContext, methodContext } = createLoggingContext(this.sendTx.name, _requestContext);
    // this.logger.debug("Method start", requestContext, methodContext, {
    // tx: { ...tx, value: tx.value.toString(), data: `${tx.data.substring(0, 9)}...` },
    // });
    if (txs.length === 0) {
      throw TypeError("Transactions batch cannot be empty.");
=======
  public async sendTx(tx: WriteTransaction, _requestContext: RequestContext): Promise<providers.TransactionReceipt> {
    const { requestContext, methodContext } = createLoggingContext(this.sendTx.name, _requestContext);
    this.logger.debug("Method start", requestContext, methodContext, {
      tx: { ...tx, value: tx.value.toString(), data: `${tx.data.substring(0, 9)}...` },
    });

    // TODO: Temporary solution for serializing submits. Real solution will be present in batch send restructure.
    let iteration = 0;
    let transaction: TransactionInterface | undefined;
    try {
      // This will create and submit a transaction.
      transaction = await this.getProvider(tx.chainId).createTransaction(tx, requestContext);
      while (!transaction.didFinish) {
        iteration++;
        // Submit: send to chain. We only do this if we've looped back around to resubmit.
        if (iteration > 1) {
          try {
            await this.submitTransaction(transaction, requestContext);
          } catch (error) {
            this.logger.debug(`Transaction submit step: received ${error.type} error.`, requestContext, methodContext, {
              id: transaction.id,
              attempt: transaction.attempt,
              error: jsonifyError(error),
            });
            if (error.type === BadNonce.type) {
              if (transaction.attempt === 1) {
                throw error;
              } else {
                // Ignore this error, proceed to validation step.
                this.logger.debug("Continuing to confirmation step.", requestContext, methodContext, {
                  id: transaction.id,
                });
              }
            } else {
              throw error;
            }
          }
        }

        // Validate: wait for 1 confirmation.
        try {
          await transaction.validate();
        } catch (error) {
          this.logger.debug(
            `Transaction validation step: received ${error.type} error.`,
            requestContext,
            methodContext,
            { id: transaction.id, attempt: transaction.attempt, error: jsonifyError(error) },
          );
          if (error.type === TimeoutError.type) {
            // Transaction timed out trying to validate. We should bump the tx and submit again.
            await transaction.bumpGasPrice();
            continue;
          } else {
            throw error;
          }
        }

        // Confirm: get target # confirmations.
        try {
          await this.confirmTransaction(transaction, requestContext);
          break;
        } catch (error) {
          this.logger.debug(
            `Transaction confirmation step: received ${error.type} error`,
            requestContext,
            methodContext,
            { id: transaction.id, attempt: transaction.attempt, error: jsonifyError(error) },
          );
          if (error.type === TimeoutError.type) {
            // Transaction timed out trying to confirm. This implies a re-org has happened. We should attempt to resubmit.
            this.logger.warn(
              "Transaction timed out waiting for target confirmations. A possible re-org has occurred; resubmitting transaction.",
              requestContext,
              methodContext,
              { id: transaction.id },
            );
            continue;
          } else {
            throw error;
          }
        }
      }
    } catch (error) {
      if (transaction) {
        this.handleFail(error, transaction, requestContext);
      }
      throw error;
>>>>>>> 8b97ff22
    }
    return await this.getProvider(txs[0].chainId).send(txs, context);
  }

  /**
   * Create a non-state changing contract call. Returns hexdata that needs to be decoded.
   *
   * @param tx - ReadTransaction to create contract call
   * @param tx.chainId - Chain to read transaction on
   * @param tx.to - Address to execute read on
   * @param tx.data - Calldata to send
   *
   * @returns Encoded hexdata representing result of the read from the chain.
   */
  public async readTx(tx: ReadTransaction): Promise<string> {
    const result = await this.getProvider(tx.chainId).readTransaction(tx);
    if (result.isErr()) {
      throw result.error;
    } else {
      return result.value;
    }
  }

  /**
   * Gets the native asset balance for an address
   *
   * @param chainId - The ID of the chain for which this call is related.
   * @param address - The hexadecimal string address whose balance we are getting.
   * @returns BigNumber representing the current value held by the wallet at the
   * specified address.
   */
  public async getBalance(chainId: number, address: string): Promise<BigNumber> {
    const result = await this.getProvider(chainId).getBalance(address);
    if (result.isErr()) {
      throw result.error;
    } else {
      return result.value;
    }
  }

  /**
   * Gets the decimals for an asset by chainId
   *
   * @param chainId - The ID of the chain for which this call is related.
   * @param assetId - The hexadecimal string address whose decimals we are getting.
   * @returns number representing the decimals of the asset
   */
  public async getDecimalsForAsset(chainId: number, assetId: string): Promise<number> {
    const result = await this.getProvider(chainId).getDecimalsForAsset(assetId);
    if (result.isErr()) {
      throw result.error;
    } else {
      return result.value;
    }
  }

  /**
   * Gets the current blocktime
   *
   * @param chainId - The ID of the chain for which this call is related.
   * @returns number representing the current blocktime
   */
  public async getBlockTime(chainId: number): Promise<number> {
    const result = await this.getProvider(chainId).getBlockTime();
    if (result.isErr()) {
      throw result.error;
    } else {
      return result.value;
    }
  }

  /**
   * Gets the current block number
   *
   * @param chainId - The ID of the chain for which this call is related.
   * @returns number representing the current block
   */
  public async getBlockNumber(chainId: number): Promise<number> {
    const result = await this.getProvider(chainId).getBlockNumber();
    if (result.isErr()) {
      throw result.error;
    } else {
      return result.value;
    }
  }

  /**
   * Gets a trsanction receipt by hash
   *
   * @param chainId - The ID of the chain for which this call is related.
   * @returns number representing the current blocktime
   */
  public async getTransactionReceipt(chainId: number, hash: string): Promise<providers.TransactionReceipt> {
    const result = await this.getProvider(chainId).getTransactionReceipt(hash);
    if (result.isErr()) {
      throw result.error;
    } else {
      return result.value;
    }
  }

  /// LISTENER METHODS
  /**
   * Attaches a callback to the emitted event
   *
   * @param event - The event name to attach a handler for
   * @param callback - The callback to invoke on event emission
   * @param filter - (optional) A filter where callbacks are only invoked if the filter returns true
   * @param timeout - (optional) A timeout to detach the handler within. I.e. if no events fired within the timeout, then the handler is detached
   */
  public attach<T extends NxtpTxServiceEvent>(
    event: T,
    callback: (data: NxtpTxServiceEventPayloads[T]) => void,
    filter: (data: NxtpTxServiceEventPayloads[T]) => boolean = (_data: NxtpTxServiceEventPayloads[T]) => true,
    timeout?: number,
  ): void {
    const args = [timeout, callback].filter((x) => !!x);
    this.evts[event].pipe(filter).attach(...(args as [number, any]));
  }

  /**
   * Attaches a callback to the emitted event that will be executed one time and then detached.
   *
   * @param event - The event name to attach a handler for
   * @param callback - The callback to invoke on event emission
   * @param filter - (optional) A filter where callbacks are only invoked if the filter returns true
   * @param timeout - (optional) A timeout to detach the handler within. I.e. if no events fired within the timeout, then the handler is detached
   *
   */
  public attachOnce<T extends NxtpTxServiceEvent>(
    event: T,
    callback: (data: NxtpTxServiceEventPayloads[T]) => void,
    filter: (data: NxtpTxServiceEventPayloads[T]) => boolean = (_data: NxtpTxServiceEventPayloads[T]) => true,
    timeout?: number,
  ): void {
    const args = [timeout, callback].filter((x) => !!x);
    this.evts[event].pipe(filter).attachOnce(...(args as [number, any]));
  }

  /**
   * Removes all attached handlers from the given event.
   *
   * @param event - (optional) The event name to remove handlers from. If not provided, will detach handlers from *all* subgraph events
   */
  public detach<T extends NxtpTxServiceEvent>(event?: T): void {
    if (event) {
      this.evts[event].detach();
      return;
    }
    Object.values(this.evts).forEach((evt) => evt.detach());
  }

  /**
   * Returns a promise that resolves when the event matching the filter is emitted
   *
   * @param event - The event name to wait for
   * @param timeout - The ms to continue waiting before rejecting
   * @param filter - (optional) A filter where the promise is only resolved if the filter returns true
   *
   * @returns Promise that will resolve with the event payload once the event is emitted, or rejects if the timeout is reached.
   *
   */
  public waitFor<T extends NxtpTxServiceEvent>(
    event: T,
    timeout: number,
    filter: (data: NxtpTxServiceEventPayloads[T]) => boolean = (_data: NxtpTxServiceEventPayloads[T]) => true,
  ): Promise<NxtpTxServiceEventPayloads[T]> {
    return this.evts[event].pipe(filter).waitFor(timeout) as Promise<NxtpTxServiceEventPayloads[T]>;
  }

  /// HELPERS
  /**
   * Helper to wrap getting provider for specified chain ID.
   * @param chainId The ID of the chain for which we want a provider.
   * @returns The ChainRpcProvider for that chain.
   * @throws TransactionError.reasons.ProviderNotFound if provider is not configured for
   * that ID.
   */
  private getProvider(chainId: number): TransactionDispatch {
    // Ensure that a signer, provider, etc are present to execute on this chainId.
    if (!this.providers.has(chainId)) {
      throw new TransactionServiceFailure(
        `No provider was found for chain ${chainId}! Make sure this chain's providers are configured.`,
      );
    }
    return this.providers.get(chainId)!;
  }
}<|MERGE_RESOLUTION|>--- conflicted
+++ resolved
@@ -1,20 +1,11 @@
 import { Signer, providers, BigNumber } from "ethers";
 import { Evt } from "evt";
-<<<<<<< HEAD
-import { createLoggingContext, Logger, RequestContext } from "@connext/nxtp-utils";
+import { createLoggingContext, Logger, NxtpError, RequestContext } from "@connext/nxtp-utils";
 
 import { TransactionServiceConfig, validateTransactionServiceConfig, DEFAULT_CONFIG, ChainConfig } from "./config";
 import { ReadTransaction, WriteTransaction } from "./types";
 import { TransactionError, TransactionServiceFailure } from "./error";
 import { TransactionDispatch } from "./dispatch";
-=======
-import { createLoggingContext, jsonifyError, Logger, NxtpError, RequestContext } from "@connext/nxtp-utils";
-
-import { TransactionServiceConfig, validateTransactionServiceConfig, DEFAULT_CONFIG, ChainConfig } from "./config";
-import { ReadTransaction, WriteTransaction } from "./types";
-import { BadNonce, TimeoutError, TransactionError, TransactionServiceFailure } from "./error";
-import { TransactionDispatch, TransactionInterface } from "./dispatch";
->>>>>>> 8b97ff22
 
 export type TxServiceSubmittedEvent = {
   response: providers.TransactionResponse;
@@ -135,7 +126,6 @@
    * something went wrong within TransactionService process.
    * @throws TransactionServiceFailure, which indicates something went wrong with the service logic.
    */
-<<<<<<< HEAD
   public async sendTxBatch(txs: WriteTransaction[], context: RequestContext): Promise<providers.TransactionReceipt[]> {
     // TODO: buffer -> batch
     // const { requestContext, methodContext } = createLoggingContext(this.sendTx.name, _requestContext);
@@ -144,96 +134,6 @@
     // });
     if (txs.length === 0) {
       throw TypeError("Transactions batch cannot be empty.");
-=======
-  public async sendTx(tx: WriteTransaction, _requestContext: RequestContext): Promise<providers.TransactionReceipt> {
-    const { requestContext, methodContext } = createLoggingContext(this.sendTx.name, _requestContext);
-    this.logger.debug("Method start", requestContext, methodContext, {
-      tx: { ...tx, value: tx.value.toString(), data: `${tx.data.substring(0, 9)}...` },
-    });
-
-    // TODO: Temporary solution for serializing submits. Real solution will be present in batch send restructure.
-    let iteration = 0;
-    let transaction: TransactionInterface | undefined;
-    try {
-      // This will create and submit a transaction.
-      transaction = await this.getProvider(tx.chainId).createTransaction(tx, requestContext);
-      while (!transaction.didFinish) {
-        iteration++;
-        // Submit: send to chain. We only do this if we've looped back around to resubmit.
-        if (iteration > 1) {
-          try {
-            await this.submitTransaction(transaction, requestContext);
-          } catch (error) {
-            this.logger.debug(`Transaction submit step: received ${error.type} error.`, requestContext, methodContext, {
-              id: transaction.id,
-              attempt: transaction.attempt,
-              error: jsonifyError(error),
-            });
-            if (error.type === BadNonce.type) {
-              if (transaction.attempt === 1) {
-                throw error;
-              } else {
-                // Ignore this error, proceed to validation step.
-                this.logger.debug("Continuing to confirmation step.", requestContext, methodContext, {
-                  id: transaction.id,
-                });
-              }
-            } else {
-              throw error;
-            }
-          }
-        }
-
-        // Validate: wait for 1 confirmation.
-        try {
-          await transaction.validate();
-        } catch (error) {
-          this.logger.debug(
-            `Transaction validation step: received ${error.type} error.`,
-            requestContext,
-            methodContext,
-            { id: transaction.id, attempt: transaction.attempt, error: jsonifyError(error) },
-          );
-          if (error.type === TimeoutError.type) {
-            // Transaction timed out trying to validate. We should bump the tx and submit again.
-            await transaction.bumpGasPrice();
-            continue;
-          } else {
-            throw error;
-          }
-        }
-
-        // Confirm: get target # confirmations.
-        try {
-          await this.confirmTransaction(transaction, requestContext);
-          break;
-        } catch (error) {
-          this.logger.debug(
-            `Transaction confirmation step: received ${error.type} error`,
-            requestContext,
-            methodContext,
-            { id: transaction.id, attempt: transaction.attempt, error: jsonifyError(error) },
-          );
-          if (error.type === TimeoutError.type) {
-            // Transaction timed out trying to confirm. This implies a re-org has happened. We should attempt to resubmit.
-            this.logger.warn(
-              "Transaction timed out waiting for target confirmations. A possible re-org has occurred; resubmitting transaction.",
-              requestContext,
-              methodContext,
-              { id: transaction.id },
-            );
-            continue;
-          } else {
-            throw error;
-          }
-        }
-      }
-    } catch (error) {
-      if (transaction) {
-        this.handleFail(error, transaction, requestContext);
-      }
-      throw error;
->>>>>>> 8b97ff22
     }
     return await this.getProvider(txs[0].chainId).send(txs, context);
   }
