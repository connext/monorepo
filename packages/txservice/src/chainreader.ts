--- conflicted
+++ resolved
@@ -151,14 +151,10 @@
    */
   async getTokenPrice(chainId: number, assetId: string, _requestContext?: RequestContext): Promise<BigNumber> {
     const { requestContext } = createLoggingContext(this.getTokenPrice.name, _requestContext);
-<<<<<<< HEAD
-    const priceOracleContract = this.getPriceOracleContract(chainId, requestContext);
-=======
     const priceOracleContract = getDeployedPriceOracleContract(chainId);
     if (!priceOracleContract) {
       throw new ChainNotSupported(chainId.toString(), requestContext);
     }
->>>>>>> 291db66f
     const encodedTokenPriceData = getPriceOracleInterface().encodeFunctionData("getTokenPrice", [assetId]);
     const tokenPrice = await this.readTx({
       chainId,
@@ -178,18 +174,6 @@
    * @param _outputDecimals Decimal number of receiving asset
    * @param requestContext Request context instance
    */
-<<<<<<< HEAD
-  async calculateGasFeeInReceivingTokenForPrepare(
-    receivingChainId: number,
-    receivingAssetId: string,
-    outputDecimals: number,
-    sendingChainId?: number,
-    sendingAssetId?: string,
-    _requestContext?: RequestContext,
-  ): Promise<BigNumber> {
-    const { requestContext, methodContext } = createLoggingContext(
-      this.calculateGasFeeInReceivingTokenForPrepare.name,
-=======
   async calculateGasFeeInReceivingToken(
     sendingChainId: number,
     sendingAssetId: string,
@@ -200,7 +184,6 @@
   ): Promise<BigNumber> {
     const { requestContext, methodContext } = createLoggingContext(
       this.calculateGasFeeInReceivingToken.name,
->>>>>>> 291db66f
       _requestContext,
     );
     this.logger.info("Method start", requestContext, methodContext, {
@@ -211,19 +194,9 @@
       outputDecimals,
     });
 
-<<<<<<< HEAD
-    const chaindIdsForGasFee = getDeployedChainIdsForGasFee();
-
-    if (
-      sendingChainId !== undefined &&
-      !chaindIdsForGasFee.includes(sendingChainId) &&
-      !chaindIdsForGasFee.includes(receivingChainId)
-    ) {
-=======
     const chainIdsForGasFee = getDeployedChainIdsForGasFee();
 
     if (!chainIdsForGasFee.includes(sendingChainId) && !chainIdsForGasFee.includes(receivingChainId)) {
->>>>>>> 291db66f
       return constants.Zero;
     }
     let totalCost = constants.Zero;
@@ -231,17 +204,10 @@
     // is not configured for goerli so theres no way to translate the price to goerli
     // TODO: we can combine these into just 2 if statements and remove the repeated logic
     // calculate receiving token amount for gas fee
-<<<<<<< HEAD
-    // if chaindIdsForGasFee includes only sendingChainId, calculate gas fee for fulfill transactions
-    // if chaindIdsForGasFee includes only receivingChainId, calculate gas fee for prepare transactions
-
-    const tokenPricingSendingChain = sendingChainId && NO_ORACLE_CHAINS.includes(sendingChainId) ? 1 : sendingChainId;
-=======
     // if chainIdsForGasFee includes only sendingChainId, calculate gas fee for fulfill transactions
     // if chainIdsForGasFee includes only receivingChainId, calculate gas fee for prepare transactions
 
     const tokenPricingSendingChain = NO_ORACLE_CHAINS.includes(sendingChainId) ? 1 : sendingChainId;
->>>>>>> 291db66f
     const tokenPricingReceivingChain = NO_ORACLE_CHAINS.includes(receivingChainId) ? 1 : receivingChainId;
 
     this.logger.info("Getting token prices", requestContext, methodContext, {
@@ -251,11 +217,7 @@
       receivingAssetId,
       outputDecimals,
     });
-<<<<<<< HEAD
-    if (chaindIdsForGasFee.includes(sendingChainId)) {
-=======
     if (chainIdsForGasFee.includes(sendingChainId)) {
->>>>>>> 291db66f
       const gasLimitForFulfill = BigNumber.from(GAS_ESTIMATES.fulfill);
       const [ethPriceInSendingChain, receivingTokenPrice, gasPriceInSendingChain] = await Promise.all([
         this.getTokenPrice(tokenPricingSendingChain, constants.AddressZero),
@@ -284,11 +246,7 @@
       });
     }
 
-<<<<<<< HEAD
-    if (chaindIdsForGasFee.includes(receivingChainId)) {
-=======
     if (chainIdsForGasFee.includes(receivingChainId)) {
->>>>>>> 291db66f
       const gasLimitForPrepare = BigNumber.from(GAS_ESTIMATES.prepare);
       const [ethPriceInReceivingChain, receivingTokenPrice, gasPriceInReceivingChain] = await Promise.all([
         this.getTokenPrice(tokenPricingReceivingChain, constants.AddressZero),
@@ -393,8 +351,6 @@
     return totalCost;
   }
 
-<<<<<<< HEAD
-=======
   /**
    * Helper to check for chain support gently.
    *
@@ -405,7 +361,6 @@
     return this.providers.has(chainId);
   }
 
->>>>>>> 291db66f
   /// HELPERS
   /**
    * Helper to wrap getting provider for specified chain ID.
