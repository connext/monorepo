--- conflicted
+++ resolved
@@ -334,20 +334,7 @@
           return (
             <Button
               type="link"
-<<<<<<< HEAD
-              onClick={() =>
-                sdk?.finishTransfer({
-                  bidSignature,
-                  caller,
-                  encodedBid,
-                  encryptedCallData,
-                  txData,
-                  amount: txData.shares,
-                })
-              }
-=======
               onClick={() => finishTransfer({ bidSignature, caller, encodedBid, encryptedCallData, txData })}
->>>>>>> 1fa5f8c2
             >
               Finish
             </Button>
