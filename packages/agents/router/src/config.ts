--- conflicted
+++ resolved
@@ -1,9 +1,6 @@
 ///NXTP Config Generator based on vector/modules/router/src/config.ts
 import { Type, Static } from "@sinclair/typebox";
 import { config as dotenvConfig } from "dotenv";
-<<<<<<< HEAD
-import { ajv, ChainData, TAddress } from "@connext/nxtp-utils";
-=======
 import {
   ajv,
   ChainData,
@@ -12,7 +9,6 @@
   TRequiredPeripheralConfig,
   TServerConfig,
 } from "@connext/nxtp-utils";
->>>>>>> ef27ee02
 import { ConnextContractDeployments, ContractPostfix } from "@connext/nxtp-txservice";
 
 import { existsSync, readFileSync } from "./mockable";
@@ -29,41 +25,6 @@
 
 dotenvConfig();
 
-<<<<<<< HEAD
-export const TAssetDescription = Type.Object({
-  name: Type.String(),
-  address: TAddress,
-  mainnetEquivalent: Type.Optional(TAddress),
-});
-
-export type AssetDescription = Static<typeof TAssetDescription>;
-
-export const TChainConfig = Type.Object({
-  assets: Type.Array(TAssetDescription), // Assets for which the router provides liquidity on this chain.
-  providers: Type.Array(Type.String()),
-  gasStations: Type.Array(Type.String()),
-  confirmations: Type.Integer({ minimum: 1 }), // What we consider the "safe confirmations" number for this chain.
-  deployments: Type.Object({
-    connext: TAddress,
-  }),
-});
-
-export type ChainConfig = Static<typeof TChainConfig>;
-
-export const TServerConfig = Type.Object({
-  port: Type.Integer({ minimum: 1, maximum: 65535 }),
-  host: Type.String({ format: "ipv4" }),
-  requestLimit: Type.Integer(),
-  adminToken: Type.String(),
-});
-
-export const TRedisConfig = Type.Object({
-  port: Type.Optional(Type.Integer({ minimum: 1, maximum: 65535 })),
-  host: Type.Optional(Type.String()),
-});
-
-=======
->>>>>>> ef27ee02
 export const TModeConfig = Type.Object({
   diagnostic: Type.Boolean(),
   cleanup: Type.Boolean(),
