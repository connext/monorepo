--- conflicted
+++ resolved
@@ -1,10 +1,6 @@
 import { BigNumber } from "ethers";
 import { Type, Static } from "@sinclair/typebox";
-<<<<<<< HEAD
 import { TAddress, TIntegerString, XCallArgsSchema } from "@connext/nxtp-utils";
-=======
-import { TAddress, TIntegerString } from "@connext/nxtp-utils";
->>>>>>> 8389da86
 
 export type Pool = {
   domainId: string;
@@ -36,13 +32,14 @@
   id: string;
 };
 
-<<<<<<< HEAD
 export const SdkXCallParamsSchema = Type.Intersect([
   XCallArgsSchema,
   Type.Object({
     origin: TIntegerString,
     relayerFee: TIntegerString,
     receiveLocal: Type.Boolean(),
+    wrapNativeOnOrigin: Type.Boolean(),
+    unwrapNativeOnDestination: Type.Boolean(),
   }),
 ]);
 
@@ -66,7 +63,7 @@
 });
 
 export type SdkEstimateRelayerFeeParams = Static<typeof SdkEstimateRelayerFeeParamsSchema>;
-=======
+
 export const NxtpSdkXCallArgsSchema = Type.Object({
   destination: Type.String(),
   to: TAddress,
@@ -82,5 +79,4 @@
   unwrapNativeOnDestination: Type.Optional(Type.Boolean()),
 });
 
-export type NxtpSdkXCallArgs = Static<typeof NxtpSdkXCallArgsSchema>;
->>>>>>> 8389da86
+export type NxtpSdkXCallArgs = Static<typeof NxtpSdkXCallArgsSchema>;