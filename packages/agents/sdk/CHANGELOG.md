--- conflicted
+++ resolved
@@ -2,8 +2,6 @@
 
 ## Next Release
 
-<<<<<<< HEAD
-=======
 ## v2.1.2
 
 - `options`: SDK takes passed in provider
@@ -12,7 +10,10 @@
 
 - `getUserPools`: Takes `options?` param
 
->>>>>>> 87412554
+## v2.1.1
+
+- Stable release with filter by domain
+
 ## v2.1.1
 
 - Stable release with filter by domain
