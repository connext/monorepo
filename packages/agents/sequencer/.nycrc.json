--- conflicted
+++ resolved
@@ -1,9 +1,5 @@
 {
   "extends": "../../../.nycrc.json",
-<<<<<<< HEAD
-  "exclude": ["src/index.ts"]
-=======
   "exclude": ["src/index.ts", "src/sequencer.ts", "test/**/*.ts"],
   "all": true
->>>>>>> 180db824
 }