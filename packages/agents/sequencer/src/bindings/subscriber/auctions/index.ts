import Broker from "amqplib";
import { ExecStatus, XTransferErrorStatus, createLoggingContext, jsonifyError } from "@connext/nxtp-utils";

import { getContext } from "../../../sequencer";
import { Message, MessageType } from "../../../lib/entities";
import { executeFastPathData, executeSlowPathData } from "../../../lib/operations/execute";
import { updateTask } from "../../../lib/operations/tasks";
import { NoBidsSent, NotEnoughRelayerFee, SlippageToleranceExceeded } from "../../../lib/errors";

export const bindSubscriber = async (queueName: string, channel: Broker.Channel) => {
  const {
    logger,
    adapters: { database, cache },
  } = getContext();
  const logginContext = createLoggingContext(bindSubscriber.name, undefined, "");
  logger.info("Binding subscriber for queue", logginContext.requestContext, logginContext.methodContext, {
    queue: queueName,
  });
  channel.consume(
    queueName,
    async function (consumeMessage) {
      if (consumeMessage) {
        const { transferId, type: messageType } = JSON.parse(consumeMessage.content.toString()) as Message;
        const { requestContext, methodContext } = createLoggingContext("Subscriber.consume", undefined, transferId);
        logger.info("Executing the transfer", requestContext, methodContext, { transferId, messageType });

        if (messageType === MessageType.ExecuteFast) {
          await cache.auctions.setExecStatus(transferId, ExecStatus.Dequeued);
        } else {
          await cache.executors.setExecStatus(transferId, ExecStatus.Dequeued);
        }

        try {
          const { taskId } =
            messageType === MessageType.ExecuteFast
              ? await executeFastPathData(transferId, requestContext)
              : await executeSlowPathData(transferId, messageType, requestContext);

          if (taskId) {
            await updateTask(transferId, messageType);
          }
          channel.ack(consumeMessage);
        } catch (error: any) {
          const errorObj = jsonifyError(error as Error);
          logger.error("Error executing:", requestContext, methodContext, errorObj);

          let errorName: XTransferErrorStatus = XTransferErrorStatus.ExecutionError;
          switch (errorObj.type) {
            case SlippageToleranceExceeded.name: {
              errorName = XTransferErrorStatus.LowSlippage;
              break;
            }
            case NotEnoughRelayerFee.name: {
              errorName = XTransferErrorStatus.LowRelayerFee;
              break;
            }
            case NoBidsSent.name: {
              errorName = XTransferErrorStatus.NoBidsReceived;
              break;
            }
          }
          try {
            await database.updateErrorStatus(transferId, errorName);
          } catch (e: unknown) {
            logger.error("Database error:updateErrorStatus", requestContext, methodContext, undefined, {
              transferId,
              error: e,
            });
          }

          // increase backoff in case error is one of slippage or relayer fee
          if (messageType === MessageType.ExecuteSlow) {
            try {
              await database.increaseBackoff(transferId);
            } catch (e: unknown) {
              logger.error("Database error:increaseBackoff", requestContext, methodContext, undefined, {
                transferId,
                error: e,
              });
            }
          }
<<<<<<< HEAD
          channel.reject(brokerMessage, false);
          logger.info("Error executing transfer. Message dropped", requestContext, methodContext, {
            transferId: message.transferId,
          });
        }),
      );
    }
  });
=======

          channel.reject(consumeMessage, false);
        }
      }
    },
    { noAck: false },
  );
>>>>>>> 97be8df5
};<|MERGE_RESOLUTION|>--- conflicted
+++ resolved
@@ -79,16 +79,6 @@
               });
             }
           }
-<<<<<<< HEAD
-          channel.reject(brokerMessage, false);
-          logger.info("Error executing transfer. Message dropped", requestContext, methodContext, {
-            transferId: message.transferId,
-          });
-        }),
-      );
-    }
-  });
-=======
 
           channel.reject(consumeMessage, false);
         }
@@ -96,5 +86,4 @@
     },
     { noAck: false },
   );
->>>>>>> 97be8df5
 };