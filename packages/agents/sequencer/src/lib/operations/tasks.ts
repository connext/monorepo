<<<<<<< HEAD
import { createLoggingContext, ExecutorDataStatus } from "@connext/nxtp-utils";
import { GelatoTaskState } from "@connext/nxtp-utils/dist/types/relayer";
=======
import { createLoggingContext, ExecStatus, RelayerType, RelayerTaskStatus } from "@connext/nxtp-utils";
>>>>>>> 9b49f842

import { getContext } from "../../sequencer";
import { MessageType } from "../entities";
import { getHelpers } from "../helpers";

export const getTaskStatus = async (taskId: string, relayer: RelayerType): Promise<RelayerTaskStatus> => {
  const { config } = getContext();
  const {
    relayer: { getTaskStatusFromGelato, getTaskStatusFromBackupRelayer },
  } = getHelpers();
  let taskStatus = RelayerTaskStatus.NotFound;
  if (relayer === RelayerType.BackupRelayer) {
    if (!config.relayerUrl) throw new Error("No configured backup relayer endpoint");
    taskStatus = await getTaskStatusFromBackupRelayer(config.relayerUrl, taskId);
  } else if (relayer === RelayerType.Gelato) {
    taskStatus = await getTaskStatusFromGelato(taskId);
  }

  return taskStatus;
};

export const updateTask = async (
  transferId: string,
  status: RelayerTaskStatus,
  messageType: MessageType,
): Promise<void> => {
  const { logger } = getContext();
  const { requestContext, methodContext } = createLoggingContext(updateTask.name);
  logger.info("Method start", requestContext, methodContext, { transferId, status, messageType });

  let execStatus = ExecStatus.Sent;
  if (status === RelayerTaskStatus.ExecSuccess) {
    execStatus = ExecStatus.Completed;
  } else if (
    status === RelayerTaskStatus.Blacklisted ||
    status === RelayerTaskStatus.Cancelled ||
    status === RelayerTaskStatus.ExecReverted
  ) {
    execStatus = ExecStatus.Cancelled;
  }

  if (messageType === MessageType.ExecuteFast) {
    await updateFastPathTask(transferId, execStatus);
  } else if (messageType === MessageType.ExecuteSlow) {
    await updateSlowPathTask(transferId, execStatus);
  }
};

export const updateFastPathTask = async (transferId: string, status: ExecStatus): Promise<void> => {
  const {
    adapters: { cache },
  } = getContext();
  const metaTxTask = await cache.auctions.getMetaTxTask(transferId);
  const taskId = metaTxTask?.taskId;
  if (taskId) {
    await cache.auctions.setExecStatus(transferId, status);
  }
};

export const updateSlowPathTask = async (transferId: string, status: ExecStatus): Promise<void> => {
  const {
    adapters: { cache },
  } = getContext();
  const metaTxTask = await cache.executors.getMetaTxTask(transferId);
  const taskId = metaTxTask?.taskId;
  if (taskId) {
    await cache.executors.setExecStatus(transferId, status);
    if (status === ExecStatus.Completed || status === ExecStatus.Cancelled) {
      await cache.executors.pruneExecutorData(transferId);
    }
  }
};<|MERGE_RESOLUTION|>--- conflicted
+++ resolved
@@ -1,9 +1,4 @@
-<<<<<<< HEAD
-import { createLoggingContext, ExecutorDataStatus } from "@connext/nxtp-utils";
-import { GelatoTaskState } from "@connext/nxtp-utils/dist/types/relayer";
-=======
 import { createLoggingContext, ExecStatus, RelayerType, RelayerTaskStatus } from "@connext/nxtp-utils";
->>>>>>> 9b49f842
 
 import { getContext } from "../../sequencer";
 import { MessageType } from "../entities";
