import { Wallet } from "ethers";
import { ChainData, Logger } from "@connext/nxtp-utils";
import { StoreManager } from "@connext/nxtp-adapters-cache";
import { SubgraphReader } from "@connext/nxtp-adapters-subgraph";
import { Web3Signer } from "@connext/nxtp-adapters-web3signer";
import { ChainReader, ConnextContractInterfaces } from "@connext/nxtp-txservice";
import Broker from "foo-foo-mq";

import { Relayer } from "../../adapters";

import { SequencerConfig } from ".";

export type AppContext = {
  logger: Logger;
  adapters: {
    // Stateful interfaces for peripherals.
    subgraph: SubgraphReader; // Aggregates subgraphs in a FallbackSubgraph for each chain.
    cache: StoreManager; // Used to cache important data locally.
    chainreader: ChainReader; // For reading blockchain using RPC providers.
    contracts: ConnextContractInterfaces; // Used to encode/decode fn data for smart contracts.
    relayer: Relayer; // Relayer for sending transactions to the blockchain.
<<<<<<< HEAD
    // Should be signer for sequencer's whitelisted EOA. Used for signing permits.
    wallet: Wallet | Web3Signer;
=======
    mqClient: typeof Broker; // Broker for interacting with the message queue
>>>>>>> ea3fdb5b
  };
  config: SequencerConfig;
  chainData: Map<string, ChainData>;
};<|MERGE_RESOLUTION|>--- conflicted
+++ resolved
@@ -19,12 +19,9 @@
     chainreader: ChainReader; // For reading blockchain using RPC providers.
     contracts: ConnextContractInterfaces; // Used to encode/decode fn data for smart contracts.
     relayer: Relayer; // Relayer for sending transactions to the blockchain.
-<<<<<<< HEAD
     // Should be signer for sequencer's whitelisted EOA. Used for signing permits.
     wallet: Wallet | Web3Signer;
-=======
     mqClient: typeof Broker; // Broker for interacting with the message queue
->>>>>>> ea3fdb5b
   };
   config: SequencerConfig;
   chainData: Map<string, ChainData>;
