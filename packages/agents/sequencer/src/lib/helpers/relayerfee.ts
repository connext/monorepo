import { XTransfer, createLoggingContext, domainToChainId } from "@connext/nxtp-utils";
import { BigNumber, constants } from "ethers";

import { calculateRelayerFee, getConversionRate, getDecimalsForAsset } from "../../mockable";
import { getContext } from "../../sequencer";

/**
 * @dev Relayer fee paid by user would be checked whether its enough or not
 * @param transfer - The origin transfer entity
 */
export const canSubmitToRelayer = async (transfer: XTransfer): Promise<{ canSubmit: boolean; needed: string }> => {
  const { requestContext, methodContext } = createLoggingContext(
    canSubmitToRelayer.name,
    undefined,
    transfer.transferId,
  );
  const {
    logger,
    chainData,
    config,
    adapters: { chainreader },
  } = getContext();
  const {
    xparams: { originDomain, destinationDomain },
    origin,
  } = transfer;

  if (
    config.chains[transfer.xparams.originDomain].excludeListFromRelayerFee
      .map((i) => i.toLowerCase())
      .includes(transfer.xparams.originSender.toLowerCase())
  ) {
    return { canSubmit: true, needed: "0" };
  }

  if (!origin?.relayerFees) {
    return { canSubmit: false, needed: "0" };
  }

  const relayerFeeAssets = Object.keys(origin.relayerFees);

  const estimatedRelayerFeeUsd = await calculateRelayerFee(
    {
      originDomain,
      destinationDomain,
      priceIn: "usd",
      getGasPriceCallback: (domain: number) => chainreader.getGasPrice(domain, requestContext),
    },
    chainData,
    logger,
  );

  let relayerFeePaidUsd = constants.Zero;
  for (const asset of relayerFeeAssets) {
    if (asset === constants.AddressZero) {
<<<<<<< HEAD
      const originChainId = await getChainIdFromDomain(originDomain, chainData);
      const nativeUsd = await getConversionRate(originChainId, undefined, logger);
=======
      const destChainId = domainToChainId(+destinationDomain);
      const nativeUsd = await getConversionRate(destChainId, undefined, logger);
>>>>>>> 1b26fae6
      const nativeFee = BigNumber.from(origin.relayerFees[asset]);
      const relayerFeePaid = nativeFee.mul(Math.floor(nativeUsd * 1000)).div(1000);
      relayerFeePaidUsd = relayerFeePaidUsd.add(relayerFeePaid);
    } else if (asset.toLowerCase() === origin.assets.transacting.asset.toLowerCase()) {
      const originChainId = domainToChainId(+originDomain);
      const relayerFeeDecimals = await getDecimalsForAsset(asset, originChainId);
      const relayerFeePaid = BigNumber.from(origin.relayerFees[asset]).mul(
        BigNumber.from(10).pow(18 - relayerFeeDecimals),
      );
      relayerFeePaidUsd = relayerFeePaidUsd.add(relayerFeePaid);
    }
  }

  const minimumFeeNeeded = estimatedRelayerFeeUsd.mul(Math.floor(100 - config.relayerFeeTolerance)).div(100);
  const canSubmit = relayerFeePaidUsd.gte(minimumFeeNeeded);
  logger.info("Relayer fee check", requestContext, methodContext, {
    relayerFeePaidUsd: relayerFeePaidUsd.toString(),
    minimumFeeNeeded: minimumFeeNeeded.toString(),
    canSubmit,
  });

  return { canSubmit, needed: minimumFeeNeeded.toString() };
};<|MERGE_RESOLUTION|>--- conflicted
+++ resolved
@@ -53,13 +53,8 @@
   let relayerFeePaidUsd = constants.Zero;
   for (const asset of relayerFeeAssets) {
     if (asset === constants.AddressZero) {
-<<<<<<< HEAD
-      const originChainId = await getChainIdFromDomain(originDomain, chainData);
+      const originChainId = await domainToChainId(+originDomain, chainData);
       const nativeUsd = await getConversionRate(originChainId, undefined, logger);
-=======
-      const destChainId = domainToChainId(+destinationDomain);
-      const nativeUsd = await getConversionRate(destChainId, undefined, logger);
->>>>>>> 1b26fae6
       const nativeFee = BigNumber.from(origin.relayerFees[asset]);
       const relayerFeePaid = nativeFee.mul(Math.floor(nativeUsd * 1000)).div(1000);
       relayerFeePaidUsd = relayerFeePaidUsd.add(relayerFeePaid);
