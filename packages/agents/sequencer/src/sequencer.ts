--- conflicted
+++ resolved
@@ -44,7 +44,9 @@
         },
       },
     });
-<<<<<<< HEAD
+
+    if (!context.config.messageQueue.publisher) throw new Error(`No publisher found in config`);
+
     context.logger.info("Sequencer config generated.", requestContext, methodContext, {
       config: { ...context.config, mnemonic: context.config.mnemonic ? "*****" : "N/A" },
     });
@@ -59,12 +61,6 @@
     context.adapters.wallet = context.config.mnemonic
       ? Wallet.fromMnemonic(context.config.mnemonic)
       : new Web3Signer(context.config.web3SignerUrl!);
-=======
-
-    if (!context.config.messageQueue.publisher) throw new Error(`No publisher found in config`);
-
-    context.logger.info("Publisher config generated.", requestContext, methodContext, { config: context.config });
->>>>>>> ea3fdb5b
 
     /// MARK - Adapters
     context.adapters.cache = await setupCache(context.config.redis, context.logger, requestContext);
