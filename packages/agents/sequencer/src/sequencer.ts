--- conflicted
+++ resolved
@@ -428,8 +428,6 @@
   const methodContext = createMethodContext(setupMQ.name);
   logger.info("MQ setup in progress...", requestContext, methodContext, {});
   const connection = await Broker.connect(config.messageQueue.connection.uri);
-<<<<<<< HEAD
-=======
 
   // hard exit on errors or close, this will force a restart from AWS
   connection.on("error", (err: unknown) => {
@@ -446,7 +444,6 @@
     process.exit(1);
   });
 
->>>>>>> d161e368
   logger.info("MQ setup is done!", requestContext, methodContext, {});
   return connection;
 };