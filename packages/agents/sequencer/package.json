{
  "name": "@connext/nxtp-sequencer",
  "version": "0.2.1-rc.13",
  "description": "Sequencer for Amarok, previously auctioneer",
  "author": "Connext",
  "license": "MIT",
  "scripts": {
    "start:all": "concurrently -i -k -c 'green,cyan' npm:start:publisher npm:start:subscriber",
    "docker:redis:up": "docker run -it --rm --name redis -p 6379:6379 redis",
    "docker:rabbitmq:up": "docker run -it --rm --name rabbitmq -p 5672:5672 -p 15672:15672 rabbitmq:3.10-management",
    "start": "node dist/index.js",
    "start:publisher": "node --enable-source-maps dist/publisher.js",
    "start:subscriber": "node --enable-source-maps dist/subscriber.js",
    "lint": "eslint ./src --ext .ts --env node",
    "test": "nyc ts-mocha --require test/globalTestHook.ts --check-leaks --exit --timeout 120000 'test/**/*.spec.ts'",
    "clean": "rimraf ./dist ./tsconfig.tsBuildInfo",
    "build": "tsc --build ./tsconfig.build.json",
    "verify": "yarn test && yarn clean && yarn build && yarn lint --max-warnings 0",
    "purge": "yarn clean && rimraf ./node_modules",
    "tsp": "yarn run tsp:root \"$@\" --cwd $(pwd)",
    "version": "yarn version"
  },
  "main": "dist/index.js",
  "types": "dist/index.d.ts",
  "files": [
    "dist/**/*",
    "src/**/*"
  ],
  "publishConfig": {
    "registry": "https://registry.npmjs.org",
    "access": "public"
  },
  "gitHead": "937a7cde93e6ac1e151c6374f48adf83d3fa4ec6",
  "dependencies": {
    "@connext/nxtp-adapters-cache": "workspace:*",
    "@connext/nxtp-adapters-database": "workspace:*",
    "@connext/nxtp-adapters-relayer": "workspace:*",
    "@connext/nxtp-adapters-subgraph": "workspace:*",
    "@connext/nxtp-adapters-web3signer": "workspace:*",
    "@connext/nxtp-txservice": "workspace:*",
    "@connext/nxtp-utils": "workspace:*",
    "@sinclair/typebox": "0.25.16",
    "dd-trace": "3.9.3",
    "dotenv": "16.0.3",
    "ethers": "5.7.2",
    "fastify": "4.10.2",
    "foo-foo-mq": "7.1.0",
    "interval-promise": "1.4.0",
<<<<<<< HEAD
    "pino": "8.8.0",
=======
    "pg": "8.8.0",
    "pino": "8.7.0",
>>>>>>> b6e64f1f
    "prom-client": "14.1.0",
    "tsc": "2.0.4"
  },
  "devDependencies": {
<<<<<<< HEAD
    "concurrently": "7.6.0",
    "eslint": "8.30.0",
    "mocha": "10.2.0",
=======
    "@types/pg": "^8.6.5",
    "concurrently": "7.5.0",
    "eslint": "8.26.0",
    "mocha": "10.1.0",
>>>>>>> b6e64f1f
    "nodemon": "2.0.20",
    "nyc": "15.1.0",
    "pino-pretty": "9.1.1",
    "rimraf": "3.0.2",
    "sinon": "15.0.1",
    "ts-mocha": "10.0.0",
    "typescript": "4.9.4"
  },
  "stableVersion": "0.0.1"
}<|MERGE_RESOLUTION|>--- conflicted
+++ resolved
@@ -46,26 +46,16 @@
     "fastify": "4.10.2",
     "foo-foo-mq": "7.1.0",
     "interval-promise": "1.4.0",
-<<<<<<< HEAD
+    "pg": "8.8.0",
     "pino": "8.8.0",
-=======
-    "pg": "8.8.0",
-    "pino": "8.7.0",
->>>>>>> b6e64f1f
     "prom-client": "14.1.0",
     "tsc": "2.0.4"
   },
   "devDependencies": {
-<<<<<<< HEAD
+    "@types/pg": "8.6.5",
     "concurrently": "7.6.0",
     "eslint": "8.30.0",
     "mocha": "10.2.0",
-=======
-    "@types/pg": "^8.6.5",
-    "concurrently": "7.5.0",
-    "eslint": "8.26.0",
-    "mocha": "10.1.0",
->>>>>>> b6e64f1f
     "nodemon": "2.0.20",
     "nyc": "15.1.0",
     "pino-pretty": "9.1.1",
