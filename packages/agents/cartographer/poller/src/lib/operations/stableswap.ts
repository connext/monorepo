import { constants } from "ethers";
import {
  createLoggingContext,
  SubgraphQueryMetaParams,
  StableSwapExchange,
  StableSwapPoolEvent,
  StableSwapTransfer,
  StableSwapLpBalance,
} from "@connext/nxtp-utils";

import { getContext } from "../../shared";

<<<<<<< HEAD
const getMaxNonce = (items: StableSwapExchange[] | StableSwapPoolEvent[] | StableSwapTransfer[]): number => {
  return items.length == 0 ? 0 : Math.max(...items.map((item) => item?.nonce ?? 0));
=======
const getMaxTimestamp = (items: StableSwapExchange[] | StableSwapPoolEvent[] | StableSwapTransfer[]): number => {
  return items.length == 0 ? 0 : Math.max(...items.map((item) => item?.timestamp ?? 0));
>>>>>>> 02c86f8d
};

export const updateStableSwap = async () => {
  const {
    adapters: { subgraph, database },
    logger,
    domains,
  } = getContext();
  const { requestContext, methodContext } = createLoggingContext("updateStableSwap");

  const subgraphQueryMetaParams: Map<string, SubgraphQueryMetaParams> = new Map();
  const lastestBlockNumbers: Map<string, number> = await subgraph.getLatestBlockNumber(domains);

  await Promise.all(
    domains.map(async (domain) => {
      const pools = await subgraph.getStableSwapPools(domain);
      logger.info("Retrieved stable swap pools", requestContext, methodContext, {
        domain,
        pools: pools,
        count: pools.length,
      });

      if (pools.length) {
        await database.saveStableSwapPool(pools);
      }
    }),
  );

  await Promise.all(
    domains.map(async (domain) => {
      let latestBlockNumber: number | undefined = undefined;
      if (lastestBlockNumbers.has(domain)) {
        latestBlockNumber = lastestBlockNumbers.get(domain)!;
      }

      if (!latestBlockNumber) {
        logger.error("Error getting the latestBlockNumber for domain.", requestContext, methodContext, undefined, {
          domain,
          latestBlockNumber,
          lastestBlockNumbers,
        });
        return;
      }

      // Retrieve the most recent stable swap exchange event we've saved for this domain.
      const latestNonce = await database.getCheckPoint("stableswap_exchange_nonce_" + domain);
      subgraphQueryMetaParams.set(domain, {
        maxBlockNumber: latestBlockNumber,
        latestNonce: latestNonce,
        orderDirection: "asc",
      });
    }),
  );

  if (subgraphQueryMetaParams.size > 0) {
    // Get stableswap exchanges for all domains in the mapping.
    const exchanges = await subgraph.getStableSwapExchangeByDomainAndNonce(subgraphQueryMetaParams);
    exchanges.forEach((exchange) => {
      const { requestContext: _requestContext, methodContext: _methodContext } = createLoggingContext(
        "updateStableSwap",
        undefined,
        exchange.id,
      );
      logger.info("Retrieved stableswap exchange event", _requestContext, _methodContext, { exchange });
    });
    const checkpoints = domains
      .map((domain) => {
        const domainExchanges = exchanges.filter((exchange) => exchange.domain === domain);
        const max = getMaxNonce(domainExchanges);
        const latest = subgraphQueryMetaParams.get(domain)?.latestNonce ?? 0;
        if (domainExchanges.length > 0 && max > latest) {
          return { domain, checkpoint: max };
        }
        return undefined;
      })
      .filter((x) => !!x) as { domain: string; checkpoint: number }[];

    await database.saveStableSwapExchange(exchanges);
    for (const checkpoint of checkpoints) {
      await database.saveCheckPoint("stableswap_exchange_nonce_" + checkpoint.domain, checkpoint.checkpoint);
    }
  }
};

export const updatePoolEvents = async () => {
  const {
    adapters: { subgraph, database },
    logger,
    domains,
  } = getContext();
  const { requestContext, methodContext } = createLoggingContext("updatePoolEvents");

  const addQueryMetaParams: Map<string, SubgraphQueryMetaParams> = new Map();
  const removeQueryMetaParams: Map<string, SubgraphQueryMetaParams> = new Map();
  const lastestBlockNumbers: Map<string, number> = await subgraph.getLatestBlockNumber(domains);

  await Promise.all(
    domains.map(async (domain) => {
      let latestBlockNumber: number | undefined = undefined;
      if (lastestBlockNumbers.has(domain)) {
        latestBlockNumber = lastestBlockNumbers.get(domain)!;
      }

      if (!latestBlockNumber) {
        logger.error("Error getting the latestBlockNumber for domain.", requestContext, methodContext, undefined, {
          domain,
          latestBlockNumber,
          lastestBlockNumbers,
        });
        return;
      }

      // Retrieve the most recent stable swap add liquidity event we've saved for this domain.
      const addLatestNonce = await database.getCheckPoint("stableswap_add_liquidity_nonce_" + domain);
      addQueryMetaParams.set(domain, {
        maxBlockNumber: latestBlockNumber,
        latestNonce: addLatestNonce,
        orderDirection: "asc",
      });

      // Retrieve the most recent stable swap remove liquidity event we've saved for this domain.
      const removeLatestNonce = await database.getCheckPoint("stableswap_remove_liquidity_nonce_" + domain);
      removeQueryMetaParams.set(domain, {
        maxBlockNumber: latestBlockNumber,
        latestNonce: removeLatestNonce,
        orderDirection: "asc",
      });
    }),
  );

  if (addQueryMetaParams.size > 0) {
    // Get stableswap pool add liquidity events for all domains in the mapping.
    const events = await subgraph.getStableSwapPoolEventsByDomainAndNonce(addQueryMetaParams, "add");
    events.forEach((event) => {
      const { requestContext: _requestContext, methodContext: _methodContext } = createLoggingContext(
        "updatePoolEvents",
        undefined,
        event.id,
      );
      logger.info("Retrieved stableswap add liquidity event", _requestContext, _methodContext, { event });
    });
    const checkpoints = domains
      .map((domain) => {
        const domainEvents = events.filter((event) => event.domain === domain);
        const max = getMaxNonce(domainEvents);
        const latest = addQueryMetaParams.get(domain)?.latestNonce ?? 0;
        if (domainEvents.length > 0 && max > latest) {
          return { domain, checkpoint: max };
        }
        return undefined;
      })
      .filter((x) => !!x) as { domain: string; checkpoint: number }[];

    await database.saveStableSwapPoolEvent(events);
    for (const checkpoint of checkpoints) {
      await database.saveCheckPoint("stableswap_add_liquidity_nonce_" + checkpoint.domain, checkpoint.checkpoint);
    }
  }

  if (removeQueryMetaParams.size > 0) {
    // Get stableswap pool remove liquidity events for all domains in the mapping.
    const events = await subgraph.getStableSwapPoolEventsByDomainAndNonce(removeQueryMetaParams, "remove");
    events.forEach((event) => {
      const { requestContext: _requestContext, methodContext: _methodContext } = createLoggingContext(
        "updatePoolEvents",
        undefined,
        event.id,
      );
      logger.info("Retrieved stableswap remove liquidity event", _requestContext, _methodContext, { event });
    });
    const checkpoints = domains
      .map((domain) => {
        const domainEvents = events.filter((event) => event.domain === domain);
        const max = getMaxNonce(domainEvents);
        const latest = addQueryMetaParams.get(domain)?.latestNonce ?? 0;
        if (domainEvents.length > 0 && max > latest) {
          return { domain, checkpoint: max };
        }
        return undefined;
      })
      .filter((x) => !!x) as { domain: string; checkpoint: number }[];

    await database.saveStableSwapPoolEvent(events);
    for (const checkpoint of checkpoints) {
      await database.saveCheckPoint("stableswap_remove_liquidity_nonce_" + checkpoint.domain, checkpoint.checkpoint);
    }
  }
};

export const updateLpTransfers = async () => {
  const {
    adapters: { subgraph, database },
    logger,
    domains,
  } = getContext();
  const { requestContext, methodContext } = createLoggingContext("updateLpTransfers");

  const queryMetaParams: Map<string, SubgraphQueryMetaParams> = new Map();
  const lastestBlockNumbers: Map<string, number> = await subgraph.getLatestBlockNumber(domains);

  await Promise.all(
    domains.map(async (domain) => {
      let latestBlockNumber: number | undefined = undefined;
      if (lastestBlockNumbers.has(domain)) {
        latestBlockNumber = lastestBlockNumbers.get(domain)!;
      }

      if (!latestBlockNumber) {
        logger.error("Error getting the latestBlockNumber for domain.", requestContext, methodContext, undefined, {
          domain,
          latestBlockNumber,
          lastestBlockNumbers,
        });
        return;
      }

      // Retrieve the most recent stable swap transfer event we've saved for this domain.
      const latestNonce = await database.getCheckPoint("stableswap_lp_transfer_nonce_" + domain);
      queryMetaParams.set(domain, {
        maxBlockNumber: latestBlockNumber,
        latestNonce: latestNonce,
        orderDirection: "asc",
      });
    }),
  );

  if (queryMetaParams.size > 0) {
    // Get stableswap transfer events for all domains in the mapping.
    const events = await subgraph.getStableSwapLpTransferEventsByDomainAndNonce(queryMetaParams);
    events.forEach((event) => {
      const { requestContext: _requestContext, methodContext: _methodContext } = createLoggingContext(
        "updateLpTransfers",
        undefined,
        event.id,
      );
      logger.info("Retrieved stableswap lp token transfer event", _requestContext, _methodContext, { event });
    });

    await database.saveStableSwapTransfers(events);

    // Save all updated LP balances
    let balances: StableSwapLpBalance[] = [];
    for (const event of events) {
      const balance: StableSwapLpBalance = {
        poolId: event.poolId,
        domain: event.domain,
        lpToken: event.lpToken,
        provider: "",
        balance: 0,
        lastTimestamp: event.timestamp,
      };
      if (event.fromAddress !== constants.AddressZero) {
        balances.push({
          ...balance,
          provider: event.fromAddress,
          balance: event.balances[0],
        });
      }

      if (event.toAddress !== constants.AddressZero) {
        balances.push({
          ...balance,
          provider: event.toAddress,
          balance: event.balances[1],
        });
      }
    }
    balances = Object.values(
      balances
        .sort((a, b) => a.lastTimestamp - b.lastTimestamp)
        .reduce((group: { [key: string]: StableSwapLpBalance }, obj: StableSwapLpBalance) => {
          const { poolId, domain, provider } = obj;
          const groupId = `${poolId}-${domain}-${provider}`;
          group[groupId] = group[groupId] ?? [];
          group[groupId] = obj;
          return group;
        }, {}),
    );

    await database.saveStableSwapLpBalances(balances);

    const checkpoints = domains
      .map((domain) => {
        const domainEvents = events.filter((event) => event.domain === domain);
        const max = getMaxNonce(domainEvents);
        const latest = queryMetaParams.get(domain)?.latestNonce ?? 0;
        if (domainEvents.length > 0 && max > latest) {
          return { domain, checkpoint: max };
        }
        return undefined;
      })
      .filter((x) => !!x) as { domain: string; checkpoint: number }[];

    for (const checkpoint of checkpoints) {
      await database.saveCheckPoint("stableswap_lp_transfer_nonce_" + checkpoint.domain, checkpoint.checkpoint);
    }
  }
};

export const updateLpTransfers = async () => {
  const {
    adapters: { subgraph, database },
    logger,
    domains,
  } = getContext();
  const { requestContext, methodContext } = createLoggingContext("updateLpTransfers");

  const queryMetaParams: Map<string, SubgraphQueryByTimestampMetaParams> = new Map();
  const lastestBlockNumbers: Map<string, number> = await subgraph.getLatestBlockNumber(domains);

  await Promise.all(
    domains.map(async (domain) => {
      let latestBlockNumber: number | undefined = undefined;
      if (lastestBlockNumbers.has(domain)) {
        latestBlockNumber = lastestBlockNumbers.get(domain)!;
      }

      if (!latestBlockNumber) {
        logger.error("Error getting the latestBlockNumber for domain.", requestContext, methodContext, undefined, {
          domain,
          latestBlockNumber,
          lastestBlockNumbers,
        });
        return;
      }

      // Retrieve the most recent stable swap transfer event we've saved for this domain.
      const latestTimestamp = await database.getCheckPoint("stableswap_lp_transfer_timestamp_" + domain);
      queryMetaParams.set(domain, {
        maxBlockNumber: latestBlockNumber,
        fromTimestamp: latestTimestamp,
        orderDirection: "asc",
      });
    }),
  );

  if (queryMetaParams.size > 0) {
    // Get stableswap transfer events for all domains in the mapping.
    const events = await subgraph.getStableSwapLpTransferEventsByDomainAndTimestamp(queryMetaParams);
    events.forEach((event) => {
      const { requestContext: _requestContext, methodContext: _methodContext } = createLoggingContext(
        "updateLpTransfers",
        undefined,
        event.id,
      );
      logger.info("Retrieved stableswap lp token transfer event", _requestContext, _methodContext, { event });
    });

    await database.saveStableSwapTransfers(events);

    // Save all updated LP balances
    let balances: StableSwapLpBalance[] = [];
    for (const event of events) {
      const balance: StableSwapLpBalance = {
        poolId: event.poolId,
        domain: event.domain,
        lpToken: event.lpToken,
        provider: "",
        balance: 0,
        lastTimestamp: event.timestamp,
      };
      if (event.fromAddress !== constants.AddressZero) {
        balances.push({
          ...balance,
          provider: event.fromAddress,
          balance: event.balances[0],
        });
      }

      if (event.toAddress !== constants.AddressZero) {
        balances.push({
          ...balance,
          provider: event.toAddress,
          balance: event.balances[1],
        });
      }
    }
    balances = Object.values(
      balances
        .sort((a, b) => a.lastTimestamp - b.lastTimestamp)
        .reduce((group: { [key: string]: StableSwapLpBalance }, obj: StableSwapLpBalance) => {
          const { poolId, domain, provider } = obj;
          const groupId = `${poolId}-${domain}-${provider}`;
          group[groupId] = group[groupId] ?? [];
          group[groupId] = obj;
          return group;
        }, {}),
    );

    await database.saveStableSwapLpBalances(balances);

    const checkpoints = domains
      .map((domain) => {
        const domainEvents = events.filter((event) => event.domain === domain);
        const max = getMaxTimestamp(domainEvents);
        const latest = queryMetaParams.get(domain)?.fromTimestamp ?? 0;
        if (domainEvents.length > 0 && max > latest) {
          return { domain, checkpoint: max };
        }
        return undefined;
      })
      .filter((x) => !!x) as { domain: string; checkpoint: number }[];

    for (const checkpoint of checkpoints) {
      await database.saveCheckPoint("stableswap_lp_transfer_timestamp_" + checkpoint.domain, checkpoint.checkpoint);
    }
  }
};<|MERGE_RESOLUTION|>--- conflicted
+++ resolved
@@ -10,13 +10,8 @@
 
 import { getContext } from "../../shared";
 
-<<<<<<< HEAD
 const getMaxNonce = (items: StableSwapExchange[] | StableSwapPoolEvent[] | StableSwapTransfer[]): number => {
   return items.length == 0 ? 0 : Math.max(...items.map((item) => item?.nonce ?? 0));
-=======
-const getMaxTimestamp = (items: StableSwapExchange[] | StableSwapPoolEvent[] | StableSwapTransfer[]): number => {
-  return items.length == 0 ? 0 : Math.max(...items.map((item) => item?.timestamp ?? 0));
->>>>>>> 02c86f8d
 };
 
 export const updateStableSwap = async () => {
