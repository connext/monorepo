SET statement_timeout = 0;
SET lock_timeout = 0;
SET idle_in_transaction_session_timeout = 0;
SET client_encoding = 'UTF8';
SET standard_conforming_strings = on;
SELECT pg_catalog.set_config('search_path', '', false);
SET check_function_bodies = false;
SET xmloption = content;
SET client_min_messages = warning;
SET row_security = off;

--
-- Name: transfer_status; Type: TYPE; Schema: public; Owner: -
--

CREATE TYPE public.transfer_status AS ENUM (
    'XCalled',
    'Executed',
    'Reconciled',
    'CompletedSlow',
    'CompletedFast'
);


--
-- Name: trigger_set_timestamp(); Type: FUNCTION; Schema: public; Owner: -
--

CREATE FUNCTION public.trigger_set_timestamp() RETURNS trigger
    LANGUAGE plpgsql
    AS $$
BEGIN
  NEW.update_time = NOW();
  RETURN NEW;
END;
$$;


SET default_tablespace = '';

SET default_table_access_method = heap;

--
-- Name: asset_balances; Type: TABLE; Schema: public; Owner: -
--

CREATE TABLE public.asset_balances (
    asset_canonical_id character(66) NOT NULL,
    asset_domain character varying(255) NOT NULL,
    router_address character(42) NOT NULL,
    balance numeric DEFAULT 0 NOT NULL
);


--
-- Name: assets; Type: TABLE; Schema: public; Owner: -
--

CREATE TABLE public.assets (
    local character(42) NOT NULL,
    adopted character(42) NOT NULL,
    canonical_id character(66) NOT NULL,
    canonical_domain character varying(255) NOT NULL,
    domain character varying(255) NOT NULL
);


--
-- Name: checkpoints; Type: TABLE; Schema: public; Owner: -
--

CREATE TABLE public.checkpoints (
    check_name character varying(255) NOT NULL,
    check_point numeric DEFAULT 0 NOT NULL
);


--
-- Name: routers; Type: TABLE; Schema: public; Owner: -
--

CREATE TABLE public.routers (
    address character(42) NOT NULL
);


--
-- Name: routers_with_balances; Type: VIEW; Schema: public; Owner: -
--

CREATE VIEW public.routers_with_balances AS
 SELECT routers.address,
    asset_balances.asset_canonical_id,
    asset_balances.asset_domain,
    asset_balances.router_address,
    asset_balances.balance,
    assets.local,
    assets.adopted,
    assets.canonical_id,
    assets.canonical_domain,
    assets.domain
   FROM ((public.routers
     JOIN public.asset_balances ON ((routers.address = asset_balances.router_address)))
     JOIN public.assets ON (((asset_balances.asset_canonical_id = assets.canonical_id) AND ((asset_balances.asset_domain)::text = (assets.domain)::text))));


--
-- Name: schema_migrations; Type: TABLE; Schema: public; Owner: -
--

CREATE TABLE public.schema_migrations (
    version character varying(255) NOT NULL
);


--
-- Name: transfers; Type: TABLE; Schema: public; Owner: -
--

CREATE TABLE public.transfers (
    transfer_id character(66) NOT NULL,
    nonce bigint,
    "to" character(42),
    call_data text,
    origin_domain character varying(255) NOT NULL,
    destination_domain character varying(255),
    recovery character(42),
    force_slow boolean,
    receive_local boolean,
    callback character(42),
    callback_fee numeric,
    relayer_fee numeric,
    origin_chain character varying(255),
    origin_transacting_asset character(42),
    origin_transacting_amount numeric,
    origin_bridged_asset character(42),
    origin_bridged_amount numeric,
    xcall_caller character(42),
    xcall_transaction_hash character(66),
    xcall_timestamp integer,
    xcall_gas_price numeric,
    xcall_gas_limit numeric,
    xcall_block_number integer,
    destination_chain character varying(255),
    status public.transfer_status DEFAULT 'XCalled'::public.transfer_status NOT NULL,
    routers character(42)[],
    destination_transacting_asset character(42),
    destination_transacting_amount numeric,
    destination_local_asset character(42),
    destination_local_amount numeric,
    execute_caller character(42),
    execute_transaction_hash character(66),
    execute_timestamp integer,
    execute_gas_price numeric,
    execute_gas_limit numeric,
    execute_block_number integer,
    execute_origin_sender character(42),
    reconcile_caller character(42),
    reconcile_transaction_hash character(66),
    reconcile_timestamp integer,
    reconcile_gas_price numeric,
    reconcile_gas_limit numeric,
    reconcile_block_number integer,
    update_time timestamp without time zone DEFAULT CURRENT_TIMESTAMP NOT NULL,
    agent character(42),
    destination_min_out numeric
);


--
-- Name: asset_balances asset_balances_pkey; Type: CONSTRAINT; Schema: public; Owner: -
--

ALTER TABLE ONLY public.asset_balances
    ADD CONSTRAINT asset_balances_pkey PRIMARY KEY (asset_canonical_id, asset_domain, router_address);


--
-- Name: assets assets_pkey; Type: CONSTRAINT; Schema: public; Owner: -
--

ALTER TABLE ONLY public.assets
    ADD CONSTRAINT assets_pkey PRIMARY KEY (canonical_id, domain);


--
-- Name: checkpoints checkpoints_pkey; Type: CONSTRAINT; Schema: public; Owner: -
--

ALTER TABLE ONLY public.checkpoints
    ADD CONSTRAINT checkpoints_pkey PRIMARY KEY (check_name);


--
-- Name: routers routers_pkey; Type: CONSTRAINT; Schema: public; Owner: -
--

ALTER TABLE ONLY public.routers
    ADD CONSTRAINT routers_pkey PRIMARY KEY (address);


--
-- Name: schema_migrations schema_migrations_pkey; Type: CONSTRAINT; Schema: public; Owner: -
--

ALTER TABLE ONLY public.schema_migrations
    ADD CONSTRAINT schema_migrations_pkey PRIMARY KEY (version);


--
-- Name: transfers transfers_pkey; Type: CONSTRAINT; Schema: public; Owner: -
--

ALTER TABLE ONLY public.transfers
    ADD CONSTRAINT transfers_pkey PRIMARY KEY (transfer_id);


--
-- Name: transfers update_time_on_transfers; Type: TRIGGER; Schema: public; Owner: -
--

CREATE TRIGGER update_time_on_transfers BEFORE UPDATE ON public.transfers FOR EACH ROW EXECUTE FUNCTION public.trigger_set_timestamp();


--
-- Name: asset_balances fk_asset; Type: FK CONSTRAINT; Schema: public; Owner: -
--

ALTER TABLE ONLY public.asset_balances
    ADD CONSTRAINT fk_asset FOREIGN KEY (asset_canonical_id, asset_domain) REFERENCES public.assets(canonical_id, domain);


--
-- Name: asset_balances fk_router; Type: FK CONSTRAINT; Schema: public; Owner: -
--

ALTER TABLE ONLY public.asset_balances
    ADD CONSTRAINT fk_router FOREIGN KEY (router_address) REFERENCES public.routers(address);


--
-- PostgreSQL database dump complete
--


--
-- Dbmate schema migrations
--

INSERT INTO public.schema_migrations (version) VALUES
    ('20220520150644'),
    ('20220524141906'),
    ('20220617215641'),
    ('20220618065158'),
<<<<<<< HEAD
    ('20220707182823'),
    ('20220730013440');
=======
    ('20220707182823');
    ('20220811120125');
    ('20220816134851');
>>>>>>> 50a1f9c2
<|MERGE_RESOLUTION|>--- conflicted
+++ resolved
@@ -8,11 +8,9 @@
 SET xmloption = content;
 SET client_min_messages = warning;
 SET row_security = off;
-
 --
 -- Name: transfer_status; Type: TYPE; Schema: public; Owner: -
 --
-
 CREATE TYPE public.transfer_status AS ENUM (
     'XCalled',
     'Executed',
@@ -20,42 +18,27 @@
     'CompletedSlow',
     'CompletedFast'
 );
-
-
 --
 -- Name: trigger_set_timestamp(); Type: FUNCTION; Schema: public; Owner: -
 --
-
-CREATE FUNCTION public.trigger_set_timestamp() RETURNS trigger
-    LANGUAGE plpgsql
-    AS $$
-BEGIN
-  NEW.update_time = NOW();
-  RETURN NEW;
+CREATE FUNCTION public.trigger_set_timestamp() RETURNS trigger LANGUAGE plpgsql AS $$ BEGIN NEW.update_time = NOW();
+RETURN NEW;
 END;
 $$;
-
-
 SET default_tablespace = '';
-
 SET default_table_access_method = heap;
-
 --
 -- Name: asset_balances; Type: TABLE; Schema: public; Owner: -
 --
-
 CREATE TABLE public.asset_balances (
     asset_canonical_id character(66) NOT NULL,
     asset_domain character varying(255) NOT NULL,
     router_address character(42) NOT NULL,
     balance numeric DEFAULT 0 NOT NULL
 );
-
-
 --
 -- Name: assets; Type: TABLE; Schema: public; Owner: -
 --
-
 CREATE TABLE public.assets (
     local character(42) NOT NULL,
     adopted character(42) NOT NULL,
@@ -63,33 +46,22 @@
     canonical_domain character varying(255) NOT NULL,
     domain character varying(255) NOT NULL
 );
-
-
 --
 -- Name: checkpoints; Type: TABLE; Schema: public; Owner: -
 --
-
 CREATE TABLE public.checkpoints (
     check_name character varying(255) NOT NULL,
     check_point numeric DEFAULT 0 NOT NULL
 );
-
-
 --
 -- Name: routers; Type: TABLE; Schema: public; Owner: -
 --
-
-CREATE TABLE public.routers (
-    address character(42) NOT NULL
-);
-
-
+CREATE TABLE public.routers (address character(42) NOT NULL);
 --
 -- Name: routers_with_balances; Type: VIEW; Schema: public; Owner: -
 --
-
 CREATE VIEW public.routers_with_balances AS
- SELECT routers.address,
+SELECT routers.address,
     asset_balances.asset_canonical_id,
     asset_balances.asset_domain,
     asset_balances.router_address,
@@ -99,24 +71,31 @@
     assets.canonical_id,
     assets.canonical_domain,
     assets.domain
-   FROM ((public.routers
-     JOIN public.asset_balances ON ((routers.address = asset_balances.router_address)))
-     JOIN public.assets ON (((asset_balances.asset_canonical_id = assets.canonical_id) AND ((asset_balances.asset_domain)::text = (assets.domain)::text))));
-
-
+FROM (
+        (
+            public.routers
+            JOIN public.asset_balances ON (
+                (routers.address = asset_balances.router_address)
+            )
+        )
+        JOIN public.assets ON (
+            (
+                (
+                    asset_balances.asset_canonical_id = assets.canonical_id
+                )
+                AND (
+                    (asset_balances.asset_domain)::text = (assets.domain)::text
+                )
+            )
+        )
+    );
 --
 -- Name: schema_migrations; Type: TABLE; Schema: public; Owner: -
 --
-
-CREATE TABLE public.schema_migrations (
-    version character varying(255) NOT NULL
-);
-
-
+CREATE TABLE public.schema_migrations (version character varying(255) NOT NULL);
 --
 -- Name: transfers; Type: TABLE; Schema: public; Owner: -
 --
-
 CREATE TABLE public.transfers (
     transfer_id character(66) NOT NULL,
     nonce bigint,
@@ -143,7 +122,7 @@
     xcall_block_number integer,
     destination_chain character varying(255),
     status public.transfer_status DEFAULT 'XCalled'::public.transfer_status NOT NULL,
-    routers character(42)[],
+    routers character(42) [],
     destination_transacting_asset character(42),
     destination_transacting_amount numeric,
     destination_local_asset character(42),
@@ -165,98 +144,62 @@
     agent character(42),
     destination_min_out numeric
 );
-
-
 --
 -- Name: asset_balances asset_balances_pkey; Type: CONSTRAINT; Schema: public; Owner: -
 --
-
 ALTER TABLE ONLY public.asset_balances
-    ADD CONSTRAINT asset_balances_pkey PRIMARY KEY (asset_canonical_id, asset_domain, router_address);
-
-
+ADD CONSTRAINT asset_balances_pkey PRIMARY KEY (asset_canonical_id, asset_domain, router_address);
 --
 -- Name: assets assets_pkey; Type: CONSTRAINT; Schema: public; Owner: -
 --
-
 ALTER TABLE ONLY public.assets
-    ADD CONSTRAINT assets_pkey PRIMARY KEY (canonical_id, domain);
-
-
+ADD CONSTRAINT assets_pkey PRIMARY KEY (canonical_id, domain);
 --
 -- Name: checkpoints checkpoints_pkey; Type: CONSTRAINT; Schema: public; Owner: -
 --
-
 ALTER TABLE ONLY public.checkpoints
-    ADD CONSTRAINT checkpoints_pkey PRIMARY KEY (check_name);
-
-
+ADD CONSTRAINT checkpoints_pkey PRIMARY KEY (check_name);
 --
 -- Name: routers routers_pkey; Type: CONSTRAINT; Schema: public; Owner: -
 --
-
 ALTER TABLE ONLY public.routers
-    ADD CONSTRAINT routers_pkey PRIMARY KEY (address);
-
-
+ADD CONSTRAINT routers_pkey PRIMARY KEY (address);
 --
 -- Name: schema_migrations schema_migrations_pkey; Type: CONSTRAINT; Schema: public; Owner: -
 --
-
 ALTER TABLE ONLY public.schema_migrations
-    ADD CONSTRAINT schema_migrations_pkey PRIMARY KEY (version);
-
-
+ADD CONSTRAINT schema_migrations_pkey PRIMARY KEY (version);
 --
 -- Name: transfers transfers_pkey; Type: CONSTRAINT; Schema: public; Owner: -
 --
-
 ALTER TABLE ONLY public.transfers
-    ADD CONSTRAINT transfers_pkey PRIMARY KEY (transfer_id);
-
-
+ADD CONSTRAINT transfers_pkey PRIMARY KEY (transfer_id);
 --
 -- Name: transfers update_time_on_transfers; Type: TRIGGER; Schema: public; Owner: -
 --
-
-CREATE TRIGGER update_time_on_transfers BEFORE UPDATE ON public.transfers FOR EACH ROW EXECUTE FUNCTION public.trigger_set_timestamp();
-
-
+CREATE TRIGGER update_time_on_transfers BEFORE
+UPDATE ON public.transfers FOR EACH ROW EXECUTE FUNCTION public.trigger_set_timestamp();
 --
 -- Name: asset_balances fk_asset; Type: FK CONSTRAINT; Schema: public; Owner: -
 --
-
 ALTER TABLE ONLY public.asset_balances
-    ADD CONSTRAINT fk_asset FOREIGN KEY (asset_canonical_id, asset_domain) REFERENCES public.assets(canonical_id, domain);
-
-
+ADD CONSTRAINT fk_asset FOREIGN KEY (asset_canonical_id, asset_domain) REFERENCES public.assets(canonical_id, domain);
 --
 -- Name: asset_balances fk_router; Type: FK CONSTRAINT; Schema: public; Owner: -
 --
-
 ALTER TABLE ONLY public.asset_balances
-    ADD CONSTRAINT fk_router FOREIGN KEY (router_address) REFERENCES public.routers(address);
-
-
+ADD CONSTRAINT fk_router FOREIGN KEY (router_address) REFERENCES public.routers(address);
 --
 -- PostgreSQL database dump complete
 --
-
-
 --
 -- Dbmate schema migrations
 --
-
-INSERT INTO public.schema_migrations (version) VALUES
-    ('20220520150644'),
+INSERT INTO public.schema_migrations (version)
+VALUES ('20220520150644'),
     ('20220524141906'),
     ('20220617215641'),
     ('20220618065158'),
-<<<<<<< HEAD
     ('20220707182823'),
-    ('20220730013440');
-=======
-    ('20220707182823');
-    ('20220811120125');
-    ('20220816134851');
->>>>>>> 50a1f9c2
+    ('20220811120125'),
+    ('20220816134851');