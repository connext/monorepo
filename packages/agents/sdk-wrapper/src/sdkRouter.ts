--- conflicted
+++ resolved
@@ -1,11 +1,7 @@
 import { providers } from "ethers";
 import { Logger, ChainData } from "@connext/nxtp-utils";
 
-<<<<<<< HEAD
-import type { SdkConfig } from "./sdk-types";
-=======
 import type { SdkConfig, Options } from "./sdk-types";
->>>>>>> ab8f1c15
 import { axiosPost } from "./mockable";
 import { SdkShared } from "./sdkShared";
 
