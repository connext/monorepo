import { reset, restore, stub, SinonStub } from "sinon";
import { BigNumber, providers } from "ethers";
import { mock } from "./mock";
import { SdkPool } from "../src/sdkPool";
import * as MockableFns from "../src/mockable";

import {
  Pool,
  SdkAddLiquidityParams,
  SdkCalculateAddLiquidityPriceImpactParams,
  SdkCalculateAmountReceivedParams,
  SdkCalculateRemoveLiquidityPriceImpactParams,
  SdkCalculateRemoveSwapLiquidityOneTokenParams,
  SdkCalculateRemoveSwapLiquidityParams,
  SdkCalculateSwapLocalParams,
  SdkCalculateSwapParams,
  SdkCalculateSwapPriceImpactParams,
  SdkCalculateTokenAmountParams,
  SdkGetAdoptedParams,
  SdkGetDailySwapVolumeParams,
  SdkGetHourlySwapVolumeParams,
  SdkGetLPTokenAddressParams,
  SdkGetLiquidityMiningAprPerPoolParams,
  SdkGetPoolDataParams,
  SdkGetPoolParams,
  SdkGetPoolTokenAddressParams,
  SdkGetPoolTokenBalanceParams,
  SdkGetPoolTokenDecimalsParams,
  SdkGetPoolTokenIndexParams,
  SdkGetRepresentationParams,
  SdkGetTokenPriceParams,
  SdkGetTokenSupplyParams,
  SdkGetTokenSwapEventsParams,
  SdkGetTokenUserBalanceParams,
  SdkGetUserPoolsParams,
  SdkGetVirtualPriceParams,
  SdkGetYieldDataParams,
  SdkGetYieldStatsForDaysParams,
  SdkRemoveLiquidityImbalanceParams,
  SdkRemoveLiquidityOneTokenParams,
  SdkRemoveLiquidityParams,
  SdkSwapParams,
<<<<<<< HEAD
} from "../src/sdk-types";
import { expect } from "@connext/nxtp-utils";
=======
  Options,
} from "../src/sdk-types";
import { expect, mkAddress } from "@connext/nxtp-utils";
>>>>>>> ab8f1c15

const mockConfig = mock.config();
const mockChainData = mock.chainData();
const mockConnextAddress = mockConfig.chains[mock.domain.A].deployments!.connext;

const chainId = +mock.chain.A;
const relayerFee = BigNumber.from("1");
const mockXTransfer = mock.entity.xtransfer();
const mockGenericTxRequest: providers.TransactionRequest = {
  to: mockConnextAddress,
  data: "0x",
  from: mock.config().signerAddress,
  value: relayerFee,
  chainId,
};
const mockPool = {
  domainId: "1869640809",
  name: "USDC Pool",
  symbol: "USDC-nextUSDC",
  local: {
    address: "0x67E51f46e8e14D4E4cab9dF48c59ad8F512486DD",
    name: "nextUSDC",
    symbol: "nextUSDC",
    decimals: 6,
    index: 0,
    balance: "205608700888",
  },
  adopted: {
    address: "0x7F5c764cBc14f9669B88837ca1490cCa17c31607",
    name: "USDC Coin",
    symbol: "USDC",
    decimals: 6,
    index: 1,
    balance: "223116010913",
  },
  lpTokenAddress: "0xb12a1be740b99d845af98098965af761be6bd7fe",
  canonicalHash: "0x6d9af4a33ed4034765652ab0f44205952bc6d92198d3ef78fe3fb2b078d0941c",
  balances: ["100000000000000", "200000000000000"],
  decimals: [6, 6],
  invariant: "300000000000000",
  initialA: "20000",
  initialATime: 0,
  futureA: "20000",
  futureATime: 0,
  currentA: "20000",
  swapFee: "4000000",
  adminFee: "0",
};
const mockPoolBN: Pool = {
  domainId: "1869640809",
  name: "USDC Pool",
  symbol: "USDC-nextUSDC",
  local: {
    address: "0x67E51f46e8e14D4E4cab9dF48c59ad8F512486DD",
    name: "nextUSDC",
    symbol: "nextUSDC",
    decimals: 6,
    index: 0,
    balance: BigNumber.from("205608700888"),
  },
  adopted: {
    address: "0x7F5c764cBc14f9669B88837ca1490cCa17c31607",
    name: "USDC Coin",
    symbol: "USDC",
    decimals: 6,
    index: 1,
    balance: BigNumber.from("223116010913"),
  },
  lpTokenAddress: "0xb12a1be740b99d845af98098965af761be6bd7fe",
  canonicalHash: "0x6d9af4a33ed4034765652ab0f44205952bc6d92198d3ef78fe3fb2b078d0941c",
  balances: [BigNumber.from("100000000000000"), BigNumber.from("200000000000000")],
  decimals: [6, 6],
  invariant: BigNumber.from("300000000000000"),
  initialA: BigNumber.from("20000"),
  initialATime: 0,
  futureA: BigNumber.from("20000"),
  futureATime: 0,
  currentA: BigNumber.from("20000"),
  swapFee: "4000000",
  adminFee: "0",
};

describe("#SDKPool", () => {
  let sdkPool: SdkPool;
  let axiosPostStub: SinonStub;
  let expectedBaseUri: string;

  beforeEach(async () => {
    sdkPool = await SdkPool.create(mockConfig, undefined, mockChainData);
    axiosPostStub = stub(MockableFns, "axiosPost");
    expectedBaseUri = sdkPool.baseUri;
  });

  afterEach(() => {
    restore();
    reset();
  });

  describe("#create", () => {
    it("happy: should work", async () => {
      expect(sdkPool).to.not.be.undefined;
      expect(sdkPool.config).to.not.be.null;
      expect(sdkPool.chainData).to.not.be.null;

      expect(sdkPool.calculateSwap).to.be.a("function");
      expect(sdkPool.calculateSwapLocal).to.be.a("function");
      expect(sdkPool.getSwapOut).to.be.a("function");
      expect(sdkPool.calculateAmountReceived).to.be.a("function");
      expect(sdkPool.scientificToBigInt).to.be.a("function");
      expect(sdkPool.calculateTokenAmount).to.be.a("function");
      expect(sdkPool.calculateRemoveSwapLiquidity).to.be.a("function");
      expect(sdkPool.calculateRemoveSwapLiquidityOneToken).to.be.a("function");
      expect(sdkPool.calculatePriceImpact).to.be.a("function");
      expect(sdkPool.calculateAddLiquidityPriceImpact).to.be.a("function");
      expect(sdkPool.calculateRemoveLiquidityPriceImpact).to.be.a("function");
      expect(sdkPool.calculateSwapPriceImpact).to.be.a("function");
      expect(sdkPool.getTokenPrice).to.be.a("function");
      expect(sdkPool.getLPTokenAddress).to.be.a("function");
      expect(sdkPool.getTokenSupply).to.be.a("function");
      expect(sdkPool.getTokenUserBalance).to.be.a("function");
      expect(sdkPool.getPoolTokenIndex).to.be.a("function");
      expect(sdkPool.getPoolTokenDecimals).to.be.a("function");
      expect(sdkPool.getPoolTokenBalance).to.be.a("function");
      expect(sdkPool.getPoolTokenAddress).to.be.a("function");
      expect(sdkPool.getVirtualPrice).to.be.a("function");
      expect(sdkPool.getRepresentation).to.be.a("function");
      expect(sdkPool.getAdopted).to.be.a("function");
      expect(sdkPool.getTokenSwapEvents).to.be.a("function");
      expect(sdkPool.getPoolData).to.be.a("function");
      expect(sdkPool.addLiquidity).to.be.a("function");
      expect(sdkPool.removeLiquidityOneToken).to.be.a("function");
      expect(sdkPool.removeLiquidity).to.be.a("function");
      expect(sdkPool.removeLiquidityImbalance).to.be.a("function");
      expect(sdkPool.swap).to.be.a("function");
      expect(sdkPool.getPool).to.be.a("function");
      expect(sdkPool.getUserPools).to.be.a("function");
      expect(sdkPool.getYieldStatsForDays).to.be.a("function");
      expect(sdkPool.calculateYield).to.be.a("function");
      expect(sdkPool.getYieldData).to.be.a("function");
      expect(sdkPool.getLiquidityMiningAprPerPool).to.be.a("function");
      expect(sdkPool.getHourlySwapVolume).to.be.a("function");
      expect(sdkPool.getDailySwapVolume).to.be.a("function");
    });
  });

  describe("#calculateSwap", async () => {
    it("happy: should send request with correct params", async () => {
      const expectedEndpoint = "/calculateSwap";
      const expectedArgs: SdkCalculateSwapParams = {
        domainId: mockXTransfer.xparams.originDomain,
        tokenAddress: mockXTransfer.origin!.assets.transacting.asset,
        tokenIndexFrom: 0,
        tokenIndexTo: 1,
        amount: "100",
        options: {
          chains: mockConfig.chains,
          signerAddress: mockConfig.signerAddress,
        },
      };
      const expectedRes = BigNumber.from(1);

      axiosPostStub.resolves({
        data: expectedRes,
        status: 200,
      });

      const res = await sdkPool.calculateSwap(
        expectedArgs.domainId,
        expectedArgs.tokenAddress,
        expectedArgs.tokenIndexFrom,
        expectedArgs.tokenIndexTo,
        expectedArgs.amount,
      );

      expect(axiosPostStub).to.have.been.calledWithExactly(expectedBaseUri + expectedEndpoint, expectedArgs);
      expect(res).to.be.deep.eq(expectedRes);
    });

    it("happy: should send request with overridden options", async () => {
      const expectedEndpoint = "/calculateSwap";
      const expectedArgs: SdkCalculateSwapParams = {
        domainId: mockXTransfer.xparams.originDomain,
        tokenAddress: mockXTransfer.origin!.assets.transacting.asset,
        tokenIndexFrom: 0,
        tokenIndexTo: 1,
        amount: "100",
        options: {
          chains: mockConfig.chains,
          signerAddress: mockConfig.signerAddress,
        },
      };
      const options: Options = {
        signerAddress: mkAddress("0xabc"),
        chains: {
          "404": {
            providers: ["https://some-fake-provider.io"],
          },
        },
      };
      const expectedRes = BigNumber.from(1);

      axiosPostStub.resolves({
        data: expectedRes,
        status: 200,
      });

      const res = await sdkPool.calculateSwap(
        expectedArgs.domainId,
        expectedArgs.tokenAddress,
        expectedArgs.tokenIndexFrom,
        expectedArgs.tokenIndexTo,
        expectedArgs.amount,
        options,
      );

      expect(axiosPostStub).to.have.been.calledWithExactly(expectedBaseUri + expectedEndpoint, {
        ...expectedArgs,
        options,
      });
      expect(res).to.be.deep.eq(expectedRes);
    });
  });

  describe("#calculateSwapLocal", async () => {
    it("happy: should work", async () => {
      const expectedArgs: SdkCalculateSwapLocalParams = {
        domainId: mockXTransfer.xparams.originDomain,
        pool: mockPool,
        tokenAddress: mockXTransfer.origin!.assets.transacting.asset,
        tokenIndexFrom: 0,
        tokenIndexTo: 1,
        amount: "100",
      };
      const expectedRes = BigNumber.from(199920000000000);

      const res = await sdkPool.calculateSwapLocal(
        expectedArgs.domainId,
        mockPoolBN,
        expectedArgs.tokenAddress,
        expectedArgs.tokenIndexFrom,
        expectedArgs.tokenIndexTo,
        expectedArgs.amount,
      );

      expect(res).to.be.deep.eq(expectedRes);
    });
  });

  describe("#getSwapOut", async () => {
    it("happy: should calculate swap out", async () => {
      const mockX = BigNumber.from("100000000000000");
      const mockxp = [BigNumber.from("100000000000000")];
      const mockIndexFrom = 1;
      const mockIndexTo = 1;
      const swapOut = await sdkPool.getSwapOut(mockPoolBN, mockX, mockxp, mockIndexFrom, mockIndexTo);
      expect(swapOut).not.to.be.eq(null);
    });
  });

  describe("#calculateAmountReceived", () => {
    it("happy: should send request with correct params", async () => {
      const expectedEndpoint = "/calculateAmountReceived";
      const expectedArgs: SdkCalculateAmountReceivedParams = {
        originDomain: mockXTransfer.xparams.originDomain,
        destinationDomain: mockXTransfer.xparams.destinationDomain,
        originTokenAddress: mockXTransfer.origin!.assets.transacting.asset,
        amount: "100",
        receiveLocal: false,
        checkFastLiquidity: false,
      };
      const expectedRes = BigNumber.from(1);

      axiosPostStub.resolves({
        data: expectedRes,
        status: 200,
      });

      const res = await sdkPool.calculateAmountReceived(
        expectedArgs.originDomain,
        expectedArgs.destinationDomain,
        expectedArgs.originTokenAddress,
        expectedArgs.amount,
      );

      expect(axiosPostStub).to.have.been.calledWithExactly(expectedBaseUri + expectedEndpoint, expectedArgs);
      expect(res).to.be.deep.eq(expectedRes);
    });
  });

  describe("#scientificToBigInt", async () => {
    it("happy: should get bigInt", async () => {
      const mockscientificNotationString = "1e18";
      const bigInt = sdkPool.scientificToBigInt(mockscientificNotationString);
      expect(bigInt).to.be.eq(BigInt(1000000000000000000));
    });
  });

  describe("#calculateTokenAmount", async () => {
    it("happy: should send request with correct params", async () => {
      const expectedEndpoint = "/calculateTokenAmount";
      const expectedArgs: SdkCalculateTokenAmountParams = {
        domainId: mockXTransfer.xparams.originDomain,
        tokenAddress: mockXTransfer.origin!.assets.transacting.asset,
        amounts: ["100", "100"],
        isDeposit: true,
        options: {
          chains: mockConfig.chains,
          signerAddress: mockConfig.signerAddress,
        },
      };
      const expectedRes = BigNumber.from(1);

      axiosPostStub.resolves({
        data: expectedRes,
        status: 200,
      });

      const res = await sdkPool.calculateTokenAmount(
        expectedArgs.domainId,
        expectedArgs.tokenAddress,
        expectedArgs.amounts,
        expectedArgs.isDeposit,
      );

      expect(axiosPostStub).to.have.been.calledWithExactly(expectedBaseUri + expectedEndpoint, expectedArgs);
      expect(res).to.be.deep.eq(expectedRes);
    });

    it("happy: should send request with overridden options", async () => {
      const expectedEndpoint = "/calculateTokenAmount";
      const expectedArgs: SdkCalculateTokenAmountParams = {
        domainId: mockXTransfer.xparams.originDomain,
        tokenAddress: mockXTransfer.origin!.assets.transacting.asset,
        amounts: ["100", "100"],
        isDeposit: true,
        options: {
          chains: mockConfig.chains,
          signerAddress: mockConfig.signerAddress,
        },
      };
      const options: Options = {
        signerAddress: mkAddress("0xabc"),
        chains: {
          "404": {
            providers: ["https://some-fake-provider.io"],
          },
        },
      };
      const expectedRes = BigNumber.from(1);

      axiosPostStub.resolves({
        data: expectedRes,
        status: 200,
      });

      const res = await sdkPool.calculateTokenAmount(
        expectedArgs.domainId,
        expectedArgs.tokenAddress,
        expectedArgs.amounts,
        expectedArgs.isDeposit,
        options,
      );

      expect(axiosPostStub).to.have.been.calledWithExactly(expectedBaseUri + expectedEndpoint, {
        ...expectedArgs,
        options,
      });
      expect(res).to.be.deep.eq(expectedRes);
    });
  });

  describe("#calculateRemoveSwapLiquidity", async () => {
    it("happy: should send request with correct params", async () => {
      const expectedEndpoint = "/calculateRemoveSwapLiquidity";
      const expectedArgs: SdkCalculateRemoveSwapLiquidityParams = {
        domainId: mockXTransfer.xparams.originDomain,
        tokenAddress: mockXTransfer.origin!.assets.transacting.asset,
        amount: "100",
        options: {
          chains: mockConfig.chains,
          signerAddress: mockConfig.signerAddress,
        },
      };
      const expectedRes = BigNumber.from(1);

      axiosPostStub.resolves({
        data: expectedRes,
        status: 200,
      });

      const res = await sdkPool.calculateRemoveSwapLiquidity(
        expectedArgs.domainId,
        expectedArgs.tokenAddress,
        expectedArgs.amount,
      );

      expect(axiosPostStub).to.have.been.calledWithExactly(expectedBaseUri + expectedEndpoint, expectedArgs);
      expect(res).to.be.deep.eq(expectedRes);
    });

    it("happy: should send request with overridden options", async () => {
      const expectedEndpoint = "/calculateRemoveSwapLiquidity";
      const expectedArgs: SdkCalculateRemoveSwapLiquidityParams = {
        domainId: mockXTransfer.xparams.originDomain,
        tokenAddress: mockXTransfer.origin!.assets.transacting.asset,
        amount: "100",
        options: {
          chains: mockConfig.chains,
          signerAddress: mockConfig.signerAddress,
        },
      };
      const options: Options = {
        signerAddress: mkAddress("0xabc"),
        chains: {
          "404": {
            providers: ["https://some-fake-provider.io"],
          },
        },
      };
      const expectedRes = BigNumber.from(1);

      axiosPostStub.resolves({
        data: expectedRes,
        status: 200,
      });

      const res = await sdkPool.calculateRemoveSwapLiquidity(
        expectedArgs.domainId,
        expectedArgs.tokenAddress,
        expectedArgs.amount,
        options,
      );

      expect(axiosPostStub).to.have.been.calledWithExactly(expectedBaseUri + expectedEndpoint, {
        ...expectedArgs,
        options,
      });
      expect(res).to.be.deep.eq(expectedRes);
    });
  });

  describe("#calculateRemoveSwapLiquidityOneToken", async () => {
    it("happy: should send request with correct params", async () => {
      const expectedEndpoint = "/calculateRemoveSwapLiquidityOneToken";
      const expectedArgs: SdkCalculateRemoveSwapLiquidityOneTokenParams = {
        domainId: mockXTransfer.xparams.originDomain,
        tokenAddress: mockXTransfer.origin!.assets.transacting.asset,
        amount: "100",
        index: 0,
        options: {
          chains: mockConfig.chains,
          signerAddress: mockConfig.signerAddress,
        },
      };
      const expectedRes = BigNumber.from(1);

      axiosPostStub.resolves({
        data: expectedRes,
        status: 200,
      });

      const res = await sdkPool.calculateRemoveSwapLiquidityOneToken(
        expectedArgs.domainId,
        expectedArgs.tokenAddress,
        expectedArgs.amount,
        expectedArgs.index,
      );

      expect(axiosPostStub).to.have.been.calledWithExactly(expectedBaseUri + expectedEndpoint, expectedArgs);
      expect(res).to.be.deep.eq(expectedRes);
    });

    it("happy: should send request with overridden options", async () => {
      const expectedEndpoint = "/calculateRemoveSwapLiquidityOneToken";
      const expectedArgs: SdkCalculateRemoveSwapLiquidityOneTokenParams = {
        domainId: mockXTransfer.xparams.originDomain,
        tokenAddress: mockXTransfer.origin!.assets.transacting.asset,
        amount: "100",
        index: 0,
        options: {
          chains: mockConfig.chains,
          signerAddress: mockConfig.signerAddress,
        },
      };
      const options: Options = {
        signerAddress: mkAddress("0xabc"),
        chains: {
          "404": {
            providers: ["https://some-fake-provider.io"],
          },
        },
      };
      const expectedRes = BigNumber.from(1);

      axiosPostStub.resolves({
        data: expectedRes,
        status: 200,
      });

      const res = await sdkPool.calculateRemoveSwapLiquidityOneToken(
        expectedArgs.domainId,
        expectedArgs.tokenAddress,
        expectedArgs.amount,
        expectedArgs.index,
        options,
      );

      expect(axiosPostStub).to.have.been.calledWithExactly(expectedBaseUri + expectedEndpoint, {
        ...expectedArgs,
        options,
      });
      expect(res).to.be.deep.eq(expectedRes);
    });
  });

  describe("#calculatePriceImpact", async () => {
    it("happy: should get price impact", async () => {
      const mockAmount: BigNumber = BigNumber.from("1000000000000000000").pow(18);
      const mockOutputAmount: BigNumber = BigNumber.from("2000000000000000000").pow(18);
      const result: string = "262143000000000000000000";
      const priceImpact = await sdkPool.calculatePriceImpact(mockAmount, mockOutputAmount);
      expect(priceImpact.toString()).to.be.eq(result);
    });
  });

  describe("#calculateAddLiquidityPriceImpact", async () => {
    it("happy: should send request with correct params", async () => {
      const expectedEndpoint = "/calculateAddLiquidityPriceImpact";
      const expectedArgs: SdkCalculateAddLiquidityPriceImpactParams = {
        domainId: mockXTransfer.xparams.originDomain,
        tokenAddress: mockXTransfer.origin!.assets.transacting.asset,
        amountX: "100",
        amountY: "100",
      };
      const expectedRes = BigNumber.from(1);

      axiosPostStub.resolves({
        data: expectedRes,
        status: 200,
      });

      const res = await sdkPool.calculateAddLiquidityPriceImpact(
        expectedArgs.domainId,
        expectedArgs.tokenAddress,
        expectedArgs.amountX,
        expectedArgs.amountY,
      );

      expect(axiosPostStub).to.have.been.calledWithExactly(expectedBaseUri + expectedEndpoint, expectedArgs);
      expect(res).to.be.deep.eq(expectedRes);
    });
  });

  describe("#calculateRemoveLiquidityPriceImpact", async () => {
    it("happy: should send request with correct params", async () => {
      const expectedEndpoint = "/calculateRemoveLiquidityPriceImpact";
      const expectedArgs: SdkCalculateRemoveLiquidityPriceImpactParams = {
        domainId: mockXTransfer.xparams.originDomain,
        tokenAddress: mockXTransfer.origin!.assets.transacting.asset,
        amountX: "100",
        amountY: "100",
      };
      const expectedRes = BigNumber.from(1);

      axiosPostStub.resolves({
        data: expectedRes,
        status: 200,
      });

      const res = await sdkPool.calculateRemoveLiquidityPriceImpact(
        expectedArgs.domainId,
        expectedArgs.tokenAddress,
        expectedArgs.amountX,
        expectedArgs.amountY,
      );

      expect(axiosPostStub).to.have.been.calledWithExactly(expectedBaseUri + expectedEndpoint, expectedArgs);
      expect(res).to.be.deep.eq(expectedRes);
    });
  });

  describe("#calculateSwapPriceImpact", async () => {
    it("happy: should send request with correct params", async () => {
      const expectedEndpoint = "/calculateSwapPriceImpact";
      const expectedArgs: SdkCalculateSwapPriceImpactParams = {
        domainId: mockXTransfer.xparams.originDomain,
        amountX: "100",
        tokenX: mock.asset.A.address,
        tokenY: mock.asset.B.address,
        options: {
          chains: mockConfig.chains,
          signerAddress: mockConfig.signerAddress,
        },
      };
      const expectedRes = BigNumber.from(1);

      axiosPostStub.resolves({
        data: expectedRes,
        status: 200,
      });

      const res = await sdkPool.calculateSwapPriceImpact(
        expectedArgs.domainId,
        expectedArgs.amountX,
        expectedArgs.tokenX,
        expectedArgs.tokenY,
      );

      expect(axiosPostStub).to.have.been.calledWithExactly(expectedBaseUri + expectedEndpoint, expectedArgs);
      expect(res).to.be.deep.eq(expectedRes);
    });

    it("happy: should send request with overridden options", async () => {
      const expectedEndpoint = "/calculateSwapPriceImpact";
      const expectedArgs: SdkCalculateSwapPriceImpactParams = {
        domainId: mockXTransfer.xparams.originDomain,
        amountX: "100",
        tokenX: mock.asset.A.address,
        tokenY: mock.asset.B.address,
        options: {
          chains: mockConfig.chains,
          signerAddress: mockConfig.signerAddress,
        },
      };
      const options: Options = {
        signerAddress: mkAddress("0xabc"),
        chains: {
          "404": {
            providers: ["https://some-fake-provider.io"],
          },
        },
      };
      const expectedRes = BigNumber.from(1);

      axiosPostStub.resolves({
        data: expectedRes,
        status: 200,
      });

      const res = await sdkPool.calculateSwapPriceImpact(
        expectedArgs.domainId,
        expectedArgs.amountX,
        expectedArgs.tokenX,
        expectedArgs.tokenY,
        options,
      );

      expect(axiosPostStub).to.have.been.calledWithExactly(expectedBaseUri + expectedEndpoint, {
        ...expectedArgs,
        options,
      });
      expect(res).to.be.deep.eq(expectedRes);
    });
  });

  describe("#getTokenPrice", async () => {
    it("happy: should send request with correct params", async () => {
      const expectedEndpoint = "/getTokenPrice";
      const expectedArgs: SdkGetTokenPriceParams = {
        tokenSymbol: "USDC",
      };
      const expectedRes = BigNumber.from(1);

      axiosPostStub.resolves({
        data: expectedRes,
        status: 200,
      });

      const res = await sdkPool.getTokenPrice(expectedArgs.tokenSymbol);

      expect(axiosPostStub).to.have.been.calledWithExactly(expectedBaseUri + expectedEndpoint, expectedArgs);
      expect(res).to.be.deep.eq(expectedRes);
    });
  });

  describe("#getLPTokenAddress", async () => {
    it("happy: should send request with correct params", async () => {
      const expectedEndpoint = "/getLPTokenAddress";
      const expectedArgs: SdkGetLPTokenAddressParams = {
        domainId: mockXTransfer.xparams.originDomain,
        tokenAddress: mockXTransfer.origin!.assets.transacting.asset,
      };
      const expectedRes = "0x0000000000000000000000000000000000000000";

      axiosPostStub.resolves({
        data: expectedRes,
        status: 200,
      });

      const res = await sdkPool.getLPTokenAddress(expectedArgs.domainId, expectedArgs.tokenAddress);

      expect(axiosPostStub).to.have.been.calledWithExactly(expectedBaseUri + expectedEndpoint, expectedArgs);
      expect(res).to.be.deep.eq(expectedRes);
    });
  });

  describe("#getTokenSupply", async () => {
    it("happy: should send request with correct params", async () => {
      const expectedEndpoint = "/getTokenSupply";
      const expectedArgs: SdkGetTokenSupplyParams = {
        domainId: mockXTransfer.xparams.originDomain,
        tokenAddress: mockXTransfer.origin!.assets.transacting.asset,
      };
      const expectedRes = BigNumber.from(1);

      axiosPostStub.resolves({
        data: expectedRes,
        status: 200,
      });

      const res = await sdkPool.getTokenSupply(expectedArgs.domainId, expectedArgs.tokenAddress);

      expect(axiosPostStub).to.have.been.calledWithExactly(expectedBaseUri + expectedEndpoint, expectedArgs);
      expect(res).to.be.deep.eq(expectedRes);
    });
  });

  describe("#getTokenUserBalance", async () => {
    it("happy: should send request with correct params", async () => {
      const expectedEndpoint = "/getTokenUserBalance";
      const expectedArgs: SdkGetTokenUserBalanceParams = {
        domainId: mockXTransfer.xparams.originDomain,
        tokenAddress: mockXTransfer.origin!.assets.transacting.asset,
        userAddress: "0x0000000000000000000000000000000000000000",
      };
      const expectedRes = BigNumber.from(1);

      axiosPostStub.resolves({
        data: expectedRes,
        status: 200,
      });

      const res = await sdkPool.getTokenUserBalance(
        expectedArgs.domainId,
        expectedArgs.tokenAddress,
        expectedArgs.userAddress,
      );

      expect(axiosPostStub).to.have.been.calledWithExactly(expectedBaseUri + expectedEndpoint, expectedArgs);
      expect(res).to.be.deep.eq(expectedRes);
    });
  });

  describe("#getPoolTokenIndex", async () => {
    it("happy: should send request with correct params", async () => {
      const expectedEndpoint = "/getPoolTokenIndex";
      const expectedArgs: SdkGetPoolTokenIndexParams = {
        domainId: mockXTransfer.xparams.originDomain,
        tokenAddress: mockXTransfer.origin!.assets.transacting.asset,
        poolTokenAddress: mockXTransfer.origin!.assets.transacting.asset,
      };
      const expectedRes = 0;

      axiosPostStub.resolves({
        data: expectedRes,
        status: 200,
      });

      const res = await sdkPool.getPoolTokenIndex(
        expectedArgs.domainId,
        expectedArgs.tokenAddress,
        expectedArgs.poolTokenAddress,
      );

      expect(axiosPostStub).to.have.been.calledWithExactly(expectedBaseUri + expectedEndpoint, expectedArgs);
      expect(res).to.be.deep.eq(expectedRes);
    });
  });

  describe("#getPoolTokenDecimals", async () => {
    it("happy: should send request with correct params", async () => {
      const expectedEndpoint = "/getPoolTokenDecimals";
      const expectedArgs: SdkGetPoolTokenDecimalsParams = {
        domainId: mockXTransfer.xparams.originDomain,
        tokenAddress: mockXTransfer.origin!.assets.transacting.asset,
        poolTokenAddress: mockXTransfer.origin!.assets.transacting.asset,
      };
      const expectedRes = 0;

      axiosPostStub.resolves({
        data: expectedRes,
        status: 200,
      });

      const res = await sdkPool.getPoolTokenDecimals(
        expectedArgs.domainId,
        expectedArgs.tokenAddress,
        expectedArgs.poolTokenAddress,
      );

      expect(axiosPostStub).to.have.been.calledWithExactly(expectedBaseUri + expectedEndpoint, expectedArgs);
      expect(res).to.be.deep.eq(expectedRes);
    });
  });

  describe("#getPoolTokenBalance", async () => {
    it("happy: should send request with correct params", async () => {
      const expectedEndpoint = "/getPoolTokenBalance";
      const expectedArgs: SdkGetPoolTokenBalanceParams = {
        domainId: mockXTransfer.xparams.originDomain,
        tokenAddress: mockXTransfer.origin!.assets.transacting.asset,
        poolTokenAddress: mockXTransfer.origin!.assets.transacting.asset,
        _index: 0,
        options: {
          chains: mockConfig.chains,
          signerAddress: mockConfig.signerAddress,
        },
      };
      const expectedRes = BigNumber.from(1);

      axiosPostStub.resolves({
        data: expectedRes,
        status: 200,
      });

      const res = await sdkPool.getPoolTokenBalance(
        expectedArgs.domainId,
        expectedArgs.tokenAddress,
        expectedArgs.poolTokenAddress,
        expectedArgs._index,
      );

      expect(axiosPostStub).to.have.been.calledWithExactly(expectedBaseUri + expectedEndpoint, expectedArgs);
      expect(res).to.be.deep.eq(expectedRes);
    });

    it("happy: should send request with overridden options", async () => {
      const expectedEndpoint = "/getPoolTokenBalance";
      const expectedArgs: SdkGetPoolTokenBalanceParams = {
        domainId: mockXTransfer.xparams.originDomain,
        tokenAddress: mockXTransfer.origin!.assets.transacting.asset,
        poolTokenAddress: mockXTransfer.origin!.assets.transacting.asset,
        _index: 0,
        options: {
          chains: mockConfig.chains,
          signerAddress: mockConfig.signerAddress,
        },
      };
      const options: Options = {
        signerAddress: mkAddress("0xabc"),
        chains: {
          "404": {
            providers: ["https://some-fake-provider.io"],
          },
        },
      };
      const expectedRes = BigNumber.from(1);

      axiosPostStub.resolves({
        data: expectedRes,
        status: 200,
      });

      const res = await sdkPool.getPoolTokenBalance(
        expectedArgs.domainId,
        expectedArgs.tokenAddress,
        expectedArgs.poolTokenAddress,
        expectedArgs._index,
        options,
      );

      expect(axiosPostStub).to.have.been.calledWithExactly(expectedBaseUri + expectedEndpoint, {
        ...expectedArgs,
        options,
      });
      expect(res).to.be.deep.eq(expectedRes);
    });
  });

  describe("#getPoolTokenAddress", async () => {
    it("happy: should send request with correct params", async () => {
      const expectedEndpoint = "/getPoolTokenAddress";
      const expectedArgs: SdkGetPoolTokenAddressParams = {
        domainId: mockXTransfer.xparams.originDomain,
        tokenAddress: mockXTransfer.origin!.assets.transacting.asset,
        index: 0,
      };
      const expectedRes = "0x0000000000000000000000000000000000000000";

      axiosPostStub.resolves({
        data: expectedRes,
        status: 200,
      });

      const res = await sdkPool.getPoolTokenAddress(
        expectedArgs.domainId,
        expectedArgs.tokenAddress,
        expectedArgs.index,
      );

      expect(axiosPostStub).to.have.been.calledWithExactly(expectedBaseUri + expectedEndpoint, expectedArgs);
      expect(res).to.be.deep.eq(expectedRes);
    });
  });

  describe("#getVirtualPrice", async () => {
    it("happy: should send request with correct params", async () => {
      const expectedEndpoint = "/getVirtualPrice";
      const expectedArgs: SdkGetVirtualPriceParams = {
        domainId: mockXTransfer.xparams.originDomain,
        tokenAddress: mockXTransfer.origin!.assets.transacting.asset,
        options: {
          chains: mockConfig.chains,
          signerAddress: mockConfig.signerAddress,
        },
      };
      const expectedRes = BigNumber.from(1);

      axiosPostStub.resolves({
        data: expectedRes,
        status: 200,
      });

      const res = await sdkPool.getVirtualPrice(expectedArgs.domainId, expectedArgs.tokenAddress);

      expect(axiosPostStub).to.have.been.calledWithExactly(expectedBaseUri + expectedEndpoint, expectedArgs);
      expect(res).to.be.deep.eq(expectedRes);
    });

    it("happy: should send request with overridden options", async () => {
      const expectedEndpoint = "/getVirtualPrice";
      const expectedArgs: SdkGetVirtualPriceParams = {
        domainId: mockXTransfer.xparams.originDomain,
        tokenAddress: mockXTransfer.origin!.assets.transacting.asset,
        options: {
          chains: mockConfig.chains,
          signerAddress: mockConfig.signerAddress,
        },
      };
      const options: Options = {
        signerAddress: mkAddress("0xabc"),
        chains: {
          "404": {
            providers: ["https://some-fake-provider.io"],
          },
        },
      };
      const expectedRes = BigNumber.from(1);

      axiosPostStub.resolves({
        data: expectedRes,
        status: 200,
      });

      const res = await sdkPool.getVirtualPrice(expectedArgs.domainId, expectedArgs.tokenAddress, options);

      expect(axiosPostStub).to.have.been.calledWithExactly(expectedBaseUri + expectedEndpoint, {
        ...expectedArgs,
        options,
      });
      expect(res).to.be.deep.eq(expectedRes);
    });
  });

  describe("#getRepresentation", async () => {
    it("happy: should send request with correct params", async () => {
      const expectedEndpoint = "/getRepresentation";
      const expectedArgs: SdkGetRepresentationParams = {
        domainId: mockXTransfer.xparams.originDomain,
        tokenAddress: mockXTransfer.origin!.assets.transacting.asset,
      };
      const expectedRes = "0x0000000000000000000000000000000000000000";

      axiosPostStub.resolves({
        data: expectedRes,
        status: 200,
      });

      const res = await sdkPool.getRepresentation(expectedArgs.domainId, expectedArgs.tokenAddress);

      expect(axiosPostStub).to.have.been.calledWithExactly(expectedBaseUri + expectedEndpoint, expectedArgs);
      expect(res).to.be.deep.eq(expectedRes);
    });
  });

  describe("#getAdopted", async () => {
    it("happy: should send request with correct params", async () => {
      const expectedEndpoint = "/getAdopted";
      const expectedArgs: SdkGetAdoptedParams = {
        domainId: mockXTransfer.xparams.originDomain,
        tokenAddress: mockXTransfer.origin!.assets.transacting.asset,
      };
      const expectedRes = "0x0000000000000000000000000000000000000000";

      axiosPostStub.resolves({
        data: expectedRes,
        status: 200,
      });

      const res = await sdkPool.getAdopted(expectedArgs.domainId, expectedArgs.tokenAddress);

      expect(axiosPostStub).to.have.been.calledWithExactly(expectedBaseUri + expectedEndpoint, expectedArgs);
      expect(res).to.be.deep.eq(expectedRes);
    });
  });

  describe("#getTokenSwapEvents", async () => {
    it("happy: should send request with correct params", async () => {
      const expectedEndpoint = "/getTokenSwapEvents";
      const expectedArgs: SdkGetTokenSwapEventsParams = {};
      const expectedRes = {};

      axiosPostStub.resolves({
        data: expectedRes,
        status: 200,
      });

      const res = await sdkPool.getTokenSwapEvents(expectedArgs);

      expect(axiosPostStub).to.have.been.calledWithExactly(expectedBaseUri + expectedEndpoint, expectedArgs);
      expect(res).to.be.deep.eq(expectedRes);
    });
  });

  describe("#getPoolData", async () => {
    it("happy: should send request with correct params", async () => {
      const expectedEndpoint = "/getPoolData";
      const expectedArgs: SdkGetPoolDataParams = {};
      const expectedRes = {};

      axiosPostStub.resolves({
        data: expectedRes,
        status: 200,
      });

      const res = await sdkPool.getPoolData(expectedArgs);

      expect(axiosPostStub).to.have.been.calledWithExactly(expectedBaseUri + expectedEndpoint, expectedArgs);
      expect(res).to.be.deep.eq(expectedRes);
    });
  });

  describe("#addLiquidity", async () => {
    it("happy: should send request with correct params", async () => {
      const expectedEndpoint = "/addLiquidity";
      const expectedArgs: SdkAddLiquidityParams = {
        domainId: mockXTransfer.xparams.originDomain,
        tokenAddress: mockXTransfer.origin!.assets.transacting.asset,
        amounts: ["100", "100"],
        minToMint: "0",
        deadline: 100000,
        options: {
          chains: mockConfig.chains,
          signerAddress: mockConfig.signerAddress,
        },
      };

      axiosPostStub.resolves({
        data: mockGenericTxRequest,
        status: 200,
      });

      const res = await sdkPool.addLiquidity(
        expectedArgs.domainId,
        expectedArgs.tokenAddress,
        expectedArgs.amounts,
        expectedArgs.minToMint,
        expectedArgs.deadline,
      );

      expect(axiosPostStub).to.have.been.calledWithExactly(expectedBaseUri + expectedEndpoint, expectedArgs);
      expect(res).to.be.deep.eq(mockGenericTxRequest);
    });

    it("happy: should send request with overridden options", async () => {
      const expectedEndpoint = "/addLiquidity";
      const expectedArgs: SdkAddLiquidityParams = {
        domainId: mockXTransfer.xparams.originDomain,
        tokenAddress: mockXTransfer.origin!.assets.transacting.asset,
        amounts: ["100", "100"],
        minToMint: "0",
        deadline: 100000,
        options: {
          chains: mockConfig.chains,
          signerAddress: mockConfig.signerAddress,
        },
      };
      const options: Options = {
        signerAddress: mkAddress("0xabc"),
        chains: {
          "404": {
            providers: ["https://some-fake-provider.io"],
          },
        },
      };

      axiosPostStub.resolves({
        data: mockGenericTxRequest,
        status: 200,
      });

      const res = await sdkPool.addLiquidity(
        expectedArgs.domainId,
        expectedArgs.tokenAddress,
        expectedArgs.amounts,
        expectedArgs.minToMint,
        expectedArgs.deadline,
        options,
      );

      expect(axiosPostStub).to.have.been.calledWithExactly(expectedBaseUri + expectedEndpoint, {
        ...expectedArgs,
        options,
      });
      expect(res).to.be.deep.eq(mockGenericTxRequest);
    });
  });

  describe("#removeLiquidityOneToken", async () => {
    it("happy: should send request with correct params", async () => {
      const expectedEndpoint = "/removeLiquidityOneToken";
      const expectedArgs: SdkRemoveLiquidityOneTokenParams = {
        domainId: mockXTransfer.xparams.originDomain,
        tokenAddress: mockXTransfer.origin!.assets.transacting.asset,
        withdrawTokenAddress: mockXTransfer.origin!.assets.transacting.asset,
        amount: "100",
        minAmount: "0",
        deadline: 100000,
        options: {
          chains: mockConfig.chains,
          signerAddress: mockConfig.signerAddress,
        },
      };

      axiosPostStub.resolves({
        data: mockGenericTxRequest,
        status: 200,
      });

      const res = await sdkPool.removeLiquidityOneToken(
        expectedArgs.domainId,
        expectedArgs.tokenAddress,
        expectedArgs.withdrawTokenAddress,
        expectedArgs.amount,
        expectedArgs.minAmount,
        expectedArgs.deadline,
      );

      expect(axiosPostStub).to.have.been.calledWithExactly(expectedBaseUri + expectedEndpoint, expectedArgs);
      expect(res).to.be.deep.eq(mockGenericTxRequest);
    });

    it("happy: should send request with overridden options", async () => {
      const expectedEndpoint = "/removeLiquidityOneToken";
      const expectedArgs: SdkRemoveLiquidityOneTokenParams = {
        domainId: mockXTransfer.xparams.originDomain,
        tokenAddress: mockXTransfer.origin!.assets.transacting.asset,
        withdrawTokenAddress: mockXTransfer.origin!.assets.transacting.asset,
        amount: "100",
        minAmount: "0",
        deadline: 100000,
        options: {
          chains: mockConfig.chains,
          signerAddress: mockConfig.signerAddress,
        },
      };
      const options: Options = {
        signerAddress: mkAddress("0xabc"),
        chains: {
          "404": {
            providers: ["https://some-fake-provider.io"],
          },
        },
      };

      axiosPostStub.resolves({
        data: mockGenericTxRequest,
        status: 200,
      });

      const res = await sdkPool.removeLiquidityOneToken(
        expectedArgs.domainId,
        expectedArgs.tokenAddress,
        expectedArgs.withdrawTokenAddress,
        expectedArgs.amount,
        expectedArgs.minAmount,
        expectedArgs.deadline,
        options,
      );

      expect(axiosPostStub).to.have.been.calledWithExactly(expectedBaseUri + expectedEndpoint, {
        ...expectedArgs,
        options,
      });
      expect(res).to.be.deep.eq(mockGenericTxRequest);
    });
  });

  describe("#removeLiquidity", async () => {
    it("happy: should send request with correct params", async () => {
      const expectedEndpoint = "/removeLiquidity";
      const expectedArgs: SdkRemoveLiquidityParams = {
        domainId: mockXTransfer.xparams.originDomain,
        tokenAddress: mockXTransfer.origin!.assets.transacting.asset,
        amount: "100",
        minAmounts: ["100", "100"],
        deadline: 100000,
        options: {
          chains: mockConfig.chains,
          signerAddress: mockConfig.signerAddress,
        },
      };

      axiosPostStub.resolves({
        data: mockGenericTxRequest,
        status: 200,
      });

      const res = await sdkPool.removeLiquidity(
        expectedArgs.domainId,
        expectedArgs.tokenAddress,
        expectedArgs.amount,
        expectedArgs.minAmounts,
        expectedArgs.deadline,
      );

      expect(axiosPostStub).to.have.been.calledWithExactly(expectedBaseUri + expectedEndpoint, expectedArgs);
      expect(res).to.be.deep.eq(mockGenericTxRequest);
    });

    it("happy: should send request with overridden options", async () => {
      const expectedEndpoint = "/removeLiquidity";
      const expectedArgs: SdkRemoveLiquidityParams = {
        domainId: mockXTransfer.xparams.originDomain,
        tokenAddress: mockXTransfer.origin!.assets.transacting.asset,
        amount: "100",
        minAmounts: ["100", "100"],
        deadline: 100000,
        options: {
          chains: mockConfig.chains,
          signerAddress: mockConfig.signerAddress,
        },
      };
      const options: Options = {
        signerAddress: mkAddress("0xabc"),
        chains: {
          "404": {
            providers: ["https://some-fake-provider.io"],
          },
        },
      };

      axiosPostStub.resolves({
        data: mockGenericTxRequest,
        status: 200,
      });

      const res = await sdkPool.removeLiquidity(
        expectedArgs.domainId,
        expectedArgs.tokenAddress,
        expectedArgs.amount,
        expectedArgs.minAmounts,
        expectedArgs.deadline,
        options,
      );

      expect(axiosPostStub).to.have.been.calledWithExactly(expectedBaseUri + expectedEndpoint, {
        ...expectedArgs,
        options,
      });
      expect(res).to.be.deep.eq(mockGenericTxRequest);
    });
  });

  describe("#removeLiquidityImbalance", async () => {
    it("happy: should send request with correct params", async () => {
      const expectedEndpoint = "/removeLiquidityImbalance";
      const expectedArgs: SdkRemoveLiquidityImbalanceParams = {
        domainId: mockXTransfer.xparams.originDomain,
        tokenAddress: mockXTransfer.origin!.assets.transacting.asset,
        amounts: ["100", "100"],
        maxBurnAmount: "0",
        deadline: 100000,
        options: {
          chains: mockConfig.chains,
          signerAddress: mockConfig.signerAddress,
        },
      };

      axiosPostStub.resolves({
        data: mockGenericTxRequest,
        status: 200,
      });

      const res = await sdkPool.removeLiquidityImbalance(
        expectedArgs.domainId,
        expectedArgs.tokenAddress,
        expectedArgs.amounts,
        expectedArgs.maxBurnAmount,
        expectedArgs.deadline,
      );

      expect(axiosPostStub).to.have.been.calledWithExactly(expectedBaseUri + expectedEndpoint, expectedArgs);
      expect(res).to.be.deep.eq(mockGenericTxRequest);
    });

    it("happy: should send request with overridden options", async () => {
      const expectedEndpoint = "/removeLiquidityImbalance";
      const expectedArgs: SdkRemoveLiquidityImbalanceParams = {
        domainId: mockXTransfer.xparams.originDomain,
        tokenAddress: mockXTransfer.origin!.assets.transacting.asset,
        amounts: ["100", "100"],
        maxBurnAmount: "0",
        deadline: 100000,
        options: {
          chains: mockConfig.chains,
          signerAddress: mockConfig.signerAddress,
        },
      };
      const options: Options = {
        signerAddress: mkAddress("0xabc"),
        chains: {
          "404": {
            providers: ["https://some-fake-provider.io"],
          },
        },
      };

      axiosPostStub.resolves({
        data: mockGenericTxRequest,
        status: 200,
      });

      const res = await sdkPool.removeLiquidityImbalance(
        expectedArgs.domainId,
        expectedArgs.tokenAddress,
        expectedArgs.amounts,
        expectedArgs.maxBurnAmount,
        expectedArgs.deadline,
        options,
      );

      expect(axiosPostStub).to.have.been.calledWithExactly(expectedBaseUri + expectedEndpoint, {
        ...expectedArgs,
        options,
      });
      expect(res).to.be.deep.eq(mockGenericTxRequest);
    });
  });

  describe("#swap", async () => {
    it("happy: should send request with correct params", async () => {
      const expectedEndpoint = "/swap";
      const expectedArgs: SdkSwapParams = {
        domainId: mockXTransfer.xparams.originDomain,
        tokenAddress: mockXTransfer.origin!.assets.transacting.asset,
        from: mockXTransfer.origin!.assets.transacting.asset,
        to: mockXTransfer.origin!.assets.bridged.asset,
        amount: "1000",
        minDy: 0,
        deadline: 100000,
        options: {
          chains: mockConfig.chains,
          signerAddress: mockConfig.signerAddress,
        },
      };

      axiosPostStub.resolves({
        data: mockGenericTxRequest,
        status: 200,
      });

      const res = await sdkPool.swap(
        expectedArgs.domainId,
        expectedArgs.tokenAddress,
        expectedArgs.from,
        expectedArgs.to,
        expectedArgs.amount,
        expectedArgs.minDy,
        expectedArgs.deadline,
      );

      expect(axiosPostStub).to.have.been.calledWithExactly(expectedBaseUri + expectedEndpoint, expectedArgs);
      expect(res).to.be.deep.eq(mockGenericTxRequest);
    });

    it("happy: should send request with overridden options", async () => {
      const expectedEndpoint = "/swap";
      const expectedArgs: SdkSwapParams = {
        domainId: mockXTransfer.xparams.originDomain,
        tokenAddress: mockXTransfer.origin!.assets.transacting.asset,
        from: mockXTransfer.origin!.assets.transacting.asset,
        to: mockXTransfer.origin!.assets.bridged.asset,
        amount: "1000",
        minDy: 0,
        deadline: 100000,
        options: {
          chains: mockConfig.chains,
          signerAddress: mockConfig.signerAddress,
        },
      };
      const options: Options = {
        signerAddress: mkAddress("0xabc"),
        chains: {
          "404": {
            providers: ["https://some-fake-provider.io"],
          },
        },
      };

      axiosPostStub.resolves({
        data: mockGenericTxRequest,
        status: 200,
      });

      const res = await sdkPool.swap(
        expectedArgs.domainId,
        expectedArgs.tokenAddress,
        expectedArgs.from,
        expectedArgs.to,
        expectedArgs.amount,
        expectedArgs.minDy,
        expectedArgs.deadline,
        options,
      );

      expect(axiosPostStub).to.have.been.calledWithExactly(expectedBaseUri + expectedEndpoint, {
        ...expectedArgs,
        options,
      });
      expect(res).to.be.deep.eq(mockGenericTxRequest);
    });
  });

  describe("#getPool", async () => {
    it("happy: should send request with correct params", async () => {
      const expectedEndpoint = "/getPool";
      const expectedArgs: SdkGetPoolParams = {
        domainId: mockXTransfer.xparams.originDomain,
        tokenAddress: mockXTransfer.origin!.assets.transacting.asset,
      };
      const expectedRes = mockPoolBN;

      axiosPostStub.resolves({
        data: expectedRes,
        status: 200,
      });

      const res = await sdkPool.getPool(expectedArgs.domainId, expectedArgs.tokenAddress);

      expect(axiosPostStub).to.have.been.calledWithExactly(expectedBaseUri + expectedEndpoint, expectedArgs);
      expect(res).to.be.deep.eq(expectedRes);
    });
  });

  describe("#getUserPools", async () => {
    it("happy: should send request with correct params", async () => {
      const expectedEndpoint = "/getUserPools";
      const expectedArgs: SdkGetUserPoolsParams = {
        domainId: mockXTransfer.xparams.originDomain,
        userAddress: mockXTransfer.origin!.assets.transacting.asset,
      };
      const expectedRes = {};

      axiosPostStub.resolves({
        data: expectedRes,
        status: 200,
      });

      const res = await sdkPool.getUserPools(expectedArgs.domainId, expectedArgs.userAddress);

      expect(axiosPostStub).to.have.been.calledWithExactly(expectedBaseUri + expectedEndpoint, expectedArgs);
      expect(res).to.be.deep.eq(expectedRes);
    });
  });

  describe("#getYieldStatsForDays", async () => {
    it("happy: should send request with correct params", async () => {
      const expectedEndpoint = "/getYieldStatsForDays";
      const expectedArgs: SdkGetYieldStatsForDaysParams = {
        domainId: mockXTransfer.xparams.originDomain,
        tokenAddress: mockXTransfer.origin!.assets.transacting.asset,
        unixTimestamp: 1000000,
        days: 1,
      };
      const expectedRes = {};

      axiosPostStub.resolves({
        data: expectedRes,
        status: 200,
      });

      const res = await sdkPool.getYieldStatsForDays(
        expectedArgs.domainId,
        expectedArgs.tokenAddress,
        expectedArgs.unixTimestamp,
        expectedArgs.days,
      );

      expect(axiosPostStub).to.have.been.calledWithExactly(expectedBaseUri + expectedEndpoint, expectedArgs);
      expect(res).to.be.deep.eq(expectedRes);
    });
  });

  describe("#calculateYield", async () => {
    it("happy: should calculate yield", async () => {
      const mockFeesEarned = 1000;
      const mockPrincipal = 5000;
      const mockDays = 30;
      const result = {
        apr: 2.4333333333333336,
        apy: 8.19119175644181,
      };
      const yeild = await sdkPool.calculateYield(mockFeesEarned, mockPrincipal, mockDays);
      expect(yeild.apr).to.be.eq(result.apr);
    });
  });

  describe("#getYieldData", async () => {
    it("happy: should send request with correct params", async () => {
      const expectedEndpoint = "/getYieldData";
      const expectedArgs: SdkGetYieldDataParams = {
        domainId: mockXTransfer.xparams.originDomain,
        tokenAddress: mockXTransfer.origin!.assets.transacting.asset,
        days: 1,
      };
      const expectedRes = {};

      axiosPostStub.resolves({
        data: expectedRes,
        status: 200,
      });

      const res = await sdkPool.getYieldData(expectedArgs.domainId, expectedArgs.tokenAddress, expectedArgs.days);

      expect(axiosPostStub).to.have.been.calledWithExactly(expectedBaseUri + expectedEndpoint, expectedArgs);
      expect(res).to.be.deep.eq(expectedRes);
    });
  });

  describe("#getLiquidityMiningAprPerPool", async () => {
    it("happy: should send request with correct params", async () => {
      const expectedEndpoint = "/getLiquidityMiningAprPerPool";
      const expectedArgs: SdkGetLiquidityMiningAprPerPoolParams = {
        totalTokens: 100,
        totalBlocks: 100,
        numPools: 1,
        tokenSymbol: "USDC",
        poolTVL: 10000000,
      };
      const expectedRes = BigNumber.from(1);

      axiosPostStub.resolves({
        data: expectedRes,
        status: 200,
      });

      const res = await sdkPool.getLiquidityMiningAprPerPool(
        expectedArgs.totalTokens,
        expectedArgs.totalBlocks,
        expectedArgs.numPools,
        expectedArgs.tokenSymbol,
        expectedArgs.poolTVL,
      );

      expect(axiosPostStub).to.have.been.calledWithExactly(expectedBaseUri + expectedEndpoint, expectedArgs);
      expect(res).to.be.deep.eq(expectedRes);
    });
  });

  describe("#getHourlySwapVolume", async () => {
    it("happy: should send request with correct params", async () => {
      const expectedEndpoint = "/getHourlySwapVolume";
      const expectedArgs: SdkGetHourlySwapVolumeParams = {
        domainId: mockXTransfer.xparams.originDomain,
      };
      const expectedRes = {};

      axiosPostStub.resolves({
        data: expectedRes,
        status: 200,
      });

      const res = await sdkPool.getHourlySwapVolume(expectedArgs);

      expect(axiosPostStub).to.have.been.calledWithExactly(expectedBaseUri + expectedEndpoint, expectedArgs);
      expect(res).to.be.deep.eq(expectedRes);
    });
  });

  describe("#getDailySwapVolume", async () => {
    it("happy: should send request with correct params", async () => {
      const expectedEndpoint = "/getDailySwapVolume";
      const expectedArgs: SdkGetDailySwapVolumeParams = {
        domainId: mockXTransfer.xparams.originDomain,
      };
      const expectedRes = {};

      axiosPostStub.resolves({
        data: expectedRes,
        status: 200,
      });

      const res = await sdkPool.getDailySwapVolume(expectedArgs);

      expect(axiosPostStub).to.have.been.calledWithExactly(expectedBaseUri + expectedEndpoint, expectedArgs);
      expect(res).to.be.deep.eq(expectedRes);
    });
  });
});<|MERGE_RESOLUTION|>--- conflicted
+++ resolved
@@ -40,14 +40,9 @@
   SdkRemoveLiquidityOneTokenParams,
   SdkRemoveLiquidityParams,
   SdkSwapParams,
-<<<<<<< HEAD
-} from "../src/sdk-types";
-import { expect } from "@connext/nxtp-utils";
-=======
   Options,
 } from "../src/sdk-types";
 import { expect, mkAddress } from "@connext/nxtp-utils";
->>>>>>> ab8f1c15
 
 const mockConfig = mock.config();
 const mockChainData = mock.chainData();
