import { BaseRequestContext, createRequestContext, expect, Logger, mock, RelayerType } from "@connext/nxtp-utils";
import { SinonStub, stub } from "sinon";

import * as ProcessFromRootFns from "../../../../src/tasks/processFromRoot/operations/processFromRoot";
import * as MockableFns from "../../../../src/mockable";
import { processFromRootCtxMock, sendWithRelayerWithBackupStub } from "../../../globalTestHook";
import { ProcessConfigNotAvailable } from "../../../../src/tasks/processFromRoot/errors";

describe("Operations: ProcessFromRoot", () => {
  describe("#processSingleRootMessage", () => {
    let configStub: SinonStub<any[], any>;
<<<<<<< HEAD
    let sendWithRelayerWithBackupStub: SinonStub<
      [
        chainId: number,
        domain: string,
        destinationAddress: string,
        data: string,
        relayers: { instance: Relayer; apiKey: string; type: RelayerType }[],
        chainReader: ChainReader,
        logger: Logger,
        _requestContext: BaseRequestContext,
      ],
      Promise<{ taskId: string }>
    >;
=======
>>>>>>> 5499b047

    beforeEach(() => {
      configStub = stub(ProcessFromRootFns, "processorConfigs").value({
        [mock.entity.rootMessage().spokeDomain]: {
          getArgs: () => Promise.resolve([]),
          hubConnectorPrefix: "Optimism",
        },
      });
      stub(MockableFns, "encodeProcessMessageFromRoot").returns("0xfaded");
    });

    it("should process message from root", async () => {
      const rootMsg = mock.entity.rootMessage();
      const requestContext = createRequestContext("test");
      await ProcessFromRootFns.processSingleRootMessage(rootMsg, requestContext);
      expect(sendWithRelayerWithBackupStub).to.have.been.calledOnce;
    });

    it("should error if no config", async () => {
      configStub.value({});
      const rootMsg = mock.entity.rootMessage();
      const requestContext = createRequestContext("test");
      await expect(ProcessFromRootFns.processSingleRootMessage(rootMsg, requestContext)).to.be.rejectedWith(
        ProcessConfigNotAvailable,
      );
    });
  });

  describe("#processFromRoot", () => {
    let processSingleRootMessageStub: SinonStub<
      [
        rootMessage: {
          id: string;
          spokeDomain: string;
          hubDomain: string;
          root: string;
          caller: string;
          transactionHash: string;
          timestamp: number;
          gasPrice: string;
          gasLimit: string;
          blockNumber: number;
          processed: boolean;
          count: number;
        },
        requestContext: BaseRequestContext,
      ],
      Promise<string>
    >;
    beforeEach(() => {
      processSingleRootMessageStub = stub(ProcessFromRootFns, "processSingleRootMessage").resolves("0xbeefee");
    });

    it("should process messages", async () => {
      const rootMsgs = [mock.entity.rootMessage(), mock.entity.rootMessage()];
      (processFromRootCtxMock.adapters.database.getRootMessages as SinonStub).resolves(rootMsgs);

      await ProcessFromRootFns.processFromRoot();

      expect(processSingleRootMessageStub).to.be.calledWith(rootMsgs[0]);
      expect(processSingleRootMessageStub).to.be.calledWith(rootMsgs[1]);
      expect(processSingleRootMessageStub).to.have.been.calledTwice;
    });

    it("should not process if error but still work", async () => {
      processSingleRootMessageStub.rejects(new Error("test"));
      await expect(ProcessFromRootFns.processFromRoot()).to.be.fulfilled;
    });
  });
});<|MERGE_RESOLUTION|>--- conflicted
+++ resolved
@@ -9,7 +9,6 @@
 describe("Operations: ProcessFromRoot", () => {
   describe("#processSingleRootMessage", () => {
     let configStub: SinonStub<any[], any>;
-<<<<<<< HEAD
     let sendWithRelayerWithBackupStub: SinonStub<
       [
         chainId: number,
@@ -23,8 +22,6 @@
       ],
       Promise<{ taskId: string }>
     >;
-=======
->>>>>>> 5499b047
 
     beforeEach(() => {
       configStub = stub(ProcessFromRootFns, "processorConfigs").value({
