{
  "name": "@connext/lighthouse",
  "version": "2.0.0-alpha.1",
  "description": "",
  "main": "dist/index.js",
  "types": "dist/index.d.ts",
  "files": [
    "dist/**/*",
    "src/**/*"
  ],
  "scripts": {
    "start:prover": "LIGHTHOUSE_SERVICE=prover node --enable-source-maps dist/tasks/run.js",
    "start:process": "LIGHTHOUSE_SERVICE=process node --enable-source-maps dist/tasks/run.js",
    "start:propagate": "LIGHTHOUSE_SERVICE=propagate node --enable-source-maps dist/tasks/run.js",
    "start:sendoutboundroot": "LIGHTHOUSE_SERVICE=sendoutboundroot node --enable-source-maps dist/tasks/run.js",
    "lint": "eslint ./src --ext .ts --env node",
    "test": "nyc ts-mocha --require 'test/globalTestHook.ts' --check-leaks --exit --timeout 60000 'test/**/*.spec.ts'",
    "clean": "rimraf ./dist ./tsconfig.tsBuildInfo",
    "build": "tsc --build ./tsconfig.build.json",
    "verify": "yarn test && yarn clean && yarn build && yarn lint --max-warnings 0",
    "purge": "yarn clean && rimraf ./coverage ./node_modules",
    "tsp": "yarn run tsp:root \"$@\" --cwd $(pwd)",
    "version": "yarn version"
  },
  "author": "Connext",
  "license": "ISC",
  "dependencies": {
    "@arbitrum/sdk": "3.1.3",
    "@connext/nxtp-adapters-database": "workspace:*",
    "@connext/nxtp-adapters-relayer": "workspace:*",
    "@connext/nxtp-adapters-subgraph": "workspace:*",
    "@connext/nxtp-txservice": "workspace:*",
    "@connext/nxtp-utils": "workspace:*",
<<<<<<< HEAD
    "@eth-optimism/sdk": "2.0.2",
=======
    "@eth-optimism/sdk": "2.1.0",
>>>>>>> 36b4b427
    "@sinclair/typebox": "0.25.21",
    "@types/aws-lambda": "8.10.110",
    "datadog-lambda-js": "6.86.0",
    "dd-trace": "3.13.2",
    "dotenv": "16.0.3",
    "ethers": "5.7.2",
    "fastify": "4.13.0",
    "graphql": "16.6.0",
    "pg": "8.9.0",
    "prom-client": "14.1.1",
    "zapatos": "6.1.4",
    "zksync-web3": "0.14.3"
  },
  "devDependencies": {
    "@graphql-codegen/cli": "3.0.0",
    "@types/mocha": "10.0.1",
    "@types/pg": "8.6.6",
    "@types/sinon": "10.0.13",
    "concurrently": "7.6.0",
    "eslint": "8.34.0",
    "interval-promise": "1.4.0",
    "mocha": "10.2.0",
    "nodemon": "2.0.20",
    "nyc": "15.1.0",
    "pino-pretty": "9.2.0",
    "rimraf": "3.0.2",
    "sinon": "15.0.1",
    "ts-mocha": "10.0.0",
    "typescript": "4.9.5"
  },
  "gitHead": "937a7cde93e6ac1e151c6374f48adf83d3fa4ec6",
  "stableVersion": "0.1.25"
}<|MERGE_RESOLUTION|>--- conflicted
+++ resolved
@@ -31,11 +31,7 @@
     "@connext/nxtp-adapters-subgraph": "workspace:*",
     "@connext/nxtp-txservice": "workspace:*",
     "@connext/nxtp-utils": "workspace:*",
-<<<<<<< HEAD
-    "@eth-optimism/sdk": "2.0.2",
-=======
     "@eth-optimism/sdk": "2.1.0",
->>>>>>> 36b4b427
     "@sinclair/typebox": "0.25.21",
     "@types/aws-lambda": "8.10.110",
     "datadog-lambda-js": "6.86.0",
