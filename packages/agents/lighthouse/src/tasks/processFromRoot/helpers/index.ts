--- conflicted
+++ resolved
@@ -2,11 +2,8 @@
 
 export { getProcessFromOptimismRootArgs } from "./optimism";
 export { getProcessFromPolygonRootArgs } from "./polygon";
-<<<<<<< HEAD
 export { getProcessFromGnosisRootArgs } from "./gnosis";
-=======
 export { getProcessFromArbitrumRootArgs } from "./arbitrum";
->>>>>>> c93932f2
 
 export type GetProcessArgsParams = {
   spokeChainId: number;
