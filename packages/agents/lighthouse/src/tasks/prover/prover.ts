--- conflicted
+++ resolved
@@ -1,37 +1,26 @@
-<<<<<<< HEAD
 import {
   ChainData,
-  createLoggingContext,
+  createLoggingContext, jsonifyError,
   Logger,
   RelayerType,
   sendHeartbeat,
   RootManagerMode,
   ModeType,
 } from "@connext/nxtp-utils";
-=======
-import { ChainData, createLoggingContext, jsonifyError, Logger, RelayerType, sendHeartbeat } from "@connext/nxtp-utils";
->>>>>>> 0a7d4662
 import { getContractInterfaces, ChainReader } from "@connext/nxtp-txservice";
 import { closeDatabase, getDatabase, getDatabaseAndPool } from "@connext/nxtp-adapters-database";
 import { setupConnextRelayer, setupGelatoRelayer } from "@connext/nxtp-adapters-relayer";
-<<<<<<< HEAD
-import { SubgraphReader } from "@connext/nxtp-adapters-subgraph";
-=======
 import Broker from "amqplib";
 import { StoreManager } from "@connext/nxtp-adapters-cache";
->>>>>>> 0a7d4662
+import { SubgraphReader } from "@connext/nxtp-adapters-subgraph";
 
 import { NxtpLighthouseConfig } from "../../config";
 
 import { ProverContext } from "./context";
-<<<<<<< HEAD
-import { proveAndProcess } from "./operations";
-import { proveAndProcessOpMode } from "./operations/proveAndProcess";
-=======
 import { enqueue, consume } from "./operations";
 import { bindHealthServer } from "./bindings";
 import { acquireLock, prefetch, releaseLock } from "./operations/publisher";
->>>>>>> 0a7d4662
+import { proveAndProcessOpMode } from "./operations/proveAndProcess";
 
 // AppContext instance used for interacting with adapters, config, etc.
 const context: ProverContext = {} as any;
@@ -130,15 +119,6 @@
     if (!setupFunc) {
       throw new Error(`Unknown relayer configured, relayer: ${relayerConfig}`);
     }
-<<<<<<< HEAD
-    context.adapters.contracts = getContractInterfaces();
-    context.adapters.subgraph = await SubgraphReader.create(
-      chainData,
-      context.config.environment,
-      context.config.subgraphPrefix as string,
-    );
-=======
->>>>>>> 0a7d4662
 
     const relayer = await setupFunc(relayerConfig.url);
     context.adapters.relayers.push({
@@ -148,6 +128,11 @@
     });
   }
   context.adapters.contracts = getContractInterfaces();
+    context.adapters.subgraph = await SubgraphReader.create(
+      chainData,
+      context.config.environment,
+      context.config.subgraphPrefix as string,
+    );
 
   context.logger.info("Prover boot complete!", requestContext, methodContext, {
     chains: [...Object.keys(context.config.chains)],
@@ -162,7 +147,6 @@
         _|_|_|     _|_|     _|      _|   _|      _|   _|_|_|_|   _|      _|       _|
 
       `,
-<<<<<<< HEAD
     );
 
     // Start the prover.
@@ -185,7 +169,4 @@
     await closeDatabase();
     process.exit();
   }
-=======
-  );
->>>>>>> 0a7d4662
 };