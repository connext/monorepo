import { getChainData } from "@connext/nxtp-utils";
import { contractDeployments } from "@connext/nxtp-txservice";

import { getConfig } from "../config";

import { makeProverPublisher, makeProverSubscriber } from "./prover";
import { makePropagate } from "./propagate";
import { makeProcessFromRoot } from "./processFromRoot";
import { makeSendOutboundRoot } from "./sendOutboundRoot";
<<<<<<< HEAD
import { makePropose } from "./propose";
=======
import { makeProverFunc } from "./prover/handler";
>>>>>>> 0a7d4662

export const makeLighthouse = async (event?: any) => {
  const chainData = await getChainData();
  if (!chainData) {
    throw new Error("Could not get chain data");
  }
  const config = await getConfig(chainData, contractDeployments);
  const service = process.env.LIGHTHOUSE_SERVICE ?? "";
  switch (service) {
    case "prover-pub":
      await makeProverPublisher(config, chainData);
      break;
    case "prover-sub":
      await makeProverSubscriber(config, chainData);
      break;
    case "prover-func":
      await makeProverFunc(event, config, chainData);
      break;
    case "propagate":
      await makePropagate(config, chainData);
      break;
    case "process":
      await makeProcessFromRoot(config, chainData);
      break;
    case "sendoutboundroot":
      await makeSendOutboundRoot(config, chainData);
      break;
    case "proposer":
      await makePropose(config, chainData);
      break;
  }
};<|MERGE_RESOLUTION|>--- conflicted
+++ resolved
@@ -7,11 +7,8 @@
 import { makePropagate } from "./propagate";
 import { makeProcessFromRoot } from "./processFromRoot";
 import { makeSendOutboundRoot } from "./sendOutboundRoot";
-<<<<<<< HEAD
+import { makeProverFunc } from "./prover/handler";
 import { makePropose } from "./propose";
-=======
-import { makeProverFunc } from "./prover/handler";
->>>>>>> 0a7d4662
 
 export const makeLighthouse = async (event?: any) => {
   const chainData = await getChainData();
