import { ContractInterface } from "ethers";
import { createLoggingContext, RequestContext } from "@connext/nxtp-utils";

import { NoHubConnector, NoProviderForDomain, NoSpokeConnector } from "../errors";
import { ExtraPropagateParam } from "../operations/propagate";
import { getContext } from "../propagate";
import { getContract, getJsonRpcProvider, getBestProvider } from "../../../mockable";

export const getPropagateParams = async (
  l2domain: string,
  l2ChainId: number,
  l1ChainId: number,
  _requestContext: RequestContext,
): Promise<ExtraPropagateParam> => {
  const {
    config,
    logger,
    adapters: { deployments, ambs },
  } = getContext();
  const { methodContext, requestContext } = createLoggingContext(getPropagateParams.name, _requestContext);
  logger.info("Getting propagate params for BNB", requestContext, methodContext, { l2domain });
<<<<<<< HEAD
  const l2RpcUrl = await getBestProvider(config.chains[l2domain]?.providers);
=======
  const l2RpcUrl = await getBestProvider(config.chains[l2domain]?.providers ?? []);
>>>>>>> 1e59ca77

  if (!l2RpcUrl) {
    throw new NoProviderForDomain(l2domain, requestContext, methodContext);
  }
  const l1RpcUrl = await getBestProvider(config.chains[config.hubDomain]?.providers ?? []);
  if (!l1RpcUrl) {
    throw new NoProviderForDomain(config.hubDomain, requestContext, methodContext);
  }

  const l2SpokeConnector = deployments.spokeConnector(
    l2ChainId,
    "Bnb",
    config.environment === "staging" ? "Staging" : "",
  );
  if (!l2SpokeConnector) {
    throw new NoSpokeConnector(l2ChainId, requestContext, methodContext);
  }

  const l1HubConnector = deployments.hubConnector(l1ChainId, "Bnb", config.environment === "staging" ? "Staging" : "");
  if (!l1HubConnector) {
    throw new NoHubConnector(l1ChainId, requestContext, methodContext);
  }

  const l1Provider = getJsonRpcProvider(l1RpcUrl);
  const l1HubConnectorContract = getContract(
    l1HubConnector.address,
    l1HubConnector.abi as ContractInterface,
    l1Provider,
  );
  const ambAddress = await l1HubConnectorContract.AMB();

  const ambContract = getContract(ambAddress as string, ambs.bnb as ContractInterface, l1Provider);
  const fee = await ambContract.calcSrcFees("", l2ChainId, 32);

  return { _connector: "", _fee: fee, _encodedData: "0x" };
};<|MERGE_RESOLUTION|>--- conflicted
+++ resolved
@@ -19,11 +19,7 @@
   } = getContext();
   const { methodContext, requestContext } = createLoggingContext(getPropagateParams.name, _requestContext);
   logger.info("Getting propagate params for BNB", requestContext, methodContext, { l2domain });
-<<<<<<< HEAD
-  const l2RpcUrl = await getBestProvider(config.chains[l2domain]?.providers);
-=======
   const l2RpcUrl = await getBestProvider(config.chains[l2domain]?.providers ?? []);
->>>>>>> 1e59ca77
 
   if (!l2RpcUrl) {
     throw new NoProviderForDomain(l2domain, requestContext, methodContext);
