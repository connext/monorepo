<<<<<<< HEAD
import { RequestContext } from "@connext/nxtp-utils";

=======
import { createLoggingContext, RequestContext } from "@connext/nxtp-utils";
import { ethers } from "ethers";

import { NoHubConnector, NoProviderForDomain, NoSpokeConnector } from "../errors";
>>>>>>> 3a298f57
import { ExtraPropagateParams } from "../operations/propagate";
import { getContext } from "../propagate";

const MULTICHAIN_ABI = [
  "function anyCall(address,bytes,address,uint256,uint256) payable",
  "function calcSrcFees(string,uint256,uint256) view returns (uint256)",
  "function context() view returns (address, uint256, uint256)",
  "function executor() view returns (address)",
];

export const getPropagateParams = async (
  l2domain: string,
  l2ChainId: number,
  l1ChainId: number,
  _requestContext: RequestContext,
): Promise<ExtraPropagateParams> => {
  const {
    config,
    logger,
    adapters: { contracts },
  } = getContext();
  const { methodContext, requestContext } = createLoggingContext(getPropagateParams.name, _requestContext);
  logger.info("Getting propagate params for Arbitrum", requestContext, methodContext, { l2domain });
  const l2RpcUrl = config.chains[l2domain]?.providers[0];

  if (!l2RpcUrl) {
    throw new NoProviderForDomain(l2domain, requestContext, methodContext);
  }
  const l1RpcUrl = config.chains[config.hubDomain]?.providers[0];
  if (!l1RpcUrl) {
    throw new NoProviderForDomain(config.hubDomain, requestContext, methodContext);
  }

  const l2SpokeConnector = contracts.spokeConnector(
    l2ChainId,
    "Arbitrum",
    config.environment === "staging" ? "Staging" : "",
  );
  if (!l2SpokeConnector) {
    throw new NoSpokeConnector(l2ChainId, requestContext, methodContext);
  }

  const l1HubConnector = contracts.hubConnector(
    l1ChainId,
    "Arbitrum",
    config.environment === "staging" ? "Staging" : "",
  );
  if (!l1HubConnector) {
    throw new NoHubConnector(l1ChainId, requestContext, methodContext);
  }

  const l1Provider = new ethers.providers.JsonRpcProvider(l1RpcUrl);
  const l1HubConnectorContract = new ethers.Contract(l1HubConnector.address, l1HubConnector.abi as any[], l1Provider);
  const ambAddress = await l1HubConnectorContract.AMB();
  const ambContract = new ethers.Contract(ambAddress as string, MULTICHAIN_ABI, l1Provider);
  const fee = await ambContract.calcSrcFees("", l2ChainId, 32);

  return { encodedData: "0x", value: fee };
};<|MERGE_RESOLUTION|>--- conflicted
+++ resolved
@@ -1,12 +1,7 @@
-<<<<<<< HEAD
-import { RequestContext } from "@connext/nxtp-utils";
-
-=======
 import { createLoggingContext, RequestContext } from "@connext/nxtp-utils";
 import { ethers } from "ethers";
 
 import { NoHubConnector, NoProviderForDomain, NoSpokeConnector } from "../errors";
->>>>>>> 3a298f57
 import { ExtraPropagateParams } from "../operations/propagate";
 import { getContext } from "../propagate";
 
