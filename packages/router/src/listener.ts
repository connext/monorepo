--- conflicted
+++ resolved
@@ -1,63 +1,61 @@
-import {
-  RouterNxtpNatsMessagingService,
-  TransactionFulfilledEvent,
-  TransactionPreparedEvent,
-} from "@connext/nxtp-utils";
+import { createRequestContext, RouterNxtpNatsMessagingService } from "@connext/nxtp-utils";
 import { BaseLogger } from "pino";
 
 import { Handler } from "./handler";
-import { SubgraphTransactionManagerListener } from "./transactionManagerListener";
+import { Subgraph, SubgraphEvents } from "./subgraph";
 
-/*
-    Listener.ts
+// The goal of this file is *only* to set up and manage listeners. All handling logic should be routed to `handlers.ts`.
 
-    The goal of this file is *only* to set up and manage listeners. All handling
-    logic should be routed to handlers.ts. 
-*/
+/**
+ * Establishes all listeners and callbacks for the router for various messages and events.
+ *
+ * @param messagingService - NATS based messaging service
+ * @param subgraph - TransactionManager.sol subgraph interface
+ * @param handler - An interface that holds all handling logic for the necessary messages or events
+ * @param logger - A simple logger
+ */
 export async function setupListeners(
   messagingService: RouterNxtpNatsMessagingService,
-  txManager: SubgraphTransactionManagerListener,
+  subgraph: Subgraph,
   handler: Handler,
   logger: BaseLogger,
 ): Promise<void> {
   logger.info("setupListeners");
   // Setup Messaging Service events
   // <from>.auction.<fromChain>.<fromAsset>.<toChain>.<toAsset>
-  void messagingService.subscribeToAuctionRequest(async (data, inbox, err) => {
-    if (err) {
-      logger.error({ err }, "Error in auction request");
+  void messagingService.subscribeToAuctionRequest(async (inbox, data, err) => {
+    if (err || !data) {
+      logger.error({ err, data }, "Error in auction request");
+      return;
     }
     // On every new auction broadcast, route to the new auction handler
-    await handler.handleNewAuction(data, inbox);
+    const requestContext = createRequestContext("subscribeToAuctionRequest");
+    await handler.handleNewAuction(data, inbox, requestContext);
   });
 
   // <from>.metatx
-  messagingService.subscribeToMetaTxRequest(async (data, inbox) => {
+  messagingService.subscribeToMetaTxRequest(async (inbox, data, err) => {
+    if (err || !data) {
+      logger.error({ err, data }, "Error in metatx request");
+      return;
+    }
     // On every metatx request (i.e. user wants router to fulfill for them)
     // route to metatx handler
-<<<<<<< HEAD
-    logger.info({ data }, "Got metatx");
-    await handler.handleMetaTxRequest(data, inbox);
-=======
     const requestContext = createRequestContext("subscribeToMetaTxRequest");
     logger.info({ data, requestContext }, "Got metatx");
     await handler.handleMetaTxRequest(data, inbox, requestContext);
->>>>>>> cc776988
   });
 
   // Setup Subgraph events
-  txManager.onSenderPrepare(async (data: TransactionPreparedEvent) => {
+  subgraph.attach(SubgraphEvents.SenderTransactionPrepared, async ({ senderEvent }) => {
     // On sender prepare, route to sender prepare handler
-    await handler.handleSenderPrepare(data);
+    const requestContext = createRequestContext("SenderTransactionPrepared");
+    await handler.handleSenderPrepare(senderEvent, requestContext);
   });
 
-  txManager.onReceiverFulfill(async (data: TransactionFulfilledEvent) => {
+  subgraph.attach(SubgraphEvents.ReceiverTransactionFulfilled, async ({ senderEvent, receiverEvent }) => {
     // On receiver fulfill, route to receiver fulfill handler
-<<<<<<< HEAD
-    await handler.handleReceiverFulfill(data);
-=======
     const requestContext = createRequestContext("ReceiverTransactionFulfilled");
     await handler.handleReceiverFulfill(senderEvent, receiverEvent, requestContext);
->>>>>>> cc776988
   });
 }