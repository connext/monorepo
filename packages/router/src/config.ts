///NXTP Config Generator based on vector/modules/router/src/config.ts
import * as fs from "fs";

import { Type, Static } from "@sinclair/typebox";
import { utils } from "ethers";
import {
  ajv,
  ChainData,
  getChainData,
  getDeployedSubgraphUri,
  isNode,
  NATS_AUTH_URL,
  NATS_AUTH_URL_LOCAL,
  NATS_AUTH_URL_TESTNET,
  NATS_CLUSTER_URL,
  NATS_CLUSTER_URL_LOCAL,
  NATS_CLUSTER_URL_TESTNET,
  NATS_WS_URL,
  NATS_WS_URL_LOCAL,
  NATS_WS_URL_TESTNET,
  TAddress,
  TChainId,
  TIntegerString,
} from "@connext/nxtp-utils";
import { config as dotenvConfig } from "dotenv";
import contractDeployments from "@connext/nxtp-contracts/deployments.json";

const MIN_GAS = utils.parseEther("0.1");
const MIN_RELAYER_FEE = "0"; // relayerFee is in respective chain native asset unit
const MIN_SUBGRAPH_SYNC_BUFFER = 25;

dotenvConfig();

/**
 * Returns the address of the `TransactionManager` deployed to the provided chain, or undefined if it has not been deployed
 *
 * @param chainId - The chain you want the address on
 * @returns The deployed address or `undefined` if it has not been deployed yet
 */
export const getDeployedTransactionManagerContract = (chainId: number): { address: string; abi: any } | undefined => {
  const record = (contractDeployments as any)[String(chainId)] ?? {};
  const name = Object.keys(record)[0];
  if (!name) {
    return undefined;
  }
  const contract = record[name]?.contracts?.TransactionManager;
  return { address: contract.address, abi: contract.abi };
};

export const TChainConfig = Type.Object({
  providers: Type.Array(Type.String()),
  confirmations: Type.Number({ minimum: 1 }),
  subgraph: Type.String(),
  transactionManagerAddress: Type.String(),
  minGas: Type.String(),
  gasStations: Type.Array(Type.String()),
  safeRelayerFee: Type.String(),
  subgraphSyncBuffer: Type.Number({ minimum: 1 }), // If subgraph is out of sync by this number, will not process actions
});

export const TSwapPool = Type.Object({
  name: Type.Optional(Type.String()),
  assets: Type.Array(
    Type.Object({
      chainId: TChainId,
      assetId: TAddress,
    }),
  ),
});

export const NxtpRouterConfigSchema = Type.Object({
  adminToken: Type.String(),
  chainConfig: Type.Record(TIntegerString, TChainConfig),
  logLevel: Type.Union([
    Type.Literal("fatal"),
    Type.Literal("error"),
    Type.Literal("warn"),
    Type.Literal("info"),
    Type.Literal("debug"),
    Type.Literal("trace"),
    Type.Literal("silent"),
  ]),
  natsUrl: Type.String(),
  authUrl: Type.String(),
  mnemonic: Type.String(),
  swapPools: Type.Array(TSwapPool),
  port: Type.Number({ minimum: 1, maximum: 65535 }),
  host: Type.String({ format: "ipv4" }),
  cleanUpMode: Type.Boolean(),
  diagnosticMode: Type.Boolean(),
});

export type NxtpRouterConfig = Static<typeof NxtpRouterConfigSchema>;

/**
 * Gets and validates the router config from the environment.
 *
 * @returns The router config with sensible defaults
 */
export const getEnvConfig = (crossChainData: Map<string, any> | undefined): NxtpRouterConfig => {
  let configJson: Record<string, any> = {};
  let configFile: any = {};

  try {
    let json: string;

    if (process.env.NXTP_CONFIG_FILE) {
      json = fs.readFileSync(process.env.NXTP_CONFIG_FILE, "utf-8");
    } else {
      json = fs.readFileSync("config.json", "utf-8");
    }
    if (json) {
      configFile = JSON.parse(json);
    }
  } catch (e) {}
  // return configFile;

  if (process.env.NXTP_CONFIG) {
    try {
      configJson = JSON.parse(process.env.NXTP_CONFIG || "");
    } catch (e) {
      console.warn("No NXTP_CONFIG exists...");
    }
  }

  const network: "testnet" | "mainnet" | "local" =
    process.env.NXTP_NETWORK || configJson.network || configFile.network || "mainnet";
  let authUrl = process.env.NXTP_AUTH_URL || configJson.authUrl || configFile.authUrl;
  let natsUrl = process.env.NXTP_NATS_URL || configJson.natsUrl || configFile.natsUrl;
  switch (network) {
    case "mainnet": {
      natsUrl = natsUrl ?? (isNode() ? NATS_CLUSTER_URL : NATS_WS_URL);
      authUrl = authUrl ?? NATS_AUTH_URL;
      break;
    }
    case "testnet": {
      natsUrl = natsUrl ?? (isNode() ? NATS_CLUSTER_URL_TESTNET : NATS_WS_URL_TESTNET);
      authUrl = authUrl ?? NATS_AUTH_URL_TESTNET;
      break;
    }
    case "local": {
      natsUrl = natsUrl ?? (isNode() ? NATS_CLUSTER_URL_LOCAL : NATS_WS_URL_LOCAL);
      authUrl = authUrl ?? NATS_AUTH_URL_LOCAL;
      break;
    }
  }

  const nxtpConfig: NxtpRouterConfig = {
    mnemonic: process.env.NXTP_MNEMONIC || configJson.mnemonic || configFile.mnemonic,
    authUrl,
    natsUrl,
    adminToken: process.env.NXTP_ADMIN_TOKEN || configJson.adminToken || configFile.adminToken,
    chainConfig: process.env.NXTP_CHAIN_CONFIG
      ? JSON.parse(process.env.NXTP_CHAIN_CONFIG)
      : configJson.chainConfig
      ? configJson.chainConfig
      : configFile.chainConfig,
    swapPools: process.env.NXTP_SWAP_POOLS
      ? JSON.parse(process.env.NXTP_SWAP_POOLS)
      : configJson.swapPools
      ? configJson.swapPools
      : configFile.swapPools,
    logLevel: process.env.NXTP_LOG_LEVEL || configJson.logLevel || configFile.logLevel || "info",
    port: process.env.NXTP_PORT || configJson.port || configFile.port || 8080,
    host: process.env.NXTP_HOST || configJson.host || configFile.host || "0.0.0.0",
    cleanUpMode: process.env.NXTP_CLEAN_UP_MODE || configJson.cleanUpMode || configFile.cleanUpMode || false,
    diagnosticMode: process.env.NXTP_DIAGNOSTIC_MODE || configJson.diagnosticMode || configFile.diagnosticMode || false,
  };

  const overridechainRecommendedConfirmations = configFile.overridechainRecommendedConfirmations;
  if (!crossChainData && crossChainData!.size == 0 && !overridechainRecommendedConfirmations) {
    throw new Error(
      "Router configuration failed: no chain data provided. (To override, see `overridechainRecommendedConfirmations` in config. Overriding this behavior is not recommended.)",
    );
  }
<<<<<<< HEAD
  const defaultConfirmations = chainData && chainData.has("1") ? parseInt(chainData.get("1").confirmations) + 3 : 4;
=======
  const defaultConfirmations =
    crossChainData && crossChainData.has("1") ? parseInt(crossChainData.get("1").confirmations) + 3 : 4;
>>>>>>> 38810ce6
  // add contract deployments if they exist
  Object.entries(nxtpConfig.chainConfig).forEach(([chainId, chainConfig]) => {
    const chainRecommendedConfirmations =
      crossChainData && crossChainData.has(chainId)
        ? parseInt(crossChainData.get(chainId).confirmations)
        : defaultConfirmations;
    const chainRecommendedGasStations =
      crossChainData && crossChainData.has(chainId) ? crossChainData.get(chainId).gasStations ?? [] : [];

    // allow passed in address to override
    // format: { [chainId]: { [chainName]: { "contracts": { "TransactionManager": { "address": "...." } } } }
    if (!chainConfig.transactionManagerAddress) {
      const res = getDeployedTransactionManagerContract(parseInt(chainId));
      if (!res) {
        throw new Error(`No transactionManager address for chain ${chainId}`);
      }
      nxtpConfig.chainConfig[chainId].transactionManagerAddress = res.address;
    }

    if (!chainConfig.minGas) {
      nxtpConfig.chainConfig[chainId].minGas = MIN_GAS.toString();
    }

    if (!chainConfig.safeRelayerFee) {
      nxtpConfig.chainConfig[chainId].safeRelayerFee = MIN_RELAYER_FEE.toString();
    }

    if (!chainConfig.subgraph) {
      const subgraph = getDeployedSubgraphUri(Number(chainId));
      if (!subgraph) {
        throw new Error(`No subgraph for chain ${chainId}`);
      }
      nxtpConfig.chainConfig[chainId].subgraph = subgraph;
    }

    if (!chainConfig.confirmations) {
      nxtpConfig.chainConfig[chainId].confirmations = chainRecommendedConfirmations;
    }

    if (!chainConfig.subgraphSyncBuffer) {
<<<<<<< HEAD
      nxtpConfig.chainConfig[chainId].subgraphSyncBuffer = (chainRecommendedConfirmations ?? 1) * 3;
    }

=======
      const syncBuffer = (chainRecommendedConfirmations ?? 1) * 3;
      nxtpConfig.chainConfig[chainId].subgraphSyncBuffer =
        syncBuffer * 3 > MIN_SUBGRAPH_SYNC_BUFFER ? syncBuffer * 3 : MIN_SUBGRAPH_SYNC_BUFFER; // 25 blocks min
    }

    const addedStations = nxtpConfig.chainConfig[chainId].gasStations ?? [];
    nxtpConfig.chainConfig[chainId].gasStations = addedStations.concat(chainRecommendedGasStations);

>>>>>>> 38810ce6
    // Validate that confirmations is above acceptable/recommended minimum.
    const confirmations = chainConfig.confirmations ?? chainRecommendedConfirmations;

    // don't validate test chains confirmations
    if (["1337", "1338"].includes(chainId)) {
      return;
    }

    if (confirmations < chainRecommendedConfirmations) {
      if (overridechainRecommendedConfirmations) {
        console.warn(
          `Overriding recommended confirmations required (${chainRecommendedConfirmations}) for chain ${chainId} with value ${confirmations}. Please note that this can cause issues with re-orgs and may result in a loss of funds. I hope you know what you're doing!`,
        );
      } else {
        throw new Error(
          `Value listed for required confirmations for chain ${chainId} is less than the recommended safe minimum. Minimum: ${chainRecommendedConfirmations}; Configured value: ${confirmations}.`,
        );
      }
    }
  });

  const validate = ajv.compile(NxtpRouterConfigSchema);

  const valid = validate(nxtpConfig);

  if (!valid) {
    throw new Error(validate.errors?.map((err: any) => err.message).join(","));
  }

  return nxtpConfig;
};

let nxtpConfig: NxtpRouterConfig | undefined;

/**
 * Caches and returns the environment config
 *
 * @param chainDataOverride - overrides the set chain data; used for debugging, unit tests, etc.
 *
 * @returns The config
 */
export const getConfig = async (chainDataOverride?: Map<string, ChainData>): Promise<NxtpRouterConfig> => {
  if (!nxtpConfig) {
    const chainData = chainDataOverride ?? (await getChainData());
    nxtpConfig = getEnvConfig(chainData);
  }
  return nxtpConfig;
};<|MERGE_RESOLUTION|>--- conflicted
+++ resolved
@@ -173,12 +173,8 @@
       "Router configuration failed: no chain data provided. (To override, see `overridechainRecommendedConfirmations` in config. Overriding this behavior is not recommended.)",
     );
   }
-<<<<<<< HEAD
-  const defaultConfirmations = chainData && chainData.has("1") ? parseInt(chainData.get("1").confirmations) + 3 : 4;
-=======
   const defaultConfirmations =
     crossChainData && crossChainData.has("1") ? parseInt(crossChainData.get("1").confirmations) + 3 : 4;
->>>>>>> 38810ce6
   // add contract deployments if they exist
   Object.entries(nxtpConfig.chainConfig).forEach(([chainId, chainConfig]) => {
     const chainRecommendedConfirmations =
@@ -219,11 +215,6 @@
     }
 
     if (!chainConfig.subgraphSyncBuffer) {
-<<<<<<< HEAD
-      nxtpConfig.chainConfig[chainId].subgraphSyncBuffer = (chainRecommendedConfirmations ?? 1) * 3;
-    }
-
-=======
       const syncBuffer = (chainRecommendedConfirmations ?? 1) * 3;
       nxtpConfig.chainConfig[chainId].subgraphSyncBuffer =
         syncBuffer * 3 > MIN_SUBGRAPH_SYNC_BUFFER ? syncBuffer * 3 : MIN_SUBGRAPH_SYNC_BUFFER; // 25 blocks min
@@ -232,7 +223,6 @@
     const addedStations = nxtpConfig.chainConfig[chainId].gasStations ?? [];
     nxtpConfig.chainConfig[chainId].gasStations = addedStations.concat(chainRecommendedGasStations);
 
->>>>>>> 38810ce6
     // Validate that confirmations is above acceptable/recommended minimum.
     const confirmations = chainConfig.confirmations ?? chainRecommendedConfirmations;
 
