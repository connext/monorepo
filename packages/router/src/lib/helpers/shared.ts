--- conflicted
+++ resolved
@@ -1,7 +1,6 @@
 import {
   getNtpTimeSeconds as _getNtpTimeSeconds,
   RequestContext,
-<<<<<<< HEAD
   getChainData,
   createLoggingContext,
   getInvariantTransactionDigest,
@@ -16,7 +15,7 @@
 import { BigNumber, constants, utils, Contract } from "ethers";
 import { Evt } from "evt";
 
-import { Interface } from "ethers/lib/utils";
+import { getAddress, Interface } from "ethers/lib/utils";
 import {
   TransactionManager as TTransactionManager,
   ConnextPriceOracle as TConnextPriceOracle,
@@ -28,18 +27,7 @@
 import TransactionManagerArtifact from "@connext/nxtp-contracts/artifacts/contracts/TransactionManager.sol/TransactionManager.json";
 import PriceOracleArtifact from "@connext/nxtp-contracts/artifacts/contracts/ConnextPriceOracle.sol/ConnextPriceOracle.json";
 
-import { cachedPriceMap } from "../../bindings/prices";
-import { getDeployedChainIdsForGasFee } from "../../config";
-
 import { NotExistPriceOracle } from "../../lib/errors/contracts";
-=======
-  multicall as _multicall,
-  Call,
-} from "@connext/nxtp-utils";
-import { getAddress } from "ethers/lib/utils";
-import { BigNumber, utils } from "ethers";
-
->>>>>>> 35fbbcce
 import { getContext } from "../../router";
 
 import { SanitationCheckFailed } from "../errors";
