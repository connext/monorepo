--- conflicted
+++ resolved
@@ -27,11 +27,7 @@
   validBidExpiry,
   validExpiryBuffer,
 } from "../helpers";
-<<<<<<< HEAD
-import { getChainIdsForAMM } from "../helpers/shared";
-=======
-import { calculateGasFeeInReceivingToken } from "../helpers/shared";
->>>>>>> 5f3f4473
+import { getChainIdsForAMM, calculateGasFeeInReceivingToken } from "../helpers/shared";
 
 export const prepare = async (
   invariantData: InvariantTransactionData,
@@ -89,7 +85,6 @@
     invariantData.receivingAssetId,
   );
 
-<<<<<<< HEAD
   const [senderBalance, receiverBalance] = await Promise.all([
     txService.getBalance(invariantData.sendingChainId, wallet.address),
     txService.getBalance(invariantData.receivingChainId, wallet.address),
@@ -103,7 +98,7 @@
     });
   }
 
-  const receiverAmount = await getReceiverAmount(
+  let receiverAmount = await getReceiverAmount(
     senderAmount,
     inputDecimals,
     outputDecimals,
@@ -112,8 +107,6 @@
     senderBalance,
     receiverBalance,
   );
-=======
-  let receiverAmount = await getReceiverAmount(senderAmount, inputDecimals, outputDecimals);
   const amountReceivedInBigNum = BigNumber.from(receiverAmount);
   const gasFeeInReceivingToken = await calculateGasFeeInReceivingToken(
     invariantData.sendingAssetId,
@@ -127,7 +120,6 @@
     gasFeeInReceivingToken: gasFeeInReceivingToken.toString(),
   });
   receiverAmount = amountReceivedInBigNum.sub(gasFeeInReceivingToken).toString();
->>>>>>> 5f3f4473
 
   const routerBalance = await contractReader.getAssetBalance(
     invariantData.receivingAssetId,
