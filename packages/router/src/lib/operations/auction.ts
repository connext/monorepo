--- conflicted
+++ resolved
@@ -122,35 +122,19 @@
   }
 
   // Make sure subgraphs are synced
-<<<<<<< HEAD
-  const receivingSyncRecord = contractReader.getSyncRecord(receivingChainId);
-  if (!receivingSyncRecord.synced) {
-    throw new SubgraphNotSynced(receivingChainId, receivingSyncRecord, {
-      methodId,
-      method,
-=======
   const receivingSyncRecord = await contractReader.getSyncRecord(receivingChainId, requestContext);
   if (!receivingSyncRecord.synced) {
     throw new SubgraphNotSynced(receivingChainId, receivingSyncRecord, {
       methodContext,
->>>>>>> 38810ce6
       requestContext,
       transactionId,
     });
   }
 
-<<<<<<< HEAD
-  const sendingSyncRecord = contractReader.getSyncRecord(sendingChainId);
-  if (!sendingSyncRecord.synced) {
-    throw new SubgraphNotSynced(sendingChainId, sendingSyncRecord, {
-      methodId,
-      method,
-=======
   const sendingSyncRecord = await contractReader.getSyncRecord(sendingChainId, requestContext);
   if (!sendingSyncRecord.synced) {
     throw new SubgraphNotSynced(sendingChainId, sendingSyncRecord, {
       methodContext,
->>>>>>> 38810ce6
       requestContext,
       transactionId,
     });
