--- conflicted
+++ resolved
@@ -1,12 +1,7 @@
 import { TransactionManager as TTransactionManager } from "@connext/nxtp-contracts/typechain";
 import { TransactionService } from "@connext/nxtp-txservice";
 import TransactionManagerArtifact from "@connext/nxtp-contracts/artifacts/contracts/TransactionManager.sol/TransactionManager.json";
-import { Interface } from "ethers/lib/utils";
-<<<<<<< HEAD
-import { constants, providers, Wallet } from "ethers";
-=======
-import { BigNumber, constants, providers } from "ethers";
->>>>>>> db5a8946
+import { constants, providers, Wallet, BigNumber, utils } from "ethers";
 import {
   getUuid,
   RequestContext,
@@ -64,9 +59,8 @@
     private readonly logger: BaseLogger,
     config?: NxtpRouterConfig,
   ) {
-    this.txManagerInterface = new Interface(TransactionManagerArtifact.abi) as TTransactionManager["interface"];
-<<<<<<< HEAD
-    this.config = getConfig();
+    this.txManagerInterface = new utils.Interface(TransactionManagerArtifact.abi) as TTransactionManager["interface"];
+    this.config = config ?? getConfig();
     this.wallet = Wallet.fromMnemonic(this.config.mnemonic);
   }
 
@@ -74,9 +68,6 @@
     return new providers.FallbackProvider(
       this.config.chainConfig[chainId].providers.map((url) => new providers.JsonRpcProvider(url, chainId)),
     );
-=======
-    this.config = config ?? getConfig();
->>>>>>> db5a8946
   }
 
   /**
@@ -105,9 +96,7 @@
 
     const { txData, amount, expiry, encodedBid, bidSignature, encryptedCallData } = prepareParams;
 
-<<<<<<< HEAD
     const provider = this.getProvider(chainId);
-=======
     const nxtpContractAddress = this.config.chainConfig[chainId].transactionManagerAddress;
     if (!nxtpContractAddress) {
       return errAsync(
@@ -119,7 +108,6 @@
         }),
       );
     }
->>>>>>> db5a8946
 
     let encodedData: string;
     try {
@@ -155,38 +143,28 @@
     }
 
     return ResultAsync.fromPromise(
-<<<<<<< HEAD
       new Promise(async (res) => {
         const response = await this.wallet.connect(provider).sendTransaction({
-          to: this.config.chainConfig[chainId].transactionManagerAddress,
+          to: nxtpContractAddress,
           data: encodedData,
           value: constants.Zero,
           from: this.signerAddress,
         });
-        this.logger.info({ method, methodId, response }, "Tx submitted");
+        this.logger.info({ method, methodId, response, requestContext }, "Tx submitted");
         const receipt = await response.wait();
-        this.logger.info({ method, methodId, txHash: receipt.transactionHash }, "Tx mined");
+        this.logger.info({ method, methodId, txHash: receipt.transactionHash, requestContext }, "Tx mined");
         res(receipt);
       }),
-      // this.txService.sendTx({
-      //   to: this.config.chainConfig[chainId].transactionManagerAddress,
-      //   data: encodedData,
-      //   value: constants.Zero,
-      //   chainId,
-      //   from: this.signerAddress,
-      // }),
-=======
-      this.txService.sendTx(
-        {
-          to: this.config.chainConfig[chainId].transactionManagerAddress,
-          data: encodedData,
-          value: constants.Zero,
-          chainId,
-          from: this.signerAddress,
-        },
-        requestContext,
-      ),
->>>>>>> db5a8946
+      // this.txService.sendTx(
+      //   {
+      //     to: nxtpContractAddress,
+      //     data: encodedData,
+      //     value: constants.Zero,
+      //     chainId,
+      //     from: this.signerAddress,
+      //   },
+      //   requestContext,
+      // ),
       (err) =>
         new TransactionManagerError(TransactionManagerError.reasons.TxServiceError, {
           chainId,
@@ -217,9 +195,7 @@
     const methodId = getUuid();
     this.logger.info({ method, methodId, fulfillParams }, "Method start");
 
-<<<<<<< HEAD
     const provider = this.getProvider(chainId);
-=======
     const nxtpContractAddress = this.config.chainConfig[chainId].transactionManagerAddress;
     if (!nxtpContractAddress) {
       return errAsync(
@@ -231,7 +207,6 @@
         }),
       );
     }
->>>>>>> db5a8946
 
     const { txData, relayerFee, signature, callData } = fulfillParams;
     let fulfillData: string;
@@ -249,38 +224,28 @@
     }
 
     return ResultAsync.fromPromise(
-<<<<<<< HEAD
       new Promise(async (res) => {
         const response = await this.wallet.connect(provider).sendTransaction({
-          to: this.config.chainConfig[chainId].transactionManagerAddress,
+          to: nxtpContractAddress,
           data: fulfillData,
           value: constants.Zero,
           from: this.signerAddress,
         });
-        this.logger.info({ method, methodId, response }, "Tx submitted");
+        this.logger.info({ method, methodId, response, requestContext }, "Tx submitted");
         const receipt = await response.wait();
-        this.logger.info({ method, methodId, txHash: receipt.transactionHash }, "Tx mined");
+        this.logger.info({ method, methodId, txHash: receipt.transactionHash, requestContext }, "Tx mined");
         res(receipt);
       }),
-      // this.txService.sendTx({
-      //   chainId,
-      //   data: fulfillData,
-      //   to: this.config.chainConfig[chainId].transactionManagerAddress,
-      //   value: 0,
-      //   from: this.signerAddress,
-      // }),
-=======
-      this.txService.sendTx(
-        {
-          chainId,
-          data: fulfillData,
-          to: nxtpContractAddress,
-          value: 0,
-          from: this.signerAddress,
-        },
-        requestContext,
-      ),
->>>>>>> db5a8946
+      // this.txService.sendTx(
+      //   {
+      //     chainId,
+      //     data: fulfillData,
+      //     to: nxtpContractAddress,
+      //     value: 0,
+      //     from: this.signerAddress,
+      //   },
+      //   requestContext,
+      // ),
       (err) =>
         new TransactionManagerError(TransactionManagerError.reasons.TxServiceError, {
           chainId,
@@ -314,9 +279,7 @@
 
     const { txData, relayerFee, signature } = cancelParams;
 
-<<<<<<< HEAD
     let cancelData: string;
-=======
     const nxtpContractAddress = this.config.chainConfig[chainId].transactionManagerAddress;
     if (!nxtpContractAddress) {
       return errAsync(
@@ -329,8 +292,6 @@
       );
     }
 
-    let cancelData;
->>>>>>> db5a8946
     try {
       cancelData = this.txManagerInterface.encodeFunctionData("cancel", [txData, relayerFee, signature]);
     } catch (err) {
@@ -345,38 +306,28 @@
     }
 
     return ResultAsync.fromPromise(
-<<<<<<< HEAD
       new Promise(async (res) => {
         const response = await this.wallet.connect(provider).sendTransaction({
-          to: this.config.chainConfig[chainId].transactionManagerAddress,
+          to: nxtpContractAddress,
           data: cancelData,
           value: constants.Zero,
           from: this.signerAddress,
         });
-        this.logger.info({ method, methodId, response }, "Tx submitted");
+        this.logger.info({ method, methodId, response, requestContext }, "Tx submitted");
         const receipt = await response.wait();
-        this.logger.info({ method, methodId, txHash: receipt.transactionHash }, "Tx mined");
+        this.logger.info({ method, methodId, txHash: receipt.transactionHash, requestContext }, "Tx mined");
         res(receipt);
       }),
-      // this.txService.sendTx({
-      //   chainId,
-      //   data: cancelData,
-      //   to: this.config.chainConfig[chainId].transactionManagerAddress,
-      //   value: 0,
-      //   from: this.signerAddress,
-      // }),
-=======
-      this.txService.sendTx(
-        {
-          chainId,
-          data: cancelData,
-          to: this.config.chainConfig[chainId].transactionManagerAddress,
-          value: 0,
-          from: this.signerAddress,
-        },
-        requestContext,
-      ),
->>>>>>> db5a8946
+      // this.txService.sendTx(
+      //   {
+      //     chainId,
+      //     data: cancelData,
+      //     to: nxtpContractAddress,
+      //     value: 0,
+      //     from: this.signerAddress,
+      //   },
+      //   requestContext,
+      // ),
       (err) =>
         new TransactionManagerError(TransactionManagerError.reasons.TxServiceError, {
           chainId,
