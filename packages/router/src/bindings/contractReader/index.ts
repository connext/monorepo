--- conflicted
+++ resolved
@@ -43,12 +43,7 @@
 export const handlingTracker: Map<string, Tracker> = new Map();
 
 export const bindContractReader = async () => {
-<<<<<<< HEAD
-  const { contractReader, logger, config } = getContext();
-=======
   const { contractReader, logger } = getContext();
-  const { requestContext, methodContext } = createLoggingContext("bindContractReader");
->>>>>>> 0f373cdb
   setInterval(async () => {
     const { requestContext, methodContext } = createLoggingContext("bindContractReader");
     let transactions: ActiveTransaction<any>[] = [];
@@ -69,29 +64,7 @@
       return;
     }
 
-<<<<<<< HEAD
-    // subgraph buffer
-    // remove records only iff transaction handled mined block is synced with respective chain subgraph
-    Object.entries(config.chainConfig).forEach(async ([chainId]) => {
-      const records = await contractReader.getSyncRecords(Number(chainId));
-      const highestSyncedBlock = Math.max(...records.map((r) => r.syncedBlock));
-      handlingTracker.forEach((value, key) => {
-        if (value.chainId === Number(chainId) && value.blockNumber != -1 && value.blockNumber <= highestSyncedBlock) {
-          logger.debug("Deleting Tracker Record", requestContext, methodContext, {
-            transactionId: key,
-            chainId: chainId,
-            blockNumber: value.blockNumber,
-            syncedBlock: highestSyncedBlock,
-          });
-          handlingTracker.delete(key);
-        }
-      });
-    });
-
-    await handleActiveTransactions(transactions, requestContext);
-=======
     await handleActiveTransactions(transactions);
->>>>>>> 0f373cdb
   }, getLoopInterval());
 };
 
