--- conflicted
+++ resolved
@@ -22,22 +22,14 @@
   natsUrl: config.natsUrl,
   logger,
 });
-<<<<<<< HEAD
-const subgraphs: { [chainId: number]: string } = {};
+const subgraphs: Record<number, { subgraph: string }> = {};
 const chains: { [chainId: string]: ChainConfig } = {};
 Object.entries(config.chainConfig).forEach(([chainId, config]) => {
-  subgraphs[parseInt(chainId)] = config.subgraph;
+  subgraphs[parseInt(chainId)] = { subgraph: config.subgraph };
   chains[chainId] = {
     confirmations: config.confirmations,
     providers: config.providers.map((url) => ({ url })),
   } as ChainConfig;
-=======
-const subgraphs: Record<number, { subgraph: string }> = {};
-const providers: Record<number, string[]> = {};
-Object.entries(config.chainConfig).forEach(([chainId, config]) => {
-  subgraphs[parseInt(chainId)] = { subgraph: config.subgraph };
-  providers[parseInt(chainId)] = config.provider;
->>>>>>> 6deb139c
 });
 const subgraph = new Subgraph(
   subgraphs,
