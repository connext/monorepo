import { expect, mkAddress, transactionSubgraphMock } from "@connext/nxtp-utils";
import { constants } from "ethers";
import { reset, restore, SinonStub, stub } from "sinon";
import * as subgraphAdapter from "../../../src/adapters/subgraph";
import { TransactionStatus } from "../../../src/adapters/subgraph/graphqlsdk";
import {
  getActiveTransactions,
  getAssetBalance,
  getSyncRecord,
  getTransactionForChain,
  sdkSenderTransactionToCrosschainTransaction,
} from "../../../src/adapters/subgraph/subgraph";
import { CrosschainTransactionStatus } from "../../../src/lib/entities";
import { ContractReaderNotAvailableForChain } from "../../../src/lib/errors";
import { ctxMock, txServiceMock } from "../../globalTestHook";
import { configMock, routerAddrMock } from "../../utils";

let sdks: Record<
  number,
  {
    GetSenderTransactions: SinonStub;
    GetTransactions: SinonStub;
    GetTransaction: SinonStub;
    GetAssetBalance: SinonStub;
    GetBlockNumber: SinonStub;
  }
>;

let getSdkStub: SinonStub;

describe("Subgraph Adapter", () => {
<<<<<<< HEAD
  const chainId = 12345;
=======
  const chainId = 1337;
>>>>>>> 38810ce6
  let config;
  afterEach(() => {
    restore();
    reset();
  });

  beforeEach(() => {
    sdks = {
      [chainId]: {
        GetSenderTransactions: stub().resolves({ router: { transactions: [] } }),
        GetTransactions: stub().resolves({ transactions: [] }),
        GetTransaction: stub().resolves(undefined),
        GetAssetBalance: stub().resolves(constants.Zero),
        GetBlockNumber: stub().resolves({ _meta: { block: { number: 10000 } } }),
      },
    };

    getSdkStub = stub(subgraphAdapter, "getSdks").returns(sdks as any);
    config = {
      ...configMock,
<<<<<<< HEAD
      chainConfig: {
        [chainId]: {
          ...configMock.chainConfig[1337],
        },
      },
=======
>>>>>>> 38810ce6
    };
    ctxMock.config = config;
  });

  describe("getSyncRecord", () => {
    it("should work", async () => {
<<<<<<< HEAD
      expect(getSyncRecord(1337)).to.be.deep.eq({
        synced: false,
        syncedBlock: 0,
        latestBlock: 0,
=======
      sdks[chainId].GetBlockNumber.resolves({ _meta: { block: { number: 10 } } });
      txServiceMock.getBlockNumber.resolves(10);
      expect(await getSyncRecord(chainId)).to.be.deep.eq({
        synced: true,
        syncedBlock: 10,
        latestBlock: 10,
>>>>>>> 38810ce6
      });
    });
  });

  describe("getActiveTransactions", () => {
    it("should fail if theres no chain config for that chain", async () => {
      const _sdks = {
        [9876]: sdks[chainId],
      };
      getSdkStub.returns(_sdks as any);

      await expect(getActiveTransactions()).to.be.rejectedWith("No chain config");
    });

    it("should return an empty array if the chain is unsynced", async () => {
      sdks[chainId].GetBlockNumber.resolves({ _meta: { block: { number: 1 } } });
      txServiceMock.getBlockNumber.resolves(10000);
      expect(await getActiveTransactions()).to.be.deep.eq([]);
<<<<<<< HEAD
      expect(getSyncRecord(chainId)).to.be.deep.eq({ synced: false, syncedBlock: 1, latestBlock: 10000 });
=======
      expect(await getSyncRecord(chainId)).to.be.deep.eq({ synced: false, syncedBlock: 1, latestBlock: 10000 });
>>>>>>> 38810ce6
    });

    it("should return an empty array if GetBlockNumber fails", async () => {
      sdks[chainId].GetBlockNumber.rejects("fail");
      expect(await getActiveTransactions()).to.be.deep.eq([]);
    });

    it("should return an empty array if txService.getBlockNumber fails", async () => {
      txServiceMock.getBlockNumber.rejects("fail");
      expect(await getActiveTransactions()).to.be.deep.eq([]);
    });

    it("should fail GetSenderTransactions fails", async () => {
      sdks[chainId].GetSenderTransactions.rejects(new Error("fail"));

      await expect(getActiveTransactions()).to.be.rejectedWith("fail");
    });

    it("should fail GetTransaction fails", async () => {
      sdks[chainId].GetSenderTransactions.resolves({
        router: {
          transactions: [{ ...transactionSubgraphMock, receivingChainId: chainId }],
        },
      });

      sdks[chainId].GetTransactions.rejects(new Error("fail"));

      await expect(getActiveTransactions()).to.be.rejectedWith("fail");

      expect(
        sdks[chainId].GetSenderTransactions.calledOnceWithExactly({
          routerId: routerAddrMock,
          sendingChainId: chainId,
          status: TransactionStatus.Prepared,
        }),
      ).to.be.true;
    });

    it("should work if subgraph is out of sync ", async () => {
      txServiceMock.getBlockNumber.resolves(100);
      sdks[chainId].GetBlockNumber.resolves({ _meta: { block: { number: 50 } } });

      sdks[chainId].GetSenderTransactions.resolves({
        router: {
          transactions: [transactionSubgraphMock],
        },
      });

      const res = await getActiveTransactions();
      const { invariant, sending } = sdkSenderTransactionToCrosschainTransaction(transactionSubgraphMock);

      expect(res[0].crosschainTx.invariant).to.include(invariant);
      expect(res[0].crosschainTx.sending).to.include(sending);
      expect(res[0].status).to.be.eq(CrosschainTransactionStatus.ReceiverNotConfigured);

      expect(
        sdks[chainId].GetSenderTransactions.calledOnceWithExactly({
          routerId: routerAddrMock,
          sendingChainId: chainId,
          status: TransactionStatus.Prepared,
        }),
      ).to.be.true;
    });

    it("should work if status ReceiverNotConfigured ", async () => {
      sdks[chainId].GetSenderTransactions.resolves({
        router: {
          transactions: [transactionSubgraphMock],
        },
      });

      const res = await getActiveTransactions();
      const { invariant, sending } = sdkSenderTransactionToCrosschainTransaction(transactionSubgraphMock);

      expect(res[0].crosschainTx.invariant).to.include(invariant);
      expect(res[0].crosschainTx.sending).to.include(sending);
      expect(res[0].status).to.be.eq(CrosschainTransactionStatus.ReceiverNotConfigured);

      expect(
        sdks[chainId].GetSenderTransactions.calledOnceWithExactly({
          routerId: routerAddrMock,
          sendingChainId: chainId,
          status: TransactionStatus.Prepared,
        }),
      ).to.be.true;
    });
  });

  describe("getTransactionForChain", () => {
    it("should work", async () => {
      const transaction = transactionSubgraphMock;
      const transactionId = transaction.transactionId;
      const user = transaction.user.id;

      sdks[chainId].GetTransaction.resolves({ transaction });
      getSdkStub.returns(sdks);

      const result = await getTransactionForChain(transactionId, user, chainId);
      expect(result).to.containSubset({
        txData: {
          ...transaction,
          sendingChainId: parseInt(transaction.sendingChainId),
          receivingChainId: parseInt(transaction.receivingChainId),
          expiry: parseInt(transaction.expiry),
          preparedBlockNumber: parseInt(transaction.preparedBlockNumber),
          user,
          router: transaction.router.id,
        },
      });
    });

    it("should return undefined if it does not exist", async () => {
      const transactionId = mkAddress("0xa");
      const user = mkAddress("0xbbb");

      sdks[chainId].GetTransaction.resolves({ transaction: null });
      getSdkStub.returns(sdks);

      const result = await getTransactionForChain(transactionId, user, chainId);
      expect(result).to.be.undefined;
      expect(
        sdks[chainId].GetTransaction.calledOnceWithExactly({
          transactionId: `${transactionId}-${user}-${routerAddrMock}`,
        }),
      ).to.be.true;
    });

    it("should throw if sdk throws", async () => {
      const transactionId = mkAddress("0xa");
      const user = mkAddress("0xbbb");

      sdks[chainId].GetTransaction.rejects(new Error("fail"));

      await expect(getTransactionForChain(transactionId, user, chainId)).to.be.rejectedWith("fail");
    });

    it("should throw if there is no sdk", async () => {
      const transactionId = mkAddress("0xa");
      const user = mkAddress("0xbbb");
      sdks[chainId] = undefined;
      getSdkStub.returns(sdks);

      await expect(getTransactionForChain(transactionId, user, chainId)).to.be.rejectedWith(
        (new ContractReaderNotAvailableForChain(chainId) as any).message,
      );
    });
  });

  describe("getAssetBalance", () => {
    it("should work", async () => {
      const assetId = mkAddress("0xa");
      const amount = "1000";
      sdks[chainId].GetAssetBalance.resolves({ assetBalance: { amount } });
      getSdkStub.returns(sdks);

      const result = await getAssetBalance(assetId, chainId);
      expect(result.eq(amount)).to.be.true;
      expect(sdks[chainId].GetAssetBalance.calledOnceWithExactly({ assetBalanceId: `${assetId}-${routerAddrMock}` }));
    });

    it("should throw if there is no sdk", async () => {
      const assetId = mkAddress("0xa");
      sdks[chainId] = undefined;
      getSdkStub.returns(sdks);

      await expect(getAssetBalance(assetId, chainId)).to.be.rejectedWith(
        (new ContractReaderNotAvailableForChain(chainId) as any).message,
      );
    });
  });
});<|MERGE_RESOLUTION|>--- conflicted
+++ resolved
@@ -29,11 +29,7 @@
 let getSdkStub: SinonStub;
 
 describe("Subgraph Adapter", () => {
-<<<<<<< HEAD
-  const chainId = 12345;
-=======
   const chainId = 1337;
->>>>>>> 38810ce6
   let config;
   afterEach(() => {
     restore();
@@ -54,33 +50,18 @@
     getSdkStub = stub(subgraphAdapter, "getSdks").returns(sdks as any);
     config = {
       ...configMock,
-<<<<<<< HEAD
-      chainConfig: {
-        [chainId]: {
-          ...configMock.chainConfig[1337],
-        },
-      },
-=======
->>>>>>> 38810ce6
     };
     ctxMock.config = config;
   });
 
   describe("getSyncRecord", () => {
     it("should work", async () => {
-<<<<<<< HEAD
-      expect(getSyncRecord(1337)).to.be.deep.eq({
-        synced: false,
-        syncedBlock: 0,
-        latestBlock: 0,
-=======
       sdks[chainId].GetBlockNumber.resolves({ _meta: { block: { number: 10 } } });
       txServiceMock.getBlockNumber.resolves(10);
       expect(await getSyncRecord(chainId)).to.be.deep.eq({
         synced: true,
         syncedBlock: 10,
         latestBlock: 10,
->>>>>>> 38810ce6
       });
     });
   });
@@ -99,11 +80,7 @@
       sdks[chainId].GetBlockNumber.resolves({ _meta: { block: { number: 1 } } });
       txServiceMock.getBlockNumber.resolves(10000);
       expect(await getActiveTransactions()).to.be.deep.eq([]);
-<<<<<<< HEAD
-      expect(getSyncRecord(chainId)).to.be.deep.eq({ synced: false, syncedBlock: 1, latestBlock: 10000 });
-=======
       expect(await getSyncRecord(chainId)).to.be.deep.eq({ synced: false, syncedBlock: 1, latestBlock: 10000 });
->>>>>>> 38810ce6
     });
 
     it("should return an empty array if GetBlockNumber fails", async () => {
