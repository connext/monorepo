import {
  mkAddress,
  mkBytes32,
  InvariantTransactionData,
  VariantTransactionData,
  TransactionData,
  TransactionPreparedEvent,
  TransactionFulfilledEvent,
  AuctionBid,
  encodeAuctionBid,
  mkSig,
} from "@connext/nxtp-utils";
import { providers, constants } from "ethers";

import { NxtpRouterConfig } from "../src/config";

export const fakeTxReceipt = {
  blockHash: "foo",
  blockNumber: 1,
  byzantium: true,
  confirmations: 1,
  contractAddress: mkAddress(),
  cumulativeGasUsed: constants.One,
  from: mkAddress(),
  transactionHash: mkBytes32(),
  gasUsed: constants.One,
  to: mkAddress(),
  logs: [],
  logsBloom: "",
  transactionIndex: 1,
} as unknown as providers.TransactionReceipt;

export const fakeConfig: NxtpRouterConfig = {
  adminToken: "foo",
  authUrl: "http://example.com",
  chainConfig: {
    1337: {
      confirmations: 1,
      providers: ["http://example.com"],
      subgraph: "http://example.com",
      transactionManagerAddress: mkAddress("0xaaa"),
      minGas: "100",
    },
    1338: {
      confirmations: 1,
      providers: ["http://example.com"],
      subgraph: "http://example.com",
      transactionManagerAddress: mkAddress("0xbbb"),
      minGas: "100",
    },
  },
  mnemonic: "hello world",
  natsUrl: "http://example.com",
  logLevel: "info",
  swapPools: [
    {
      name: "TEST",
      assets: [
<<<<<<< HEAD
        { assetId: mkAddress("0xb"), chainId: 1337 },
        { assetId: mkAddress("0xc"), chainId: 1338 },
=======
        { assetId: mkAddress("0xc"), chainId: 1337 },
        { assetId: mkAddress("0xf"), chainId: 1338 },
>>>>>>> 1fa5f8c2
      ],
    },
  ],
};

export const invariantDataMock: InvariantTransactionData = {
  user: mkAddress("0xa"),
  router: mkAddress("0xb"),
  sendingAssetId: mkAddress("0xc"),
  receivingAssetId: mkAddress("0xd"),
  sendingChainFallback: mkAddress("0xe"),
  receivingAddress: mkAddress("0xf"),
  callTo: mkAddress("0xaa"),
  sendingChainId: 1337,
  receivingChainId: 1338,
  callDataHash: mkBytes32("0xa"),
  transactionId: mkBytes32("0xb"),
};

export const variantDataMock: VariantTransactionData = {
  shares: "123",
  expiry: 123456,
  preparedBlockNumber: 1234,
};

export const auctionBidMock: AuctionBid = {
  user: invariantDataMock.user,
  router: invariantDataMock.router,
  sendingAssetId: invariantDataMock.sendingAssetId,
  receivingAssetId: invariantDataMock.receivingAssetId,
  receivingAddress: invariantDataMock.receivingAddress,
  sendingChainId: invariantDataMock.sendingChainId,
  receivingChainId: invariantDataMock.receivingChainId,
  callTo: invariantDataMock.callTo,
  callDataHash: invariantDataMock.callDataHash,
  transactionId: invariantDataMock.transactionId,
  amount: variantDataMock.amount,
  sendingChainTxManagerAddress: mkAddress("0x1"),
  receivingChainTxManagerAddress: mkAddress("0x2"),
  expiry: variantDataMock.expiry,
  encryptedCallData: "0x",
  amountReceived: "120",
  bidExpiry: 123457,
};

export const txDataMock: TransactionData = {
  ...invariantDataMock,
  ...variantDataMock,
};

export const senderPrepareData: TransactionPreparedEvent = {
  txData: txDataMock,
  amount: "123",
  caller: mkAddress("0xf"),
  encryptedCallData: "0xabc",
  encodedBid: encodeAuctionBid(auctionBidMock),
  bidSignature: mkSig("0xeee"),
};

export const receiverFulfillDataMock: TransactionFulfilledEvent = {
  txData: txDataMock,
  caller: mkAddress("0xf"),
  relayerFee: "5678",
  callData: "0x",
  signature: "0xdeadbeef",
};<|MERGE_RESOLUTION|>--- conflicted
+++ resolved
@@ -56,13 +56,8 @@
     {
       name: "TEST",
       assets: [
-<<<<<<< HEAD
-        { assetId: mkAddress("0xb"), chainId: 1337 },
-        { assetId: mkAddress("0xc"), chainId: 1338 },
-=======
         { assetId: mkAddress("0xc"), chainId: 1337 },
         { assetId: mkAddress("0xf"), chainId: 1338 },
->>>>>>> 1fa5f8c2
       ],
     },
   ],
