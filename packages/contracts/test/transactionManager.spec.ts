--- conflicted
+++ resolved
@@ -584,7 +584,9 @@
     // Verify outstanding shares:
     // - if sending chain cancel, should decrease
     // - if receiving chain cancel, should be constant
-    expect(finalOutstandingShares).to.be.eq(sendingSideCancel ? outstandingShares.sub(record.shares) : outstandingShares);
+    expect(finalOutstandingShares).to.be.eq(
+      sendingSideCancel ? outstandingShares.sub(record.shares) : outstandingShares,
+    );
   };
 
   describe("constructor", async () => {
@@ -777,13 +779,8 @@
 
       await expect(
         transactionManager.connect(router).addLiquidity(amount, assetId, router.address, { value: falseValue }),
-<<<<<<< HEAD
-      ).to.be.revertedWith("addLiquidity: VALUE_MISMATCH");
+      ).to.be.revertedWith(getContractError("addLiquidity: VALUE_MISMATCH"));
       expect(await transactionManager.getRouterBalance(router.address, assetId)).to.eq(BigNumber.from(0));
-=======
-      ).to.be.revertedWith(getContractError("addLiquidity: VALUE_MISMATCH"));
-      expect(await transactionManager.routerBalances(router.address, assetId)).to.eq(BigNumber.from(0));
->>>>>>> 662c8b4c
     });
 
     it("should fail if msg.value != 0 for ERC20 token", async () => {
@@ -792,13 +789,8 @@
       const assetId = tokenA.address;
       await expect(
         transactionManager.connect(router).addLiquidity(amount, assetId, router.address, { value: amount }),
-<<<<<<< HEAD
-      ).to.be.revertedWith("addLiquidity: ETH_WITH_ERC_TRANSFER");
+      ).to.be.revertedWith(getContractError("addLiquidity: ETH_WITH_ERC_TRANSFER"));
       expect(await transactionManager.getRouterBalance(router.address, assetId)).to.eq(BigNumber.from(0));
-=======
-      ).to.be.revertedWith(getContractError("addLiquidity: ETH_WITH_ERC_TRANSFER"));
-      expect(await transactionManager.routerBalances(router.address, assetId)).to.eq(BigNumber.from(0));
->>>>>>> 662c8b4c
     });
 
     it("should fail if transferFromERC20 fails", async () => {
@@ -879,11 +871,7 @@
 
       await expect(
         transactionManager.connect(router).removeLiquidity(amount, assetId, router.address),
-<<<<<<< HEAD
-      ).to.be.revertedWith("removeLiquidity: ZERO_SHARES");
-=======
-      ).to.be.revertedWith(getContractError("removeLiquidity: AMOUNT_IS_ZERO"));
->>>>>>> 662c8b4c
+      ).to.be.revertedWith(getContractError("removeLiquidity: ZERO_SHARES"));
     });
 
     it("should revert if router balance is lower than amount", async () => {
@@ -892,11 +880,7 @@
 
       await expect(
         transactionManager.connect(router).removeLiquidity(amount, assetId, router.address),
-<<<<<<< HEAD
-      ).to.be.revertedWith("removeLiquidity: INSUFFICIENT_LIQUIDITY");
-=======
-      ).to.be.revertedWith(getContractError("removeLiquidity: INSUFFICIENT_FUNDS"));
->>>>>>> 662c8b4c
+      ).to.be.revertedWith(getContractError("removeLiquidity: INSUFFICIENT_LIQUIDITY"));
     });
 
     it("happy case: removeLiquidity native token", async () => {
@@ -1006,25 +990,8 @@
       await expect(
         transactionManager
           .connect(user)
-<<<<<<< HEAD
           .prepare(transaction, record.shares, expiry, EmptyBytes, EmptyBytes, EmptyBytes, {
             value: record.shares,
-=======
-          .prepare(transaction, record.amount, expiry, EmptyBytes, EmptyBytes, EmptyBytes, {
-            value: record.amount,
-          }),
-      ).to.be.revertedWith(getContractError("prepare: TIMEOUT_TOO_LOW"));
-    });
-
-    it("should revert if invariantData.expiry - block.timestamp == MIN_TIMEOUT", async () => {
-      const { transaction, record } = await getTransactionData();
-      const expiry = (await transactionManager.MIN_TIMEOUT()).add(Math.floor(Date.now() / 1000)).toString();
-      await expect(
-        transactionManager
-          .connect(user)
-          .prepare(transaction, record.amount, expiry, EmptyBytes, EmptyBytes, EmptyBytes, {
-            value: record.amount,
->>>>>>> 662c8b4c
           }),
       ).to.be.revertedWith(getContractError("prepare: TIMEOUT_TOO_LOW"));
     });
@@ -1085,13 +1052,8 @@
         await expect(
           transactionManager
             .connect(user)
-<<<<<<< HEAD
             .prepare(transaction, record.shares, record.expiry, EmptyBytes, EmptyBytes, EmptyBytes),
-        ).to.be.revertedWith("prepare: VALUE_MISMATCH");
-=======
-            .prepare(transaction, record.amount, record.expiry, EmptyBytes, EmptyBytes, EmptyBytes),
         ).to.be.revertedWith(getContractError("prepare: VALUE_MISMATCH"));
->>>>>>> 662c8b4c
       });
 
       it("should revert if msg.value != amount && invariantData.sendingAssetId == native token", async () => {
@@ -1136,13 +1098,8 @@
         await expect(
           transactionManagerReceiverSide
             .connect(user)
-<<<<<<< HEAD
             .prepare(transaction, record.shares, record.expiry, EmptyBytes, EmptyBytes, EmptyBytes),
-        ).to.be.revertedWith("prepare: ROUTER_MISMATCH");
-=======
-            .prepare(transaction, record.amount, record.expiry, EmptyBytes, EmptyBytes, EmptyBytes),
         ).to.be.revertedWith(getContractError("prepare: ROUTER_MISMATCH"));
->>>>>>> 662c8b4c
       });
 
       it("should fail if msg.value != 0", async () => {
@@ -1163,9 +1120,8 @@
         await expect(
           transactionManagerReceiverSide
             .connect(router)
-<<<<<<< HEAD
             .prepare(transaction, record.shares, record.expiry, EmptyBytes, EmptyBytes, EmptyBytes),
-        ).to.be.revertedWith("prepare: INSUFFICIENT_FUNDS");
+        ).to.be.revertedWith(getContractError("prepare: INSUFFICIENT_FUNDS"));
       });
 
       it("should fail if router liquidity is lower than amount", async () => {
@@ -1185,11 +1141,7 @@
           transactionManagerReceiverSide
             .connect(receiver)
             .prepare(transaction, record.shares, record.expiry, EmptyBytes, EmptyBytes, EmptyBytes),
-        ).to.be.revertedWith("prepare: INSUFFICIENT_LIQUIDITY");
-=======
-            .prepare(transaction, record.amount, record.expiry, EmptyBytes, EmptyBytes, EmptyBytes),
         ).to.be.revertedWith(getContractError("prepare: INSUFFICIENT_LIQUIDITY"));
->>>>>>> 662c8b4c
       });
     });
 
@@ -1498,35 +1450,6 @@
       ).to.be.revertedWith(getContractError("fulfill: INVALID_SIGNATURE"));
     });
 
-<<<<<<< HEAD
-=======
-    it("should revert if the relayerFee > txData.amount", async () => {
-      const { transaction, record } = await getTransactionData();
-      const relayerFee = "1000000000";
-      const { blockNumber } = await prepareAndAssert(transaction, record, user, transactionManager);
-
-      const variant = {
-        amount: record.amount,
-        expiry: record.expiry,
-        preparedBlockNumber: blockNumber,
-      };
-
-      const signature = await signFulfillTransactionPayload(transaction.transactionId, relayerFee, user);
-
-      await expect(
-        transactionManager.connect(router).fulfill(
-          {
-            ...transaction,
-            ...variant,
-          },
-          relayerFee,
-          signature,
-          EmptyBytes,
-        ),
-      ).to.be.revertedWith(getContractError("fulfill: INVALID_RELAYER_FEE"));
-    });
-
->>>>>>> 662c8b4c
     it("should revert if the hash of callData != txData.callDataHash", async () => {
       const prepareAmount = "10";
       const assetId = tokenA.address;
@@ -2215,33 +2138,6 @@
       ).to.be.revertedWith(getContractError("cancel: ALREADY_COMPLETED"));
     });
 
-<<<<<<< HEAD
-=======
-    it("should fail if relayerFee > txData.amount", async () => {
-      const prepareAmount = "10";
-      const assetId = AddressZero;
-      const relayerFee = "15";
-
-      // Add receiving liquidity
-      await addAndAssertLiquidity(prepareAmount, assetId, router, transactionManagerReceiverSide);
-
-      const { transaction, record } = await getTransactionData({}, { amount: prepareAmount });
-
-      const { blockNumber } = await prepareAndAssert(transaction, record, router, transactionManagerReceiverSide);
-      // User cancels
-      const signature = await signCancelTransactionPayload(transaction.transactionId, relayerFee.toString(), user);
-      await expect(
-        transactionManagerReceiverSide
-          .connect(user)
-          .cancel(
-            { ...transaction, amount: record.amount, expiry: record.expiry, preparedBlockNumber: blockNumber },
-            relayerFee,
-            signature,
-          ),
-      ).to.be.revertedWith(getContractError("cancel: INVALID_RELAYER_FEE"));
-    });
-
->>>>>>> 662c8b4c
     describe("sending chain reverts (returns funds to user)", () => {
       it("should fail if expiry didn't pass yet & msg.sender != router", async () => {
         const relayerFee = constants.Zero;
