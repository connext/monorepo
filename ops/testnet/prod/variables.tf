variable "region" {
  default = "us-east-1"
}

variable "cidr_block" {
  default = "172.17.0.0/16"
}

variable "az_count" {
  default = "2"
}

variable "stage" {
  description = "stage of deployment"
  default     = "prod"
}

variable "environment" {
  description = "env we're deploying to"
  default     = "testnet"
}


variable "full_image_name_router" {
  type        = string
  description = "router image name"
  default     = "ghcr.io/connext/router:sha-5ef09f4"
}

variable "full_image_name_sequencer" {
  type        = string
  description = "sequencer image name"
  default     = "ghcr.io/connext/sequencer:sha-5ef09f4"
}

variable "mnemonic" {
  type        = string
  description = "mnemonic"
  default     = "female autumn drive capable scorpion congress hockey chunk mouse cherry blame trumpet"
}

variable "admin_token_router" {
  type        = string
  description = "admin token"
}

<<<<<<< HEAD
variable "admin_token_sequencer" {
  type        = string
  description = "admin token"
}
=======
>>>>>>> 84bb1d9b

variable "certificate_arn_testnet" {
  default = "arn:aws:acm:us-east-1:679752396206:certificate/45908dc4-137b-4366-8538-4f59ee6a914e"
}

variable "rinkeby_alchemy_key_0" {
  type = string
}

variable "kovan_alchemy_key_0" {
  type = string
}

variable "rinkeby_alchemy_key_1" {
  type = string
}

variable "kovan_alchemy_key_1" {
  type = string
}

variable "logdna_key" {
  type = string
}<|MERGE_RESOLUTION|>--- conflicted
+++ resolved
@@ -44,13 +44,6 @@
   description = "admin token"
 }
 
-<<<<<<< HEAD
-variable "admin_token_sequencer" {
-  type        = string
-  description = "admin token"
-}
-=======
->>>>>>> 84bb1d9b
 
 variable "certificate_arn_testnet" {
   default = "arn:aws:acm:us-east-1:679752396206:certificate/45908dc4-137b-4366-8538-4f59ee6a914e"
