terraform {
  backend "s3" {
    bucket = "nxtp-terraform-testnet-prod-core"
    key    = "state/"
    region = "us-east-1"
  }
}

provider "aws" {
  region = var.region
}


# Fetch AZs in the current region
data "aws_availability_zones" "available" {}

data "aws_iam_role" "ecr_admin_role" {
  name = "erc_admin_role"
}


data "aws_route53_zone" "primary" {
  zone_id = "Z03634792TWUEHHQ5L0YX"
}


module "router_subscriber" {
  source                   = "../../../modules/service"
  stage                    = var.stage
  environment              = var.environment
  domain                   = var.domain
  region                   = var.region
  dd_api_key               = var.dd_api_key
  zone_id                  = data.aws_route53_zone.primary.zone_id
  execution_role_arn       = data.aws_iam_role.ecr_admin_role.arn
  cluster_id               = module.ecs.ecs_cluster_id
  vpc_id                   = module.network.vpc_id
  private_subnets          = module.network.private_subnets
  lb_subnets               = module.network.public_subnets
  internal_lb              = false
  docker_image             = var.full_image_name_router_subscriber
  container_family         = "router-subscriber"
  health_check_path        = "/ping"
  container_port           = 8080
  loadbalancer_port        = 80
  cpu                      = 512
  memory                   = 1024
  instance_count           = 3
  timeout                  = 180
  ingress_cdir_blocks      = ["0.0.0.0/0"]
  ingress_ipv6_cdir_blocks = []
  service_security_groups  = flatten([module.network.allow_all_sg, module.network.ecs_task_sg])
  cert_arn                 = var.certificate_arn_testnet
  container_env_vars       = local.router_env_vars
}

module "router_publisher" {
  source                   = "../../../modules/service"
  stage                    = var.stage
  environment              = var.environment
  domain                   = var.domain
  region                   = var.region
  dd_api_key               = var.dd_api_key
  zone_id                  = data.aws_route53_zone.primary.zone_id
  execution_role_arn       = data.aws_iam_role.ecr_admin_role.arn
  cluster_id               = module.ecs.ecs_cluster_id
  vpc_id                   = module.network.vpc_id
  private_subnets          = module.network.private_subnets
  lb_subnets               = module.network.public_subnets
  internal_lb              = false
  docker_image             = var.full_image_name_router_publisher
  container_family         = "router-publisher"
  health_check_path        = "/ping"
  container_port           = 8080
  loadbalancer_port        = 80
  cpu                      = 512
  memory                   = 1024
  instance_count           = 1
  timeout                  = 180
  ingress_cdir_blocks      = ["0.0.0.0/0"]
  ingress_ipv6_cdir_blocks = []
  service_security_groups  = flatten([module.network.allow_all_sg, module.network.ecs_task_sg])
  cert_arn                 = var.certificate_arn_testnet
  container_env_vars       = local.router_env_vars
}

module "router_executor" {
  source                   = "../../../modules/service"
  stage                    = var.stage
  environment              = var.environment
  domain                   = var.domain
  region                   = var.region
  dd_api_key               = var.dd_api_key
  zone_id                  = data.aws_route53_zone.primary.zone_id
  execution_role_arn       = data.aws_iam_role.ecr_admin_role.arn
  cluster_id               = module.ecs.ecs_cluster_id
  vpc_id                   = module.network.vpc_id
  private_subnets          = module.network.private_subnets
  lb_subnets               = module.network.public_subnets
  internal_lb              = false
  docker_image             = var.full_image_name_router_executor
  container_family         = "router-executor"
  health_check_path        = "/ping"
  container_port           = 8080
  loadbalancer_port        = 80
  cpu                      = 1024
  memory                   = 2048
  instance_count           = 1
  timeout                  = 180
  ingress_cdir_blocks      = ["0.0.0.0/0"]
  ingress_ipv6_cdir_blocks = []
  service_security_groups  = flatten([module.network.allow_all_sg, module.network.ecs_task_sg])
  cert_arn                 = var.certificate_arn_testnet
  container_env_vars       = local.router_env_vars
}

module "router_web3signer" {
  source                   = "../../../modules/service"
  stage                    = var.stage
  environment              = var.environment
  domain                   = var.domain
  region                   = var.region
  dd_api_key               = var.dd_api_key
  zone_id                  = data.aws_route53_zone.primary.zone_id
  execution_role_arn       = data.aws_iam_role.ecr_admin_role.arn
  cluster_id               = module.ecs.ecs_cluster_id
  vpc_id                   = module.network.vpc_id
  private_subnets          = module.network.private_subnets
  lb_subnets               = module.network.public_subnets
  docker_image             = "ghcr.io/connext/web3signer:latest"
  container_family         = "router-web3signer"
  health_check_path        = "/upcheck"
  container_port           = 9000
  loadbalancer_port        = 80
  cpu                      = 256
  memory                   = 512
  instance_count           = 1
  timeout                  = 180
  internal_lb              = true
  ingress_cdir_blocks      = [module.network.vpc_cdir_block]
  ingress_ipv6_cdir_blocks = []
  service_security_groups  = flatten([module.network.allow_all_sg, module.network.ecs_task_sg])
  cert_arn                 = var.certificate_arn_testnet
  container_env_vars       = local.router_web3signer_env_vars
}

module "centralised_message_queue" {
  source              = "../../../modules/amq"
  stage               = var.stage
  environment         = var.environment
  sg_id               = module.network.ecs_task_sg
  vpc_id              = module.network.vpc_id
  zone_id             = data.aws_route53_zone.primary.zone_id
  publicly_accessible = true
  subnet_ids          = module.network.public_subnets
  rmq_mgt_user        = var.rmq_mgt_user
  rmq_mgt_password    = var.rmq_mgt_password
}


module "sequencer_publisher" {
  source                   = "../../../modules/service"
  stage                    = var.stage
  environment              = var.environment
  domain                   = var.domain
  region                   = var.region
  dd_api_key               = var.dd_api_key
  zone_id                  = data.aws_route53_zone.primary.zone_id
  execution_role_arn       = data.aws_iam_role.ecr_admin_role.arn
  cluster_id               = module.ecs.ecs_cluster_id
  vpc_id                   = module.network.vpc_id
  private_subnets          = module.network.private_subnets
  lb_subnets               = module.network.public_subnets
  docker_image             = var.full_image_name_sequencer_publisher
  container_family         = "sequencer"
  health_check_path        = "/ping"
  container_port           = 8081
  loadbalancer_port        = 80
  cpu                      = 1024
  memory                   = 2048
  instance_count           = 1
  timeout                  = 180
  ingress_cdir_blocks      = ["0.0.0.0/0"]
  ingress_ipv6_cdir_blocks = []
  service_security_groups  = flatten([module.network.allow_all_sg, module.network.ecs_task_sg])
  cert_arn                 = var.certificate_arn_testnet
  container_env_vars       = local.sequencer_env_vars
}

module "sequencer_subscriber" {
  source                   = "../../../modules/service"
  stage                    = var.stage
  environment              = var.environment
  domain                   = var.domain
  region                   = var.region
  dd_api_key               = var.dd_api_key
  zone_id                  = data.aws_route53_zone.primary.zone_id
  execution_role_arn       = data.aws_iam_role.ecr_admin_role.arn
  cluster_id               = module.ecs.ecs_cluster_id
  vpc_id                   = module.network.vpc_id
  private_subnets          = module.network.private_subnets
  lb_subnets               = module.network.public_subnets
  internal_lb              = false
  docker_image             = var.full_image_name_sequencer_subscriber
  container_family         = "sequencer-subscriber"
  health_check_path        = "/ping"
  container_port           = 8082
  loadbalancer_port        = 80
  cpu                      = 4096
  memory                   = 8192
  instance_count           = 10
  timeout                  = 180
  ingress_cdir_blocks      = ["0.0.0.0/0"]
  ingress_ipv6_cdir_blocks = []
  service_security_groups  = flatten([module.network.allow_all_sg, module.network.ecs_task_sg])
  cert_arn                 = var.certificate_arn_testnet
  container_env_vars       = local.sequencer_env_vars
}

module "sequencer_subscriber_auto_scaling" {
  source           = "../../../modules/auto-scaling"
  stage            = var.stage
  environment      = var.environment
  domain           = var.domain
  ecs_service_name = module.sequencer_subscriber.service_name
  ecs_cluster_name = module.ecs.ecs_cluster_name
}


module "sequencer_web3signer" {
  source                   = "../../../modules/service"
  stage                    = var.stage
  environment              = var.environment
  domain                   = var.domain
  region                   = var.region
  dd_api_key               = var.dd_api_key
  zone_id                  = data.aws_route53_zone.primary.zone_id
  execution_role_arn       = data.aws_iam_role.ecr_admin_role.arn
  cluster_id               = module.ecs.ecs_cluster_id
  vpc_id                   = module.network.vpc_id
  private_subnets          = module.network.private_subnets
  lb_subnets               = module.network.public_subnets
  docker_image             = "ghcr.io/connext/web3signer:latest"
  container_family         = "sequencer-web3signer"
  health_check_path        = "/upcheck"
  container_port           = 9000
  loadbalancer_port        = 80
  cpu                      = 256
  memory                   = 512
  instance_count           = 1
  timeout                  = 180
  internal_lb              = true
  ingress_cdir_blocks      = [module.network.vpc_cdir_block]
  ingress_ipv6_cdir_blocks = []
  service_security_groups  = flatten([module.network.allow_all_sg, module.network.ecs_task_sg])
  cert_arn                 = var.certificate_arn_testnet
  container_env_vars       = local.sequencer_web3signer_env_vars
}

module "lighthouse_prover_cron" {
  source              = "../../../modules/lambda"
  ecr_repository_name = "nxtp-lighthouse"
  docker_image_tag    = var.lighthouse_image_tag
  container_family    = "lighthouse-prover"
  environment         = var.environment
  stage               = var.stage
  container_env_vars = merge(local.lighthouse_env_vars, {
    LIGHTHOUSE_SERVICE = "prover"
    DATABASE_URL       = local.read_replica_db_url
  })
  schedule_expression = "rate(5 minutes)"
<<<<<<< HEAD
  memory_size         = 1024
  timeout             = 1000
=======
  memory_size         = 2048
>>>>>>> a6eae057
}

module "lighthouse_process_from_root_cron" {
  source              = "../../../modules/lambda"
  ecr_repository_name = "nxtp-lighthouse"
  docker_image_tag    = var.lighthouse_image_tag
  container_family    = "lighthouse-process-from-root"
  environment         = var.environment
  stage               = var.stage
  container_env_vars  = merge(local.lighthouse_env_vars, { LIGHTHOUSE_SERVICE = "process" })
  schedule_expression = "rate(5 minutes)"
  memory_size         = 512
}


module "lighthouse_propagate_cron" {
  source              = "../../../modules/lambda"
  ecr_repository_name = "nxtp-lighthouse"
  docker_image_tag    = var.lighthouse_image_tag
  container_family    = "lighthouse-propagate"
  environment         = var.environment
  stage               = var.stage
  container_env_vars  = merge(local.lighthouse_env_vars, { LIGHTHOUSE_SERVICE = "propagate" })
  memory_size         = 2048
  schedule_expression = "rate(30 minutes)"
}

module "lighthouse_sendoutboundroot_cron" {
  source              = "../../../modules/lambda"
  ecr_repository_name = "nxtp-lighthouse"
  docker_image_tag    = var.lighthouse_image_tag
  container_family    = "lighthouse-sendoutboundroot"
  environment         = var.environment
  stage               = var.stage
  container_env_vars  = merge(local.lighthouse_env_vars, { LIGHTHOUSE_SERVICE = "sendoutboundroot" })
  schedule_expression = "rate(30 minutes)"
  memory_size         = 512
}


module "relayer" {
  source                   = "../../../modules/service"
  stage                    = var.stage
  environment              = var.environment
  domain                   = var.domain
  region                   = var.region
  dd_api_key               = var.dd_api_key
  zone_id                  = data.aws_route53_zone.primary.zone_id
  execution_role_arn       = data.aws_iam_role.ecr_admin_role.arn
  cluster_id               = module.ecs.ecs_cluster_id
  vpc_id                   = module.network.vpc_id
  private_subnets          = module.network.private_subnets
  lb_subnets               = module.network.public_subnets
  docker_image             = var.full_image_name_relayer
  container_family         = "relayer"
  health_check_path        = "/ping"
  container_port           = 8080
  loadbalancer_port        = 80
  cpu                      = 1024
  memory                   = 4096
  instance_count           = 1
  timeout                  = 180
  internal_lb              = false
  ingress_cdir_blocks      = [module.network.vpc_cdir_block]
  ingress_ipv6_cdir_blocks = []
  service_security_groups  = flatten([module.network.allow_all_sg, module.network.ecs_task_sg])
  cert_arn                 = var.certificate_arn_testnet
  container_env_vars       = local.relayer_env_vars
}

module "relayer_web3signer" {
  source                   = "../../../modules/service"
  stage                    = var.stage
  environment              = var.environment
  domain                   = var.domain
  region                   = var.region
  dd_api_key               = var.dd_api_key
  zone_id                  = data.aws_route53_zone.primary.zone_id
  execution_role_arn       = data.aws_iam_role.ecr_admin_role.arn
  cluster_id               = module.ecs.ecs_cluster_id
  vpc_id                   = module.network.vpc_id
  private_subnets          = module.network.private_subnets
  lb_subnets               = module.network.public_subnets
  docker_image             = "ghcr.io/connext/web3signer:latest"
  container_family         = "relayer-web3signer"
  health_check_path        = "/upcheck"
  container_port           = 9000
  loadbalancer_port        = 80
  cpu                      = 256
  memory                   = 512
  instance_count           = 1
  timeout                  = 180
  internal_lb              = true
  ingress_cdir_blocks      = [module.network.vpc_cdir_block]
  ingress_ipv6_cdir_blocks = []
  service_security_groups  = flatten([module.network.allow_all_sg, module.network.ecs_task_sg])
  cert_arn                 = var.certificate_arn_testnet
  container_env_vars       = local.relayer_web3signer_env_vars
}

module "network" {
  source      = "../../../modules/networking"
  stage       = var.stage
  environment = var.environment
  domain      = var.domain
  cidr_block  = var.cidr_block
}

module "sgs" {
  source         = "../../../modules/sgs/core"
  environment    = var.environment
  stage          = var.stage
  domain         = var.domain
  ecs_task_sg_id = module.network.ecs_task_sg
  vpc_cdir_block = module.network.vpc_cdir_block
  vpc_id         = module.network.vpc_id
}


module "ecs" {
  source                  = "../../../modules/ecs"
  stage                   = var.stage
  environment             = var.environment
  domain                  = var.domain
  ecs_cluster_name_prefix = "nxtp-ecs"
  vpc_id                  = module.network.vpc_id
  private_subnets         = module.network.private_subnets
  public_subnets          = module.network.public_subnets
}

module "sequencer_cache" {
  source                        = "../../../modules/redis"
  stage                         = var.stage
  environment                   = var.environment
  family                        = "sequencer"
  sg_id                         = module.network.ecs_task_sg
  vpc_id                        = module.network.vpc_id
  cache_subnet_group_subnet_ids = module.network.public_subnets
}

module "router_cache" {
  source                        = "../../../modules/redis"
  stage                         = var.stage
  environment                   = var.environment
  family                        = "router"
  sg_id                         = module.network.ecs_task_sg
  vpc_id                        = module.network.vpc_id
  cache_subnet_group_subnet_ids = module.network.public_subnets
}

module "relayer_cache" {
  source                        = "../../../modules/redis"
  stage                         = var.stage
  environment                   = var.environment
  family                        = "relayer"
  sg_id                         = module.network.ecs_task_sg
  vpc_id                        = module.network.vpc_id
  cache_subnet_group_subnet_ids = module.network.public_subnets
}<|MERGE_RESOLUTION|>--- conflicted
+++ resolved
@@ -269,12 +269,8 @@
     DATABASE_URL       = local.read_replica_db_url
   })
   schedule_expression = "rate(5 minutes)"
-<<<<<<< HEAD
-  memory_size         = 1024
   timeout             = 1000
-=======
   memory_size         = 2048
->>>>>>> a6eae057
 }
 
 module "lighthouse_process_from_root_cron" {
