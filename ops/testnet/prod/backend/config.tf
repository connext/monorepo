
locals {
  cartographer_env_vars = {
    CARTOGRAPHER_CONFIG = local.local_cartographer_config,
    DATABASE_URL        = "postgres://${var.postgres_user}:${var.postgres_password}@${module.cartographer_db.db_instance_endpoint}/connext",
    ENVIRONMENT         = var.environment,
    STAGE               = var.stage,
    DD_ENV              = "${var.environment}-${var.stage}",
    DD_LOGS_ENABLED     = true,
    DD_API_KEY          = var.dd_api_key
    DD_LAMBDA_HANDLER   = "packages/agents/cartographer/poller/dist/index.handler"
  }

  postgrest_env_vars = [
    { name = "PGRST_ADMIN_SERVER_PORT", value = "3001" },
    { name = "PGRST_DB_URI", value = "postgres://${var.postgres_user}:${var.postgres_password}@${module.cartographer_db_replica.db_instance_endpoint}/connext" },
    { name = "PGRST_DB_SCHEMA", value = "public" },
    { name = "PGRST_DB_ANON_ROLE", value = "query" },
    { name = "ENVIRONMENT", value = var.environment },
    { name = "STAGE", value = var.stage }
  ]

  sdk_server_env_vars = [
    { name = "SDK_SERVER_CONFIG", value = local.local_sdk_server_config },
    { name = "ENVIRONMENT", value = var.environment },
    { name = "STAGE", value = var.stage },
    { name = "DD_PROFILING_ENABLED", value = "true" },
    { name = "DD_ENV", value = "${var.environment}-${var.stage}" },
  ]

  local_sdk_server_config = jsonencode({
    logLevel = "debug"
    chains = {
      "1735356532" = {
        providers = ["https://goerli.optimism.io/"]
      }
      "1735353714" = {
        providers = ["https://goerli.infura.io/v3/9aa3d95b3bc440fa88ea12eaa4456161"]
      }
      "9991" = {
        providers = ["https://rpc.ankr.com/polygon_mumbai"]
      }
      "1668247156" = {
        providers = ["https://rpc.goerli.linea.build"]
      }
    }

    # The following are defined in variables.tf and don't map to the
    # definitions of environment and network in agent configs.
    environment = var.stage
    network     = var.environment

    redis = {
      enabled        = true
      expirationTime = 10
      host           = module.sdk_server_cache.redis_instance_address,
      port           = module.sdk_server_cache.redis_instance_port
    }

    server = {
      http = {
        host = "0.0.0.0"
        port = 8080
      }
    }
  })
  local_cartographer_config = jsonencode({
    logLevel = "debug"
    chains = {
      "1735356532" = { confirmations = 1 }
      "1735353714" = { confirmations = 10 }
      "9991"       = { confirmations = 200 }
      "1734439522" = { confirmations = 1 }
<<<<<<< HEAD
      # "2053862260" = { confirmations = 1 }
      # "1668247156" = { confirmations = 1 }
=======
      "1668247156" = { confirmations = 1 }
>>>>>>> e1c026df
    }
    environment = var.stage
    healthUrls = {
      messages  = "https://betteruptime.com/api/v1/heartbeat/${var.carto_messages_heartbeat}"
      roots     = "https://betteruptime.com/api/v1/heartbeat/${var.carto_roots_heartbeat}"
      routers   = "https://betteruptime.com/api/v1/heartbeat/${var.carto_routers_heartbeat}"
      transfers = "https://betteruptime.com/api/v1/heartbeat/${var.carto_transfers_heartbeat}"
    }
  })
}<|MERGE_RESOLUTION|>--- conflicted
+++ resolved
@@ -71,12 +71,7 @@
       "1735353714" = { confirmations = 10 }
       "9991"       = { confirmations = 200 }
       "1734439522" = { confirmations = 1 }
-<<<<<<< HEAD
-      # "2053862260" = { confirmations = 1 }
-      # "1668247156" = { confirmations = 1 }
-=======
       "1668247156" = { confirmations = 1 }
->>>>>>> e1c026df
     }
     environment = var.stage
     healthUrls = {
