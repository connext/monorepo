--- conflicted
+++ resolved
@@ -136,7 +136,6 @@
 }
 
 
-<<<<<<< HEAD
 module "sequencer_subscriber" {
   source                   = "../../../modules/service"
   stage                    = var.stage
@@ -187,8 +186,6 @@
   cert_arn                = var.certificate_arn_testnet
 }
 
-=======
->>>>>>> eb7d0bd3
 module "web3signer" {
   source                   = "../../../modules/service"
   stage                    = var.stage
