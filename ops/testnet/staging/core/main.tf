terraform {
  backend "s3" {
    bucket = "nxtp-terraform-testnet-staging-core"
    key    = "state/"
    region = "us-east-1"
  }
}

provider "aws" {
  region = var.region
}

# Fetch AZs in the current region
data "aws_availability_zones" "available" {}

data "aws_iam_role" "ecr_admin_role" {
  name = "erc_admin_role"
}

data "aws_route53_zone" "primary" {
  zone_id = "Z03634792TWUEHHQ5L0YX"
}

module "router_subscriber" {
  source                   = "../../../modules/service"
  stage                    = var.stage
  environment              = var.environment
  domain                   = var.domain
  region                   = var.region
  dd_api_key               = var.dd_api_key
  zone_id                  = data.aws_route53_zone.primary.zone_id
  execution_role_arn       = data.aws_iam_role.ecr_admin_role.arn
  cluster_id               = module.ecs.ecs_cluster_id
  vpc_id                   = module.network.vpc_id
  private_subnets          = module.network.private_subnets
  lb_subnets               = module.network.public_subnets
  internal_lb              = false
  docker_image             = var.full_image_name_router_subscriber
  container_family         = "router-subscriber"
  health_check_path        = "/ping"
  container_port           = 8080
  loadbalancer_port        = 80
  cpu                      = 512
  memory                   = 1024
  instance_count           = 1
  timeout                  = 180
  ingress_cdir_blocks      = ["0.0.0.0/0"]
  ingress_ipv6_cdir_blocks = []
  service_security_groups  = flatten([module.network.allow_all_sg, module.network.ecs_task_sg])
  cert_arn                 = var.certificate_arn_testnet
  container_env_vars       = local.router_env_vars
}

module "router_publisher" {
  source                   = "../../../modules/service"
  stage                    = var.stage
  environment              = var.environment
  domain                   = var.domain
  region                   = var.region
  dd_api_key               = var.dd_api_key
  zone_id                  = data.aws_route53_zone.primary.zone_id
  execution_role_arn       = data.aws_iam_role.ecr_admin_role.arn
  cluster_id               = module.ecs.ecs_cluster_id
  vpc_id                   = module.network.vpc_id
  private_subnets          = module.network.private_subnets
  lb_subnets               = module.network.public_subnets
  internal_lb              = false
  docker_image             = var.full_image_name_router_publisher
  container_family         = "router-publisher"
  health_check_path        = "/ping"
  container_port           = 8080
  loadbalancer_port        = 80
  cpu                      = 512
  memory                   = 1024
  instance_count           = 1
  timeout                  = 180
  ingress_cdir_blocks      = ["0.0.0.0/0"]
  ingress_ipv6_cdir_blocks = []
  service_security_groups  = flatten([module.network.allow_all_sg, module.network.ecs_task_sg])
  cert_arn                 = var.certificate_arn_testnet
  container_env_vars       = local.router_env_vars
}

module "router_executor" {
  source                   = "../../../modules/service"
  stage                    = var.stage
  environment              = var.environment
  domain                   = var.domain
  region                   = var.region
  dd_api_key               = var.dd_api_key
  zone_id                  = data.aws_route53_zone.primary.zone_id
  execution_role_arn       = data.aws_iam_role.ecr_admin_role.arn
  cluster_id               = module.ecs.ecs_cluster_id
  vpc_id                   = module.network.vpc_id
  private_subnets          = module.network.private_subnets
  lb_subnets               = module.network.public_subnets
  internal_lb              = false
  docker_image             = var.full_image_name_router_executor
  container_family         = "router-executor"
  health_check_path        = "/ping"
  container_port           = 8080
  loadbalancer_port        = 80
  cpu                      = 1024
  memory                   = 2048
  instance_count           = 1
  timeout                  = 180
  ingress_cdir_blocks      = ["0.0.0.0/0"]
  ingress_ipv6_cdir_blocks = []
  service_security_groups  = flatten([module.network.allow_all_sg, module.network.ecs_task_sg])
  cert_arn                 = var.certificate_arn_testnet
  container_env_vars       = local.router_env_vars
}

module "router_web3signer" {
  source                   = "../../../modules/service"
  stage                    = var.stage
  environment              = var.environment
  domain                   = var.domain
  region                   = var.region
  dd_api_key               = var.dd_api_key
  zone_id                  = data.aws_route53_zone.primary.zone_id
  execution_role_arn       = data.aws_iam_role.ecr_admin_role.arn
  cluster_id               = module.ecs.ecs_cluster_id
  vpc_id                   = module.network.vpc_id
  private_subnets          = module.network.private_subnets
  lb_subnets               = module.network.public_subnets
  docker_image             = "ghcr.io/connext/web3signer:latest"
  container_family         = "router-web3signer"
  health_check_path        = "/upcheck"
  container_port           = 9000
  loadbalancer_port        = 80
  cpu                      = 256
  memory                   = 512
  instance_count           = 1
  timeout                  = 180
  internal_lb              = true
  ingress_cdir_blocks      = [module.network.vpc_cdir_block]
  ingress_ipv6_cdir_blocks = []
  service_security_groups  = flatten([module.network.allow_all_sg, module.network.ecs_task_sg])
  cert_arn                 = var.certificate_arn_testnet
  container_env_vars       = local.router_web3signer_env_vars
}

module "centralised_message_queue" {
  source              = "../../../modules/amq"
  stage               = var.stage
  environment         = var.environment
  sg_id               = module.network.ecs_task_sg
  vpc_id              = module.network.vpc_id
  zone_id             = data.aws_route53_zone.primary.zone_id
  publicly_accessible = true
  host_instance_type  = "mq.t3.micro"
  deployment_mode     = "SINGLE_INSTANCE"
  subnet_ids          = module.network.public_subnets
  rmq_mgt_user        = var.rmq_mgt_user
  rmq_mgt_password    = var.rmq_mgt_password
}

module "sequencer_server" {
  source                   = "../../../modules/service"
  stage                    = var.stage
  environment              = var.environment
  domain                   = var.domain
  region                   = var.region
  dd_api_key               = var.dd_api_key
  zone_id                  = data.aws_route53_zone.primary.zone_id
  execution_role_arn       = data.aws_iam_role.ecr_admin_role.arn
  cluster_id               = module.ecs.ecs_cluster_id
  vpc_id                   = module.network.vpc_id
  private_subnets          = module.network.private_subnets
  lb_subnets               = module.network.public_subnets
  docker_image             = var.full_image_name_sequencer_server
  container_family         = "sequencer-server"
  health_check_path        = "/ping"
  container_port           = 8081
  loadbalancer_port        = 80
  cpu                      = 1024
  memory                   = 2048
  instance_count           = 1
  timeout                  = 180
  ingress_cdir_blocks      = ["0.0.0.0/0"]
  ingress_ipv6_cdir_blocks = []
  service_security_groups  = flatten([module.network.allow_all_sg, module.network.ecs_task_sg])
  cert_arn                 = var.certificate_arn_testnet
  container_env_vars       = local.sequencer_env_vars
}

module "sequencer_publisher" {
  source                   = "../../../modules/service"
  stage                    = var.stage
  environment              = var.environment
  domain                   = var.domain
  region                   = var.region
  dd_api_key               = var.dd_api_key
  zone_id                  = data.aws_route53_zone.primary.zone_id
  execution_role_arn       = data.aws_iam_role.ecr_admin_role.arn
  cluster_id               = module.ecs.ecs_cluster_id
  vpc_id                   = module.network.vpc_id
  private_subnets          = module.network.private_subnets
  lb_subnets               = module.network.public_subnets
  docker_image             = var.full_image_name_sequencer_publisher
  container_family         = "sequencer-publisher"
  health_check_path        = "/ping"
  container_port           = 8082
  loadbalancer_port        = 80
  cpu                      = 1024
  memory                   = 2048
  instance_count           = 1
  timeout                  = 180
  ingress_cdir_blocks      = ["0.0.0.0/0"]
  ingress_ipv6_cdir_blocks = []
  service_security_groups  = flatten([module.network.allow_all_sg, module.network.ecs_task_sg])
  cert_arn                 = var.certificate_arn_testnet
  container_env_vars       = local.sequencer_env_vars
}

module "sequencer_publisher_auto_scaling" {
  source           = "../../../modules/auto-scaling"
  stage            = var.stage
  environment      = var.environment
  domain           = var.domain
  ecs_service_name = module.sequencer_publisher.service_name
  ecs_cluster_name = module.ecs.ecs_cluster_name
}

module "sequencer_subscriber" {
  source                   = "../../../modules/service"
  stage                    = var.stage
  environment              = var.environment
  domain                   = var.domain
  region                   = var.region
  dd_api_key               = var.dd_api_key
  zone_id                  = data.aws_route53_zone.primary.zone_id
  execution_role_arn       = data.aws_iam_role.ecr_admin_role.arn
  cluster_id               = module.ecs.ecs_cluster_id
  vpc_id                   = module.network.vpc_id
  private_subnets          = module.network.private_subnets
  lb_subnets               = module.network.public_subnets
  internal_lb              = false
  docker_image             = var.full_image_name_sequencer_subscriber
  container_family         = "sequencer-subscriber"
  health_check_path        = "/ping"
  container_port           = 8083
  loadbalancer_port        = 80
  cpu                      = 4096
  memory                   = 8192
  instance_count           = 5
  timeout                  = 180
  ingress_cdir_blocks      = ["0.0.0.0/0"]
  ingress_ipv6_cdir_blocks = []
  service_security_groups  = flatten([module.network.allow_all_sg, module.network.ecs_task_sg])
  cert_arn                 = var.certificate_arn_testnet
  container_env_vars       = local.sequencer_env_vars
}

module "sequencer_subscriber_auto_scaling" {
  source           = "../../../modules/auto-scaling"
  stage            = var.stage
  environment      = var.environment
  domain           = var.domain
  ecs_service_name = module.sequencer_subscriber.service_name
  ecs_cluster_name = module.ecs.ecs_cluster_name
}

module "sequencer_web3signer" {
  source                   = "../../../modules/service"
  stage                    = var.stage
  environment              = var.environment
  domain                   = var.domain
  region                   = var.region
  dd_api_key               = var.dd_api_key
  zone_id                  = data.aws_route53_zone.primary.zone_id
  execution_role_arn       = data.aws_iam_role.ecr_admin_role.arn
  cluster_id               = module.ecs.ecs_cluster_id
  vpc_id                   = module.network.vpc_id
  private_subnets          = module.network.private_subnets
  lb_subnets               = module.network.public_subnets
  docker_image             = "ghcr.io/connext/web3signer:latest"
  container_family         = "sequencer-web3signer"
  health_check_path        = "/upcheck"
  container_port           = 9000
  loadbalancer_port        = 80
  cpu                      = 256
  memory                   = 512
  instance_count           = 1
  timeout                  = 180
  internal_lb              = true
  ingress_cdir_blocks      = [module.network.vpc_cdir_block]
  ingress_ipv6_cdir_blocks = []
  service_security_groups  = flatten([module.network.allow_all_sg, module.network.ecs_task_sg])
  cert_arn                 = var.certificate_arn_testnet
  container_env_vars       = local.sequencer_web3signer_env_vars
}

module "lighthouse_prover_cron" {
  source              = "../../../modules/lambda"
  ecr_repository_name = "nxtp-lighthouse"
  docker_image_tag    = var.lighthouse_image_tag
  container_family    = "lighthouse-prover"
  environment         = var.environment
  stage               = var.stage
  container_env_vars  = merge(local.lighthouse_env_vars, { LIGHTHOUSE_SERVICE = "prover" })
  schedule_expression = "rate(30 minutes)"
  memory_size         = 512
}

module "lighthouse_process_from_root_cron" {
  source              = "../../../modules/lambda"
  ecr_repository_name = "nxtp-lighthouse"
  docker_image_tag    = var.lighthouse_image_tag
  container_family    = "lighthouse-process-from-root"
  environment         = var.environment
  stage               = var.stage
  container_env_vars  = merge(local.lighthouse_env_vars, { LIGHTHOUSE_SERVICE = "process" })
  schedule_expression = "rate(5 minutes)"
  memory_size         = 512
}


module "lighthouse_propagate_cron" {
  source              = "../../../modules/lambda"
  ecr_repository_name = "nxtp-lighthouse"
  docker_image_tag    = var.lighthouse_image_tag
  container_family    = "lighthouse-propagate"
  environment         = var.environment
  stage               = var.stage
  container_env_vars  = merge(local.lighthouse_env_vars, { LIGHTHOUSE_SERVICE = "propagate" })
  schedule_expression = "rate(30 minutes)"
  memory_size         = 1024
}

module "lighthouse_sendoutboundroot_cron" {
  source              = "../../../modules/lambda"
  ecr_repository_name = "nxtp-lighthouse"
  docker_image_tag    = var.lighthouse_image_tag
  container_family    = "lighthouse-sendoutboundroot"
  environment         = var.environment
  stage               = var.stage
  container_env_vars  = merge(local.lighthouse_env_vars, { LIGHTHOUSE_SERVICE = "sendoutboundroot" })
  schedule_expression = "rate(30 minutes)"
  memory_size         = 512
}

module "relayer" {
  source                   = "../../../modules/service"
  stage                    = var.stage
  environment              = var.environment
  domain                   = var.domain
  region                   = var.region
  dd_api_key               = var.dd_api_key
  zone_id                  = data.aws_route53_zone.primary.zone_id
  execution_role_arn       = data.aws_iam_role.ecr_admin_role.arn
  cluster_id               = module.ecs.ecs_cluster_id
  vpc_id                   = module.network.vpc_id
  private_subnets          = module.network.private_subnets
  lb_subnets               = module.network.public_subnets
  docker_image             = var.full_image_name_relayer
  container_family         = "relayer"
  health_check_path        = "/ping"
  container_port           = 8080
  loadbalancer_port        = 80
  cpu                      = 1024
  memory                   = 2048
  instance_count           = 1
  timeout                  = 180
  internal_lb              = false
  ingress_cdir_blocks      = [module.network.vpc_cdir_block]
  ingress_ipv6_cdir_blocks = []
  service_security_groups  = flatten([module.network.allow_all_sg, module.network.ecs_task_sg])
  cert_arn                 = var.certificate_arn_testnet
  container_env_vars       = local.relayer_env_vars
}

module "relayer_web3signer" {
  source                   = "../../../modules/service"
  stage                    = var.stage
  environment              = var.environment
  domain                   = var.domain
  region                   = var.region
  dd_api_key               = var.dd_api_key
  zone_id                  = data.aws_route53_zone.primary.zone_id
  execution_role_arn       = data.aws_iam_role.ecr_admin_role.arn
  cluster_id               = module.ecs.ecs_cluster_id
  vpc_id                   = module.network.vpc_id
  private_subnets          = module.network.private_subnets
  lb_subnets               = module.network.public_subnets
  docker_image             = "ghcr.io/connext/web3signer:latest"
  container_family         = "relayer-web3signer"
  health_check_path        = "/upcheck"
  container_port           = 9000
  loadbalancer_port        = 80
  cpu                      = 256
  memory                   = 512
  instance_count           = 1
  timeout                  = 180
  internal_lb              = true
  ingress_cdir_blocks      = [module.network.vpc_cdir_block]
  ingress_ipv6_cdir_blocks = []
  service_security_groups  = flatten([module.network.allow_all_sg, module.network.ecs_task_sg])
  cert_arn                 = var.certificate_arn_testnet
  container_env_vars       = local.relayer_web3signer_env_vars
}

module "watcher" {
  source                   = "../../../modules/service"
  stage                    = var.stage
  environment              = var.environment
  domain                   = var.domain
  region                   = var.region
  dd_api_key               = var.dd_api_key
  zone_id                  = data.aws_route53_zone.primary.zone_id
  execution_role_arn       = data.aws_iam_role.ecr_admin_role.arn
  cluster_id               = module.ecs.ecs_cluster_id
  vpc_id                   = module.network.vpc_id
  private_subnets          = module.network.private_subnets
  lb_subnets               = module.network.public_subnets
  docker_image             = var.full_image_name_watcher
  container_family         = "watcher"
  health_check_path        = "/ping"
  container_port           = 8080
  loadbalancer_port        = 80
  cpu                      = 1024
  memory                   = 2048
  instance_count           = 1
  timeout                  = 180
  internal_lb              = false
  ingress_cdir_blocks      = [module.network.vpc_cdir_block]
  ingress_ipv6_cdir_blocks = []
  service_security_groups  = flatten([module.network.allow_all_sg, module.network.ecs_task_sg])
  cert_arn                 = var.certificate_arn_testnet
  container_env_vars       = local.watcher_env_vars
}

module "watcher_web3signer" {
  source                   = "../../../modules/service"
  stage                    = var.stage
  environment              = var.environment
  domain                   = var.domain
  region                   = var.region
  dd_api_key               = var.dd_api_key
  zone_id                  = data.aws_route53_zone.primary.zone_id
  execution_role_arn       = data.aws_iam_role.ecr_admin_role.arn
  cluster_id               = module.ecs.ecs_cluster_id
  vpc_id                   = module.network.vpc_id
  private_subnets          = module.network.private_subnets
  lb_subnets               = module.network.public_subnets
  docker_image             = "ghcr.io/connext/web3signer:latest"
  container_family         = "watcher-web3signer"
  health_check_path        = "/upcheck"
  container_port           = 9000
  loadbalancer_port        = 80
  cpu                      = 256
  memory                   = 512
  instance_count           = 1
  timeout                  = 180
  internal_lb              = true
  ingress_cdir_blocks      = [module.network.vpc_cdir_block]
  ingress_ipv6_cdir_blocks = []
  service_security_groups  = flatten([module.network.allow_all_sg, module.network.ecs_task_sg])
  cert_arn                 = var.certificate_arn_testnet
  container_env_vars       = local.watcher_web3signer_env_vars
}

module "network" {
  source      = "../../../modules/networking"
  stage       = var.stage
  environment = var.environment
  domain      = var.domain
  cidr_block  = var.cidr_block
}

module "sgs" {
  source         = "../../../modules/sgs/core"
  environment    = var.environment
  stage          = var.stage
  domain         = var.domain
  ecs_task_sg_id = module.network.ecs_task_sg
  vpc_cdir_block = module.network.vpc_cdir_block
  vpc_id         = module.network.vpc_id
}


module "ecs" {
  source                  = "../../../modules/ecs"
  stage                   = var.stage
  environment             = var.environment
  domain                  = var.domain
  ecs_cluster_name_prefix = "nxtp-ecs"
  vpc_id                  = module.network.vpc_id
  private_subnets         = module.network.private_subnets
  public_subnets          = module.network.public_subnets
}

module "sequencer_cache" {
  source                        = "../../../modules/redis"
  stage                         = var.stage
  environment                   = var.environment
  family                        = "sequencer"
  sg_id                         = module.network.ecs_task_sg
  vpc_id                        = module.network.vpc_id
  cache_subnet_group_subnet_ids = module.network.public_subnets
  public_redis                  = true
}

module "router_cache" {
  source                        = "../../../modules/redis"
  stage                         = var.stage
  environment                   = var.environment
  family                        = "router"
  sg_id                         = module.network.ecs_task_sg
  vpc_id                        = module.network.vpc_id
  cache_subnet_group_subnet_ids = module.network.public_sub
  public_redis                  = true
}

module "relayer_cache" {
  source                        = "../../../modules/redis"
  stage                         = var.stage
  environment                   = var.environment
  family                        = "relayer"
  sg_id                         = module.network.ecs_task_sg
  vpc_id                        = module.network.vpc_id
  cache_subnet_group_subnet_ids = module.network.public_subnets
<<<<<<< HEAD
}

module "lighthouse_cache" {
  source                        = "../../../modules/redis"
  stage                         = var.stage
  environment                   = var.environment
  family                        = "lighthouse"
  sg_id                         = module.network.ecs_task_sg
  vpc_id                        = module.network.vpc_id
  cache_subnet_group_subnet_ids = module.network.public_subnets
=======
  public_redis                  = true
>>>>>>> a70ce7a3
}<|MERGE_RESOLUTION|>--- conflicted
+++ resolved
@@ -521,7 +521,7 @@
   sg_id                         = module.network.ecs_task_sg
   vpc_id                        = module.network.vpc_id
   cache_subnet_group_subnet_ids = module.network.public_subnets
-<<<<<<< HEAD
+  public_redis                  = true
 }
 
 module "lighthouse_cache" {
@@ -532,7 +532,4 @@
   sg_id                         = module.network.ecs_task_sg
   vpc_id                        = module.network.vpc_id
   cache_subnet_group_subnet_ids = module.network.public_subnets
-=======
-  public_redis                  = true
->>>>>>> a70ce7a3
 }