terraform {
  backend "s3" {
    bucket = "nxtp-terraform-testnet-staging-core"
    key    = "state"
    region = "us-east-1"
  }
}

provider "aws" {
  region = var.region
}

# Fetch AZs in the current region
data "aws_availability_zones" "available" {}

data "aws_iam_role" "ecr_admin_role" {
  name = "erc_admin_role"
}

data "aws_route53_zone" "primary" {
  zone_id = "Z03634792TWUEHHQ5L0YX"
}

module "router_subscriber" {
  source                   = "../../../modules/service"
  stage                    = var.stage
  environment              = var.environment
  domain                   = var.domain
  region                   = var.region
  dd_api_key               = var.dd_api_key
  zone_id                  = data.aws_route53_zone.primary.zone_id
  execution_role_arn       = data.aws_iam_role.ecr_admin_role.arn
  cluster_id               = module.ecs.ecs_cluster_id
  vpc_id                   = module.network.vpc_id
  lb_subnets               = module.network.public_subnets
  internal_lb              = false
  docker_image             = var.full_image_name_router_subscriber
  container_family         = "router-subscriber"
  health_check_path        = "/ping"
  container_port           = 8080
  loadbalancer_port        = 80
  cpu                      = 512
  memory                   = 1024
  instance_count           = 1
  timeout                  = 180
  ingress_cdir_blocks      = ["0.0.0.0/0"]
  ingress_ipv6_cdir_blocks = []
  service_security_groups  = flatten([module.network.allow_all_sg, module.network.ecs_task_sg])
  cert_arn                 = var.certificate_arn_testnet
  container_env_vars       = local.router_env_vars
}

module "router_publisher" {
  source                   = "../../../modules/service"
  stage                    = var.stage
  environment              = var.environment
  domain                   = var.domain
  region                   = var.region
  dd_api_key               = var.dd_api_key
  zone_id                  = data.aws_route53_zone.primary.zone_id
  execution_role_arn       = data.aws_iam_role.ecr_admin_role.arn
  cluster_id               = module.ecs.ecs_cluster_id
  vpc_id                   = module.network.vpc_id
  lb_subnets               = module.network.public_subnets
  internal_lb              = false
  docker_image             = var.full_image_name_router_publisher
  container_family         = "router-publisher"
  health_check_path        = "/ping"
  container_port           = 8080
  loadbalancer_port        = 80
  cpu                      = 1024
  memory                   = 2048
  instance_count           = 1
  timeout                  = 180
  ingress_cdir_blocks      = ["0.0.0.0/0"]
  ingress_ipv6_cdir_blocks = []
  service_security_groups  = flatten([module.network.allow_all_sg, module.network.ecs_task_sg])
  cert_arn                 = var.certificate_arn_testnet
  container_env_vars       = local.router_publisher_env_vars
}

module "router_executor" {
  source                   = "../../../modules/service"
  stage                    = var.stage
  environment              = var.environment
  domain                   = var.domain
  region                   = var.region
  dd_api_key               = var.dd_api_key
  zone_id                  = data.aws_route53_zone.primary.zone_id
  execution_role_arn       = data.aws_iam_role.ecr_admin_role.arn
  cluster_id               = module.ecs.ecs_cluster_id
  vpc_id                   = module.network.vpc_id
  lb_subnets               = module.network.public_subnets
  internal_lb              = false
  docker_image             = var.full_image_name_router_executor
  container_family         = "router-executor"
  health_check_path        = "/ping"
  container_port           = 8080
  loadbalancer_port        = 80
  cpu                      = 1024
  memory                   = 2048
  instance_count           = 1
  timeout                  = 180
  ingress_cdir_blocks      = ["0.0.0.0/0"]
  ingress_ipv6_cdir_blocks = []
  service_security_groups  = flatten([module.network.allow_all_sg, module.network.ecs_task_sg])
  cert_arn                 = var.certificate_arn_testnet
  container_env_vars       = local.router_env_vars
}

module "router_web3signer" {
  source                   = "../../../modules/service"
  stage                    = var.stage
  environment              = var.environment
  domain                   = var.domain
  region                   = var.region
  dd_api_key               = var.dd_api_key
  zone_id                  = data.aws_route53_zone.primary.zone_id
  execution_role_arn       = data.aws_iam_role.ecr_admin_role.arn
  cluster_id               = module.ecs.ecs_cluster_id
  vpc_id                   = module.network.vpc_id
  lb_subnets               = module.network.private_subnets
  docker_image             = "ghcr.io/connext/web3signer:latest"
  container_family         = "router-web3signer"
  health_check_path        = "/upcheck"
  container_port           = 9000
  loadbalancer_port        = 80
  cpu                      = 256
  memory                   = 512
  instance_count           = 1
  timeout                  = 180
  internal_lb              = true
  ingress_cdir_blocks      = [module.network.vpc_cdir_block]
  ingress_ipv6_cdir_blocks = []
  service_security_groups  = flatten([module.network.allow_all_sg, module.network.ecs_task_sg])
  cert_arn                 = var.certificate_arn_testnet
  container_env_vars       = local.router_web3signer_env_vars
}

module "centralised_message_queue" {
  source              = "../../../modules/amq"
  stage               = var.stage
  environment         = var.environment
  sg_id               = module.network.ecs_task_sg
  vpc_id              = module.network.vpc_id
  zone_id             = data.aws_route53_zone.primary.zone_id
  publicly_accessible = true
  host_instance_type  = "mq.t3.micro"
  deployment_mode     = "SINGLE_INSTANCE"
  subnet_ids          = module.network.public_subnets
  rmq_mgt_user        = var.rmq_mgt_user
  rmq_mgt_password    = var.rmq_mgt_password
}

module "sequencer_server" {
  source                   = "../../../modules/service"
  stage                    = var.stage
  environment              = var.environment
  domain                   = var.domain
  region                   = var.region
  dd_api_key               = var.dd_api_key
  zone_id                  = data.aws_route53_zone.primary.zone_id
  execution_role_arn       = data.aws_iam_role.ecr_admin_role.arn
  cluster_id               = module.ecs.ecs_cluster_id
  vpc_id                   = module.network.vpc_id
  lb_subnets               = module.network.public_subnets
  docker_image             = var.full_image_name_sequencer_server
  container_family         = "sequencer-server"
  health_check_path        = "/ping"
  container_port           = 8081
  loadbalancer_port        = 80
  cpu                      = 1024
  memory                   = 2048
  instance_count           = 1
  timeout                  = 180
  ingress_cdir_blocks      = ["0.0.0.0/0"]
  ingress_ipv6_cdir_blocks = []
  service_security_groups  = flatten([module.network.allow_all_sg, module.network.ecs_task_sg])
  cert_arn                 = var.certificate_arn_testnet
  container_env_vars       = local.sequencer_env_vars
}

module "sequencer_publisher" {
  source                   = "../../../modules/service"
  stage                    = var.stage
  environment              = var.environment
  domain                   = var.domain
  region                   = var.region
  dd_api_key               = var.dd_api_key
  zone_id                  = data.aws_route53_zone.primary.zone_id
  execution_role_arn       = data.aws_iam_role.ecr_admin_role.arn
  cluster_id               = module.ecs.ecs_cluster_id
  vpc_id                   = module.network.vpc_id
  lb_subnets               = module.network.public_subnets
  docker_image             = var.full_image_name_sequencer_publisher
  container_family         = "sequencer-publisher"
  health_check_path        = "/ping"
  container_port           = 8082
  loadbalancer_port        = 80
  cpu                      = 1024
  memory                   = 2048
  instance_count           = 1
  timeout                  = 180
  ingress_cdir_blocks      = ["0.0.0.0/0"]
  ingress_ipv6_cdir_blocks = []
  service_security_groups  = flatten([module.network.allow_all_sg, module.network.ecs_task_sg])
  cert_arn                 = var.certificate_arn_testnet
  container_env_vars       = local.sequencer_env_vars
}

module "sequencer_publisher_auto_scaling" {
  source                     = "../../../modules/auto-scaling"
  stage                      = var.stage
  environment                = var.environment
  domain                     = var.domain
  ecs_service_name           = module.sequencer_publisher.service_name
  ecs_cluster_name           = module.ecs.ecs_cluster_name
  avg_cpu_utilization_target = 40
  avg_mem_utilization_target = 60
  min_capacity               = 1
  max_capacity               = 30
}

module "sequencer_subscriber" {
  source                   = "../../../modules/service"
  stage                    = var.stage
  environment              = var.environment
  domain                   = var.domain
  region                   = var.region
  dd_api_key               = var.dd_api_key
  zone_id                  = data.aws_route53_zone.primary.zone_id
  execution_role_arn       = data.aws_iam_role.ecr_admin_role.arn
  cluster_id               = module.ecs.ecs_cluster_id
  vpc_id                   = module.network.vpc_id
  lb_subnets               = module.network.public_subnets
  internal_lb              = false
  docker_image             = var.full_image_name_sequencer_subscriber
  container_family         = "sequencer-subscriber"
  health_check_path        = "/ping"
  container_port           = 8083
  loadbalancer_port        = 80
  cpu                      = 4096
  memory                   = 8192
  instance_count           = 1
  timeout                  = 180
  ingress_cdir_blocks      = ["0.0.0.0/0"]
  ingress_ipv6_cdir_blocks = []
  service_security_groups  = flatten([module.network.allow_all_sg, module.network.ecs_task_sg])
  cert_arn                 = var.certificate_arn_testnet
  container_env_vars       = local.sequencer_env_vars
}

module "sequencer_subscriber_auto_scaling" {
  source                     = "../../../modules/auto-scaling"
  stage                      = var.stage
  environment                = var.environment
  domain                     = var.domain
  ecs_service_name           = module.sequencer_subscriber.service_name
  ecs_cluster_name           = module.ecs.ecs_cluster_name
  avg_cpu_utilization_target = 40
  avg_mem_utilization_target = 60
  min_capacity               = 1
  max_capacity               = 10
}

module "sequencer_web3signer" {
  source                   = "../../../modules/service"
  stage                    = var.stage
  environment              = var.environment
  domain                   = var.domain
  region                   = var.region
  dd_api_key               = var.dd_api_key
  zone_id                  = data.aws_route53_zone.primary.zone_id
  execution_role_arn       = data.aws_iam_role.ecr_admin_role.arn
  cluster_id               = module.ecs.ecs_cluster_id
  vpc_id                   = module.network.vpc_id
  lb_subnets               = module.network.private_subnets
  docker_image             = "ghcr.io/connext/web3signer:latest"
  container_family         = "sequencer-web3signer"
  health_check_path        = "/upcheck"
  container_port           = 9000
  loadbalancer_port        = 80
  cpu                      = 256
  memory                   = 512
  instance_count           = 1
  timeout                  = 180
  internal_lb              = true
  ingress_cdir_blocks      = [module.network.vpc_cdir_block]
  ingress_ipv6_cdir_blocks = []
  service_security_groups  = flatten([module.network.allow_all_sg, module.network.ecs_task_sg])
  cert_arn                 = var.certificate_arn_testnet
  container_env_vars       = local.sequencer_web3signer_env_vars
}

module "lighthouse_prover_cron" {
  source              = "../../../modules/lambda"
  ecr_repository_name = "nxtp-lighthouse"
  docker_image_tag    = var.lighthouse_image_tag
  container_family    = "lighthouse-prover"
  environment         = var.environment
  stage               = var.stage
  container_env_vars = merge(local.lighthouse_env_vars, {
    LIGHTHOUSE_SERVICE = "prover-pub"
  })
  schedule_expression    = "rate(30 minutes)"
  timeout                = 300
  memory_size            = 512
  lambda_in_vpc          = true
  subnet_ids             = module.network.private_subnets
  lambda_security_groups = flatten([module.network.allow_all_sg, module.network.ecs_task_sg])
}

module "lighthouse_prover_subscriber" {
  source                   = "../../../modules/service"
  stage                    = var.stage
  environment              = var.environment
  domain                   = var.domain
  region                   = var.region
  dd_api_key               = var.dd_api_key
  zone_id                  = data.aws_route53_zone.primary.zone_id
  execution_role_arn       = data.aws_iam_role.ecr_admin_role.arn
  cluster_id               = module.ecs.ecs_cluster_id
  vpc_id                   = module.network.vpc_id
  lb_subnets               = module.network.public_subnets
  internal_lb              = false
  docker_image             = var.full_image_name_lighthouse_prover_subscriber
  container_family         = "lighthouse-prover-subscriber"
  health_check_path        = "/ping"
  container_port           = 7072
  loadbalancer_port        = 80
  cpu                      = 1024
  memory                   = 2048
  instance_count           = 2
  timeout                  = 180
  ingress_cdir_blocks      = ["0.0.0.0/0"]
  ingress_ipv6_cdir_blocks = []
  service_security_groups  = flatten([module.network.allow_all_sg, module.network.ecs_task_sg])
  cert_arn                 = var.certificate_arn_testnet
  container_env_vars       = concat(local.lighthouse_prover_subscriber_env_vars, [{ name = "LIGHTHOUSE_SERVICE", value = "prover-sub" }])
}

module "lighthouse_prover_subscriber_auto_scaling" {
  source                     = "../../../modules/auto-scaling"
  stage                      = var.stage
  environment                = var.environment
  domain                     = var.domain
  ecs_service_name           = module.lighthouse_prover_subscriber.service_name
  ecs_cluster_name           = module.ecs.ecs_cluster_name
  min_capacity               = 2
  max_capacity               = 30
  avg_cpu_utilization_target = 20
  avg_mem_utilization_target = 40
<<<<<<< HEAD
=======
}

module "lighthouse_prover_cron" {
  source                 = "../../../modules/lambda"
  ecr_repository_name    = "nxtp-lighthouse"
  docker_image_tag       = var.lighthouse_image_tag
  container_family       = "lighthouse-prover"
  environment            = var.environment
  stage                  = var.stage
  container_env_vars     = merge(local.lighthouse_env_vars, { LIGHTHOUSE_SERVICE = "prover" })
  schedule_expression    = "rate(30 minutes)"
  memory_size            = 512
  lambda_in_vpc          = true
  subnet_ids             = module.network.private_subnets
  lambda_security_groups = flatten([module.network.allow_all_sg, module.network.ecs_task_sg])
>>>>>>> 6f094f03
}

module "lighthouse_process_from_root_cron" {
  source              = "../../../modules/lambda"
  ecr_repository_name = "nxtp-lighthouse"
  docker_image_tag    = var.lighthouse_image_tag
  container_family    = "lighthouse-process-from-root"
  environment         = var.environment
  stage               = var.stage
  container_env_vars  = merge(local.lighthouse_env_vars, { LIGHTHOUSE_SERVICE = "process" })
  schedule_expression = "rate(5 minutes)"
  memory_size         = 1536
}


module "lighthouse_propagate_cron" {
  source              = "../../../modules/lambda"
  ecr_repository_name = "nxtp-lighthouse"
  docker_image_tag    = var.lighthouse_image_tag
  container_family    = "lighthouse-propagate"
  environment         = var.environment
  stage               = var.stage
  container_env_vars  = merge(local.lighthouse_env_vars, { LIGHTHOUSE_SERVICE = "propagate" })
  schedule_expression = "rate(30 minutes)"
  memory_size         = 2048
}

module "lighthouse_sendoutboundroot_cron" {
  source              = "../../../modules/lambda"
  ecr_repository_name = "nxtp-lighthouse"
  docker_image_tag    = var.lighthouse_image_tag
  container_family    = "lighthouse-sendoutboundroot"
  environment         = var.environment
  stage               = var.stage
  container_env_vars  = merge(local.lighthouse_env_vars, { LIGHTHOUSE_SERVICE = "sendoutboundroot" })
  schedule_expression = "rate(30 minutes)"
  memory_size         = 2048
}


module "lighthouse_propose_cron" {
  source              = "../../../modules/lambda"
  ecr_repository_name = "nxtp-lighthouse"
  docker_image_tag    = var.lighthouse_image_tag
  container_family    = "lighthouse-propose"
  environment         = var.environment
  stage               = var.stage
  container_env_vars  = merge(local.lighthouse_env_vars, { LIGHTHOUSE_SERVICE = "propose" })
  schedule_expression = "rate(30 minutes)"
  memory_size         = 1536
}

module "relayer" {
  source                   = "../../../modules/service"
  stage                    = var.stage
  environment              = var.environment
  domain                   = var.domain
  region                   = var.region
  dd_api_key               = var.dd_api_key
  zone_id                  = data.aws_route53_zone.primary.zone_id
  execution_role_arn       = data.aws_iam_role.ecr_admin_role.arn
  cluster_id               = module.ecs.ecs_cluster_id
  vpc_id                   = module.network.vpc_id
  lb_subnets               = module.network.public_subnets
  docker_image             = var.full_image_name_relayer
  container_family         = "relayer"
  health_check_path        = "/ping"
  container_port           = 8080
  loadbalancer_port        = 80
  cpu                      = 1024
  memory                   = 2048
  instance_count           = 1
  timeout                  = 180
  internal_lb              = false
  ingress_cdir_blocks      = [module.network.vpc_cdir_block]
  ingress_ipv6_cdir_blocks = []
  service_security_groups  = flatten([module.network.allow_all_sg, module.network.ecs_task_sg])
  cert_arn                 = var.certificate_arn_testnet
  container_env_vars       = local.relayer_env_vars
}

module "relayer_web3signer" {
  source                   = "../../../modules/service"
  stage                    = var.stage
  environment              = var.environment
  domain                   = var.domain
  region                   = var.region
  dd_api_key               = var.dd_api_key
  zone_id                  = data.aws_route53_zone.primary.zone_id
  execution_role_arn       = data.aws_iam_role.ecr_admin_role.arn
  cluster_id               = module.ecs.ecs_cluster_id
  vpc_id                   = module.network.vpc_id
  lb_subnets               = module.network.private_subnets
  docker_image             = "ghcr.io/connext/web3signer:latest"
  container_family         = "relayer-web3signer"
  health_check_path        = "/upcheck"
  container_port           = 9000
  loadbalancer_port        = 80
  cpu                      = 256
  memory                   = 512
  instance_count           = 1
  timeout                  = 180
  internal_lb              = true
  ingress_cdir_blocks      = [module.network.vpc_cdir_block]
  ingress_ipv6_cdir_blocks = []
  service_security_groups  = flatten([module.network.allow_all_sg, module.network.ecs_task_sg])
  cert_arn                 = var.certificate_arn_testnet
  container_env_vars       = local.relayer_web3signer_env_vars
}

module "watcher" {
  source                   = "../../../modules/service"
  stage                    = var.stage
  environment              = var.environment
  domain                   = var.domain
  region                   = var.region
  dd_api_key               = var.dd_api_key
  zone_id                  = data.aws_route53_zone.primary.zone_id
  execution_role_arn       = data.aws_iam_role.ecr_admin_role.arn
  cluster_id               = module.ecs.ecs_cluster_id
  vpc_id                   = module.network.vpc_id
  lb_subnets               = module.network.public_subnets
  docker_image             = var.full_image_name_watcher
  container_family         = "watcher"
  health_check_path        = "/ping"
  container_port           = 8080
  loadbalancer_port        = 80
  cpu                      = 1024
  memory                   = 2048
  instance_count           = 1
  timeout                  = 180
  internal_lb              = false
  ingress_cdir_blocks      = [module.network.vpc_cdir_block]
  ingress_ipv6_cdir_blocks = []
  service_security_groups  = flatten([module.network.allow_all_sg, module.network.ecs_task_sg])
  cert_arn                 = var.certificate_arn_testnet
  container_env_vars       = local.watcher_env_vars
}

module "watcher_web3signer" {
  source                   = "../../../modules/service"
  stage                    = var.stage
  environment              = var.environment
  domain                   = var.domain
  region                   = var.region
  dd_api_key               = var.dd_api_key
  zone_id                  = data.aws_route53_zone.primary.zone_id
  execution_role_arn       = data.aws_iam_role.ecr_admin_role.arn
  cluster_id               = module.ecs.ecs_cluster_id
  vpc_id                   = module.network.vpc_id
  lb_subnets               = module.network.private_subnets
  docker_image             = "ghcr.io/connext/web3signer:latest"
  container_family         = "watcher-web3signer"
  health_check_path        = "/upcheck"
  container_port           = 9000
  loadbalancer_port        = 80
  cpu                      = 256
  memory                   = 512
  instance_count           = 1
  timeout                  = 180
  internal_lb              = true
  ingress_cdir_blocks      = [module.network.vpc_cdir_block]
  ingress_ipv6_cdir_blocks = []
  service_security_groups  = flatten([module.network.allow_all_sg, module.network.ecs_task_sg])
  cert_arn                 = var.certificate_arn_testnet
  container_env_vars       = local.watcher_web3signer_env_vars
}

module "network" {
  source      = "../../../modules/networking"
  stage       = var.stage
  environment = var.environment
  domain      = var.domain
  cidr_block  = var.cidr_block
}

module "sgs" {
  source         = "../../../modules/sgs/core"
  environment    = var.environment
  stage          = var.stage
  domain         = var.domain
  ecs_task_sg_id = module.network.ecs_task_sg
  vpc_cdir_block = module.network.vpc_cdir_block
  vpc_id         = module.network.vpc_id
}


module "ecs" {
  source                  = "../../../modules/ecs"
  stage                   = var.stage
  environment             = var.environment
  domain                  = var.domain
  ecs_cluster_name_prefix = "nxtp-ecs"
}

module "sequencer_cache" {
  source                        = "../../../modules/redis"
  stage                         = var.stage
  environment                   = var.environment
  family                        = "sequencer"
  sg_id                         = module.network.ecs_task_sg
  vpc_id                        = module.network.vpc_id
  cache_subnet_group_subnet_ids = module.network.public_subnets
  public_redis                  = true
}

module "router_cache" {
  source                        = "../../../modules/redis"
  stage                         = var.stage
  environment                   = var.environment
  family                        = "router"
  sg_id                         = module.network.ecs_task_sg
  vpc_id                        = module.network.vpc_id
  cache_subnet_group_subnet_ids = module.network.public_subnets
  public_redis                  = true
}

module "relayer_cache" {
  source                        = "../../../modules/redis"
  stage                         = var.stage
  environment                   = var.environment
  family                        = "relayer"
  sg_id                         = module.network.ecs_task_sg
  vpc_id                        = module.network.vpc_id
  cache_subnet_group_subnet_ids = module.network.public_subnets
  public_redis                  = true
}

module "lighthouse_cache" {
  source                        = "../../../modules/redis"
  stage                         = var.stage
  environment                   = var.environment
  family                        = "lighthouse"
  sg_id                         = module.network.ecs_task_sg
  vpc_id                        = module.network.vpc_id
  cache_subnet_group_subnet_ids = module.network.public_subnets
}


module "ecr-lcp" {
  source           = "../../../modules/ecr-lcp"
  repository_names = ["nxtp-cartographer", "nxtp-lighthouse", "postgrest"]
}<|MERGE_RESOLUTION|>--- conflicted
+++ resolved
@@ -70,12 +70,15 @@
   loadbalancer_port        = 80
   cpu                      = 1024
   memory                   = 2048
+  cpu                      = 1024
+  memory                   = 2048
   instance_count           = 1
   timeout                  = 180
   ingress_cdir_blocks      = ["0.0.0.0/0"]
   ingress_ipv6_cdir_blocks = []
   service_security_groups  = flatten([module.network.allow_all_sg, module.network.ecs_task_sg])
   cert_arn                 = var.certificate_arn_testnet
+  container_env_vars       = local.router_publisher_env_vars
   container_env_vars       = local.router_publisher_env_vars
 }
 
@@ -209,6 +212,16 @@
 }
 
 module "sequencer_publisher_auto_scaling" {
+  source                     = "../../../modules/auto-scaling"
+  stage                      = var.stage
+  environment                = var.environment
+  domain                     = var.domain
+  ecs_service_name           = module.sequencer_publisher.service_name
+  ecs_cluster_name           = module.ecs.ecs_cluster_name
+  avg_cpu_utilization_target = 40
+  avg_mem_utilization_target = 60
+  min_capacity               = 1
+  max_capacity               = 30
   source                     = "../../../modules/auto-scaling"
   stage                      = var.stage
   environment                = var.environment
@@ -350,8 +363,16 @@
   max_capacity               = 30
   avg_cpu_utilization_target = 20
   avg_mem_utilization_target = 40
-<<<<<<< HEAD
-=======
+  source                     = "../../../modules/auto-scaling"
+  stage                      = var.stage
+  environment                = var.environment
+  domain                     = var.domain
+  ecs_service_name           = module.lighthouse_prover_subscriber.service_name
+  ecs_cluster_name           = module.ecs.ecs_cluster_name
+  min_capacity               = 2
+  max_capacity               = 30
+  avg_cpu_utilization_target = 20
+  avg_mem_utilization_target = 40
 }
 
 module "lighthouse_prover_cron" {
@@ -367,7 +388,6 @@
   lambda_in_vpc          = true
   subnet_ids             = module.network.private_subnets
   lambda_security_groups = flatten([module.network.allow_all_sg, module.network.ecs_task_sg])
->>>>>>> 6f094f03
 }
 
 module "lighthouse_process_from_root_cron" {
