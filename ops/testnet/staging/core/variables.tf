variable "region" {
  default = "us-east-1"
}

variable "cidr_block" {
  default = "172.17.0.0/16"
}

variable "az_count" {
  default = "2"
}

variable "domain" {
  description = "domain of deployment"
  default     = "core"
}

variable "stage" {
  description = "stage of deployment"
  default     = "production"
}

variable "environment" {
  description = "env we're deploying to"
  default     = "testnet"
}

variable "full_image_name_router_publisher" {
  type        = string
  description = "router image name"
  default     = "ghcr.io/connext/router-publisher:sha-b5bb49a"
}

variable "full_image_name_router_subscriber" {
  type        = string
  description = "lighthouse subscriber image name"
  default     = "ghcr.io/connext/router-subscriber:sha-b5bb49a"
}

variable "full_image_name_lighthouse_prover_subscriber" {
  type        = string
  description = "lighthouse prover image name"
  default     = "ghcr.io/connext/lighthouse-subscriber:sha-b5bb49a"
}

variable "full_image_name_sequencer_server" {
  type        = string
  description = "sequencer image name"
  default     = "ghcr.io/connext/sequencer-server:sha-b5bb49a"
}

variable "full_image_name_sequencer_publisher" {
  type        = string
  description = "sequencer image name"
  default     = "ghcr.io/connext/sequencer-publisher:sha-b5bb49a"
}

variable "full_image_name_sequencer_subscriber" {
  type        = string
  description = "sequencer image name"
  default     = "ghcr.io/connext/sequencer-subscriber:sha-b5bb49a"
}

variable "full_image_name_router_executor" {
  type        = string
  description = "executor image name"
  default     = "ghcr.io/connext/router-executor:sha-7855c40"
}

variable "full_image_name_relayer" {
  type        = string
  description = "relayer image name"
  default     = "ghcr.io/connext/relayer:sha-b5bb49a"
}

variable "full_image_name_watcher" {
  type        = string
  description = "watcher image name"
  default     = "ghcr.io/connext/watcher:sha-b5bb49a"
}

variable "lighthouse_image_tag" {
  type        = string
  description = "lighthouse image tag"
  default     = "latest"
}

variable "mnemonic" {
  type        = string
  description = "mnemonic"
  default     = "female autumn drive capable scorpion congress hockey chunk mouse cherry blame trumpet"
  sensitive   = true
}

variable "admin_token_router" {
  type        = string
  description = "admin token"
  sensitive   = true
}

variable "rmq_mgt_password" {
  type        = string
  description = "RabbitMQ management password"
  sensitive   = true
}

variable "rmq_mgt_user" {
  type        = string
  default     = "connext"
  description = "RabbitMQ management user"
}


variable "certificate_arn_testnet" {
  default = "arn:aws:acm:us-east-1:679752396206:certificate/45908dc4-137b-4366-8538-4f59ee6a914e"
}

variable "goerli_alchemy_key_0" {
  type      = string
  sensitive = true
}

variable "goerli_alchemy_key_1" {
  type      = string
  sensitive = true
}

variable "optgoerli_alchemy_key_0" {
  type      = string
  sensitive = true
}

variable "optgoerli_alchemy_key_1" {
  type      = string
  sensitive = true
}

variable "mumbai_alchemy_key_0" {
  type      = string
  sensitive = true
}

variable "blast_key" {
  type      = string
  sensitive = true
}

variable "dd_api_key" {
  type      = string
  sensitive = true
}

variable "router_web3_signer_private_key" {
  type      = string
  sensitive = true
}

variable "sequencer_web3_signer_private_key" {
  type      = string
  sensitive = true
}

variable "gelato_api_key" {
  type      = string
  sensitive = true
}

variable "postgres_password" {
  type      = string
  sensitive = true
}

variable "postgres_user" {
  type    = string
  default = "connext"
}

variable "relayer_web3_signer_private_key" {
  type      = string
  sensitive = true
}

variable "admin_token_relayer" {
  type      = string
  default   = "blahblah"
  sensitive = true
}

variable "watcher_web3_signer_private_key" {
  type      = string
  sensitive = true
}
variable "admin_token_watcher" {
  type      = string
  default   = "blahblah"
  sensitive = true
}

variable "discord_webhook_key" {
  type      = string
  sensitive = true
}

variable "telegram_api_key" {
  type      = string
  sensitive = true
}

variable "telegram_chat_id" {
  type      = string
  sensitive = true
}

variable "betteruptime_api_key" {
  type      = string
  sensitive = true
}

variable "betteruptime_requester_email" {
  type    = string
  default = "layne@proximalabs.io"
}

variable "lighthouse_web3_signer_private_key" {
<<<<<<< HEAD
  type = string
=======
  type      = string
  sensitive = true
>>>>>>> bfbffa3c
}<|MERGE_RESOLUTION|>--- conflicted
+++ resolved
@@ -222,10 +222,6 @@
 }
 
 variable "lighthouse_web3_signer_private_key" {
-<<<<<<< HEAD
-  type = string
-=======
-  type      = string
-  sensitive = true
->>>>>>> bfbffa3c
+  type      = string
+  sensitive = true
 }