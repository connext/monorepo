--- conflicted
+++ resolved
@@ -137,12 +137,6 @@
       "1835101812" = {
         providers = ["https://mantle-mainnet.blastapi.io/${var.blast_key}"]
       }
-<<<<<<< HEAD
-      "1836016741" = {
-        providers = ["https://mode-mainnet.blastapi.io/${var.blast_key}", "https://mainnet.mode.network/"]
-      }
-=======
->>>>>>> 159fb6e2
     }
     web3SignerUrl = "https://${module.sequencer_web3signer.service_endpoint}"
     relayers = [
@@ -259,17 +253,7 @@
           limit      = 1
           queueLimit = 1000000
           subscribe  = true
-<<<<<<< HEAD
-        },
-        {
-          name       = "1836016741"
-          limit      = 1
-          queueLimit = 1000000
-          subscribe  = true
-        }
-=======
         },   
->>>>>>> 159fb6e2
       ]
       bindings = [
         {
@@ -342,14 +326,11 @@
           target   = "1835101812"
           keys     = ["1835101812"]
         },
-<<<<<<< HEAD
         {
           exchange = "sequencerX"
           target   = "1836016741"
           keys     = ["1836016741"]
         }
-=======
->>>>>>> 159fb6e2
       ]
       executerTimeout = 300000
       prefetch        = 1
@@ -416,12 +397,6 @@
       "1835101812" = {
         providers = ["https://mantle-mainnet.blastapi.io/${var.blast_key}"]
       }
-<<<<<<< HEAD
-      "1836016741" = {
-        providers = ["https://mode-mainnet.blastapi.io/${var.blast_key}", "https://mainnet.mode.network/"]
-      }
-=======
->>>>>>> 159fb6e2
     }
     cartographerUrl = "https://postgrest.mainnet.connext.ninja"
     web3SignerUrl   = "https://${module.router_web3signer.service_endpoint}"
@@ -478,12 +453,6 @@
       "1835101812" = {
         providers = ["https://mantle-mainnet.blastapi.io/${var.blast_key}"]
       }
-<<<<<<< HEAD
-      "1836016741" = {
-        providers = ["https://mode-mainnet.blastapi.io/${var.blast_key}"]
-      }
-=======
->>>>>>> 159fb6e2
     }
     gelatoApiKey = "${var.gelato_api_key}"
     environment  = var.stage
@@ -542,12 +511,8 @@
       "1650553709" = 14400,
       "1635148152" = 14400,
       "1835365481" = 14400,
-<<<<<<< HEAD
       "1835101812" = 14400,
       "1836016741" = 14400
-=======
-      "1835101812" = 14400,         
->>>>>>> 159fb6e2
     }
     messageQueue = {
       connection = {
@@ -617,12 +582,6 @@
       "1835101812" = {
         providers = ["https://mantle-mainnet.blastapi.io/${var.blast_key}"]
       }
-<<<<<<< HEAD
-      "1836016741" = {
-        providers = ["https://mode-mainnet.blastapi.io/${var.blast_key}", "https://mainnet.mode.network/"]
-      }
-=======
->>>>>>> 159fb6e2
     }
     environment   = var.stage
     web3SignerUrl = "https://${module.relayer_web3signer.service_endpoint}"
