locals {
  base_domain              = "connext.ninja"
  default_db_endpoint      = "db.${var.environment}.${local.base_domain}"
  read_replica_db_endpoint = "db_read_replica.${var.environment}.${local.base_domain}"
  default_db_url           = "postgresql://${var.postgres_user}:${var.postgres_password}@${local.default_db_endpoint}:5432/connext"
  read_replica_db_url      = "postgresql://${var.postgres_user}:${var.postgres_password}@${local.read_replica_db_endpoint}:5432/connext"


  sequencer_env_vars = [
    { name = "SEQ_CONFIG", value = local.local_sequencer_config },
    { name = "ENVIRONMENT", value = var.environment },
    { name = "STAGE", value = var.stage },
    { name = "DD_PROFILING_ENABLED", value = "true" },
    { name = "DD_ENV", value = "${var.environment}-${var.stage}" },
  ]
  router_env_vars = [
    { name = "NXTP_CONFIG", value = local.local_router_config },
    { name = "ENVIRONMENT", value = var.environment },
    { name = "STAGE", value = var.stage },
    { name = "DD_PROFILING_ENABLED", value = "true" },
    { name = "DD_ENV", value = "${var.environment}-${var.stage}" },
    { name = "GRAPH_API_KEY", value = var.graph_api_key }
  ]
  lighthouse_env_vars = {
    NXTP_CONFIG       = local.local_lighthouse_config,
    ENVIRONMENT       = var.environment,
    STAGE             = var.stage,
    DD_LOGS_ENABLED   = true,
    DD_ENV            = "${var.environment}-${var.stage}",
    DD_API_KEY        = var.dd_api_key,
    DD_LAMBDA_HANDLER = "packages/agents/lighthouse/dist/index.handler"
    GRAPH_API_KEY     = var.graph_api_key
  }
  lighthouse_prover_subscriber_env_vars = [
    { name = "NXTP_CONFIG", value = local.local_lighthouse_config },
    { name = "ENVIRONMENT", value = var.environment },
    { name = "STAGE", value = var.stage },
    { name = "DD_PROFILING_ENABLED", value = "true" },
    { name = "DD_ENV", value = "${var.environment}-${var.stage}" },
  ]
  router_web3signer_env_vars = [
    { name = "WEB3_SIGNER_PRIVATE_KEY", value = var.router_web3_signer_private_key },
    { name = "WEB3SIGNER_HTTP_HOST_ALLOWLIST", value = "*" },
    { name = "ENVIRONMENT", value = var.environment },
    { name = "STAGE", value = var.stage },
    { name = "DD_ENV", value = "${var.environment}-${var.stage}" },

  ]
  sequencer_web3signer_env_vars = [
    { name = "WEB3_SIGNER_PRIVATE_KEY", value = var.sequencer_web3_signer_private_key },
    { name = "WEB3SIGNER_HTTP_HOST_ALLOWLIST", value = "*" },
    { name = "ENVIRONMENT", value = var.environment },
    { name = "STAGE", value = var.stage },
    { name = "DD_ENV", value = "${var.environment}-${var.stage}" },
  ]
  relayer_env_vars = [
    { name = "NXTP_CONFIG", value = local.local_relayer_config },
    { name = "ENVIRONMENT", value = var.environment },
    { name = "STAGE", value = var.stage },
    { name = "DD_PROFILING_ENABLED", value = "true" },
    { name = "DD_ENV", value = "${var.environment}-${var.stage}" },
  ]
  relayer_web3signer_env_vars = [
    { name = "WEB3_SIGNER_PRIVATE_KEY", value = var.relayer_web3_signer_private_key },
    { name = "WEB3SIGNER_HTTP_HOST_ALLOWLIST", value = "*" },
    { name = "ENVIRONMENT", value = var.environment },
    { name = "STAGE", value = var.stage },
    { name = "DD_ENV", value = "${var.environment}-${var.stage}" },
  ]
  watcher_env_vars = [
    { name = "WATCHER_CONFIG", value = local.local_watcher_config },
    { name = "ENVIRONMENT", value = var.environment },
    { name = "STAGE", value = var.stage },
    { name = "DD_PROFILING_ENABLED", value = "true" },
    { name = "DD_ENV", value = var.stage }
  ]
  watcher_web3signer_env_vars = [
    { name = "WEB3_SIGNER_PRIVATE_KEY", value = var.watcher_web3_signer_private_key },
    { name = "WEB3SIGNER_HTTP_HOST_ALLOWLIST", value = "*" },
    { name = "ENVIRONMENT", value = var.environment },
    { name = "STAGE", value = var.stage },
    { name = "DD_ENV", value = "${var.environment}-${var.stage}" },
  ]
}

locals {
  local_sequencer_config = jsonencode({
    redis = {
      host = module.sequencer_cache.redis_instance_address,
      port = module.sequencer_cache.redis_instance_port
    }

    server = {
      adminToken = var.admin_token_sequencer
    }

    logLevel = "debug"
    chains = {
      "6648936" = {
        providers                 = ["https://eth-mainnet.blastapi.io/${var.blast_key}", "https://rpc.ankr.com/eth"]
        excludeListFromRelayerFee = ["0x5b9315ce1304df3b2a83b2074cbf849d160642ab"]
      },
      "1869640809" = {
        providers = ["https://optimism-mainnet.blastapi.io/${var.blast_key}", "https://rpc.ankr.com/optimism"]
      },
      "1886350457" = {
        providers = ["https://polygon-mainnet.blastapi.io/${var.blast_key}", "https://rpc.ankr.com/polygon"]
      }
      "1634886255" = {
        providers = ["https://arb-mainnet.g.alchemy.com/v2/${var.arbitrum_alchemy_key_0}", "https://rpc.ankr.com/arbitrum"]
      }
      "6450786" = {
        providers = ["https://bsc-mainnet.blastapi.io/${var.blast_key}", "https://bsc-dataseed1.binance.org", "https://bsc-dataseed2.binance.org", "https://rpc.ankr.com/bsc"]
      }
      "6778479" = {
        providers = ["https://gnosis-mainnet.blastapi.io/${var.blast_key}", "https://rpc.gnosischain.com", "https://rpc.ankr.com/gnosis"]
      }
    }
    web3SignerUrl = "https://${module.sequencer_web3signer.service_endpoint}"
    relayers = [
      {
        type   = "Gelato",
        apiKey = "${var.gelato_api_key}",
        url    = "https://relay.gelato.digital"
      },
      {
        type   = "Connext",
        apiKey = "${var.admin_token_relayer}",
        url    = "https://${module.relayer.service_endpoint}"
      }
    ]
    relayerFeeTolerance = 60
    environment         = var.stage
    database = {
      url = local.default_db_url
    }
    messageQueue = {
      connection = {
        uri = "amqps://${var.rmq_mgt_user}:${var.rmq_mgt_password}@${module.centralised_message_queue.aws_mq_amqp_endpoint}"
      }
      exchanges = [
        {
          name           = "sequencerX"
          type           = "direct"
          publishTimeout = 1000
          persistent     = true
          durable        = true
        }
      ]
      queues = [
        {
          name       = "http"
          limit      = 100
          queueLimit = 1000000
          subscribe  = true
        },
        {
          name       = "6648936"
          limit      = 1
          queueLimit = 1000000
          subscribe  = true
        },
        {
          name       = "1869640809"
          limit      = 1
          queueLimit = 1000000
          subscribe  = true
        },
        {
          name       = "1886350457"
          limit      = 1
          queueLimit = 1000000
          subscribe  = true
        },
        {
          name       = "1634886255"
          limit      = 1
          queueLimit = 1000000
          subscribe  = true
        },
        {
          name       = "6450786"
          limit      = 1
          queueLimit = 1000000
          subscribe  = true
        },
        {
          name       = "6778479"
          limit      = 1
          queueLimit = 1000000
          subscribe  = true
        },
      ]
      bindings = [
        {
          exchange = "sequencerX"
          target   = "http"
          keys     = ["http"]
        },
        {
          exchange = "sequencerX"
          target   = "6648936"
          keys     = ["6648936"]
        },
        {
          exchange = "sequencerX"
          target   = "1869640809"
          keys     = ["1869640809"]
        },
        {
          exchange = "sequencerX"
          target   = "1886350457"
          keys     = ["1886350457"]
        },
        {
          exchange = "sequencerX"
          target   = "1634886255"
          keys     = ["1634886255"]
        },
        {
          exchange = "sequencerX"
          target   = "6450786"
          keys     = ["6450786"]
        },
        {
          exchange = "sequencerX"
          target   = "6778479"
          keys     = ["6778479"]
        },
      ]
      executerTimeout = 300000
      prefetch        = 1
      publisher       = "sequencerX"
    }
  })

  local_router_config = jsonencode({
    redis = {
      host = module.router_cache.redis_instance_address,
      port = module.router_cache.redis_instance_port
    }
    logLevel     = "debug"
    sequencerUrl = "https://${module.sequencer_server.service_endpoint}"
    server = {
      adminToken = var.admin_token_router
      pub = {
        port = 8080
      }
      sub = {
        port = 8080
      }
      exec = {
        port = 8080
      }
    }
    chains = {
      "6648936" = {
        providers = ["https://eth-mainnet.blastapi.io/${var.blast_key}", "https://rpc.ankr.com/eth"]
      },
      "1869640809" = {
        providers = ["https://optimism-mainnet.blastapi.io/${var.blast_key}", "https://rpc.ankr.com/optimism"]
      },
      "1886350457" = {
        providers = ["https://polygon-mainnet.blastapi.io/${var.blast_key}", "https://rpc.ankr.com/polygon"]
      },
      "1634886255" = {
        providers = ["https://arb-mainnet.g.alchemy.com/v2/${var.arbitrum_alchemy_key_1}", "https://rpc.ankr.com/arbitrum"]
      },
      "6450786" = {
        providers = ["https://bsc-mainnet.blastapi.io/${var.blast_key}", "https://bsc-dataseed1.binance.org", "https://bsc-dataseed2.binance.org", "https://rpc.ankr.com/bsc"]
      }
      "6778479" = {
        providers = ["https://gnosis-mainnet.blastapi.io/${var.blast_key}", "https://rpc.gnosischain.com", "https://rpc.ankr.com/gnosis"]
      }
    }
    cartographerUrl = "https://postgrest.mainnet.connext.ninja"
    web3SignerUrl   = "https://${module.router_web3signer.service_endpoint}"
    environment     = var.stage
    messageQueue = {
      uri = "amqps://${var.rmq_mgt_user}:${var.rmq_mgt_password}@${module.centralised_message_queue.aws_mq_amqp_endpoint}"
    }
    auctionWaitTime = 15000
  })

  local_lighthouse_config = jsonencode({
    redis = {
      host = module.lighthouse_cache.redis_instance_address,
      port = module.lighthouse_cache.redis_instance_port
    }
    logLevel = "debug"
    chains = {
      "6648936" = {
        providers = ["https://eth-mainnet.alchemyapi.io/v2/${var.mainnet_alchemy_key_0}", "https://eth-mainnet.blastapi.io/${var.blast_key}", "https://eth.llamarpc.com"]
      },
      "1869640809" = {
        providers = ["https://optimism-mainnet.blastapi.io/${var.blast_key}", "https://mainnet.optimism.io"]
      },
      "1886350457" = {
        providers = ["https://polygon-mainnet.g.alchemy.com/v2/${var.polygon_alchemy_key_0}", "https://poly-mainnet.gateway.pokt.network/v1/lb/${var.pokt_key}", "https://polygon-mainnet.blastapi.io/${var.blast_key}", "https://polygon.llamarpc.com"]
      },
      "1634886255" = {
        providers = ["https://arb-mainnet.g.alchemy.com/v2/${var.arbitrum_alchemy_key_0}", "https://arb1.arbitrum.io/rpc"]
      },
      "6450786" = {
        providers = ["https://bsc-mainnet.blastapi.io/${var.blast_key}", "https://bsc-dataseed1.binance.org", "https://bsc-dataseed2.binance.org"]
      }
      "6778479" = {
        providers = ["https://gnosis-mainnet.blastapi.io/${var.blast_key}", "https://rpc.gnosischain.com"]
      }
    }
    gelatoApiKey = "${var.gelato_api_key}"
    environment  = var.stage
    database = {
      url = local.read_replica_db_url
    }
    databaseWriter = {
      url = local.default_db_url
    }
    relayers = [
      {
        type   = "Gelato",
        apiKey = "${var.gelato_api_key}",
        url    = "https://relay.gelato.digital"
      },
      {
        type   = "Connext",
        apiKey = "${var.admin_token_relayer}",
        url    = "https://${module.relayer.service_endpoint}"
      }
    ]
    healthUrls = {
      prover           = "https://betteruptime.com/api/v1/heartbeat/${var.lighthouse_prover_heartbeat}"
      processor        = "https://betteruptime.com/api/v1/heartbeat/${var.lighthouse_processor_heartbeat}"
      propagate        = "https://betteruptime.com/api/v1/heartbeat/${var.lighthouse_propagate_heartbeat}"
      sendOutboundRoot = "https://betteruptime.com/api/v1/heartbeat/${var.lighthouse_send_outbound_root_heartbeat}"
    }
    hubDomain = "6648936"
    proverBatchSize = {
      "6648936"    = 10,
      "1869640809" = 10,
      "1886350457" = 10,
      "1634886255" = 10,
      "6450786"    = 10,
      "6778479"    = 10
    }
    messageQueue = {
      connection = {
        uri = "amqps://${var.rmq_mgt_user}:${var.rmq_mgt_password}@${module.centralised_message_queue.aws_mq_amqp_endpoint}"
      }
      exchange = {
        name           = "proverX"
        type           = "direct"
        publishTimeout = 1000
        persistent     = true
        durable        = true
      }
<<<<<<< HEAD
      prefetchSize = 2
    }    
=======
      prefetchSize = 1
    }
>>>>>>> f6acf4e0
  })

  local_relayer_config = jsonencode({
    redis = {
      host = module.relayer_cache.redis_instance_address,
      port = module.relayer_cache.redis_instance_port
    }
    server = {
      adminToken = var.admin_token_relayer
    }
    logLevel = "debug"
    chains = {
      "6648936" = {
        providers = ["https://eth-mainnet.blastapi.io/${var.blast_key}", "https://rpc.ankr.com/eth"]
      },
      "1869640809" = {
        providers = ["https://optimism-mainnet.blastapi.io/${var.blast_key}", "https://rpc.ankr.com/optimism"]
      },
      "1886350457" = {
        providers = ["https://polygon-mainnet.blastapi.io/${var.blast_key}", "https://rpc.ankr.com/polygon"]
      },
      "1634886255" = {
        providers = ["https://arb-mainnet.g.alchemy.com/v2/${var.arbitrum_alchemy_key_0}", "https://rpc.ankr.com/arbitrum"]
      },
      "6450786" = {
        providers = ["https://bsc-mainnet.blastapi.io/${var.blast_key}", "https://bsc-dataseed1.binance.org", "https://bsc-dataseed2.binance.org", "https://rpc.ankr.com/bsc"]
      }
      "6778479" = {
        providers = ["https://gnosis-mainnet.blastapi.io/${var.blast_key}", "https://rpc.gnosischain.com", "https://rpc.ankr.com/gnosis"]
      }
    }
    environment   = var.stage
    web3SignerUrl = "https://${module.relayer_web3signer.service_endpoint}"
  })

  local_watcher_config = jsonencode({
    server = {
      adminToken = var.admin_token_watcher
    }
    environment = "production"
    logLevel    = "debug"
    chains = {
      "6648936" = {
        providers = ["https://eth-mainnet.blastapi.io/${var.blast_key}", "https://eth.llamarpc.com", "https://rpc.ankr.com/eth", "https://api.zmok.io/mainnet/oaen6dy8ff6hju9k"]
      },
      "1869640809" = {
        providers = ["https://optimism-mainnet.blastapi.io/${var.blast_key}", "https://mainnet.optimism.io", "https://rpc.ankr.com/optimism"]
      },
      "1886350457" = {
        providers = ["https://polygon-mainnet.blastapi.io/${var.blast_key}", "https://polygon.llamarpc.com", "https://polygon-bor.publicnode.com", "https://rpc.ankr.com/polygon"]
      }
      "1634886255" = {
        providers = ["https://arb-mainnet.g.alchemy.com/v2/${var.arbitrum_alchemy_key_0}", "https://arb1.arbitrum.io/rpc", "https://rpc.ankr.com/arbitrum"]
      }
      "6450786" = {
        providers = ["https://bsc-mainnet.blastapi.io/${var.blast_key}", "https://bsc-dataseed1.binance.org", "https://bsc-dataseed2.binance.org", "https://rpc.ankr.com/bsc", "https://bsc-dataseed1.defibit.io"]
      }
      "6778479" = {
        providers = ["https://gnosis-mainnet.blastapi.io/${var.blast_key}", "https://rpc.gnosischain.com", "https://rpc.ankr.com/gnosis", "https://xdai-rpc.gateway.pokt.network", "https://rpc.gnosis.gateway.fm"]
      }
    }
    web3SignerUrl              = "https://${module.watcher_web3signer.service_endpoint}"
    environment                = var.stage
    discordHookUrl             = "https://discord.com/api/webhooks/${var.discord_webhook_key}"
    telegramApiKey             = "${var.telegram_api_key}"
    telegramChatId             = "${var.telegram_chat_id}"
    betterUptimeApiKey         = "${var.betteruptime_api_key}"
    betterUptimeRequesterEmail = "${var.betteruptime_requester_email}"
  })
}<|MERGE_RESOLUTION|>--- conflicted
+++ resolved
@@ -354,13 +354,8 @@
         persistent     = true
         durable        = true
       }
-<<<<<<< HEAD
-      prefetchSize = 2
-    }    
-=======
       prefetchSize = 1
     }
->>>>>>> f6acf4e0
   })
 
   local_relayer_config = jsonencode({
