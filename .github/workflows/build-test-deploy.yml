name: E2E Workflow for Connext

on:
  push:
    branches:
      - main
      - staging
      - testnet-prod
      - prod
  pull_request:
  create:
    tag:
      - "sdk-v*"
      - "contracts-v*"
      - "router-v*"
      - "watcher-v*"

jobs:
  build-and-test:
    if: github.ref != 'refs/heads/staging'
    runs-on: ubuntu-latest
    permissions:
      contents: read

    env:
      DATABASE_URL: postgres://postgres:qwerty@localhost:5432/connext?sslmode=disable

    # Service containers to run with `container-job`
    services:
      # Label used to access the service container
      postgres:
        # Docker Hub image
        image: ghcr.io/connext/database:sha-fa66dca
        # Provide the password for postgres
        env:
          POSTGRES_PASSWORD: qwerty
        # Set health checks to wait until postgres has started
        options: >-
          --health-cmd pg_isready
          --health-interval 10s
          --health-timeout 5s
          --health-retries 5
        ports:
          # maps tcp port 5432 on service container to the host
          - 5432:5432

    steps:
      - name: Checkout repository
        uses: actions/checkout@v3
        with:
          fetch-depth: 0

      - name: Install Foundry
        uses: onbjerg/foundry-toolchain@v1
        with:
          version: nightly-87bc53fc6c874bd4c92d97ed180b949e3a36d78c

      - name: Setup Node
        uses: actions/setup-node@v3
        with:
          node-version: "18"
          cache: "yarn"

<<<<<<< HEAD
      - name: Validate using commitlint
        if: github.ref != 'refs/heads/testnet-prod' || github.ref != 'refs/heads/prod'
        uses: wagoid/commitlint-github-action@v5
        with:
          commitDepth: 1
=======
      # - name: Validate using commitlint
      #   if: github.ref != 'refs/heads/testnet-prod' || github.ref != 'refs/heads/prod'
      #   uses: wagoid/commitlint-github-action@v5
>>>>>>> a70ce7a3

      - name: Yarn install
        run: yarn install

      - name: Forge install
        run: yarn workspace @connext/smart-contracts forge:install

      - name: Yarn build
        run: yarn build

      - name: Install DBMate
        run: sudo curl -fsSL -o /usr/local/bin/dbmate https://github.com/amacneil/dbmate/releases/latest/download/dbmate-linux-amd64 && sudo chmod +x /usr/local/bin/dbmate

      - name: Migrate Database
        run: yarn workspace @connext/nxtp-adapters-database dbmate up

      - name: Yarn test
        run: yarn test:all

      - name: Yarn lint
        env:
          NODE_OPTIONS: "--max-old-space-size=8192"
        run: yarn lint:all

      - name: Install jq
        run: sudo apt-get install -y jq

      - name: Extract version, determine tag, and publish SDK
        if: ${{ startsWith(github.ref, 'refs/tags/sdk-v') }}
        env:
          YARN_NPM_AUTH_TOKEN: ${{ secrets.NPM_TOKEN }}
        run: |
          workspaces=(
            "packages/utils:@connext/nxtp-utils"
            "packages/deployments/contracts:@connext/smart-contracts"
            "packages/adapters/txservice:@connext/nxtp-txservice"
            "packages/adapters/subgraph:@connext/nxtp-adapters-subgraph"
            "packages/adapters/cache:@connext/nxtp-adapters-cache"
            "packages/agents/sdk:@connext/sdk"
          )

          for entry in "${workspaces[@]}"; do
            IFS=":"; read -ra split_entry <<< "$entry"
            directory="${split_entry[0]}"
            workspace="${split_entry[1]}"
            subpackage_version=$(cat $directory/package.json | jq -r '.version')

            tag=""
            if [[ "$subpackage_version" == *"-alpha"* ]]; then
              tag="alpha"
            elif [[ "$subpackage_version" == *"-beta"* ]]; then
              tag="beta"
            fi

            echo "Checking $workspace for existing version..."
            npm_package_info=$(npm view $workspace versions --json)

            if [[ -z "$tag" ]]; then
              # "stable" is not explicitly in the version name for stable releases
              last_version=$(echo "$npm_package_info" | jq -r ".[] | select(test(\"-\") | not)" | tail -1)
            else
              # pre-release versions have the tag in the version name
              base_version=$(echo "$subpackage_version" | sed 's/-.*//')
              last_version=$(echo "$npm_package_info" | jq -r ".[] | select(test(\"^${base_version}-${tag}\"))" | tail -1)
            fi

            echo "Compare version in NPM ($last_version) against local version ($subpackage_version)"
            if [[ "$last_version" != "$subpackage_version" ]]; then
              echo "Publishing $workspace with version $subpackage_version"
              if [[ ! -z "$tag" ]]; then
                yarn workspace $workspace npm publish --access public --tag $tag
              else
                yarn workspace $workspace npm publish --access public
              fi
            else
              echo "Skipping $workspace as version $subpackage_version already exists"
            fi
          done

      - name: Extract version, determine tag, and publish contracts
        if: ${{ startsWith(github.ref, 'refs/tags/contracts-v') }}
        env:
          YARN_NPM_AUTH_TOKEN: ${{ secrets.NPM_TOKEN }}
        run: |
          workspaces=(
            "packages/utils:@connext/nxtp-utils"
            "packages/deployments/contracts:@connext/smart-contracts"
          )

          for entry in "${workspaces[@]}"; do
            IFS=":"; read -ra split_entry <<< "$entry"
            directory="${split_entry[0]}"
            workspace="${split_entry[1]}"
            subpackage_version=$(cat $directory/package.json | jq -r '.version')

            tag=""
            if [[ "$subpackage_version" == *"-alpha"* ]]; then
              tag="alpha"
            elif [[ "$subpackage_version" == *"-beta"* ]]; then
              tag="beta"
            fi

            echo "Checking $workspace for existing version..."
            npm_package_info=$(npm view $workspace versions --json)

            if [[ -z "$tag" ]]; then
              # "stable" is not explicitly in the version name for stable releases
              last_version=$(echo "$npm_package_info" | jq -r ".[] | select(test(\"-\") | not)" | tail -1)
            else
              # pre-release versions have the tag in the version name
              base_version=$(echo "$subpackage_version" | sed 's/-.*//')
              last_version=$(echo "$npm_package_info" | jq -r ".[] | select(test(\"^${base_version}-${tag}\"))" | tail -1)
            fi

            echo "Compare version in NPM ($last_version) against local version ($subpackage_version)"
            if [[ "$last_version" != "$subpackage_version" ]]; then
              echo "Publishing $workspace with version $subpackage_version"
              if [[ ! -z "$tag" ]]; then
                yarn workspace $workspace npm publish --access public --tag $tag
              else
                yarn workspace $workspace npm publish --access public
              fi
            else
              echo "Skipping $workspace as version $subpackage_version already exists"
            fi
          done

      - name: Extract version, determine tag, and publish chain-abstraction
        if: ${{ startsWith(github.ref, 'refs/tags/chain-abstraction-v') }}
        env:
          YARN_NPM_AUTH_TOKEN: ${{ secrets.NPM_TOKEN }}
        run: |
          workspaces=(
            "packages/utils:@connext/nxtp-utils"
            "packages/agents/chain-abstraction:@connext/chain-abstraction"
          )

          for entry in "${workspaces[@]}"; do
            IFS=":"; read -ra split_entry <<< "$entry"
            directory="${split_entry[0]}"
            workspace="${split_entry[1]}"
            subpackage_version=$(cat $directory/package.json | jq -r '.version')

            tag=""
            if [[ "$subpackage_version" == *"-alpha"* ]]; then
              tag="alpha"
            elif [[ "$subpackage_version" == *"-beta"* ]]; then
              tag="beta"
            fi

            echo "Checking $workspace for existing version..."
            npm_package_info=$(npm view $workspace versions --json)

            if [[ -z "$tag" ]]; then
              # "stable" is not explicitly in the version name for stable releases
              last_version=$(echo "$npm_package_info" | jq -r ".[] | select(test(\"-\") | not)" | tail -1)
            else
              # pre-release versions have the tag in the version name
              base_version=$(echo "$subpackage_version" | sed 's/-.*//')
              last_version=$(echo "$npm_package_info" | jq -r ".[] | select(test(\"^${base_version}-${tag}\"))" | tail -1)
            fi

            echo "Compare version in NPM ($last_version) against local version ($subpackage_version)"
            if [[ "$last_version" != "$subpackage_version" ]]; then
              echo "Publishing $workspace with version $subpackage_version"
              if [[ ! -z "$tag" ]]; then
                yarn workspace $workspace npm publish --access public --tag $tag
              else
                yarn workspace $workspace npm publish --access public
              fi
            else
              echo "Skipping $workspace as version $subpackage_version already exists"
            fi
          done

  build-and-push-router-publisher-image:
    if: github.ref == 'refs/heads/main' || github.ref == 'refs/heads/staging' || github.ref == 'refs/heads/testnet-prod' || github.ref == 'refs/heads/prod'
    env:
      REGISTRY: ghcr.io
      IMAGE_NAME: connext/router-publisher
    runs-on: ubuntu-latest
    permissions:
      contents: read
      packages: write

    steps:
      - name: Checkout repository
        uses: actions/checkout@v3

      - name: Log in to the Container registry
        uses: docker/login-action@f054a8b539a109f9f41c372932f1ae047eff08c9
        with:
          registry: ${{ env.REGISTRY }}
          username: ${{ github.actor }}
          password: ${{ secrets.GITHUB_TOKEN }}

      - name: Remove router from version tag
        id: remove-router
        run: |
          tag=${{ github.ref_name }}
          if [[ $tag == *router-* ]]; then
            new_tag=${tag/router-/}
            echo "docker_tag=$new_tag" >> $GITHUB_OUTPUT
          else
            echo "docker_tag=" >> $GITHUB_OUTPUT
          fi

      - name: Extract metadata (tags, labels) for Docker
        id: meta
        uses: docker/metadata-action@98669ae865ea3cffbcbaa878cf57c20bbf1c6c38
        with:
          images: ${{ env.REGISTRY }}/${{ env.IMAGE_NAME }}
          tags: |
            type=sha,format=short
            type=raw,value=${{ steps.remove-router.outputs.docker_tag }}

      - name: Build and push Docker image
        uses: docker/build-push-action@ad44023a93711e3deb337508980b4b5e9bcdc5dc
        with:
          context: .
          push: true
          tags: ${{ steps.meta.outputs.tags }}
          labels: ${{ steps.meta.outputs.labels }}
          file: docker/router/publisher/Dockerfile

    outputs:
      json: ${{ steps.meta.outputs.json }}

  build-and-push-router-subscriber-image:
    if: github.ref == 'refs/heads/main' || github.ref == 'refs/heads/staging' || github.ref == 'refs/heads/testnet-prod' || github.ref == 'refs/heads/prod'
    env:
      REGISTRY: ghcr.io
      IMAGE_NAME: connext/router-subscriber
    runs-on: ubuntu-latest
    permissions:
      contents: read
      packages: write

    steps:
      - name: Checkout repository
        uses: actions/checkout@v3

      - name: Log in to the Container registry
        uses: docker/login-action@f054a8b539a109f9f41c372932f1ae047eff08c9
        with:
          registry: ${{ env.REGISTRY }}
          username: ${{ github.actor }}
          password: ${{ secrets.GITHUB_TOKEN }}

      - name: Remove router from version tag
        id: remove-router
        run: |
          tag=${{ github.ref_name }}
          if [[ $tag == *router-* ]]; then
            new_tag=${tag/router-/}
            echo "docker_tag=$new_tag" >> $GITHUB_OUTPUT
          else
            echo "docker_tag=" >> $GITHUB_OUTPUT
          fi

      - name: Extract metadata (tags, labels) for Docker
        id: meta
        uses: docker/metadata-action@98669ae865ea3cffbcbaa878cf57c20bbf1c6c38
        with:
          images: ${{ env.REGISTRY }}/${{ env.IMAGE_NAME }}
          tags: |
            type=sha,format=short
            type=raw,value=${{ steps.remove-router.outputs.docker_tag }}

      - name: Build and push Docker image
        uses: docker/build-push-action@ad44023a93711e3deb337508980b4b5e9bcdc5dc
        with:
          context: .
          push: true
          tags: ${{ steps.meta.outputs.tags }}
          labels: ${{ steps.meta.outputs.labels }}
          file: docker/router/subscriber/Dockerfile

    outputs:
      json: ${{ steps.meta.outputs.json }}

  build-and-push-router-executor-image:
    if: github.ref == 'refs/heads/main' || github.ref == 'refs/heads/staging' || github.ref == 'refs/heads/testnet-prod' || github.ref == 'refs/heads/prod'
    env:
      REGISTRY: ghcr.io
      IMAGE_NAME: connext/router-executor
    runs-on: ubuntu-latest
    permissions:
      contents: read
      packages: write

    steps:
      - name: Checkout repository
        uses: actions/checkout@v3

      - name: Log in to the Container registry
        uses: docker/login-action@f054a8b539a109f9f41c372932f1ae047eff08c9
        with:
          registry: ${{ env.REGISTRY }}
          username: ${{ github.actor }}
          password: ${{ secrets.GITHUB_TOKEN }}

      - name: Remove router from version tag
        id: remove-router
        run: |
          tag=${{ github.ref_name }}
          if [[ $tag == *router-* ]]; then
            new_tag=${tag/router-/}
            echo "docker_tag=$new_tag" >> $GITHUB_OUTPUT
          else
            echo "docker_tag=" >> $GITHUB_OUTPUT
          fi

      - name: Extract metadata (tags, labels) for Docker
        id: meta
        uses: docker/metadata-action@98669ae865ea3cffbcbaa878cf57c20bbf1c6c38
        with:
          images: ${{ env.REGISTRY }}/${{ env.IMAGE_NAME }}
          tags: |
            type=sha,format=short
            type=raw,value=${{ steps.remove-router.outputs.docker_tag }}

      - name: Build and push Docker image
        uses: docker/build-push-action@ad44023a93711e3deb337508980b4b5e9bcdc5dc
        with:
          context: .
          push: true
          tags: ${{ steps.meta.outputs.tags }}
          labels: ${{ steps.meta.outputs.labels }}
          file: docker/router/executor/Dockerfile

    outputs:
      json: ${{ steps.meta.outputs.json }}

  build-and-push-sequencer-server-image:
    if: github.ref == 'refs/heads/main' || github.ref == 'refs/heads/staging' || github.ref == 'refs/heads/testnet-prod' || github.ref == 'refs/heads/prod'
    env:
      REGISTRY: ghcr.io
      IMAGE_NAME: connext/sequencer-server
    runs-on: ubuntu-latest
    permissions:
      contents: read
      packages: write

    steps:
      - name: Checkout repository
        uses: actions/checkout@v3

      - name: Log in to the Container registry
        uses: docker/login-action@f054a8b539a109f9f41c372932f1ae047eff08c9
        with:
          registry: ${{ env.REGISTRY }}
          username: ${{ github.actor }}
          password: ${{ secrets.GITHUB_TOKEN }}

      - name: Extract metadata (tags, labels) for Docker
        id: meta
        uses: docker/metadata-action@98669ae865ea3cffbcbaa878cf57c20bbf1c6c38
        with:
          images: ${{ env.REGISTRY }}/${{ env.IMAGE_NAME }}
          tags: |
            type=sha,format=short
            type=semver,pattern={{raw}}

      - name: Build and push Docker image
        uses: docker/build-push-action@ad44023a93711e3deb337508980b4b5e9bcdc5dc
        with:
          context: .
          push: true
          tags: ${{ steps.meta.outputs.tags }}
          labels: ${{ steps.meta.outputs.labels }}
          file: docker/sequencer/server/Dockerfile

    outputs:
      json: ${{ steps.meta.outputs.json }}

  build-and-push-sequencer-publisher-image:
    if: github.ref == 'refs/heads/main' || github.ref == 'refs/heads/staging' || github.ref == 'refs/heads/testnet-prod' || github.ref == 'refs/heads/prod'
    env:
      REGISTRY: ghcr.io
      IMAGE_NAME: connext/sequencer-publisher
    runs-on: ubuntu-latest
    permissions:
      contents: read
      packages: write

    steps:
      - name: Checkout repository
        uses: actions/checkout@v3

      - name: Log in to the Container registry
        uses: docker/login-action@f054a8b539a109f9f41c372932f1ae047eff08c9
        with:
          registry: ${{ env.REGISTRY }}
          username: ${{ github.actor }}
          password: ${{ secrets.GITHUB_TOKEN }}

      - name: Extract metadata (tags, labels) for Docker
        id: meta
        uses: docker/metadata-action@98669ae865ea3cffbcbaa878cf57c20bbf1c6c38
        with:
          images: ${{ env.REGISTRY }}/${{ env.IMAGE_NAME }}
          tags: |
            type=sha,format=short
            type=semver,pattern={{raw}}

      - name: Build and push Docker image
        uses: docker/build-push-action@ad44023a93711e3deb337508980b4b5e9bcdc5dc
        with:
          context: .
          push: true
          tags: ${{ steps.meta.outputs.tags }}
          labels: ${{ steps.meta.outputs.labels }}
          file: docker/sequencer/publisher/Dockerfile

    outputs:
      json: ${{ steps.meta.outputs.json }}

  build-and-push-sequencer-subscriber-image:
    if: github.ref == 'refs/heads/main' || github.ref == 'refs/heads/staging' || github.ref == 'refs/heads/testnet-prod' || github.ref == 'refs/heads/prod'
    env:
      REGISTRY: ghcr.io
      IMAGE_NAME: connext/sequencer-subscriber
    runs-on: ubuntu-latest
    permissions:
      contents: read
      packages: write

    steps:
      - name: Checkout repository
        uses: actions/checkout@v3

      - name: Log in to the Container registry
        uses: docker/login-action@f054a8b539a109f9f41c372932f1ae047eff08c9
        with:
          registry: ${{ env.REGISTRY }}
          username: ${{ github.actor }}
          password: ${{ secrets.GITHUB_TOKEN }}

      - name: Extract metadata (tags, labels) for Docker
        id: meta
        uses: docker/metadata-action@98669ae865ea3cffbcbaa878cf57c20bbf1c6c38
        with:
          images: ${{ env.REGISTRY }}/${{ env.IMAGE_NAME }}
          tags: |
            type=sha,format=short
            type=semver,pattern={{raw}}

      - name: Build and push Docker image
        uses: docker/build-push-action@ad44023a93711e3deb337508980b4b5e9bcdc5dc
        with:
          context: .
          push: true
          tags: ${{ steps.meta.outputs.tags }}
          labels: ${{ steps.meta.outputs.labels }}
          file: docker/sequencer/subscriber/Dockerfile

    outputs:
      json: ${{ steps.meta.outputs.json }}

  build-and-push-cartographer-image:
    if: github.ref == 'refs/heads/main' || github.ref == 'refs/heads/staging' || github.ref == 'refs/heads/testnet-prod' || github.ref == 'refs/heads/prod'
    runs-on: ubuntu-latest
    env:
      REGISTRY: 679752396206.dkr.ecr.us-east-1.amazonaws.com
      IMAGE_TAG: ${{ github.sha }}
      REPOSITORY: nxtp-cartographer

    steps:
      - name: Checkout repository
        uses: actions/checkout@v3

      - name: Configure AWS Credentials
        uses: aws-actions/configure-aws-credentials@v1
        with:
          aws-region: us-east-1
          aws-access-key-id: ${{ secrets.DEPLOYER_AWS_ACCESS_KEY_ID }}
          aws-secret-access-key: ${{ secrets.DEPLOYER_AWS_SECRET_ACCESS_KEY }}

      - name: Login to Private ECR
        id: login-ecr
        uses: aws-actions/amazon-ecr-login@v1

      # Avoids rate limits error on pulling from public ECR
      - name: Login to Public ECR
        uses: docker/login-action@v2
        with:
          registry: public.ecr.aws
          username: ${{ secrets.DEPLOYER_AWS_ACCESS_KEY_ID }}
          password: ${{ secrets.DEPLOYER_AWS_SECRET_ACCESS_KEY }}

      - name: Log in to GH Container registry
        uses: docker/login-action@f054a8b539a109f9f41c372932f1ae047eff08c9
        with:
          registry: ghcr.io
          username: ${{ github.actor }}
          password: ${{ secrets.GITHUB_TOKEN }}

      - name: Build, tag, and push docker image to Amazon ECR Public
        run: |
          docker build -f docker/cartographer/Dockerfile -t $REGISTRY/$REPOSITORY:$IMAGE_TAG -t ghcr.io/connext/cartographer:$IMAGE_TAG .
          docker push $REGISTRY/$REPOSITORY:$IMAGE_TAG
          docker push ghcr.io/connext/cartographer:$IMAGE_TAG

  build-and-push-lighthouse-image:
    # if: github.ref == 'refs/heads/main' || github.ref == 'refs/heads/staging' || github.ref == 'refs/heads/testnet-prod' || github.ref == 'refs/heads/prod' || github.ref == 'refs/heads/feat/lh-prover-pub-sub'
    runs-on: ubuntu-latest
    env:
      REGISTRY: 679752396206.dkr.ecr.us-east-1.amazonaws.com
      IMAGE_TAG: ${{ github.sha }}
      REPOSITORY: nxtp-lighthouse

    steps:
      - name: Checkout repository
        uses: actions/checkout@v3

      - name: Configure AWS Credentials
        uses: aws-actions/configure-aws-credentials@v1
        with:
          aws-region: us-east-1
          aws-access-key-id: ${{ secrets.DEPLOYER_AWS_ACCESS_KEY_ID }}
          aws-secret-access-key: ${{ secrets.DEPLOYER_AWS_SECRET_ACCESS_KEY }}

      - name: Login to Private ECR
        id: login-ecr
        uses: aws-actions/amazon-ecr-login@v1

      # Avoids rate limits error on pulling from public ECR
      - name: Login to Public ECR
        uses: docker/login-action@v2
        with:
          registry: public.ecr.aws
          username: ${{ secrets.DEPLOYER_AWS_ACCESS_KEY_ID }}
          password: ${{ secrets.DEPLOYER_AWS_SECRET_ACCESS_KEY }}

      - name: Log in to GH Container registry
        uses: docker/login-action@f054a8b539a109f9f41c372932f1ae047eff08c9
        with:
          registry: ghcr.io
          username: ${{ github.actor }}
          password: ${{ secrets.GITHUB_TOKEN }}

      - name: Build, tag, and push docker image to Amazon ECR Public

        run: |
          DOCKER_BUILDKIT=1 docker build -f docker/lighthouse/lambda/Dockerfile -t $REGISTRY/$REPOSITORY:$IMAGE_TAG -t ghcr.io/connext/lighthouse:$IMAGE_TAG .
          docker push $REGISTRY/$REPOSITORY:$IMAGE_TAG
          docker push ghcr.io/connext/lighthouse:$IMAGE_TAG

  build-and-push-lighthouse-prover-subscriber-image:
    # if: github.ref == 'refs/heads/main' || github.ref == 'refs/heads/staging' || github.ref == 'refs/heads/testnet-prod' || github.ref == 'refs/heads/prod'
    env:
      REGISTRY: ghcr.io
      IMAGE_NAME: connext/lighthouse-subscriber
    runs-on: ubuntu-latest
    permissions:
      contents: read
      packages: write

    steps:
      - name: Checkout repository
        uses: actions/checkout@v3

      - name: Log in to the Container registry
        uses: docker/login-action@f054a8b539a109f9f41c372932f1ae047eff08c9
        with:
          registry: ${{ env.REGISTRY }}
          username: ${{ github.actor }}
          password: ${{ secrets.GITHUB_TOKEN }}

      - name: Extract metadata (tags, labels) for Docker
        id: meta
        uses: docker/metadata-action@98669ae865ea3cffbcbaa878cf57c20bbf1c6c38
        with:
          images: ${{ env.REGISTRY }}/${{ env.IMAGE_NAME }}
          tags: |
            type=sha,format=short
            type=semver,pattern={{raw}}

      - name: Build and push Docker image
        uses: docker/build-push-action@ad44023a93711e3deb337508980b4b5e9bcdc5dc
        with:
          context: .
          push: true
          tags: ${{ steps.meta.outputs.tags }}
          labels: ${{ steps.meta.outputs.labels }}
          file: docker/lighthouse/subscriber/Dockerfile

    outputs:
      json: ${{ steps.meta.outputs.json }}

  build-and-push-relayer-image:
    if: github.ref == 'refs/heads/main' || github.ref == 'refs/heads/staging' || github.ref == 'refs/heads/testnet-prod' || github.ref == 'refs/heads/prod'
    env:
      REGISTRY: ghcr.io
      IMAGE_NAME: connext/relayer
    runs-on: ubuntu-latest
    permissions:
      contents: read
      packages: write

    steps:
      - name: Checkout repository
        uses: actions/checkout@v3

      - name: Log in to the Container registry
        uses: docker/login-action@f054a8b539a109f9f41c372932f1ae047eff08c9
        with:
          registry: ${{ env.REGISTRY }}
          username: ${{ github.actor }}
          password: ${{ secrets.GITHUB_TOKEN }}

      - name: Extract metadata (tags, labels) for Docker
        id: meta
        uses: docker/metadata-action@98669ae865ea3cffbcbaa878cf57c20bbf1c6c38
        with:
          images: ${{ env.REGISTRY }}/${{ env.IMAGE_NAME }}
          tags: |
            type=sha,format=short
            type=semver,pattern={{raw}}

      - name: Build and push Docker image
        uses: docker/build-push-action@ad44023a93711e3deb337508980b4b5e9bcdc5dc
        with:
          context: .
          push: true
          tags: ${{ steps.meta.outputs.tags }}
          labels: ${{ steps.meta.outputs.labels }}
          file: docker/relayer/Dockerfile

    outputs:
      json: ${{ steps.meta.outputs.json }}

  build-and-push-watcher-image:
    if: github.ref == 'refs/heads/main' || github.ref == 'refs/heads/staging' || github.ref == 'refs/heads/testnet-prod' || github.ref == 'refs/heads/prod'
    env:
      REGISTRY: ghcr.io
      IMAGE_NAME: connext/watcher
    runs-on: ubuntu-latest
    permissions:
      contents: read
      packages: write

    steps:
      - name: Checkout repository
        uses: actions/checkout@v3

      - name: Log in to the Container registry
        uses: docker/login-action@f054a8b539a109f9f41c372932f1ae047eff08c9
        with:
          registry: ${{ env.REGISTRY }}
          username: ${{ github.actor }}
          password: ${{ secrets.GITHUB_TOKEN }}

      - name: Remove watcher from version tag
        id: remove-watcher
        run: |
          tag=${{ github.ref_name }}
          if [[ $tag == *watcher-* ]]; then
            new_tag=${tag/watcher-/}
            echo "docker_tag=$new_tag" >> $GITHUB_OUTPUT
          else
            echo "docker_tag=" >> $GITHUB_OUTPUT
          fi

      - name: Extract metadata (tags, labels) for Docker
        id: meta
        uses: docker/metadata-action@98669ae865ea3cffbcbaa878cf57c20bbf1c6c38
        with:
          images: ${{ env.REGISTRY }}/${{ env.IMAGE_NAME }}
          tags: |
            type=sha,format=short
            type=raw,value=${{ steps.remove-watcher.outputs.docker_tag }}

      - name: Build and push Docker image
        uses: docker/build-push-action@ad44023a93711e3deb337508980b4b5e9bcdc5dc
        with:
          context: .
          push: true
          tags: ${{ steps.meta.outputs.tags }}
          labels: ${{ steps.meta.outputs.labels }}
          file: docker/watcher/Dockerfile

    outputs:
      json: ${{ steps.meta.outputs.json }}

  build-and-push-sdk-server-image:
    if: github.ref == 'refs/heads/main' || github.ref == 'refs/heads/staging' || github.ref == 'refs/heads/testnet-prod' || github.ref == 'refs/heads/prod'
    env:
      REGISTRY: ghcr.io
      IMAGE_NAME: connext/sdk-server
    runs-on: ubuntu-latest
    permissions:
      contents: read
      packages: write

    steps:
      - name: Checkout repository
        uses: actions/checkout@v3

      - name: Log in to the Container registry
        uses: docker/login-action@f054a8b539a109f9f41c372932f1ae047eff08c9
        with:
          registry: ${{ env.REGISTRY }}
          username: ${{ github.actor }}
          password: ${{ secrets.GITHUB_TOKEN }}

      - name: Remove sdk-server from version tag
        id: remove-sdk-server
        run: |
          tag=${{ github.ref_name }}
          if [[ $tag == *watcher-* ]]; then
            new_tag=${tag/sdk-server-/}
            echo "docker_tag=$new_tag" >> $GITHUB_OUTPUT
          else
            echo "docker_tag=" >> $GITHUB_OUTPUT
          fi

      - name: Extract metadata (tags, labels) for Docker
        id: meta
        uses: docker/metadata-action@98669ae865ea3cffbcbaa878cf57c20bbf1c6c38
        with:
          images: ${{ env.REGISTRY }}/${{ env.IMAGE_NAME }}
          tags: |
            type=sha,format=short
            type=raw,value=${{ steps.remove-sdk-server.outputs.docker_tag }}

      - name: Build and push Docker image
        uses: docker/build-push-action@ad44023a93711e3deb337508980b4b5e9bcdc5dc
        with:
          context: .
          push: true
          tags: ${{ steps.meta.outputs.tags }}
          labels: ${{ steps.meta.outputs.labels }}
          file: docker/sdk-server/Dockerfile

    outputs:
      json: ${{ steps.meta.outputs.json }}

  smoke-tests:
    runs-on: ubuntu-latest
    needs:
      [
        build-and-push-router-publisher-image,
        build-and-push-router-subscriber-image,
        build-and-push-router-executor-image,
        build-and-push-sequencer-server-image,
        build-and-push-sequencer-publisher-image,
        build-and-push-sequencer-subscriber-image,
        build-and-push-cartographer-image,
        build-and-push-lighthouse-image,
        build-and-push-lighthouse-prover-subscriber-image,
        build-and-push-relayer-image,
        build-and-push-watcher-image,
        build-and-push-sdk-server-image,
      ]
    env:
      ROUTER_PUBLISHER_IMAGE: ${{ fromJSON(needs.build-and-push-router-publisher-image.outputs.json).tags[0] }}
      ROUTER_SUBSCRIBER_IMAGE: ${{ fromJSON(needs.build-and-push-router-subscriber-image.outputs.json).tags[0] }}
      ROUTER_EXECUTOR_IMAGE: ${{fromJSON(needs.build-and-push-router-executor-image.outputs.json).tags[0]}}
      SEQUENCER_SERVER_IMAGE: ${{ fromJSON(needs.build-and-push-sequencer-server-image.outputs.json).tags[0] }}
      SEQUENCER_PUBLISHER_IMAGE: ${{ fromJSON(needs.build-and-push-sequencer-publisher-image.outputs.json).tags[0] }}
      SEQUENCER_SUBSCRIBER_IMAGE: ${{ fromJSON(needs.build-and-push-sequencer-subscriber-image.outputs.json).tags[0] }}
      CARTOGRAPHER_IMAGE: ghcr.io/connext/cartographer:${{ github.sha }}
      LIGHTHOUSE_IMAGE: ghcr.io/connext/lighthouse:${{ github.sha }}
      LIGHTHOUSE_PROVER_SUBSCRIBER_IMAGE: ${{ fromJSON(needs.build-and-push-lighthouse-prover-subscriber-image.outputs.json).tags[0] }}
      RELAYER_IMAGE: ${{ fromJSON(needs.build-and-push-relayer-image.outputs.json).tags[0] }}
      WATCHER_IMAGE: ${{ fromJSON(needs.build-and-push-watcher-image.outputs.json).tags[0] }}
      SDK_SERVER_IMAGE: ${{ fromJSON(needs.build-and-push-sdk-server-image.outputs.json).tags[0] }}
      WEB3_SIGNER_PRIVATE_KEY_ROUTER: "0xc87509a1c067bbde78beb793e6fa76530b6382a4c0241e5e4a9ec0a0f44dc0d3"
      WEB3_SIGNER_PRIVATE_KEY_SEQUENCER: "0xae6ae8e5ccbfb04590405997ee2d52d2b330726137b875053c36d94e974d162f"
      WEB3_SIGNER_PRIVATE_KEY_RELAYER: "0x09ac2359ab897a5ffc47d7c67df32abbf9c006e00fa2ba36580e0cecc58834fe"
      WEB3_SIGNER_PRIVATE_KEY_WATCHER: "0x09ac2359ab897a5ffc47d7c67df32abbf9c006e00fa2ba36580e0cecc58834fe"
      MNEMONIC: "candy maple cake sugar pudding cream honey rich smooth crumble sweet treat"
    steps:
      - name: Checkout repository
        uses: actions/checkout@v3

      - name: run smoke tests
        run: |
          docker-compose -f docker-compose.services.yaml -f docker-compose.chains.yaml up -d
          bash docker/bin/wait-for-services.sh router-publisher
          bash docker/bin/wait-for-services.sh router-subscriber
          bash docker/bin/wait-for-services.sh sequencer-server
          bash docker/bin/wait-for-services.sh sequencer-publisher
          bash docker/bin/wait-for-services.sh sequencer-subscriber

    outputs:
      router-publisher-tags: ${{ needs.build-and-push-router-publisher-image.outputs.json }}
      router-subscriber-tags: ${{ needs.build-and-push-router-subscriber-image.outputs.json }}
      router-executor-tags: ${{ needs.build-and-push-router-executor-image.outputs.json }}
      sequencer-server-tags: ${{ needs.build-and-push-sequencer-server-image.outputs.json }}
      sequencer-publisher-tags: ${{ needs.build-and-push-sequencer-publisher-image.outputs.json }}
      sequencer-subscriber-tags: ${{ needs.build-and-push-sequencer-subscriber-image.outputs.json }}
      lighthouse-prover-subscriber-tags: ${{ needs.build-and-push-lighthouse-prover-subscriber-image.outputs.json }}
      relayer-tags: ${{ needs.build-and-push-relayer-image.outputs.json }}
      watcher-tags: ${{ needs.build-and-push-watcher-image.outputs.json }}
      sdk-server-tags: ${{ needs.build-and-push-sdk-server-image.outputs.json }}

  e2e-tests:
    if: github.ref != 'refs/heads/staging'
    runs-on: ubuntu-latest
    needs:
      [
        build-and-test,
        build-and-push-router-publisher-image,
        build-and-push-router-subscriber-image,
        build-and-push-router-executor-image,
        build-and-push-sequencer-server-image,
        build-and-push-sequencer-publisher-image,
        build-and-push-sequencer-subscriber-image,
        build-and-push-cartographer-image,
        build-and-push-lighthouse-image,
        build-and-push-lighthouse-prover-subscriber-image,
        build-and-push-relayer-image,
        build-and-push-watcher-image,
        build-and-push-sdk-server-image,
      ]
    env:
      ROUTER_PUBLISHER_IMAGE: ${{ fromJSON(needs.build-and-push-router-publisher-image.outputs.json).tags[0] }}
      ROUTER_SUBSCRIBER_IMAGE: ${{ fromJSON(needs.build-and-push-router-subscriber-image.outputs.json).tags[0] }}
      ROUTER_EXECUTOR_IMAGE: ${{ fromJSON(needs.build-and-push-router-executor-image.outputs.json).tags[0] }}
      SEQUENCER_SERVER_IMAGE: ${{ fromJSON(needs.build-and-push-sequencer-server-image.outputs.json).tags[0] }}
      SEQUENCER_PUBLISHER_IMAGE: ${{ fromJSON(needs.build-and-push-sequencer-publisher-image.outputs.json).tags[0] }}
      SEQUENCER_SUBSCRIBER_IMAGE: ${{ fromJSON(needs.build-and-push-sequencer-subscriber-image.outputs.json).tags[0] }}
      LIGHTHOUSE_IMAGE: ghcr.io/connext/lighthouse:${{ github.sha }}
      LIGHTHOUSE_PROVER_SUBSCRIBER_IMAGE: ${{ fromJSON(needs.build-and-push-lighthouse-prover-subscriber-image.outputs.json).tags[0] }}
      RELAYER_IMAGE: ${{ fromJSON(needs.build-and-push-relayer-image.outputs.json).tags[0] }}
      WATCHER_IMAGE: ${{ fromJSON(needs.build-and-push-watcher-image.outputs.json).tags[0] }}
      WEB3_SIGNER_PRIVATE_KEY_ROUTER: "0xc87509a1c067bbde78beb793e6fa76530b6382a4c0241e5e4a9ec0a0f44dc0d3"
      WEB3_SIGNER_PRIVATE_KEY_SEQUENCER: "0xae6ae8e5ccbfb04590405997ee2d52d2b330726137b875053c36d94e974d162f"
      MNEMONIC: "candy maple cake sugar pudding cream honey rich smooth crumble sweet treat"
      GRAPH_1337_ENDPOINT: "http://localhost:8010/subgraphs/name/connext/nxtp"
      GRAPH_1338_ENDPOINT: "http://localhost:9010/subgraphs/name/connext/nxtp"

    steps:
      - name: Checkout repository
        uses: actions/checkout@v3

      - name: Setup Node
        uses: actions/setup-node@v3
        with:
          node-version: "18"

      - name: Yarn install
        run: yarn install

      - name: Yarn build
        run: yarn build

      # TODO ADD THIS BACK IN
      # - name: Integration Tests
      # run: yarn test:integration

    outputs:
      router-publisher-tags: ${{ needs.build-and-push-router-publisher-image.outputs.json }}
      router-subscriber-tags: ${{ needs.build-and-push-router-subscriber-image.outputs.json }}
      router-executor-tags: ${{ needs.build-and-push-router-executor-image.outputs.json }}
      sequencer-server-tags: ${{ needs.build-and-push-sequencer-server-image.outputs.json }}
      sequencer-publisher-tags: ${{ needs.build-and-push-sequencer-publisher-image.outputs.json }}
      sequencer-subscriber-tags: ${{ needs.build-and-push-sequencer-subscriber-image.outputs.json }}
      lighthouse-prover-subscriber-tags: ${{ needs.build-and-push-lighthouse-prover-subscriber-image.outputs.json }}
      relayer-tags: ${{ needs.build-and-push-relayer-image.outputs.json }}
      watcher-tags: ${{ needs.build-and-push-watcher-image.outputs.json }}
      sdk-server-tags: ${{ needs.build-and-push-sdk-server-image.outputs.json }}

  terraform-infra:
    if: github.ref == 'refs/heads/staging' || github.ref == 'refs/heads/testnet-prod' || github.ref == 'refs/heads/prod'
    runs-on: ubuntu-latest
    needs: [smoke-tests]
    env:
      AWS_PROFILE: aws-deployer-connext
    permissions:
      contents: read
      packages: write

    steps:
      - name: Setup Terraform
        uses: hashicorp/setup-terraform@v1
        with:
          terraform_version: 1.1.7

      - name: Checkout repository
        uses: actions/checkout@v3

      - name: Configure AWS Credentials
        uses: Fooji/create-aws-profile-action@v1
        with:
          profile: aws-deployer-connext
          region: us-east-1
          key: ${{ secrets.DEPLOYER_AWS_ACCESS_KEY_ID }}
          secret: ${{ secrets.DEPLOYER_AWS_SECRET_ACCESS_KEY }}

      - name: Terraform Init
        id: init
        working-directory: ./ops/infra
        run: terraform init

      - name: Terraform Deploy Infra
        id: apply
        working-directory: ./ops/infra
        run: |
          terraform apply -auto-approve

  terraform-services-backend-staging-testnet:
    needs: [smoke-tests, terraform-infra]
    env:
      AWS_PROFILE: aws-deployer-connext
      TF_VAR_cartographer_image_tag: ${{ github.sha }}
      TF_VAR_full_image_name_sdk_server: ${{ fromJSON(needs.smoke-tests.outputs.sdk-server-tags).tags[0] }}

    runs-on: ubuntu-latest
    permissions:
      contents: read
      packages: write

    steps:
      - name: Setup Terraform
        uses: hashicorp/setup-terraform@v1
        with:
          terraform_version: 1.1.7

      - name: Setup Sops
        uses: mdgreenwald/mozilla-sops-action@v1.2.0
        with:
          version: "3.7.2"

      - name: Checkout repository
        uses: actions/checkout@v3

      - name: Configure AWS Credentials
        uses: Fooji/create-aws-profile-action@v1
        with:
          profile: aws-deployer-connext
          region: us-east-1
          key: ${{ secrets.DEPLOYER_AWS_ACCESS_KEY_ID }}
          secret: ${{ secrets.DEPLOYER_AWS_SECRET_ACCESS_KEY }}

      - name: Decrypt Testnet Secrets
        id: decrypt
        run: sops -d ops/env/testnet/backend/secrets.staging.json > ops/testnet/staging/backend/tfvars.json

      - name: Terraform Init
        id: init
        working-directory: ./ops/testnet/staging/backend
        run: terraform init

      - name: Terraform Plan
        id: plan
        working-directory: ./ops/testnet/staging/backend
        run: |
          terraform plan -var-file=tfvars.json
        continue-on-error: true

      - name: Terraform Docker Image onto AWS
        if: github.ref == 'refs/heads/staging'
        id: apply
        working-directory: ./ops/testnet/staging/backend
        run: |
          terraform apply -var-file=tfvars.json -auto-approve

  terraform-services-core-staging-testnet:
    needs: [smoke-tests, terraform-infra]
    env:
      AWS_PROFILE: aws-deployer-connext
      TF_VAR_full_image_name_router_publisher: ${{ fromJSON(needs.smoke-tests.outputs.router-publisher-tags).tags[0] }}
      TF_VAR_full_image_name_router_subscriber: ${{ fromJSON(needs.smoke-tests.outputs.router-subscriber-tags).tags[0] }}
      TF_VAR_full_image_name_router_executor: ${{ fromJSON(needs.smoke-tests.outputs.router-executor-tags).tags[0] }}
      TF_VAR_full_image_name_sequencer_server: ${{ fromJSON(needs.smoke-tests.outputs.sequencer-server-tags).tags[0] }}
      TF_VAR_full_image_name_sequencer_publisher: ${{ fromJSON(needs.smoke-tests.outputs.sequencer-publisher-tags).tags[0] }}
      TF_VAR_full_image_name_sequencer_subscriber: ${{ fromJSON(needs.smoke-tests.outputs.sequencer-subscriber-tags).tags[0] }}
      TF_VAR_full_image_name_watcher: ${{ fromJSON(needs.smoke-tests.outputs.watcher-tags).tags[0] }}
      TF_VAR_full_image_name_relayer: ${{ fromJSON(needs.smoke-tests.outputs.relayer-tags).tags[0] }}
      TF_VAR_full_image_name_lighthouse_prover_subscriber: ${{ fromJSON(needs.smoke-tests.outputs.lighthouse-prover-subscriber-tags).tags[0] }}
      TF_VAR_lighthouse_image_tag: ${{ github.sha }}

    runs-on: ubuntu-latest
    permissions:
      contents: read
      packages: write

    steps:
      - name: Setup Terraform
        uses: hashicorp/setup-terraform@v1
        with:
          terraform_version: 1.1.7

      - name: Setup Sops
        uses: mdgreenwald/mozilla-sops-action@v1.2.0
        with:
          version: "3.7.2"

      - name: Checkout repository
        uses: actions/checkout@v3

      - name: Configure AWS Credentials
        uses: Fooji/create-aws-profile-action@v1
        with:
          profile: aws-deployer-connext
          region: us-east-1
          key: ${{ secrets.DEPLOYER_AWS_ACCESS_KEY_ID }}
          secret: ${{ secrets.DEPLOYER_AWS_SECRET_ACCESS_KEY }}

      - name: Decrypt Testnet Secrets
        id: decrypt
        run: sops -d ops/env/testnet/core/secrets.staging.json > ops/testnet/staging/core/tfvars.json

      - name: Terraform Init
        id: init
        working-directory: ./ops/testnet/staging/core
        run: terraform init

      - name: Terraform Plan
        id: plan
        working-directory: ./ops/testnet/staging/core
        run: |
          terraform plan -var-file=tfvars.json
        continue-on-error: true

      - name: Terraform Docker Image onto AWS
        if: github.ref == 'refs/heads/staging'
        id: apply
        working-directory: ./ops/testnet/staging/core
        run: |
          terraform apply -var-file=tfvars.json -auto-approve

    outputs:
      sequencer-server-tags: ${{ needs.smoke-tests.outputs.sequencer-server-tags }}
      sequencer-publisher-tags: ${{ needs.smoke-tests.outputs.sequencer-publisher-tags }}
      sequencer-subscriber-tags: ${{ needs.smoke-tests.outputs.sequencer-subscriber-tags }}
      lighthouse-prover-subscriber-tags: ${{ needs.smoke-tests.outputs.lighthouse-prover-subscriber-tags }}
      router-publisher-tags: ${{ needs.smoke-tests.outputs.router-publisher-tags }}
      router-subscriber-tags: ${{ needs.smoke-tests.outputs.router-subscriber-tags }}
      router-executor-tags: ${{ needs.smoke-tests.outputs.router-executor-tags }}
      relayer-tags: ${{ needs.smoke-tests.outputs.relayer-tags }}

  terraform-services-core-prod-testnet:
    if: github.ref == 'refs/heads/testnet-prod' || github.ref == 'refs/heads/prod'
    needs: [e2e-tests]
    env:
      AWS_PROFILE: aws-deployer-connext
      TF_VAR_full_image_name_router_publisher: ${{ fromJSON(needs.e2e-tests.outputs.router-publisher-tags).tags[0] }}
      TF_VAR_full_image_name_router_subscriber: ${{ fromJSON(needs.e2e-tests.outputs.router-subscriber-tags).tags[0] }}
      TF_VAR_full_image_name_router_executor: ${{ fromJSON(needs.e2e-tests.outputs.router-executor-tags).tags[0] }}
      TF_VAR_full_image_name_sequencer_server: ${{ fromJSON(needs.e2e-tests.outputs.sequencer-server-tags).tags[0] }}
      TF_VAR_full_image_name_sequencer_publisher: ${{ fromJSON(needs.e2e-tests.outputs.sequencer-publisher-tags).tags[0] }}
      TF_VAR_full_image_name_sequencer_subscriber: ${{ fromJSON(needs.e2e-tests.outputs.sequencer-subscriber-tags).tags[0] }}
      TF_VAR_full_image_name_relayer: ${{ fromJSON(needs.e2e-tests.outputs.relayer-tags).tags[0] }}
      TF_VAR_full_image_name_watcher: ${{ fromJSON(needs.e2e-tests.outputs.watcher-tags).tags[0] }}
      TF_VAR_lighthouse_image_tag: ${{ github.sha }}

    runs-on: ubuntu-latest
    permissions:
      contents: read
      packages: write
    steps:
      - name: Setup Terraform
        uses: hashicorp/setup-terraform@v1
        with:
          terraform_version: 1.1.7

      - name: Setup Sops
        uses: mdgreenwald/mozilla-sops-action@v1.2.0
        with:
          version: "3.7.2"

      - name: Checkout repository
        uses: actions/checkout@v3

      - name: Configure AWS Credentials
        uses: Fooji/create-aws-profile-action@v1
        with:
          profile: aws-deployer-connext
          region: us-east-1
          key: ${{ secrets.DEPLOYER_AWS_ACCESS_KEY_ID }}
          secret: ${{ secrets.DEPLOYER_AWS_SECRET_ACCESS_KEY }}

      - name: Decrypt Testnet Production Secrets
        id: decrypt
        run: sops -d ops/env/testnet/core/secrets.prod.json > ops/testnet/prod/core/tfvars.json

      - name: Terraform Init
        id: init
        working-directory: ./ops/testnet/prod/core
        run: terraform init

      - name: Terraform Plan
        id: plan
        working-directory: ./ops/testnet/prod/core
        run: |
          terraform plan -var-file=tfvars.json
        continue-on-error: true

      - name: Terraform Docker Image onto AWS
        id: apply
        working-directory: ./ops/testnet/prod/core
        run: |
          terraform apply -var-file=tfvars.json -auto-approve

    outputs:
      sequencer-server-tags: ${{ needs.e2e-tests.outputs.sequencer-server-tags }}
      sequencer-publisher-tags: ${{ needs.e2e-tests.outputs.sequencer-publisher-tags }}
      sequencer-subscriber-tags: ${{ needs.e2e-tests.outputs.sequencer-subscriber-tags }}
      lighthouse-prover-subscriber-tags: ${{ needs.e2e-tests.outputs.lighthouse-prover-subscriber-tags }}
      router-publisher-tags: ${{ needs.e2e-tests.outputs.router-publisher-tags }}
      router-subscriber-tags: ${{ needs.e2e-tests.outputs.router-subscriber-tags }}
      router-executor-tags: ${{ needs.e2e-tests.outputs.router-executor-tags }}
      relayer-tags: ${{ needs.e2e-tests.outputs.relayer-tags }}
      watcher-tags: ${{ needs.e2e-tests.outputs.watcher-tags }}
      sdk-server-tags: ${{ needs.e2e-tests.outputs.sdk-server-tags }}

  terraform-services-backend-prod-testnet:
    if: github.ref == 'refs/heads/testnet-prod' || github.ref == 'refs/heads/prod'
    needs: [e2e-tests]
    env:
      AWS_PROFILE: aws-deployer-connext
      TF_VAR_cartographer_image_tag: ${{ github.sha }}
      TF_VAR_full_image_name_sdk_server: ${{ fromJSON(needs.e2e-tests.outputs.sdk-server-tags).tags[0] }}

    runs-on: ubuntu-latest
    permissions:
      contents: read
      packages: write

    steps:
      - name: Setup Terraform
        uses: hashicorp/setup-terraform@v1
        with:
          terraform_version: 1.1.7

      - name: Setup Sops
        uses: mdgreenwald/mozilla-sops-action@v1.2.0
        with:
          version: "3.7.2"

      - name: Checkout repository
        uses: actions/checkout@v3

      - name: Configure AWS Credentials
        uses: Fooji/create-aws-profile-action@v1
        with:
          profile: aws-deployer-connext
          region: us-east-1
          key: ${{ secrets.DEPLOYER_AWS_ACCESS_KEY_ID }}
          secret: ${{ secrets.DEPLOYER_AWS_SECRET_ACCESS_KEY }}

      - name: Decrypt Testnet Secrets
        id: decrypt
        run: sops -d ops/env/testnet/backend/secrets.prod.json > ops/testnet/prod/backend/tfvars.json

      - name: Terraform Init
        id: init
        working-directory: ./ops/testnet/prod/backend
        run: terraform init

      - name: Terraform Plan
        id: plan
        working-directory: ./ops/testnet/prod/backend
        run: |
          terraform plan -var-file=tfvars.json
        continue-on-error: true

      - name: Terraform Docker Image onto AWS
        id: apply
        working-directory: ./ops/testnet/prod/backend
        run: |
          terraform apply -var-file=tfvars.json -auto-approve

    outputs:
      sequencer-server-tags: ${{ needs.e2e-tests.outputs.sequencer-server-tags }}
      sequencer-publisher-tags: ${{ needs.e2e-tests.outputs.sequencer-publisher-tags }}
      sequencer-subscriber-tags: ${{ needs.e2e-tests.outputs.sequencer-subscriber-tags }}
      router-publisher-tags: ${{ needs.e2e-tests.outputs.router-publisher-tags }}
      router-subscriber-tags: ${{ needs.e2e-tests.outputs.router-subscriber-tags }}
      router-executor-tags: ${{ needs.e2e-tests.outputs.router-executor-tags }}
      lighthouse-prover-subscriber-tags: ${{ fromJSON(needs.e2e-tests.outputs.lighthouse-prover-subscriber-tags).tags[0] }}
      relayer-tags: ${{ needs.e2e-tests.outputs.relayer-tags }}
      watcher-tags: ${{ needs.e2e-tests.outputs.watcher-tags }}
      sdk-server-tags: ${{ needs.e2e-tests.outputs.sdk-server-tags }}

  terraform-services-backend-prod-mainnet:
    if: github.ref == 'refs/heads/prod'
    needs: [terraform-services-core-prod-testnet, terraform-services-backend-prod-testnet]
    env:
      AWS_PROFILE: aws-deployer-connext
      TF_VAR_cartographer_image_tag: ${{ github.sha }}
      TF_VAR_full_image_name_sdk_server: ${{ fromJSON(needs.terraform-services-backend-prod-testnet.outputs.sdk-server-tags).tags[0] }}

    runs-on: ubuntu-latest
    permissions:
      contents: read
      packages: write

    steps:
      - name: Setup Terraform
        uses: hashicorp/setup-terraform@v1
        with:
          terraform_version: 1.1.7

      - name: Setup Sops
        uses: mdgreenwald/mozilla-sops-action@v1.2.0
        with:
          version: "3.7.2"

      - name: Checkout repository
        uses: actions/checkout@v3

      - name: Configure AWS Credentials
        uses: Fooji/create-aws-profile-action@v1
        with:
          profile: aws-deployer-connext
          region: us-east-1
          key: ${{ secrets.DEPLOYER_AWS_ACCESS_KEY_ID }}
          secret: ${{ secrets.DEPLOYER_AWS_SECRET_ACCESS_KEY }}

      - name: Decrypt Mainnet Secrets
        id: decrypt
        run: sops -d ops/env/mainnet/backend/secrets.prod.json > ops/mainnet/prod/backend/tfvars.json

      - name: Terraform Init
        id: init
        working-directory: ./ops/mainnet/prod/backend
        run: terraform init

      - name: Terraform Plan
        id: plan
        working-directory: ./ops/mainnet/prod/backend
        run: |
          terraform plan -var-file=tfvars.json
        continue-on-error: true

      - name: Terraform Docker Image onto AWS
        id: apply
        working-directory: ./ops/mainnet/prod/backend
        run: |
          terraform apply -var-file=tfvars.json -auto-approve

  terraform-services-core-prod-mainnet:
    if: github.ref == 'refs/heads/prod'
    needs: [terraform-services-core-prod-testnet, terraform-services-backend-prod-testnet]
    env:
      AWS_PROFILE: aws-deployer-connext
      TF_VAR_full_image_name_router_publisher: ${{ fromJSON(needs.terraform-services-backend-prod-testnet.outputs.router-publisher-tags).tags[0] }}
      TF_VAR_full_image_name_router_subscriber: ${{ fromJSON(needs.terraform-services-backend-prod-testnet.outputs.router-subscriber-tags).tags[0] }}
      TF_VAR_full_image_name_router_executor: ${{ fromJSON(needs.terraform-services-backend-prod-testnet.outputs.router-executor-tags).tags[0] }}
      TF_VAR_full_image_name_sequencer_server: ${{ fromJSON(needs.terraform-services-backend-prod-testnet.outputs.sequencer-server-tags).tags[0] }}
      TF_VAR_full_image_name_sequencer_publisher: ${{ fromJSON(needs.terraform-services-backend-prod-testnet.outputs.sequencer-publisher-tags).tags[0] }}
      TF_VAR_full_image_name_sequencer_subscriber: ${{ fromJSON(needs.terraform-services-backend-prod-testnet.outputs.sequencer-subscriber-tags).tags[0] }}
      TF_VAR_full_image_name_relayer: ${{ fromJSON(needs.terraform-services-backend-prod-testnet.outputs.relayer-tags).tags[0] }}
      TF_VAR_full_image_name_watcher: ${{ fromJSON(needs.terraform-services-backend-prod-testnet.outputs.watcher-tags).tags[0] }}
      TF_VAR_full_image_name_lighthouse_prover_subscriber: ${{ fromJSON(needs.terraform-services-backend-prod-testnet.outputs.lighthouse-prover-subscriber-tags).tags[0] }}
      TF_VAR_lighthouse_image_tag: ${{ github.sha }}

    runs-on: ubuntu-latest
    permissions:
      contents: read
      packages: write
    steps:
      - name: Setup Terraform
        uses: hashicorp/setup-terraform@v1
        with:
          terraform_version: 1.1.7

      - name: Setup Sops
        uses: mdgreenwald/mozilla-sops-action@v1.2.0
        with:
          version: "3.7.2"

      - name: Checkout repository
        uses: actions/checkout@v3

      - name: Configure AWS Credentials
        uses: Fooji/create-aws-profile-action@v1
        with:
          profile: aws-deployer-connext
          region: us-east-1
          key: ${{ secrets.DEPLOYER_AWS_ACCESS_KEY_ID }}
          secret: ${{ secrets.DEPLOYER_AWS_SECRET_ACCESS_KEY }}

      - name: Decrypt Testnet Production Secrets
        id: decrypt
        run: sops -d ops/env/mainnet/core/secrets.prod.json > ops/mainnet/prod/core/tfvars.json

      - name: Terraform Init
        id: init
        working-directory: ./ops/mainnet/prod/core
        run: terraform init

      - name: Terraform Plan
        id: plan
        working-directory: ./ops/mainnet/prod/core
        run: |
          terraform plan -var-file=tfvars.json
        continue-on-error: true

      - name: Terraform Docker Image onto AWS
        id: apply
        working-directory: ./ops/mainnet/prod/core
        run: |
          terraform apply -var-file=tfvars.json -auto-approve<|MERGE_RESOLUTION|>--- conflicted
+++ resolved
@@ -61,18 +61,12 @@
           node-version: "18"
           cache: "yarn"
 
-<<<<<<< HEAD
       - name: Validate using commitlint
         if: github.ref != 'refs/heads/testnet-prod' || github.ref != 'refs/heads/prod'
         uses: wagoid/commitlint-github-action@v5
         with:
           commitDepth: 1
-=======
-      # - name: Validate using commitlint
-      #   if: github.ref != 'refs/heads/testnet-prod' || github.ref != 'refs/heads/prod'
-      #   uses: wagoid/commitlint-github-action@v5
->>>>>>> a70ce7a3
-
+          
       - name: Yarn install
         run: yarn install
 
