--- conflicted
+++ resolved
@@ -94,12 +94,9 @@
           touch ./packages/deployments/contracts/.env
           echo MAINNET_RPC="${{ secrets.MAINNET_RPC }}" >> ./packages/deployments/contracts/.env
           echo SCROLL_RPC="${{ secrets.SCROLL_RPC }}" >> ./packages/deployments/contracts/.env
-<<<<<<< HEAD
           echo CRONOS_RPC="${{ secrets.CRONOS_RPC }}" >> ./packages/deployments/contracts/.env
-=======
           echo SEPOLIA_RPC="${{ secrets.SEPOLIA_RPC }}" >> ./packages/deployments/contracts/.env
           echo TAIKO_RPC="${{ secrets.TAIKO_RPC }}" >> ./packages/deployments/contracts/.env
->>>>>>> a4ecc058
           cat ./packages/deployments/contracts/.env
 
       ## TODO: Modify it to its previous state before merging to Connext
