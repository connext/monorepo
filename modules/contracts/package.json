--- conflicted
+++ resolved
@@ -18,12 +18,9 @@
     "@gnosis.pm/safe-contracts": "^1.3.0",
     "@nomiclabs/hardhat-ethers": "npm:hardhat-deploy-ethers",
     "@nomiclabs/hardhat-waffle": "^2.0.1",
-<<<<<<< HEAD
     "@sinclair/typebox": "^0.16.7",
-=======
     "@openzeppelin/contracts": "4.1.0",
     "@typechain/ethers-v5": "^7.0.1",
->>>>>>> 0deaf13e
     "@typechain/hardhat": "^2.0.2",
     "@types/chai": "^4.2.19",
     "@types/mocha": "^8.2.2",
@@ -31,7 +28,6 @@
     "chai": "^4.3.4",
     "ethereum-waffle": "^3.4.0",
     "ethers": "^5.3.1",
-<<<<<<< HEAD
     "hardhat": "^2.4.0",
     "sinclair": "^0.2.0",
     "ts-node": "^10.0.0",
@@ -44,14 +40,12 @@
     "@openzeppelin/contracts": "^4.1.0",
     "adv": "^0.1.5",
     "ajv": "^8.6.0",
-    "typechain": "^5.0.0"
-=======
+    "typechain": "^5.0.0",
     "hardhat": "2.4.0",
     "hardhat-deploy": "^0.8.8",
     "hardhat-gas-reporter": "^1.0.4",
     "ts-node": "^10.0.0",
     "typechain": "^5.0.0",
     "typescript": "4.3.4"
->>>>>>> 0deaf13e
   }
 }