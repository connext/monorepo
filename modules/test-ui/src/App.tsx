--- conflicted
+++ resolved
@@ -1,9 +1,8 @@
 import React, { useState } from "react";
 import { Col, Row, Input, Typography, Form, Button, Select, Steps } from "antd";
-import { prepare, listenRouterPrepare, listenRouterFulfill } from "@connext/nxtp-sdk";
+import { prepare } from "@connext/nxtp-sdk";
 import { Web3Provider } from "@ethersproject/providers";
-import { Contract, constants } from "ethers";
-import TransactionManagerArtifact from "@connext/nxtp-contracts/artifacts/contracts/TransactionManager.sol/TransactionManager.json";
+import { constants } from "ethers";
 import { parseEther } from "ethers/lib/utils";
 
 // FOR DEMO:
@@ -47,14 +46,8 @@
         sendingAssetId: constants.AddressZero,
         receivingAssetId: constants.AddressZero,
         receivingAddress,
-<<<<<<< HEAD
         amount,
         expiry: (Date.now() + 3600 * 24 * 2).toString(), // 2 days
-=======
-        amount: parseEther(amount),
-        // 5 minute expiry ?
-        expiry: (new Date().getTime() + 5 * 60 * 1000).toString(),
->>>>>>> 64e6a22c
         // callData?: string;
       });
       setStep(1);
@@ -79,13 +72,8 @@
             name="basic"
             labelCol={{ span: 8 }}
             wrapperCol={{ span: 16 }}
-<<<<<<< HEAD
             onFinish={vals => {
               transfer(parseInt(vals.sendingChain), parseInt(vals.receivingChain), parseEther(vals.amount).toString());
-=======
-            onFinish={(vals) => {
-              transfer(parseInt(vals.sendingChain), parseInt(vals.receivingChain), vals.amount);
->>>>>>> 64e6a22c
             }}
             initialValues={{ sendingChain: "4", receivingChain: "5", asset: "TEST", amount: "1" }}
           >
@@ -116,7 +104,7 @@
             </Form.Item>
 
             <Form.Item label="Amount" name="amount">
-              <Input type="number" onChange={(event) => setAmount(event.target.value)} value={amount} />
+              <Input type="number" onChange={event => setAmount(event.target.value)} value={amount} />
             </Form.Item>
 
             <Form.Item wrapperCol={{ offset: 8, span: 16 }}>
@@ -128,7 +116,7 @@
             <Form.Item wrapperCol={{ offset: 8, span: 16 }}>
               <Input
                 addonBefore="Router Address"
-                onChange={(event) => setRouterAddress(event.target.value)}
+                onChange={event => setRouterAddress(event.target.value)}
                 value={routerAddress}
               />
             </Form.Item>
@@ -136,7 +124,7 @@
             <Form.Item wrapperCol={{ offset: 8, span: 16 }}>
               <Input
                 addonBefore="Receiving Address"
-                onChange={(event) => setReceivingAddress(event.target.value)}
+                onChange={event => setReceivingAddress(event.target.value)}
                 value={receivingAddress}
               />
             </Form.Item>
