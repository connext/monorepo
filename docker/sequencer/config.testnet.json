--- conflicted
+++ resolved
@@ -4,20 +4,12 @@
     "port": 6379
   },
   "server": {
-<<<<<<< HEAD
-    "adminToken": "b"
-  },
-  "chains": {
-    "2000": {
-      "assets": [{ "address": "0xcF4d2994088a8CDE52FB584fE29608b63Ec063B2", "name": "TEST" }],
-=======
     "adminToken": "b",
     "port": 8081
   },
   "chains": {
     "1111": {
       "assets": [{ "address": "0xB7b1d3cC52E658922b2aF00c5729001ceA98142C", "name": "TEST" }],
->>>>>>> 84bb1d9b
       "providers": ["https://rpc.ankr.com/eth_rinkeby"]
     },
     "2221": {
